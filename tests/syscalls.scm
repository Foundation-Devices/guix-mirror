--- conflicted
+++ resolved
@@ -281,11 +281,7 @@
 
 (test-assert "tcsetattr"
   (let ((first (tcgetattr 0)))
-<<<<<<< HEAD
-    (tcsetattr 0 TCSANOW first)
-=======
     (tcsetattr 0 (tcsetattr-action TCSANOW) first)
->>>>>>> 11057c4b
     (equal? first (tcgetattr 0))))
 
 (test-assert "terminal-window-size ENOTTY"
