# GNU Guix --- Functional package management for GNU
# Copyright © 2012, 2013 Ludovic Courtès <ludo@gnu.org>
# Copyright © 2013 Andreas Enge <andreas@enge.fr>
#
# This file is part of GNU Guix.
#
# GNU Guix is free software; you can redistribute it and/or modify it
# under the terms of the GNU General Public License as published by
# the Free Software Foundation; either version 3 of the License, or (at
# your option) any later version.
#
# GNU Guix is distributed in the hope that it will be useful, but
# WITHOUT ANY WARRANTY; without even the implied warranty of
# MERCHANTABILITY or FITNESS FOR A PARTICULAR PURPOSE.  See the
# GNU General Public License for more details.
#
# You should have received a copy of the GNU General Public License
# along with GNU Guix.  If not, see <http://www.gnu.org/licenses/>.

bin_SCRIPTS =					\
  scripts/guix

nodist_noinst_SCRIPTS =				\
  pre-inst-env					\
  test-env

MODULES =					\
  guix/scripts/build.scm			\
  guix/scripts/download.scm			\
  guix/scripts/import.scm			\
  guix/scripts/package.scm			\
  guix/scripts/gc.scm				\
  guix/scripts/pull.scm				\
  guix/base32.scm				\
  guix/utils.scm				\
  guix/derivations.scm				\
  guix/download.scm				\
  guix/gnu-maintenance.scm			\
  guix/licenses.scm				\
  guix/build-system.scm				\
  guix/build-system/cmake.scm			\
  guix/build-system/gnu.scm			\
  guix/build-system/perl.scm			\
  guix/build-system/trivial.scm			\
  guix/ftp-client.scm				\
  guix/store.scm				\
  guix/ui.scm					\
  guix/build/download.scm			\
  guix/build/cmake-build-system.scm		\
  guix/build/gnu-build-system.scm		\
  guix/build/perl-build-system.scm		\
  guix/build/utils.scm				\
  guix/build/union.scm				\
  guix/packages.scm				\
  guix/snix.scm					\
  guix.scm					\
  gnu/packages.scm				\
  gnu/packages/acl.scm				\
  gnu/packages/algebra.scm			\
  gnu/packages/aspell.scm			\
  gnu/packages/attr.scm				\
  gnu/packages/autotools.scm			\
  gnu/packages/avahi.scm			\
  gnu/packages/base.scm				\
  gnu/packages/bash.scm				\
  gnu/packages/bdb.scm				\
  gnu/packages/bdw-gc.scm			\
  gnu/packages/bison.scm			\
  gnu/packages/bootstrap.scm			\
  gnu/packages/cdrom.scm			\
  gnu/packages/cflow.scm			\
  gnu/packages/check.scm			\
  gnu/packages/cmake.scm			\
  gnu/packages/compression.scm			\
  gnu/packages/cpio.scm				\
<<<<<<< HEAD
  gnu/packages/cross-base.scm			\
=======
  gnu/packages/cppi.scm				\
>>>>>>> 3f5a932e
  gnu/packages/curl.scm				\
  gnu/packages/cyrus-sasl.scm			\
  gnu/packages/dejagnu.scm			\
  gnu/packages/ddrescue.scm			\
  gnu/packages/ed.scm				\
  gnu/packages/emacs.scm			\
  gnu/packages/fdisk.scm			\
  gnu/packages/file.scm				\
  gnu/packages/flex.scm				\
  gnu/packages/fontutils.scm			\
  gnu/packages/gawk.scm				\
  gnu/packages/gcc.scm				\
  gnu/packages/gdb.scm				\
  gnu/packages/gdbm.scm				\
  gnu/packages/gettext.scm			\
  gnu/packages/ghostscript.scm			\
  gnu/packages/glib.scm				\
  gnu/packages/global.scm			\
  gnu/packages/gnupg.scm			\
  gnu/packages/gnutls.scm			\
  gnu/packages/gperf.scm			\
  gnu/packages/gprolog.scm			\
  gnu/packages/groff.scm			\
  gnu/packages/grub.scm				\
  gnu/packages/gsasl.scm			\
  gnu/packages/guile.scm			\
  gnu/packages/help2man.scm			\
  gnu/packages/icu4c.scm			\
  gnu/packages/idutils.scm			\
  gnu/packages/indent.scm			\
  gnu/packages/irssi.scm 			\
  gnu/packages/ld-wrapper.scm			\
  gnu/packages/less.scm				\
  gnu/packages/libapr.scm 			\
  gnu/packages/libdaemon.scm			\
  gnu/packages/libevent.scm			\
  gnu/packages/libffi.scm			\
  gnu/packages/libidn.scm			\
  gnu/packages/libjpeg.scm			\
  gnu/packages/libpng.scm			\
  gnu/packages/libsigsegv.scm			\
  gnu/packages/libtiff.scm			\
  gnu/packages/libunistring.scm			\
  gnu/packages/libusb.scm			\
  gnu/packages/libunwind.scm			\
  gnu/packages/linux.scm			\
  gnu/packages/linux-initrd.scm			\
  gnu/packages/lout.scm				\
  gnu/packages/lsh.scm				\
  gnu/packages/lsof.scm				\
  gnu/packages/lua.scm				\
  gnu/packages/m4.scm				\
  gnu/packages/mailutils.scm			\
  gnu/packages/make-bootstrap.scm		\
  gnu/packages/mit-krb5.scm			\
  gnu/packages/mp3.scm				\
  gnu/packages/multiprecision.scm		\
  gnu/packages/mysql.scm			\
  gnu/packages/nano.scm				\
  gnu/packages/ncurses.scm			\
  gnu/packages/netpbm.scm			\
  gnu/packages/nettle.scm			\
  gnu/packages/ocaml.scm 			\
  gnu/packages/oggvorbis.scm			\
  gnu/packages/openldap.scm			\
  gnu/packages/openssl.scm			\
  gnu/packages/parted.scm			\
  gnu/packages/patchelf.scm			\
  gnu/packages/pcre.scm				\
  gnu/packages/pdf.scm				\
  gnu/packages/perl.scm				\
  gnu/packages/pkg-config.scm			\
  gnu/packages/popt.scm				\
  gnu/packages/pth.scm				\
  gnu/packages/python.scm			\
  gnu/packages/qemu.scm				\
  gnu/packages/readline.scm			\
  gnu/packages/recutils.scm			\
  gnu/packages/rsync.scm			\
  gnu/packages/samba.scm			\
  gnu/packages/scheme.scm			\
  gnu/packages/screen.scm 			\
  gnu/packages/shishi.scm			\
  gnu/packages/smalltalk.scm			\
  gnu/packages/sqlite.scm 			\
  gnu/packages/ssh.scm				\
  gnu/packages/subversion.scm 			\
  gnu/packages/system.scm			\
  gnu/packages/tcl.scm				\
  gnu/packages/tcsh.scm 			\
  gnu/packages/texinfo.scm			\
  gnu/packages/texlive.scm			\
  gnu/packages/time.scm				\
  gnu/packages/tmux.scm 			\
  gnu/packages/tor.scm				\
  gnu/packages/vim.scm 				\
  gnu/packages/vpn.scm				\
  gnu/packages/w3m.scm				\
  gnu/packages/wdiff.scm			\
  gnu/packages/wget.scm				\
  gnu/packages/which.scm			\
  gnu/packages/xml.scm				\
  gnu/packages/zile.scm				\
  gnu/packages/zip.scm				\
  gnu/system/vm.scm

# Because of the autoload hack in (guix build download), we must build it
# first to avoid errors on systems where (gnutls) is unavailable.
guix/scripts/download.go: guix/build/download.go

GOBJECTS = $(MODULES:%.scm=%.go) guix/config.go

nobase_dist_guilemodule_DATA = $(MODULES)

patchdir = $(guilemoduledir)/gnu/packages/patches
dist_patch_DATA =						\
  gnu/packages/patches/automake-skip-amhello-tests.patch	\
  gnu/packages/patches/bigloo-gc-shebangs.patch			\
  gnu/packages/patches/binutils-ld-new-dtags.patch		\
  gnu/packages/patches/cmake-fix-tests.patch			\
  gnu/packages/patches/cpio-gets-undeclared.patch		\
  gnu/packages/patches/diffutils-gets-undeclared.patch		\
  gnu/packages/patches/emacs-configure-sh.patch			\
  gnu/packages/patches/findutils-absolute-paths.patch		\
  gnu/packages/patches/flac-fix-memcmp-not-declared.patch	\
  gnu/packages/patches/flex-bison-tests.patch			\
  gnu/packages/patches/gawk-shell.patch				\
  gnu/packages/patches/gcc-cross-environment-variables.patch	\
  gnu/packages/patches/gettext-gets-undeclared.patch		\
  gnu/packages/patches/glib-tests-desktop.patch			\
  gnu/packages/patches/glib-tests-homedir.patch			\
  gnu/packages/patches/glib-tests-prlimit.patch			\
  gnu/packages/patches/glib-tests-timezone.patch		\
  gnu/packages/patches/glibc-bootstrap-system.patch		\
  gnu/packages/patches/glibc-no-ld-so-cache.patch		\
  gnu/packages/patches/grub-gets-undeclared.patch		\
  gnu/packages/patches/guile-1.8-cpp-4.5.patch			\
  gnu/packages/patches/guile-default-utf8.patch			\
  gnu/packages/patches/guile-linux-syscalls.patch		\
  gnu/packages/patches/guile-relocatable.patch			\
  gnu/packages/patches/libapr-skip-getservbyname-test.patch	\
  gnu/packages/patches/libevent-dns-tests.patch			\
  gnu/packages/patches/libtool-skip-tests.patch			\
  gnu/packages/patches/lsh-guile-compat.patch			\
  gnu/packages/patches/lsh-no-root-login.patch			\
  gnu/packages/patches/lsh-pam-service-name.patch		\
  gnu/packages/patches/m4-gets-undeclared.patch			\
  gnu/packages/patches/m4-readlink-EINVAL.patch			\
  gnu/packages/patches/m4-s_isdir.patch				\
  gnu/packages/patches/make-impure-dirs.patch			\
  gnu/packages/patches/mcron-install.patch			\
  gnu/packages/patches/perl-no-sys-dirs.patch			\
  gnu/packages/patches/procps-make-3.82.patch			\
  gnu/packages/patches/qemu-multiple-smb-shares.patch		\
  gnu/packages/patches/readline-link-ncurses.patch		\
  gnu/packages/patches/shishi-gets-undeclared.patch		\
  gnu/packages/patches/tar-gets-undeclared.patch		\
  gnu/packages/patches/tcsh-fix-autotest.patch			\
  gnu/packages/patches/teckit-cstdio.patch			\
  gnu/packages/patches/vpnc-script.patch			\
  gnu/packages/patches/w3m-fix-compile.patch

bootstrapdir = $(guilemoduledir)/gnu/packages/bootstrap
bootstrap_x86_64_linuxdir = $(bootstrapdir)/x86_64-linux
bootstrap_i686_linuxdir = $(bootstrapdir)/i686-linux

dist_bootstrap_x86_64_linux_DATA =		\
  gnu/packages/bootstrap/x86_64-linux/bash	\
  gnu/packages/bootstrap/x86_64-linux/mkdir	\
  gnu/packages/bootstrap/x86_64-linux/tar	\
  gnu/packages/bootstrap/x86_64-linux/xz

dist_bootstrap_i686_linux_DATA =		\
  gnu/packages/bootstrap/i686-linux/bash	\
  gnu/packages/bootstrap/i686-linux/mkdir	\
  gnu/packages/bootstrap/i686-linux/tar	\
  gnu/packages/bootstrap/i686-linux/xz

# Big bootstrap binaries are not included in the tarball.  Instead, they
# are downloaded.
nodist_bootstrap_x86_64_linux_DATA =					\
  gnu/packages/bootstrap/x86_64-linux/guile-2.0.7.tar.xz
nodist_bootstrap_i686_linux_DATA =					\
  gnu/packages/bootstrap/i686-linux/guile-2.0.7.tar.xz

# Those files must remain executable, so they remain executable once
# imported into the store.
install-data-hook:
	chmod +x $(DESTDIR)$(bootstrapdir)/*/{bash,mkdir,tar,xz}

DISTCLEANFILES =				\
  $(nodist_bootstrap_x86_64_linux_DATA)		\
  $(nodist_bootstrap_i686_linux_DATA)

# Method to download a file from an external source.
DOWNLOAD_FILE =								\
  GUILE_LOAD_COMPILED_PATH="$(top_builddir):$$GUILE_LOAD_COMPILED_PATH"	\
  $(GUILE) --no-auto-compile -L "$(top_builddir)" -L "$(top_srcdir)"	\
           "$(top_srcdir)/build-aux/download.scm"

gnu/packages/bootstrap/x86_64-linux/guile-2.0.7.tar.xz:
	$(MKDIR_P) `dirname "$@"`
	$(DOWNLOAD_FILE) "$@" "bc43210dcd146d242bef4d354b0aeac12c4ef3118c07502d17ffa8d49e15aa2c"
gnu/packages/bootstrap/i686-linux/guile-2.0.7.tar.xz:
	$(MKDIR_P) `dirname "$@"`
	$(DOWNLOAD_FILE) "$@" "f9a7c6f4c556eaafa2a69bcf07d4ffbb6682ea831d4c9da9ba095aca3ccd217c"

nobase_nodist_guilemodule_DATA = $(GOBJECTS) guix/config.scm

TESTS =						\
  tests/base32.scm				\
  tests/builders.scm				\
  tests/derivations.scm				\
  tests/ui.scm					\
  tests/utils.scm				\
  tests/build-utils.scm				\
  tests/packages.scm				\
  tests/snix.scm				\
  tests/store.scm				\
  tests/union.scm				\
  tests/guix-build.sh				\
  tests/guix-download.sh			\
  tests/guix-gc.sh				\
  tests/guix-package.sh

TEST_EXTENSIONS = .scm .sh

AM_TESTS_ENVIRONMENT = abs_top_srcdir="$(abs_top_srcdir)"

SCM_LOG_COMPILER = $(top_builddir)/test-env $(GUILE)
AM_SCM_LOG_FLAGS = --no-auto-compile -L "$(top_srcdir)"

SH_LOG_COMPILER = $(top_builddir)/test-env $(SHELL)
AM_SH_LOG_FLAGS = -x -e

EXTRA_DIST =					\
  HACKING					\
  ROADMAP					\
  TODO						\
  .dir-locals.el				\
  hydra.scm					\
  build-aux/download.scm			\
  srfi/srfi-64.scm				\
  srfi/srfi-64.upstream.scm			\
  tests/test.drv				\
  build-aux/config.rpath			\
  bootstrap					\
  release.nix					\
  $(TESTS)

CLEANFILES = $(GOBJECTS) *.log

# XXX: Use the C locale for when Guile lacks
# <http://git.sv.gnu.org/cgit/guile.git/commit/?h=stable-2.0&id=e2c6bf3866d1186c60bacfbd4fe5037087ee5e3f>.
.scm.go:
	$(MKDIR_P) `dirname "$@"`
	LC_ALL=C							\
	$(top_builddir)/pre-inst-env					\
	$(GUILD) compile -L "$(top_builddir)" -L "$(top_srcdir)"	\
	  -Wformat -Wunbound-variable -Warity-mismatch			\
	  --target="$(host)"						\
	  -o "$@" "$<"

SUFFIXES = .go

# Make sure source files are installed first, so that the mtime of
# installed compiled files is greater than that of installed source
# files.  See
# <http://lists.gnu.org/archive/html/guile-devel/2010-07/msg00125.html>
# for details.
guix_install_go_files = install-nobase_nodist_guilemoduleDATA
$(guix_install_go_files): install-nobase_dist_guilemoduleDATA

SUBDIRS = po

info_TEXINFOS = doc/guix.texi
EXTRA_DIST += doc/fdl-1.3.texi

if BUILD_DAEMON

include daemon.am

endif BUILD_DAEMON

ACLOCAL_AMFLAGS = -I m4
AM_DISTCHECK_CONFIGURE_FLAGS =			\
  --with-libgcrypt-prefix="$(LIBGCRYPT_PREFIX)"	\
  --with-nix-prefix="$(NIX_PREFIX)"		\
  --enable-daemon<|MERGE_RESOLUTION|>--- conflicted
+++ resolved
@@ -73,11 +73,8 @@
   gnu/packages/cmake.scm			\
   gnu/packages/compression.scm			\
   gnu/packages/cpio.scm				\
-<<<<<<< HEAD
+  gnu/packages/cppi.scm				\
   gnu/packages/cross-base.scm			\
-=======
-  gnu/packages/cppi.scm				\
->>>>>>> 3f5a932e
   gnu/packages/curl.scm				\
   gnu/packages/cyrus-sasl.scm			\
   gnu/packages/dejagnu.scm			\
