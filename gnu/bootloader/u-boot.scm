--- conflicted
+++ resolved
@@ -1,11 +1,8 @@
 ;;; GNU Guix --- Functional package management for GNU
 ;;; Copyright © 2017 David Craven <david@craven.ch>
 ;;; Copyright © 2017, 2019 Mathieu Othacehe <m.othacehe@gmail.com>
-<<<<<<< HEAD
 ;;; Copyright © 2020 Jan (janneke) Nieuwenhuizen <janneke@gnu.org>
-=======
 ;;; Copyright © 2020 Julien Lepiller <julien@lepiller.eu>
->>>>>>> b066c250
 ;;;
 ;;; This file is part of GNU Guix.
 ;;;
