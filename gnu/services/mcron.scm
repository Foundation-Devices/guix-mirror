--- conflicted
+++ resolved
@@ -165,11 +165,7 @@
                             (ice-9 popen) ;for the 'schedule' action
                             (ice-9 rdelim)
                             (ice-9 match)
-<<<<<<< HEAD
-                            ((shepherd support) #:select (%user-log-dir))
-=======
                             (shepherd support)    ;for '%user-log-dir'
->>>>>>> 5694352c
                             ,@%default-modules))
                  (start #~(make-forkexec-constructor
                            (list #$(file-append mcron "/bin/mcron")
