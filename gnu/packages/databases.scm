;;; GNU Guix --- Functional package management for GNU
;;; Copyright © 2012-2016, 2018, 2022 Ludovic Courtès <ludo@gnu.org>
;;; Copyright © 2012, 2013, 2014, 2015, 2016 Andreas Enge <andreas@enge.fr>
;;; Copyright © 2013, 2017 Cyril Roelandt <tipecaml@gmail.com>
;;; Copyright © 2014, 2016 David Thompson <davet@gnu.org>
;;; Copyright © 2014, 2015, 2016, 2018 Mark H Weaver <mhw@netris.org>
;;; Copyright © 2014, 2015 Eric Bavier <bavier@member.fsf.org>
;;; Copyright © 2015, 2016 Sou Bunnbu <iyzsong@gmail.com>
;;; Copyright © 2015 Leo Famulari <leo@famulari.name>
;;; Copyright © 2015 Eric Dvorsak <eric@dvorsak.fr>
;;; Copyright © 2016 Hartmut Goebel <h.goebel@crazy-compilers.com>
;;; Copyright © 2016 Christine Lemmer-Webber <cwebber@dustycloud.org>
;;; Copyright © 2015, 2016, 2017, 2018, 2019, 2020, 2021, 2022 Efraim Flashner <efraim@flashner.co.il>
;;; Copyright © 2016, 2017 Nikita <nikita@n0.is>
;;; Copyright © 2016, 2017, 2018 Roel Janssen <roel@gnu.org>
;;; Copyright © 2016 David Craven <david@craven.ch>
;;; Copyright © 2016 Jan Nieuwenhuizen <janneke@gnu.org>
;;; Copyright © 2016 Andy Patterson <ajpatter@uwaterloo.ca>
;;; Copyright © 2016 Danny Milosavljevic <dannym+a@scratchpost.org>
;;; Copyright © 2016-2022 Marius Bakke <marius@gnu.org>
;;; Copyright © 2017, 2018 Julien Lepiller <julien@lepiller.eu>
;;; Copyright © 2017, 2020 Thomas Danckaert <post@thomasdanckaert.be>
;;; Copyright © 2017 Jelle Licht <jlicht@fsfe.org>
;;; Copyright © 2017 Adriano Peluso <catonano@gmail.com>
;;; Copyright © 2017, 2021 Arun Isaac <arunisaac@systemreboot.net>
;;; Copyright © 2017–2022 Tobias Geerinckx-Rice <me@tobias.gr>
;;; Copyright © 2017, 2018 Alex Vong <alexvong1995@gmail.com>
;;; Copyright © 2017, 2018 Ben Woodcroft <donttrustben@gmail.com>
;;; Copyright © 2017 Rutger Helling <rhelling@mykolab.com>
;;; Copyright © 2017, 2018, 2019 Pierre Langlois <pierre.langlois@gmx.com>
;;; Copyright © 2015, 2017, 2018, 2019, 2021, 2022 Ricardo Wurmus <rekado@elephly.net>
;;; Copyright © 2017 Kristofer Buffington <kristoferbuffington@gmail.com>
;;; Copyright © 2018 Amirouche Boubekki <amirouche@hypermove.net>
;;; Copyright © 2018 Joshua Sierles, Nextjournal <joshua@nextjournal.com>
;;; Copyright © 2018, 2021, 2022 Maxim Cournoyer <maxim.cournoyer@gmail.com>
;;; Copyright © 2019 Jack Hill <jackhill@jackhill.us>
;;; Copyright © 2019 Alex Griffin <a@ajgrf.com>
;;; Copyright © 2019 Gábor Boskovits <boskovits@gmail.com>
;;; Copyright © 2019, 2021, 2022 Guillaume Le Vaillant <glv@posteo.net>
;;; Copyright © 2020 Pierre Neidhardt <mail@ambrevar.xyz>
;;; Copyright © 2020, 2021 Nicolò Balzarotti <nicolo@nixo.xyz>
;;; Copyright © 2020 Tanguy Le Carrour <tanguy@bioneland.org>
;;; Copyright © 2020 Lars-Dominik Braun <ldb@leibniz-psychology.org>
;;; Copyright © 2020 Guy Fleury Iteriteka <gfleury@disroot.org>
;;; Copyright © 2020 Michael Rohleder <mike@rohleder.de>
;;; Copyright © 2020 Vinicius Monego <monego@posteo.net>
;;; Copyright © 2020 Vincent Legoll <vincent.legoll@gmail.com>
;;; Copyright © 2021 Sharlatan Hellseher <sharlatanus@gmail.com>
;;; Copyright © 2021 Greg Hogan <code@greghogan.com>
;;; Copyright © 2021 David Larsson <david.larsson@selfhosted.xyz>
;;; Copyright © 2021 Pjotr Prins <pjotr.guix@thebird.nl>
;;; Copyright © 2021 Bonface Munyoki Kilyungi <me@bonfacemunyoki.com>
;;; Copyright © 2021 Simon Streit <simon@netpanic.org>
;;; Copyright © 2021 Alexandre Hannud Abdo <abdo@member.fsf.org>
;;; Copyright © 2021 Simon Tournier <zimon.toutoune@gmail.com>
;;; Copyright © 2021 jgart <jgart@dismail.de>
;;; Copyright © 2021 Foo Chuan Wei <chuanwei.foo@hotmail.com>
;;; Copyright © 2022 Zhu Zihao <all_but_last@163.com>
;;; Copyright © 2021 Brice Waegeneire <brice@waegenei.re>
;;;
;;; This file is part of GNU Guix.
;;;
;;; GNU Guix is free software; you can redistribute it and/or modify it
;;; under the terms of the GNU General Public License as published by
;;; the Free Software Foundation; either version 3 of the License, or (at
;;; your option) any later version.
;;;
;;; GNU Guix is distributed in the hope that it will be useful, but
;;; WITHOUT ANY WARRANTY; without even the implied warranty of
;;; MERCHANTABILITY or FITNESS FOR A PARTICULAR PURPOSE.  See the
;;; GNU General Public License for more details.
;;;
;;; You should have received a copy of the GNU General Public License
;;; along with GNU Guix.  If not, see <http://www.gnu.org/licenses/>.

(define-module (gnu packages databases)
  #:use-module (gnu packages)
  #:use-module (gnu packages admin)
  #:use-module (gnu packages algebra)
  #:use-module (gnu packages autotools)
  #:use-module (gnu packages avahi)
  #:use-module (gnu packages base)
  #:use-module (gnu packages bash)
  #:use-module (gnu packages bison)
  #:use-module (gnu packages boost)
  #:use-module (gnu packages check)
  #:use-module (gnu packages cmake)
  #:use-module (gnu packages compression)
  #:use-module (gnu packages cpp)
  #:use-module (gnu packages crypto)
  #:use-module (gnu packages curl)
  #:use-module (gnu packages cyrus-sasl)
  #:use-module (gnu packages dbm)
  #:use-module (gnu packages docbook)
  #:use-module (gnu packages emacs)
  #:use-module (gnu packages flex)
  #:use-module (gnu packages freedesktop)
  #:use-module (gnu packages gawk)
  #:use-module (gnu packages gcc)
  #:use-module (gnu packages gettext)
  #:use-module (gnu packages glib)
  #:use-module (gnu packages gnome)
  #:use-module (gnu packages gnupg)
  #:use-module (gnu packages golang)
  #:use-module (gnu packages gperf)
  #:use-module (gnu packages gtk)
  #:use-module (gnu packages guile)
  #:use-module (gnu packages icu4c)
  #:use-module (gnu packages jemalloc)
  #:use-module (gnu packages language)
  #:use-module (gnu packages libedit)
  #:use-module (gnu packages libevent)
  #:use-module (gnu packages linux)
  #:use-module (gnu packages lisp)
  #:use-module (gnu packages lisp-xyz)
  #:use-module (gnu packages llvm)
  #:use-module (gnu packages logging)
  #:use-module (gnu packages man)
  #:use-module (gnu packages maths)
  #:use-module (gnu packages multiprecision)
  #:use-module (gnu packages ncurses)
  #:use-module (gnu packages networking)
  #:use-module (gnu packages onc-rpc)
  #:use-module (gnu packages pantheon)
  #:use-module (gnu packages parallel)
  #:use-module (gnu packages pcre)
  #:use-module (gnu packages perl)
  #:use-module (gnu packages perl-check)
  #:use-module (gnu packages perl-web)
  #:use-module (gnu packages pkg-config)
  #:use-module (gnu packages popt)
  #:use-module (gnu packages protobuf)
  #:use-module (gnu packages python)
  #:use-module (gnu packages python-check)
  #:use-module (gnu packages python-crypto)
  #:use-module (gnu packages python-science)
  #:use-module (gnu packages python-web)
  #:use-module (gnu packages python-xyz)
  #:use-module (gnu packages qt)
  #:use-module (gnu packages rdf)
  #:use-module (gnu packages readline)
  #:use-module (gnu packages regex)
  #:use-module (gnu packages rpc)
  #:use-module (gnu packages ruby)
  #:use-module (gnu packages serialization)
  #:use-module (gnu packages sphinx)
  #:use-module (gnu packages ssh)
  #:use-module (gnu packages sqlite)
  #:use-module (gnu packages tcl)
  #:use-module (gnu packages terminals)
  #:use-module (gnu packages texinfo)
  #:use-module (gnu packages textutils)
  #:use-module (gnu packages time)
  #:use-module (gnu packages tls)
  #:use-module (gnu packages valgrind)
  #:use-module (gnu packages web)
  #:use-module (gnu packages xdisorg)
  #:use-module (gnu packages xml)
  #:use-module (guix gexp)
  #:use-module ((guix licenses) #:prefix license:)
  #:use-module (guix packages)
  #:use-module (guix download)
  #:use-module (guix bzr-download)
  #:use-module (guix git-download)
  #:use-module (guix hg-download)
  #:use-module (guix build-system emacs)
  #:use-module (guix build-system gnu)
  #:use-module (guix build-system go)
  #:use-module (guix build-system meson)
  #:use-module (guix build-system perl)
  #:use-module (guix build-system python)
  #:use-module (guix build-system qt)
  #:use-module (guix build-system ruby)
  #:use-module (guix build-system cmake)
  #:use-module (guix build-system scons)
  #:use-module (guix build-system trivial)
  #:use-module (guix utils)
  #:use-module (srfi srfi-1)
  #:use-module (srfi srfi-26)
  #:use-module (ice-9 match))

(define-public ephemeralpg
  (package
    (name "ephemeralpg")
    (version "3.1")
    (source
     (origin
       (method url-fetch)
       (uri (string-append
             "https://eradman.com/ephemeralpg/code/ephemeralpg-"
             version ".tar.gz"))
       (sha256
        (base32 "1ap22ki8yz6agd0qybcjgs4b9izw1rwwcgpxn3jah2ccfyax34s6"))))
    (build-system gnu-build-system)
    (arguments
     `(#:make-flags (list (string-append "CC=" ,(cc-for-target))
                          (string-append "PREFIX=" %output))
       #:phases
       (modify-phases %standard-phases
         (delete 'configure)            ; no configure script
         (add-after 'install 'wrap
           (lambda* (#:key inputs outputs #:allow-other-keys)
             (let ((out (assoc-ref outputs "out")))
               (wrap-program (string-append out "/bin/pg_tmp")
                 `("PATH" ":" prefix
                   (,(string-append (assoc-ref inputs "util-linux")
                                    "/bin")
                    ,(string-append (assoc-ref inputs "postgresql")
                                    "/bin")
                    ;; For getsocket.
                    ,(string-append out "/bin")))))
             #t)))
       #:test-target "test"))
    (inputs
     (list postgresql util-linux))
    (native-inputs
     ;; For tests.
     (list ruby which))
    (home-page "https://eradman.com/ephemeralpg/")
    (synopsis "Run temporary PostgreSQL databases")
    (description
     "@code{pg_tmp} creates temporary PostgreSQL databases, suitable for tasks
like running software test suites.  Temporary databases created with
@code{pg_tmp} have a limited shared memory footprint and are automatically
garbage-collected after a configurable number of seconds (the default is
60).")
    (license license:isc)))

(define-public es-dump-restore
  (package
    (name "es-dump-restore")
    (version "2.1.0")
    (source
     (origin
       (method url-fetch)
       (uri (rubygems-uri "es_dump_restore" version))
       (sha256
        (base32
         "020yk7f1hw48clmf5501z3xv9shsdchyymcv0y2cci2c1xvr1mim"))))
    (build-system ruby-build-system)
    (arguments
     '(#:tests? #f)) ;; No testsuite.
    (propagated-inputs
     (list ruby-httpclient ruby-multi-json ruby-progress_bar ruby-rubyzip
           ruby-thor))
    (synopsis "Utility for dumping and restoring ElasticSearch indexes")
    (description
     "This package provides a utility for dumping the contents of an
ElasticSearch index to a compressed file and restoring the dumpfile back to an
ElasticSearch server")
    (home-page "https://github.com/patientslikeme/es_dump_restore")
    (license license:expat)))

(define-public firebird
  (package
    (name "firebird")
    (version "3.0.7")
    (source
     (let ((revision "33374-0"))
       (origin
         (method url-fetch)
         (uri (string-append "https://github.com/FirebirdSQL/"
                             "firebird/releases/download/R"
                             (string-replace-substring version "." "_") "/"
                             "Firebird-" version "." revision ".tar.bz2"))
         (sha256
          (base32 "0xpy1bncz36c6n28y7kllm1dkrdkn4vb4gw2n43f2351mznmrf5c"))
         (modules '((guix build utils)))
         (snippet
          `(begin
             (for-each
              delete-file-recursively
              (list "extern/btyacc/test" ; TODO: package and remove entirely
                    "extern/editline"
                    "extern/icu"
                    "extern/libtommath"
                    "extern/zlib"
                    "src/include/firebird/impl/boost"

                    ;; Missing licence.
                    "builds/install/arch-specific/solaris"
                    "extern/SfIO"
                    "src/msgs/templates.sql"

                    ;; Generated files missing sources.
                    "doc/Firebird-3-QuickStart.pdf"
                    (string-append "doc/Firebird-" ,version
                                   "-ReleaseNotes.pdf")
                    "doc/README.SecureRemotePassword.html"))
             #t)))))
    (build-system gnu-build-system)
    (outputs (list "debug" "out"))
    (arguments
     `(#:configure-flags
       (let ((out (assoc-ref %outputs "out")))
         (list (string-append "--with-fbsbin=" out "/sbin")
               (string-append "--with-fbdoc=" out "/share/doc/"
                              ,name "-" ,version)
               (string-append "--with-fbconf=" out "/lib/firebird")
               (string-append "--with-fbintl=" out "/lib/firebird/intl")
               (string-append "--with-fbmisc=" out "/lib/firebird/misc")
               (string-append "--with-fbmsg=" out "/lib/firebird")
               (string-append "--with-fbplugins=" out "/lib/firebird/plugins")
               (string-append "--with-fbudf=" out "/lib/firebird/UDF")
               "--with-fbglock=/run/firebird"
               "--with-fblog=/var/log/firebird"
               "--with-fbhelp=/var/lib/firebird/system"
               "--with-fbsecure-db=/var/lib/firebird/secure"
               "--without-fbsample"
               "--without-fbsample-db"
               "--with-system-editline"))
       #:make-flags
       (list (string-append "CC=" ,(cc-for-target))
             ;; The plugins/ can't find libfbclient otherwise.
             (string-append "LDFLAGS=-Wl,-rpath="
                            (assoc-ref %outputs "out") "/lib"))
       #:tests? #f                      ; no test suite
       #:modules ((guix build gnu-build-system)
                  (guix build utils)
                  (srfi srfi-26))
       #:phases
       (modify-phases %standard-phases
         (add-after 'unpack 'use-system-boost
           (lambda _
             (substitute* "src/include/firebird/Message.h"
               (("\"\\./impl/boost/preprocessor/seq/for_each_i\\.hpp\"")
                "<boost/preprocessor/seq/for_each_i.hpp>")
               (("FB_BOOST_") "BOOST_"))
             #t))
         (add-after 'unpack 'patch-installation
           (lambda _
             (substitute*
                 "builds/install/arch-specific/linux/makeInstallImage.sh.in"
               (("/bin/sh") (which "bash"))
               ;; Remove shell script helpers from $PATH.
               (("(addLibs|cp) .*\\.sh .*@FB_SBINDIR@") ":")
               ;; Put files where Guix users expect them.
               (("(License\\.txt.*)@FB_CONFDIR" match)
                (string-append match "@FB_DOCDIR@"))
               (("@FB_CONFDIR@(.*License\\.txt.*)" match)
                (string-append "@FB_DOCDIR@" match))
               (("(cp .*/doc/.*)@FB_CONFDIR@(.*)" _ head tail)
                (string-append head "@FB_DOCDIR@" tail "\n")))
             (substitute*
                 (list "builds/install/posix-common/changeServerMode.sh.in"
                       "builds/install/posix-common/install.sh.in")
               ;; Skip phases that (could) cause problems in Guix.
               (("check(InstallUser|IfServerRunning|Libraries)|addFirebirdUser")
                ":")
               ;; Skip phases that are merely pointless on Guix.
               (("buildUninstallFile|installInitdScript|startFirebird") ":")
               ;; Omit randomly generated password with bonus timestamp.
               (("setDBAPassword") ":"))

             ;; These promote proprietary workflows not relevant on Guix.
             (for-each delete-file-recursively
                       (find-files "doc" "README\\.(build\\.msvc|NT|Win)"))
             #t))
         (add-after 'configure 'delete-init-scripts
           (lambda _
             (delete-file-recursively "gen/install/misc")
             #t))
         (add-before 'build 'set-build-environment-variables
           (lambda _
             ;; ‘isql’ needs to run & find libfbclient.so during the build.
             ;; This doubles as a rudimentary test in lieu of a test suite.
             (setenv "LD_LIBRARY_PATH"
                     (string-append (assoc-ref %build-inputs "icu4c") "/lib"))
             #t))
         (add-before 'install 'keep-embedded-debug-symbols
           (lambda _
             ;; Let the gnu-build-system separate & deal with them later.
             ;; XXX Upstream would use ‘--strip-unneeded’, shaving a whole
             ;; megabyte off Guix's 7.7M libEngine12.so, for example.
             (substitute* "gen/Makefile.install"
               (("readelf") "false"))
             #t))
         (add-after 'install 'prune-undesirable-files
           (lambda* (#:key outputs #:allow-other-keys)
             (let ((out (assoc-ref outputs "out")))
               (with-directory-excursion out
                 ;; Remove example binaries.
                 (for-each delete-file-recursively
                           (find-files "." "example"))
                 ;; Delete (now-)empty directories.
                 (for-each rmdir
                           (list "include/firebird/impl"
                                 "lib/firebird/plugins/udr"))
                 #t)))))))
    (inputs
     (list boost
           editline
           icu4c-67
           libtommath
           ncurses
           zlib))
    (home-page "https://www.firebirdsql.org")
    (synopsis "Relational database with many ANSI SQL standard features")
    (description
     "Firebird is an SQL @acronym{RDBMS, relational database management system}
with rich support for ANSI SQL (e.g., @code{INSERT...RETURNING}) including
@acronym{UDFs, user-defined functions} and PSQL stored procedures, cursors, and
triggers.  Transactions provide full ACID-compliant referential integrity.

The database requires very little manual maintenance once set up, making it
ideal for small business or embedded use.

When installed as a traditional local or remote (network) database server,
Firebird can grow to terabyte scale with proper tuning---although PostgreSQL
may be a better choice for such very large environments.

Firebird can also be embedded into stand-alone applications that don't want or
need a full client & server.  Used in this manner, it offers richer SQL support
than SQLite as well as the option to seamlessly migrate to a client/server
database later.")
    (properties
     `((lint-hidden-cve . ("CVE-2017-6369"))))
    (license
     ;; See doc/license/README.license.usage.txt for rationale & details.
     (list license:bsd-3                ; src/common/sha2/
           license:bsd-4                ; src/common/enc.cpp
           license:gpl2+                ; builds/posix/make.defaults
           (license:non-copyleft "file:///builds/install/misc/IPLicense.txt"
                                 "InterBase Public License v1.0")
           (license:non-copyleft "file:///builds/install/misc/IDPLicense.txt"
                                 "Initial Developer's Public License v1.0")
           license:lgpl2.1           ; exception for OSI-compatible licences
           license:mpl1.1            ; examples/interfaces/0{6,8}*.cpp
           license:public-domain)))) ; including files without explicit licence

(define-public leveldb
  (package
    (name "leveldb")
    (version "1.23")
    (source (origin
              (method git-fetch)
              (uri (git-reference
                    (url "https://github.com/google/leveldb")
                    (commit version)))
              (file-name (git-file-name name version))
              (sha256
               (base32
                "1chxkhb6ajdmj4p8535k4472fbmqvcismll6aapkarsr45yrvgs4"))))
    (build-system cmake-build-system)
    (arguments
     (list #:configure-flags
           #~(list "-DBUILD_SHARED_LIBS=ON"
                   "-DLEVELDB_BUILD_TESTS=ON"

                   ;; Don't install(!) the third_party test frameworks below.
                   "-DINSTALL_GTEST=OFF"
                   "-DBENCHMARK_ENABLE_INSTALL=OFF")
           #:phases
           #~(modify-phases %standard-phases
               ;; Ceph uses leveldb and depends on RTTI.
               (add-after 'unpack 'allow-RTTI
                 (lambda _
                   (substitute* "CMakeLists.txt"
                     (("set\\(CMAKE_CXX_FLAGS \"\\$\\{CMAKE_CXX_FLAGS\\} -fno-rtti\"\\)")
                      ""))))
               (add-after 'unpack 'unpack-third_party-sources
                 ;; These are only for testing, so copying source is fine.
                 (lambda _
                   (copy-recursively #$(package-source googletest)
                                     "third_party/googletest")
                   (copy-recursively #$(package-source googlebenchmark)
                                     "third_party/benchmark"))))))
    (inputs
     (list snappy))
    (home-page "https://github.com/google/leveldb")
    (synopsis "Fast key-value storage library")
    (description
     "LevelDB is a fast key-value storage library that provides an ordered
mapping from string keys to string values.")
    (license license:bsd-3)))

(define-public memcached
  (package
    (name "memcached")
    (version "1.6.15")
    (source
     (origin
       (method url-fetch)
       (uri (string-append
             "https://memcached.org/files/memcached-" version ".tar.gz"))
       (sha256
        (base32 "05fmds73hr71bha9gszjfp02lgyacqfyyhkgl6xysy4kchyvwyld"))))
    (build-system gnu-build-system)
    (inputs
     (list libevent cyrus-sasl))
    (home-page "https://memcached.org/")
    (synopsis "In-memory caching service")
    (description "Memcached is an in-memory key-value store.  It has a small
and generic API, and was originally intended for use with dynamic web
applications.")
    (license license:bsd-3)))

(define-public libmemcached
  (package
    (name "libmemcached")
    (version "1.0.18")
    ;; We build from the sources since we want to build the extra HTML
    ;; documentation which is not included with the release.
    (source (origin
              (method bzr-fetch)
              (uri (bzr-reference
                    (url "lp:libmemcached/1.0")
                    (revision (string-append "tag:" version))))
              (file-name (string-append name "-" version "-checkout"))
              (sha256
               (base32
                "1842s4dxdh21gdr46q4dgxigidcs6dkqnbnqjwb9l8r0bqx5nb10"))
              (patches
               (search-patches "libmemcached-build-with-gcc7.patch"))))
    (build-system gnu-build-system)
    (native-inputs
     (list memcached
           libtool
           autoconf
           automake
           bison
           flex
           perl
           python-sphinx)) ;to build the HTML doc.
    (inputs
     (list libevent cyrus-sasl))
    (outputs '("out" "doc"))
    (arguments
     '(#:tests? #f                      ;many tests fail and use too much time
       #:phases
       (modify-phases %standard-phases
         (add-before 'bootstrap 'fix-configure.ac
           ;; Move the AC_CONFIG_AUX_DIR macro use under AC_INIT, otherwise we
           ;; get the error ``configure: error: cannot find install-sh,
           ;; install.sh, or shtool in "." "./.." "./../.."`` (see:
           ;; https://debbugs.gnu.org/cgi/bugreport.cgi?bug=19539 and
           ;; https://bugs.launchpad.net/libmemcached/+bug/1803922).
           (lambda _
             (delete-file "bootstrap.sh") ;not useful in the context of Guix
             (substitute* "configure.ac"
               (("^AC_CONFIG_AUX_DIR\\(\\[build-aux\\]\\).*") "")
               (("^AC_INIT.*" anchor)
                (string-append anchor "AC_CONFIG_AUX_DIR([build-aux])\n")))))
         (add-before 'build 'build-and-install-html-doc
           (lambda* (#:key outputs #:allow-other-keys)
             (let ((html (string-append (assoc-ref outputs "doc")
                                        "/share/doc/libmemcached/html/")))
               (invoke "make" "install-html")
               ;; Cleanup useless files.
               (for-each delete-file-recursively
                         (map (lambda (x) (string-append html x))
                              '("_sources" ".doctrees" ".buildinfo")))))))))
    (home-page "https://libmemcached.org/libMemcached.html")
    (synopsis "C++ library for memcached")
    (description "libMemcached is a library to use memcached in C/C++
applications.  It comes with a complete reference guide and documentation of
the API, and provides features such as:
@itemize
@item Asynchronous and synchronous transport support
@item Consistent hashing and distribution
@item Tunable hashing algorithm to match keys
@item Access to large object support
@item Local replication
@end itemize")
    (license license:bsd-3)))

(define-public python-pylibmc
  (package
    (name "python-pylibmc")
    (version "1.6.1")
    (source
     (origin
       (method url-fetch)
       (uri (pypi-uri "pylibmc" version))
       (sha256
        (base32 "1sg7d9j0v6g3xg3finf4l1hb72c13vcyyi6rqrc9shbx903d93ca"))))
    (build-system python-build-system)
    (arguments
     '(#:phases
       (modify-phases %standard-phases
         (add-before 'check 'start-memcached-daemon
           ;; The test suite requires a memcached server.
           (lambda _
             (invoke "memcached" "-d"))))))
    (native-inputs
     (list memcached python-nose))
    (inputs
     (list libmemcached zlib cyrus-sasl))
    (home-page "http://sendapatch.se/projects/pylibmc/")
    (synopsis "Python client for memcached")
    (description
     "@code{pylibmc} is a client in Python for memcached.  It is a wrapper
around TangentOrg’s libmemcached library, and can be used as a drop-in
replacement for the code@{python-memcached} library.")
    (license license:bsd-3)))

(define-public go-github-com-bradfitz-gomemcache
  (package
    (name "go-github-com-bradfitz-gomemcache")
    (version "0.0.0-20190913173617-a41fca850d0b")
    (source
      (origin
        (method git-fetch)
        (uri (git-reference
               (url "https://github.com/bradfitz/gomemcache")
               (commit (go-version->git-ref version))))
        (file-name (git-file-name name version))
        (sha256
         (base32 "18qpds6xr73jy80pj7l3pc1l1ndcy3va2dl8fzk17bgwg49sxwfz"))
        (modules '((guix build utils)))
        (snippet
         '(begin
            ;; Fixes the 'untyped-int -> string of one rune' issue.
            ;; https://github.com/golang/go/issues/32479
            (substitute* "memcache/memcache_test.go"
              (("string\\(0x7f") "string(rune(0x7f)"))))))
    (build-system go-build-system)
    (arguments
     '(#:unpack-path "github.com/bradfitz/gomemcache"
       #:import-path "github.com/bradfitz/gomemcache/memcache"))
    (home-page "https://github.com/bradfitz/gomemcache")
    (synopsis "Memcache client library in Go")
    (description
     "This is a memcache client library for the Go programming language.")
    (license license:asl2.0)))

(define-public go-github-com-couchbase-gomemcached
  (package
    (name "go-github-com-couchbase-gomemcached")
    (version "0.1.4")
    (source
      (origin
        (method git-fetch)
        (uri (git-reference
               (url "https://github.com/couchbase/gomemcached")
               (commit (string-append "v" version))))
        (file-name (git-file-name name version))
        (sha256
         (base32 "10w74gc05x5naspls39sv2r92krrg31mk266w3lyqqwc0s3fxysl"))))
    (build-system go-build-system)
    (arguments '(#:import-path "github.com/couchbase/gomemcached"))
    (native-inputs
     (list go-github-com-stretchr-testify))
    (home-page "https://github.com/couchbase/gomemcached")
    (synopsis "Memcached binary protocol toolkit for go")
    (description
     "This package provides memcache client and server functionality.")
    (license license:expat)))

(define-public litecli
 (package
  (name "litecli")
  (version "1.8.0")
  (source
   (origin
     (method url-fetch)
     (uri (pypi-uri "litecli" version))
     (sha256
      (base32 "0ghh8hq5bw3y2ybiy4ibbdfz55jxvilg1s6zmhxmqikhg5s95xh2"))))
  (build-system python-build-system)
  (propagated-inputs
   (list python-cli-helpers
         python-click
         python-configobj
         python-prompt-toolkit
         python-pygments
         python-sqlparse))
  (native-inputs
   (list python-mock python-pytest))
  (home-page "https://litecli.com")
  (synopsis "CLI for SQLite databases")
  (description
   "@code{litecli} is a command-line client for SQLite databases that has
auto-completion and syntax highlighting.")
  (license license:bsd-3)))

(define-public python-pgspecial
  (package
    (name "python-pgspecial")
    (version "1.13.0")
    (source
     (origin
       (method url-fetch)
       (uri (pypi-uri "pgspecial" version))
       (sha256
        (base32 "00ddkf565rjcxmfml1z4mmkns1aq8x5s5g85xmnz2scln42y4irq"))))
    (build-system python-build-system)
    (propagated-inputs
     (list python-click python-sqlparse python-psycopg2))
    (home-page "https://github.com/dbcli/pgspecial")
    (synopsis
     "Python implementation of PostgreSQL meta commands (backslash commands)")
    (description
     "This Python package provides an API to execute meta-commands (AKA
\"special\", or \"backslash commands\") on PostgreSQL.")
    (license license:bsd-3)))

(define-public pgcli
  (package
    (name "pgcli")
    (version "3.2.0")
    (source
     (origin
       (method url-fetch)
       (uri (pypi-uri "pgcli" version))
       (sha256
        (base32 "1dy6yzak696107pqv83296h0xhc3ahlfaydm80593gwn37krgpkc"))))
    (build-system python-build-system)
    (propagated-inputs
     (list python-cli-helpers
           python-click
           python-configobj
           python-pendulum
           python-pgspecial
           python-prompt-toolkit
           python-psycopg2
           python-pygments
           python-setproctitle
           python-sqlparse))
    (native-inputs
     (list python-ipython-sql))
    (home-page "https://www.pgcli.com")
    (synopsis "PostgreSQL CLI with autocompletion and syntax highlighting")
    (description
     "@code{pgcli} is a command line interface for PostgreSQL with
autocompletion and syntax highlighting.")
    (license license:bsd-3)))

(define-public mycli
  (package
    (name "mycli")
    (version "1.25.0")
    (source
     (origin
       (method url-fetch)
       (uri (pypi-uri "mycli" version))
       (sha256
        (base32 "0231v7f6q84mjmi1h0ni3s55m2g8p5d7x5q49bgkxlaz2bc2xwgy"))))
    (build-system python-build-system)
    (arguments
     '(#:tests? #f))                    ; tests expect a running MySQL
    (propagated-inputs
     (list python-cli-helpers
           python-click
           python-configobj
           python-cryptography
           python-prompt-toolkit
           python-pyaes
           python-pygments
           python-pymysql
           python-pyperclip
           python-sqlparse))
    (home-page "https://www.mycli.net")
    (synopsis
     "Terminal Client for MySQL with AutoCompletion and Syntax Highlighting")
    (description
     "MyCLI is a command line interface for MySQL, MariaDB, and Percona with
auto-completion and syntax highlighting.")
    (license license:bsd-3)))

;; XXX When updating, check whether boost-for-mysql is still needed.
;; It might suffice to patch ‘cmake/boost.cmake’ as done in the past.
(define-public mysql
  (package
    (name "mysql")
    (version "5.7.33")
    (source (origin
             (method url-fetch)
             (uri (list (string-append
                          "https://dev.mysql.com/get/Downloads/MySQL-"
                          (version-major+minor version) "/"
                          name "-" version ".tar.gz")
                        (string-append
                          "https://downloads.mysql.com/archives/get/file/"
                          name "-" version ".tar.gz")))
             (sha256
              (base32
               "1bb343mf7n0qg2qz497gxjsqprygrjz1q1pbz76hgqxnsy08sfxd"))))
    (build-system cmake-build-system)
    (arguments
     `(#:configure-flags
       '("-DBUILD_CONFIG=mysql_release"
         "-DWITH_SSL=system"
         "-DWITH_ZLIB=system"
         "-DDEFAULT_CHARSET=utf8"
         "-DDEFAULT_COLLATION=utf8_general_ci"
         "-DMYSQL_DATADIR=/var/lib/mysql"
         "-DMYSQL_UNIX_ADDR=/run/mysqld/mysqld.sock"
         "-DINSTALL_INFODIR=share/mysql/docs"
         "-DINSTALL_MANDIR=share/man"
         "-DINSTALL_PLUGINDIR=lib/mysql/plugin"
         "-DINSTALL_SCRIPTDIR=bin"
         "-DINSTALL_INCLUDEDIR=include/mysql"
         "-DINSTALL_DOCREADMEDIR=share/mysql/docs"
         "-DINSTALL_SUPPORTFILESDIR=share/mysql"
         "-DINSTALL_MYSQLSHAREDIR=share/mysql"
         "-DINSTALL_DOCDIR=share/mysql/docs"
         "-DINSTALL_SHAREDIR=share/mysql"
         ;; Get rid of test data.
         "-DINSTALL_MYSQLTESTDIR="
         "-DINSTALL_SQLBENCHDIR=")
       #:phases (modify-phases %standard-phases
                  (add-after
                   'install 'remove-extra-binaries
                   (lambda* (#:key outputs #:allow-other-keys)
                     (let ((out (assoc-ref outputs "out")))
                       ;; Remove the 3 *_embedded files, which weigh in at
                       ;; 14 MiB each.
                       (for-each delete-file
                                 (find-files (string-append out "/bin")
                                             "_embedded$"))
                       #t)))
                  (add-after
                   'install 'wrap-mysql_helpers
                   (lambda* (#:key inputs outputs #:allow-other-keys)
                     (let* ((out (assoc-ref outputs "out"))
                            (bin (string-append out "/bin"))
                            (awk (assoc-ref inputs "gawk"))
                            (coreutils (assoc-ref inputs "coreutils"))
                            (grep (assoc-ref inputs "grep"))
                            (ps (assoc-ref inputs "procps"))
                            (sed (assoc-ref inputs "sed")))
                       (wrap-program (string-append bin "/mysql_config")
                         `("PATH" ":" suffix
                           (,(string-append awk "/bin")
                            ,(string-append coreutils "/bin")
                            ,(string-append sed "/bin"))))
                       (wrap-program (string-append bin "/mysqld_safe")
                         `("PATH" ":" suffix
                           (,(string-append awk "/bin")
                            ,(string-append coreutils "/bin")
                            ,(string-append grep "/bin")
                            ,(string-append ps "/bin")
                            ,(string-append sed "/bin"))))
                       #t))))))
    (native-inputs
     (list bison perl pkg-config))
    (inputs
     (list boost-for-mysql
           coreutils
           gawk
           grep
           libaio
           libtirpc
           ncurses
           openssl
           procps
           rpcsvc-proto ; rpcgen
           sed
           zlib))
    (home-page "https://www.mysql.com/")
    (synopsis "Fast, easy to use, and popular database")
    (description
     "MySQL is a fast, reliable, and easy to use relational database
management system that supports the standardized Structured Query
Language.")
    (license license:gpl2)))

(define-public mariadb
  (package
    (name "mariadb")
    (version "10.5.12")
    (source (origin
              (method url-fetch)
              (uri (string-append "https://downloads.mariadb.com/MariaDB"
                                  "/mariadb-" version "/source/mariadb-"
                                  version ".tar.gz"))
              (sha256
               (base32
                "1gg4h9ahmk78cx01zyw0fqr6hhd78fsyhs0s34p3gi9hkak1qkxb"))
              (modules '((guix build utils)))
              (snippet
               '(begin
                  ;; Delete bundled snappy and xz.
                  (delete-file-recursively "storage/tokudb/PerconaFT/third_party")
                  (substitute* "storage/tokudb/PerconaFT/CMakeLists.txt"
                    ;; This file checks that the bundled sources are present and
                    ;; declares build procedures for them.
                    (("^include\\(TokuThirdParty\\)") ""))
                  (substitute* "storage/tokudb/PerconaFT/ft/CMakeLists.txt"
                    ;; Don't attempt to use the procedures we just removed.
                    ((" build_lzma build_snappy") ""))

                  ;; Preserve CMakeLists.txt for these.
                  (for-each (lambda (file)
                              (unless (string-suffix? "CMakeLists.txt" file)
                                (delete-file file)))
                            (append (find-files "extra/wolfssl")
                                    (find-files "zlib")))))))
    (build-system cmake-build-system)
    (outputs '("out" "lib" "dev"))
    (arguments
     `(#:configure-flags
       (list
         "-DBUILD_CONFIG=mysql_release"
         ;; Linking with libarchive fails, like this:

         ;; ld: /gnu/store/...-libarchive-3.2.2/lib/libarchive.a(archive_entry.o):
         ;; relocation R_X86_64_32 against `.bss' can not be used when
         ;; making a shared object; recompile with -fPIC

         ;; For now, disable the features that that use libarchive (xtrabackup).
         "-DWITH_LIBARCHIVE=OFF"

         ;; Disable the TokuDB engine, because its test suite frequently fails,
         ;; and loading it crashes the server: <https://bugs.gnu.org/35521>.
         "-DTOKUDB_OK=OFF"

         ;; Ensure the system libraries are used.
         "-DWITH_JEMALLOC=yes"
         "-DWITH_PCRE=system"
         "-DWITH_SSL=system"
         "-DWITH_ZLIB=system"

         "-DDEFAULT_CHARSET=utf8"
         "-DDEFAULT_COLLATION=utf8_general_ci"
         "-DMYSQL_DATADIR=/var/lib/mysql"
         "-DMYSQL_UNIX_ADDR=/run/mysqld/mysqld.sock"

         ;; Do not install the benchmark suite.
         "-DINSTALL_SQLBENCHDIR=false"

         (string-append "-DCMAKE_INSTALL_PREFIX=" (assoc-ref %outputs "lib"))
         (string-append "-DCMAKE_INSTALL_RPATH=" (assoc-ref %outputs "lib")
                        "/lib")
         (string-append "-DINSTALL_INFODIR=" (assoc-ref %outputs "out")
                        "/share/mysql/docs")
         (string-append "-DINSTALL_MANDIR=" (assoc-ref %outputs "out")
                        "/share/man")
         (string-append "-DINSTALL_SCRIPTDIR=" (assoc-ref %outputs "out") "/bin")
         (string-append "-DINSTALL_BINDIR=" (assoc-ref %outputs "out") "/bin")
         "-DCMAKE_INSTALL_LIBDIR=lib"
         "-DINSTALL_PLUGINDIR=lib/mysql/plugin"
         (string-append "-DINSTALL_INCLUDEDIR=" (assoc-ref %outputs "dev")
                        "/include/mysql")
         (string-append "-DINSTALL_DOCREADMEDIR=" (assoc-ref %outputs "out")
                        "/share/mysql/docs")
         (string-append "-DINSTALL_DOCDIR=" (assoc-ref %outputs "out")
                        "/share/mysql/docs")
         (string-append "-DINSTALL_SUPPORTFILESDIR=" (assoc-ref %outputs "out")
                        "/share/mysql/support-files")
         "-DINSTALL_MYSQLSHAREDIR=share/mysql"
         "-DINSTALL_SHAREDIR=share")
       ;; The test suite has spurious failures (mostly timeouts) if run in
       ;; parallel on various machines.  Only enable parallel tests on
       ;; architectures which are likely to not have this issue.
       #:parallel-tests? ,(target-x86-64?)
       #:phases
       (modify-phases %standard-phases
         ,@(if (target-ppc32?)
             `((add-after 'unpack 'apply-libatomics-patch
                 (lambda* (#:key inputs #:allow-other-keys)
                   (let ((patch-file
                           (assoc-ref inputs 
                                               "mariadb-link-libatomic.patch")))
                     (invoke "patch" "-p1" "-i" patch-file)))))
             '())
         (add-after 'unpack 'adjust-output-references
           (lambda _
             ;; The build system invariably prepends $CMAKE_INSTALL_PREFIX
             ;; to other variables such as $INSTALL_INCLUDEDIR, which does
             ;; not work when the latter uses an absolute file name.
             (substitute* "libmariadb/mariadb_config/mariadb_config.c.in"
               (("%s/@INSTALL_INCLUDEDIR@")
                (string-append "@INSTALL_INCLUDEDIR@"))
               ;; As of 10.5.8, the mariadb_config program tries to be
               ;; clever and computes the installation directory relative
               ;; to /proc/self/exe when running on Linux.  Make it fall
               ;; back to the old behaviour.
               (("defined\\(__linux__\\)")
                "0"))
             (substitute* "libmariadb/mariadb_config/libmariadb.pc.in"
               (("\\$\\{prefix\\}/@INSTALL_INCLUDEDIR@")
                "@INSTALL_INCLUDEDIR@"))
             (substitute* "support-files/mariadb.pc.in"
               (("^(include|bin|script|doc|man)dir=\\$\\{prefix\\}/" _ dir)
                (string-append dir "dir=")))
             (substitute* "include/CMakeLists.txt"
               (("\\\\\\$\\{CMAKE_INSTALL_PREFIX\\}/\\$\\{INSTALL_INCLUDEDIR\\}")
                "${INSTALL_INCLUDEDIR}"))
             (substitute* "cmake/mariadb_connector_c.cmake"
               (("\\\\\\$\\{CMAKE_INSTALL_PREFIX\\}/\\$\\{INSTALL_BINDIR\\}")
                "${INSTALL_BINDIR}"))))
         (add-after 'unpack 'adjust-tests
           (lambda _
             (let ((disabled-tests
                    '(;; These fail because root@hostname == root@localhost in
                      ;; the build environment, causing a user count mismatch.
                      ;; See <https://jira.mariadb.org/browse/MDEV-7761>.
                      "main.explain_non_select"
                      "main.upgrade_MDEV-19650"
                      "roles.acl_statistics"

                      ;; Probably same as above, test failure reported upstream:
                      ;; <https://jira.mariadb.org/browse/MDEV-26320>.
                      "main.selectivity_no_engine"

                      ;; FIXME: This test checks various table encodings and
                      ;; fails because Guix defaults to UTF8 instead of the
                      ;; upstream default latin1_swedish_ci.  It's not easily
                      ;; substitutable because several encodings are tested.
                      "main.system_mysql_db"

                      ;; XXX: This test occasionally fails on i686-linux:
                      ;; <https://jira.mariadb.org/browse/MDEV-24458>
                      ,@(if (string-prefix? "i686" (%current-system))
                            '("main.myisampack")
                            '())))

                   ;; This file contains a list of known-flaky tests for this
                   ;; release.  Append our own items.
                   (unstable-tests (open-file "mysql-test/unstable-tests" "a")))
               (for-each (lambda (test)
                           (format unstable-tests "~a : ~a\n"
                                   test "Disabled in Guix"))
                         disabled-tests)
               (close-port unstable-tests)

               ;; XXX: These fail because they expect a latin1 charset and
               ;; collation.  See <https://jira.mariadb.org/browse/MDEV-21264>.
               (substitute* '("mysql-test/main/gis_notembedded.result"
                              "mysql-test/main/system_mysql_db.result")
                 (("latin1_swedish_ci") "utf8_general_ci")
                 (("\tlatin1") "\tutf8"))

               (substitute* "mysql-test/suite/binlog/t/binlog_mysqlbinlog_stop_never.test"
                 (("/bin/bash")
                  (which "bash")))

               (substitute* "mysql-test/mysql-test-run.pl"
                 (("/bin/ls") (which "ls"))
                 (("/bin/sh") (which "sh"))))))
         (add-before 'configure 'disable-plugins
           (lambda _
             (let ((disable-plugin (lambda (name)
                                     (call-with-output-file
                                         (string-append "plugin/" name
                                                        "/CMakeLists.txt")
                                       (lambda (port)
                                         (format port "\n")))))
                   (disabled-plugins '(;; XXX: Causes a test failure.
                                       "disks")))
               (for-each disable-plugin disabled-plugins))))
         (replace 'check
           (lambda* (#:key (tests? #t) parallel-tests? #:allow-other-keys)
             (if tests?
                 (with-directory-excursion "mysql-test"
                   (invoke "./mtr" "--verbose"
                           "--retry=3"
                           "--suite=main"
                           "--testcase-timeout=40"
                           "--suite-timeout=600"
                           "--parallel" (number->string (if parallel-tests?
                                                          (parallel-job-count)
                                                          1))
                           ;; Skip the replication tests: they are very I/O
                           ;; intensive and frequently causes indeterministic
                           ;; failures even on powerful hardware.
                           "--skip-rpl"
                           "--skip-test-list=unstable-tests"))
                 (format #t "test suite not run~%"))))
         (add-after
          'install 'post-install
          (lambda* (#:key inputs outputs #:allow-other-keys)
            (let* ((out     (assoc-ref outputs "out"))
                   (dev     (assoc-ref outputs "dev"))
                   (lib     (assoc-ref outputs "lib"))
                   (openssl (assoc-ref inputs "openssl")))
              (substitute* (list (string-append out "/bin/mariadb-install-db")
                                 (string-append out "/bin/mysql_install_db"))
                (("basedir=\"\"")
                 (string-append "basedir=\"" out "\""))
                (("\\$basedir/share/mysql")
                 (string-append lib "/share/mysql")))

              (with-directory-excursion lib
                ;; Remove tests.
                (delete-file-recursively "mysql-test")
                ;; Remove static libraries.
                (for-each delete-file (find-files "lib" "\\.a$")))

              (with-directory-excursion out
                (delete-file "share/man/man1/mysql-test-run.pl.1")
                ;; Delete huge and unnecessary executables.
                (for-each delete-file (find-files "bin" "test$")))
              (mkdir-p (string-append dev "/share"))
              (mkdir-p (string-append dev "/bin"))
              (rename-file (string-append lib "/bin/mariadbd")
                           (string-append out "/bin/mariadbd"))
              (rename-file (string-append lib "/bin/mysqld")
                           (string-append out "/bin/mysqld"))
              (mkdir-p (string-append dev "/lib"))
              (rename-file (string-append lib "/lib/pkgconfig")
                           (string-append dev "/lib/pkgconfig"))
              (rename-file (string-append lib "/bin/mariadb_config")
                           (string-append dev "/bin/mariadb_config"))
              (rename-file (string-append out "/bin/mysql_config")
                           (string-append dev "/bin/mysql_config"))

              ;; Embed an absolute reference to OpenSSL in mysql_config
              ;; and the pkg-config file to avoid propagation.
              ;; XXX: how to do this for mariadb_config.c.in?
              (substitute* (list (string-append dev "/bin/mysql_config")
                                 (string-append dev "/lib/pkgconfig/mariadb.pc"))
                (("-lssl -lcrypto" all)
                 (string-append "-L" openssl "/lib " all)))))))))
    (native-inputs
     (if (target-ppc32?)
       `(("mariadb-link-libatomic.patch"
          ,(search-patch "mariadb-link-libatomic.patch"))
         ("patch" ,patch)
         ("bison" ,bison)
         ("perl" ,perl))
       (list bison perl)))
    (inputs
     `(("jemalloc" ,jemalloc)
       ("libaio" ,libaio)
       ("libxml2" ,libxml2)
       ("ncurses" ,ncurses)
       ("openssl" ,openssl)
       ("pam" ,linux-pam)
       ("pcre2" ,pcre2)
       ("xz" ,xz)
       ("zlib" ,zlib)))
    ;; The test suite is very resource intensive and can take more than three
    ;; hours on a x86_64 system.  Give slow and busy machines some leeway.
    (properties '((timeout . 64800)))        ;18 hours
    (home-page "https://mariadb.org/")
    (synopsis "SQL database server")
    (description
     "MariaDB is a multi-user and multi-threaded SQL database server, designed
as a drop-in replacement of MySQL.")
    (license license:gpl2)))

(define-public mariadb-connector-c
  (package
    (name "mariadb-connector-c")
    (version "3.1.13")
    (source
     (origin
       (method url-fetch)
       (uri (string-append
             "https://downloads.mariadb.org/f/connector-c-" version
             "/mariadb-connector-c-" version "-src.tar.gz"
             "/from/https%3A//mirrors.ukfast.co.uk/sites/mariadb/?serve"))
       (file-name (string-append name "-" version ".tar.gz"))
       (sha256
        (base32 "0xb8fiissblxb319y5ifqqp86zblwis789ipb753pcb4zpnsaw82"))))
    (inputs
     (list openssl))
    (build-system cmake-build-system)
    (arguments
     '(#:tests? #f))                    ; no tests
    (home-page "https://mariadb.com/kb/en/mariadb-connector-c/")
    (synopsis "Client library to connect to MySQL or MariaDB")
    (description "The MariaDB Connector/C is used to connect applications
developed in C/C++ to MariaDB and MySQL databases.")
    (license license:lgpl2.1+)))

(define-public galera
  (package
    (name "galera")
    (version "26.4.12")
    (source (origin
              (method git-fetch)
              (uri (git-reference
                    (url "https://github.com/codership/galera")
                    (commit (string-append "release_" version))
                    (recursive? #t)))
              (file-name (git-file-name name version))
              (sha256
               (base32 "0n4272mvr8a6h5prbhvl376asdp89ipix5yx5n6i1iiw9bs3v76l"))))
    (build-system cmake-build-system)
    (inputs
     (list check boost openssl))
    (home-page "https://github.com/codership/galera/")
    (synopsis "Extension to the MariaDB database server")
    (description
     "Galera is a wsrep-provider that is used with MariaDB for load-balancing
and high-availability (HA).")
    (license license:gpl2)))                  ;'COPYING' says "version 2" only

;; Don't forget to update the other postgresql packages when upgrading this one.
(define-public postgresql-14
  (package
    (name "postgresql")
    (version "14.3")
    (source (origin
              (method url-fetch)
              (uri (string-append "https://ftp.postgresql.org/pub/source/v"
                                  version "/postgresql-" version ".tar.bz2"))
              (sha256
               (base32
                "0f5gm43hx8j67nfad8mrfhzb9aq4brfgka5d0nf936pmicv5g417"))
              (patches (search-patches "postgresql-disable-resolve_symlinks.patch"))))
    (build-system gnu-build-system)
    (arguments
     (list
      #:configure-flags
      #~(list "--with-uuid=e2fs" "--with-openssl"
              (string-append "--mandir=" #$output "/share/man")
              ;; PostgreSQL installs its own Makefile (should it?).
              ;; Prevent it from retaining needless references to
              ;; the build tools in order to save size.
              "MKDIR_P=mkdir -p" "INSTALL_BIN=install -c"
              "LD=ld" "TAR=tar")
      #:phases
      #~(modify-phases %standard-phases
          (add-before 'configure 'patch-/bin/sh
            (lambda _
              ;; Refer to the actual shell.
              (substitute* '("src/bin/pg_ctl/pg_ctl.c"
                             "src/bin/psql/command.c")
                (("/bin/sh") (which "sh")))))
          (add-before 'configure 'set-socket-dir
            (lambda _
              (substitute* '("src/include/pg_config_manual.h")
                (("DEFAULT_PGSOCKET_DIR[^\n]*")
                 "DEFAULT_PGSOCKET_DIR \"/var/run/postgresql\""))))
          (add-after 'build 'build-contrib
            (lambda _
              (invoke "make" "-C" "contrib")))
          (add-after 'install 'install-contrib
            (lambda _
              (invoke "make" "-C" "contrib" "install")))
          (add-after 'install 'install-manuals
            (lambda _
              (with-directory-excursion "doc/src/sgml"
                (invoke "make" "install-man")
                (invoke "make" "postgres.info")
                (install-file "postgres.info"
                              (string-append #$output "/share/info"))))))))
    (native-inputs (list docbook-xml docbook2x libxml2 perl texinfo))
    (inputs (list readline `(,util-linux "lib") openssl zlib))
    (home-page "https://www.postgresql.org/")
    (synopsis "Powerful object-relational database system")
    (description
     "PostgreSQL is a powerful object-relational database system.  It is fully
ACID compliant, has full support for foreign keys, joins, views, triggers, and
stored procedures (in multiple languages).  It includes most SQL:2008 data
types, including INTEGER, NUMERIC, BOOLEAN, CHAR, VARCHAR, DATE, INTERVAL, and
TIMESTAMP.  It also supports storage of binary large objects, including
pictures, sounds, or video.")
    (license (license:x11-style "file://COPYRIGHT"))))

(define-public postgresql-13
  (package
    (inherit postgresql-14)
    (version "13.6")
<<<<<<< HEAD
=======
    (replacement postgresql-13/replacement)
>>>>>>> 2af3f5ee
    (source (origin
              (inherit (package-source postgresql-14))
              (uri (string-append "https://ftp.postgresql.org/pub/source/v"
                                  version "/postgresql-" version ".tar.bz2"))
              (sha256
               (base32
                "1z37ix80hb2bqa2smh1hbj9r507ypnl3pil43gkqznnlv6ipzz5s"))
              (patches (search-patches "postgresql-riscv-spinlocks.patch"))))))
<<<<<<< HEAD
=======

;; The merge of commit ...
;;  781dd2de230e3 gnu: postgresql-13: Fix building on riscv64-linux.
;; ... in ...
;;  49b350fafc2c3 Merge branch 'master' into staging.
;; ... lost the inherited patch from postgresql-14, causing problems such as ...
;;  05fef7bfc6005 gnu: timescaledb: Adjust test preparation to PostgreSQL 13.6.
;;
;; While at it, remove the RISC-V spinlock patch, which has been upstreamed
;; in a different form (so the old patch still applies).
;; TODO: Remove in the next rebuild cycle.
(define postgresql-13/replacement
  (package
    (inherit postgresql-13)
    (version "13.7")
    (source
     (origin
       (inherit (package-source postgresql-13))
       (uri (string-append "https://ftp.postgresql.org/pub/source/v"
                           version "/postgresql-" version ".tar.bz2"))
       (sha256
        (base32
         "16b3ljid7zd1v5l4l4pmwihx43wi8p9izidkjfii8dnqygs5p40v"))
       (patches (search-patches "postgresql-disable-resolve_symlinks.patch"))))))
>>>>>>> 2af3f5ee

(define-public postgresql-11
  (package
    (inherit postgresql-13)
    (name "postgresql")
    (version "11.16")
    (source (origin
              (inherit (package-source postgresql-13))
              (uri (string-append "https://ftp.postgresql.org/pub/source/v"
                                  version "/postgresql-" version ".tar.bz2"))
              (sha256
               (base32
                "1983a7y4y6zhbgh0qcdfkf99445j1zm5q1ncrbkrx555y08y3n9d"))
              (patches (search-patches
                        "postgresql-disable-resolve_symlinks.patch"))))
    (native-inputs
     (modify-inputs (package-native-inputs postgresql-13)
       (replace "docbook-xml" docbook-xml-4.2)))))

(define-public postgresql-10
  (package
    (inherit postgresql-11)
    (version "10.21")
    (source (origin
              (inherit (package-source postgresql-11))
              (uri (string-append "https://ftp.postgresql.org/pub/source/v"
                                  version "/postgresql-" version ".tar.bz2"))
              (sha256
               (base32
                "1la5dx4hhy5yaznwk9gwdsymih3sd23fyhh6spssdaajdn2rh8fk"))))
    (native-inputs
     (modify-inputs (package-native-inputs postgresql-11)
       (append opensp docbook-sgml-4.2)
       (delete "docbook-xml")))))

(define-public postgresql postgresql-14)

(define-public timescaledb
  (package
    (name "timescaledb")
    (version "2.7.0")
    (source (origin
              (method git-fetch)
              (uri (git-reference
                    (url "https://github.com/timescale/timescaledb")
                    (commit version)))
              (file-name (git-file-name name version))
              (sha256
               (base32
                "18wszj8ia5rs4y4zkyfb0f5z4y1g7ac3jym748nbkbszhxmq7nc7"))
              (patches (search-patches "timescaledb-flaky-test.patch"))
              (modules '((guix build utils)))
              (snippet
               ;; Remove files carrying the proprietary TIMESCALE license.
               '(begin
                  (delete-file-recursively "tsl")
                  (for-each delete-file
                            '("scripts/c_license_header-timescale.h"
                              "scripts/license_tsl.spec"
                              "scripts/sql_license_tsl.sql"
                              "test/perl/AccessNode.pm"
                              "test/perl/DataNode.pm"
                              "test/perl/TimescaleNode.pm"))))))
    (build-system cmake-build-system)
    (arguments
     (list #:imported-modules `((guix build union)
                                ,@%cmake-build-system-modules)
           #:modules `(,@%cmake-build-system-modules
                       (guix build union)
                       (ice-9 match))
           #:configure-flags #~(list "-DAPACHE_ONLY=ON"
                                     "-DSEND_TELEMETRY_DEFAULT=OFF")
           #:test-target "regresschecklocal"
           #:phases
           #~(modify-phases (@ (guix build cmake-build-system) %standard-phases)
               (add-after 'unpack 'patch-install-location
                 (lambda _
                   ;; Install extension to the output instead of the
                   ;; PostgreSQL store directory.
                   (substitute* '("CMakeLists.txt"
                                  "cmake/GenerateScripts.cmake"
                                  "sql/CMakeLists.txt")
                     (("\\$\\{PG_SHAREDIR\\}/extension")
                      (string-append #$output "/share/extension")))
                   ;; Likewise for the library.
                   (substitute* '("src/CMakeLists.txt"
                                  "src/loader/CMakeLists.txt")
                     (("\\$\\{PG_PKGLIBDIR\\}")
                      (string-append #$output "/lib")))))
               (add-after 'unpack 'remove-kernel-version
                 ;; Do not embed the running kernel version for reproducible
                 ;; builds
                 (lambda _
                   (substitute* "src/config.h.in"
                     (("BUILD_OS_VERSION ..CMAKE_SYSTEM_VERSION.")
                      "BUILD_OS_VERSION \""))))
               ;; Run the tests after install to make it easier to create the
               ;; required PostgreSQL+TimescaleDB filesystem union.
               (delete 'check)
               (add-after 'install 'prepare-tests
                 (lambda* (#:key inputs #:allow-other-keys)
                   (let ((pg-data (string-append (getcwd) "/../pg-data"))
                         (pg-union (string-append (getcwd) "/../pg-union")))
                     (match inputs
                       (((names . directories) ...)
                        ;; PG will only load extensions from its own $libdir,
                        ;; which it calculates based on argv[0].  As of
                        ;; PostgreSQL 13.6, it calls 'canonicalize_path' on
                        ;; argv[0] so a merge symlink is not enough to trick
                        ;; it; thus, the code below makes a full copy of PG
                        ;; and friends such that 'pg_config --libdir', for
                        ;; instance, points to PG-UNION, allowing it to load
                        ;; the timescaledb extension.
                        ;; TODO: The above comment and the #:symlink trick can
                        ;; be removed in the next rebuild cycle.
                        (union-build pg-union (cons #$output directories)
                                     #:symlink
                                     (lambda (old new)
                                       (if (file-is-directory? old)
                                           (copy-recursively old new)
                                           (copy-file old new))))))
                     (setenv "PATH" (string-append pg-union "/bin:"
                                                   (getenv "PATH")))
                     (invoke "initdb" "-D" pg-data)
                     (copy-file "test/postgresql.conf"
                                (string-append pg-data "/postgresql.conf"))

                     (invoke "pg_ctl" "-D" pg-data
                             "-o" (string-append "-k " pg-data)
                             "-l" (string-append pg-data "/db.log")
                             "start"))))
               (add-after 'prepare-tests 'check
                 (assoc-ref %standard-phases 'check)))))
    (inputs (list openssl postgresql))
    (home-page "https://www.timescale.com/")
    (synopsis "Time-series extension for PostgreSQL")
    (description
     "TimescaleDB is a database designed to make SQL scalable for
time-series data.  It is engineered up from PostgreSQL and packaged as a
PostgreSQL extension, providing automatic partitioning across time and space
(partitioning key), as well as full SQL support.")
    (license license:asl2.0)))

(define-public pgloader
  (package
    (name "pgloader")
    (version "3.6.3")
    (source
     (origin
       (method git-fetch)
       (uri (git-reference
             (url "https://github.com/dimitri/pgloader")
             (commit (string-append "v" version))))
       (sha256
        (base32 "147dcf0rmi94p95dvifx8qy7602fvs041dv9wlg3q31ly13agwb5"))
       (file-name (git-file-name name version))))
    (build-system gnu-build-system)
    (arguments
     ;; NOTE: (Sharlatan-20210119T211511+0000) Tests are disabled due to being
     ;; dependent on Quicklisp, main build target is `pgloader-standalone' which
     ;; does not require Quicklisp workarounds. There is no `install' target
     ;; configured in Makefile.
     (list #:tests? #f
           #:strip-binaries? #f
           #:make-flags
           #~(list "pgloader-standalone" "BUILDAPP_SBCL=buildapp")
           #:phases
           #~(modify-phases %standard-phases
               (delete 'configure)
               (add-after 'unpack 'set-home
                 (lambda _
                   (setenv "HOME" "/tmp")))
               (add-after 'unpack 'patch-Makefile
                 (lambda _
                   (substitute* "Makefile"
                     (("--sbcl.*") "--sbcl $(CL) --asdf-path . \\\n"))))
               (replace 'install
                 (lambda* (#:key outputs #:allow-other-keys)
                   (let ((bin (string-append #$output "/bin")))
                     (mkdir-p bin)
                     (install-file "build/bin/pgloader"  bin)))))))
    (native-inputs
     (list buildapp sbcl))
    (inputs
     (list sbcl-alexandria
           sbcl-cl-abnf
           sbcl-cl-base64
           sbcl-cl-csv
           sbcl-cl-fad
           sbcl-cl-log
           sbcl-cl-markdown
           sbcl-cl-mustache
           sbcl-cl-ppcre
           sbcl-cl-sqlite
           sbcl-closer-mop
           sbcl-command-line-arguments
           sbcl-db3
           sbcl-drakma
           sbcl-esrap
           sbcl-flexi-streams
           sbcl-ixf
           sbcl-local-time
           sbcl-lparallel
           sbcl-metabang-bind
           sbcl-mssql
           sbcl-postmodern
           sbcl-py-configparser
           sbcl-qmynd
           sbcl-quri
           sbcl-split-sequence
           sbcl-trivial-backtrace
           sbcl-usocket
           sbcl-uuid
           sbcl-yason
           sbcl-zs3))
    (home-page "https://pgloader.io/")
    (synopsis "Tool to migrate data to PostgreSQL")
    (description
     "@code{pgloader} is a program that can load data or migrate databases from
CSV, DB3, iXF, SQLite, MS-SQL or MySQL to PostgreSQL.")
    (license (license:x11-style "file://LICENSE"))))

(define-public python-pymysql
  (package
    (name "python-pymysql")
    (version "0.9.3")
    (source
     (origin
       (method url-fetch)
       (uri (pypi-uri "PyMySQL" version))
       (sha256
        (base32 "1ry8lxgdc1p3k7gbw20r405jqi5lvhi5wk83kxdbiv8xv3f5kh6q"))))
    (build-system python-build-system)
    (native-inputs
     (list python-unittest2))
    (inputs
     (list python-cryptography))
    (arguments
     `(#:tests? #f))                    ; tests expect a running MySQL
    (home-page "https://github.com/PyMySQL/PyMySQL/")
    (synopsis "Pure-Python MySQL driver")
    (description
     "PyMySQL is a pure-Python MySQL client library, based on PEP 249.
Most public APIs are compatible with @command{mysqlclient} and MySQLdb.")
    (license license:expat)))

(define-public qdbm
  (package
    (name "qdbm")
    (version "1.8.78")
    (source
      (origin
       (method url-fetch)
       (uri (string-append "http://fallabs.com/" name "/"
                           name "-" version ".tar.gz"))
       (sha256
        (base32
         "0gmpvhn02pkq280ffmn4da1g4mdr1xxz7l80b7y4n7km1mrzwrml"))))
    (build-system gnu-build-system)
    (arguments
     `(#:configure-flags (list (string-append "LDFLAGS=-Wl,-rpath="
                                              (assoc-ref %outputs "out")
                                              "/lib"))
       #:make-flags (list "CFLAGS=-fPIC")))
    (home-page "https://fallabs.com/qdbm/")
    (synopsis "Key-value database")
    (description "QDBM is a library of routines for managing a
database.  The database is a simple data file containing key-value
pairs.  Every key and value is serial bytes with variable length.
Binary data as well as character strings can be used as a key or a
value.  There is no concept of data tables or data types.  Records are
organized in a hash table or B+ tree.")
    (license license:lgpl2.1+)))

(define-public recutils
  (package
    (name "recutils")
    (version "1.9")
    (source (origin
              (method url-fetch)
              (uri (string-append "mirror://gnu/recutils/recutils-"
                                  version ".tar.gz"))
              (sha256
               (base32
                "03kf91f20brn2ffljfjzirxh5xj99m1mvvspcx2lph9000mmj0b3"))))
    (build-system gnu-build-system)
    (arguments
     (list #:configure-flags
           '(list "--disable-static"
                  (string-append "--with-bash-headers="
                                 (dirname (search-input-directory
                                           %build-inputs
                                           "include/bash"))))))
    (native-inputs
     ;; XXX Without labels, the default 'configure phase picks the wrong "bash".
     `(("bc" ,bc)
       ("bash:include" ,bash "include")
       ("check" ,check-0.14)
       ("pkg-config" ,pkg-config)))
    (inputs
     ;; TODO: Add more optional inputs.
     (list curl
           libgcrypt
           `(,util-linux "lib")))
    (synopsis "Manipulate plain text files as databases")
    (description
     "GNU Recutils is a set of tools and libraries for creating and
manipulating text-based, human-editable databases.  Despite being text-based,
databases created with Recutils carry all of the expected features such as
unique fields, primary keys, time stamps and more.  Many different field
types are supported, as is encryption.")
    (license license:gpl3+)
    (home-page "https://www.gnu.org/software/recutils/")))

(define-public emacs-rec-mode
  (package
    (name "emacs-rec-mode")
    (version "1.8.3")
    (source (origin
              (method url-fetch)
              (uri (string-append "https://elpa.gnu.org/packages/"
                                  "rec-mode-" version ".tar"))
              (sha256
               (base32
                "0lkmvvdj4xx3qhxqggizrcdawav0accyrza2wmhfdq88g2zh5575"))
              (snippet '(begin (delete-file "rec-mode.info")))))
    (build-system emacs-build-system)
    (arguments
     '(#:phases
       (modify-phases %standard-phases
         (add-before 'install 'make-info
           (lambda _
             (invoke "makeinfo" "--no-split"
                     "-o" "rec-mode.info" "rec-mode.texi"))))))
    (native-inputs
     (list texinfo))
    (home-page "https://www.gnu.org/software/recutils/")
    (synopsis "Emacs mode for working with recutils database files")
    (description "This package provides an Emacs major mode @code{rec-mode}
for working with GNU Recutils text-based, human-editable databases.  It
supports editing, navigation, and querying of recutils database files
including field and record folding.")
    (license license:gpl3+)))

(define-public emacs-recutils
  (deprecated-package "emacs-recutils" emacs-rec-mode))

(define-public rocksdb
  (package
    (name "rocksdb")
    (version "6.26.1")
    (source (origin
              (method git-fetch)
              (uri (git-reference
                    (url "https://github.com/facebook/rocksdb")
                    (commit (string-append "v" version))))
              (file-name (git-file-name name version))
              (sha256
               (base32
                "0mylma106w93kxhj89g9y1ccdq7m9m94wrmv5nyr17yc1zsk87sg"))
              (modules '((guix build utils)))
              (snippet
               '(begin
                  ;; TODO: unbundle gtest.
                  (delete-file "build_tools/gnu_parallel")
                  (substitute* "Makefile"
                    (("build_tools/gnu_parallel") "parallel"))))))
    (build-system cmake-build-system)
    (arguments
     `(#:configure-flags
       (list "-DROCKSDB_BUILD_SHARED=1"
             ;; Ceph requires that RTTI is enabled.
             "-DUSE_RTTI=1"
             ;; Prevent the build from passing '-march=native' to the compiler.
             "-DPORTABLE=1")

       ;; Many tests fail on 32-bit platforms. There are multiple
       ;; reports about this upstream, but it's not going to be
       ;; supported any time soon.  What's worse: Release builds don't
       ;; include tests, and overriding the build system to build
       ;; tests anyway fails with missing TEST_ symbols.
       #:tests? #false
       #:phases
       (modify-phases %standard-phases
         (add-after 'unpack 'patch-CMakeLists.txt
           (lambda _
             (substitute* "CMakeLists.txt"
               ;; build reproducibly
               (("set\\(BUILD_DATE \"\\$\\{TS\\}\"")
                "set(BUILD_DATE \"1970-01-01\""))))
         (add-after 'unpack 'build-generically
           (lambda _
             (substitute* "CMakeLists.txt"
               (("if\\(HAVE_SSE42\\)") "if(FALSE)")))))))
    (native-inputs
     (list parallel perl procps python which))
    (inputs
     (list bzip2
           gflags
           jemalloc
           lz4
           snappy
           zlib))
    (home-page "https://rocksdb.org/")
    (synopsis "Persistent key-value store for fast storage")
    (description
     "RocksDB is a library that forms the core building block for a fast
key-value server, especially suited for storing data on flash drives.  It
has a @dfn{Log-Structured-Merge-Database} (LSM) design with flexible tradeoffs
between @dfn{Write-Amplification-Factor} (WAF), @dfn{Read-Amplification-Factor}
(RAF) and @dfn{Space-Amplification-Factor} (SAF).  It has multi-threaded
compactions, making it specially suitable for storing multiple terabytes of
data in a single database.  RocksDB is partially based on @code{LevelDB}.")
    ;; RocksDB is dual licensed under GPL2 and ASL 2.0.  Some header
    ;; files carry the 3-clause BSD license.
    (license (list license:gpl2 license:asl2.0 license:bsd-3))))

(define-public sparql-query
  (package
    (name "sparql-query")
    (version "1.1")
    (source (origin
              (method git-fetch)
              (uri (git-reference
                     (url "https://github.com/tialaramex/sparql-query")
                     (commit version)))
              (sha256
               (base32 "0a84a89idpjhj9w2y3fmvzv7ldps1cva1kxvfmh897k02kaniwxk"))
              (file-name (git-file-name name version))))
    (build-system gnu-build-system)
    (inputs
     (list curl glib libxml2 ncurses readline))
    (native-inputs
     (list pkg-config))
    (arguments
     `(#:make-flags '("CC=gcc")
       #:phases
       (modify-phases %standard-phases
         (delete 'configure)
         ;; The Makefile uses git to obtain versioning information. This phase
         ;; substitutes the git invocation with the package version.
         (add-after 'unpack 'remove-git-dependency
           (lambda _
             (substitute* "Makefile"
               (("^gitrev :=.*$")
                (string-append "gitrev = \"v" ,version "\"")))
             #t))
         ;; The install phase of the Makefile assumes $PREFIX/usr/local/bin.
         ;; This replacement does the same thing, except for using $PREFIX/bin
         ;; instead.
         (replace 'install
           (lambda* (#:key outputs #:allow-other-keys)
             (let* ((out (assoc-ref outputs "out"))
                    (bin (string-append out "/bin")))
               (install-file "sparql-query" bin)
               (symlink (string-append bin "/sparql-query")
                        (string-append bin "/sparql-update")))
             #t))
         (replace 'check
           (lambda* (#:key make-flags #:allow-other-keys)
             (apply invoke "make" `(,@make-flags "scan-test"))
             (invoke "./scan-test"))))))
    (home-page "https://github.com/tialaramex/sparql-query/")
    (synopsis "Command-line tool for accessing SPARQL endpoints over HTTP")
    (description "Sparql-query is a command-line tool for accessing SPARQL
endpoints over HTTP.  It has been intentionally designed to @code{feel} similar to
tools for interrogating SQL databases.  For example, you can enter a query over
several lines, using a semi-colon at the end of a line to indicate the end of
your query.  It also supports readline so that you can more easily recall and
edit previous queries, even across sessions.  It can be used non-interactively,
for example from a shell script.")
    ;; Some files (like scan-sparql.c) contain a GPLv3+ license header, while
    ;; others (like sparql-query.c) contain a GPLv2+ license header.
    (license (list license:gpl3+))))

(define-public sqitch
  (package
    (name "sqitch")
    (version "1.1.0")
    (source
     (origin
       (method url-fetch)
       (uri (string-append
             "mirror://cpan/authors/id/D/DW/DWHEELER/App-Sqitch-v"
             version ".tar.gz"))
       (sha256
        (base32 "1ayiwg9kh3w0nbacbcln7h944z94vq5vnnd5diz86033bpbnq57f"))))
    (build-system perl-build-system)
    (arguments
     '(#:phases
       (modify-phases %standard-phases
         (add-before 'check 'set-check-environment
           (lambda _
             (setenv "TZ" "UTC")
             (setenv "HOME" "/tmp")
             #t))
         (add-after 'install 'wrap-program
           (lambda* (#:key outputs #:allow-other-keys)
             (let* ((out (assoc-ref outputs "out"))
                    (path (getenv "PERL5LIB")))
               (wrap-program (string-append out "/bin/sqitch")
                 `("PERL5LIB" ":" prefix
                   (,(string-append out "/lib/perl5/site_perl"
                                    ":"
                                    path)))))
             #t)))))
    (native-inputs
     (list perl-capture-tiny
           perl-io-pager
           perl-module-build
           perl-module-runtime
           perl-path-class
           perl-test-deep
           perl-test-dir
           perl-test-exception
           perl-test-file
           perl-test-file-contents
           perl-test-mockmodule
           perl-test-mockobject
           perl-test-nowarnings
           perl-test-warn))
    (inputs
     `(("perl-class-xsaccessor" ,perl-class-xsaccessor)
       ("perl-clone" ,perl-clone)
       ("perl-config-gitlike" ,perl-config-gitlike)
       ("perl-datetime" ,perl-datetime)
       ("perl-datetime-timezone" ,perl-datetime-timezone)
       ("perl-dbd-mysql" ,perl-dbd-mysql)
       ("perl-dbd-pg" ,perl-dbd-pg)
       ("perl-dbd-sqlite" ,perl-dbd-sqlite)
       ("perl-dbi" ,perl-dbi)
       ("perl-devel-stacktrace" ,perl-devel-stacktrace)
       ("perl-encode-locale" ,perl-encode-locale)
       ("perl-hash-merge" ,perl-hash-merge)
       ("perl-ipc-run3" ,perl-ipc-run3)
       ("perl-ipc-system-simple" ,perl-ipc-system-simple)
       ("perl-libintl-perl" ,perl-libintl-perl)
       ("perl-list-moreutils" ,perl-list-moreutils)
       ("perl-moo" ,perl-moo)
       ("perl-mysql-config" ,perl-mysql-config)
       ("perl-namespace-autoclean" ,perl-namespace-autoclean)
       ("perl-path-class" ,perl-path-class)
       ("perl-perlio-utf8_strict" ,perl-perlio-utf8_strict)
       ("perl-string-formatter" ,perl-string-formatter)
       ("perl-string-shellquote" ,perl-string-shellquote)
       ("perl-sub-exporter" ,perl-sub-exporter)
       ("perl-template-tiny" ,perl-template-tiny)
       ("perl-template-toolkit" ,perl-template-toolkit)
       ("perl-throwable" ,perl-throwable)
       ("perl-try-tiny" ,perl-try-tiny)
       ("perl-type-tiny" ,perl-type-tiny)
       ("perl-type-tiny-xs" ,perl-type-tiny-xs)
       ("perl-uri" ,perl-uri)
       ("perl-uri-db" ,perl-uri-db)))
    (home-page "https://sqitch.org/")
    (synopsis "Database change management tool")
    (description
     "Sqitch is a standalone change management system for database schemas,
which uses SQL to describe changes.")
    (license license:x11)))

(define-public sqlcrush
  ;; Unfortunately, there is no proper upstream release and may never be.
  (let ((commit "b5f6868f189566a26eecc78d0f0659813c1aa98a")
        (revision "1"))
    (package
      (name "sqlcrush")
      (version (git-version "0.1.5" revision commit))
      (source (origin
                (method git-fetch)
                (uri (git-reference
                      (url "https://github.com/coffeeandscripts/sqlcrush")
                      (commit commit)))
                (file-name (git-file-name name version))
                (sha256
                 (base32
                  "0x3wy40r93p0jv3nbwj9a77wa4ff697d13r0wffmm7q9h3mzsww8"))))
      (build-system python-build-system)
      (inputs
       (list python-cryptography python-psycopg2 python-pymysql
             python-sqlalchemy))
      (home-page "https://github.com/coffeeandscripts/sqlcrush")
      (synopsis "Text console-based database viewer and editor")
      (description
       "SQLcrush lets you view and edit a database directly from the text
console through an ncurses interface.  You can explore each table's structure,
browse and edit the contents, add and delete entries, all while tracking your
changes.")
      (license license:gpl3+)))) ; no headers, see README.md

(define-public tdb
  (package
    (name "tdb")
    (version "1.4.5")
    (source (origin
              (method url-fetch)
              (uri (string-append "https://www.samba.org/ftp/tdb/tdb-"
                                  version ".tar.gz"))
              (sha256
               (base32
                "0h8fkblws3d4vf37yhbrbw2nfxg5vk2v3i5mk04hhcbh9y4fvz5w"))))
    (build-system gnu-build-system)
    (arguments
     '(#:phases
       (modify-phases %standard-phases
         (replace 'configure
           (lambda* (#:key outputs #:allow-other-keys)
             (let ((out (assoc-ref outputs "out")))
               ;; The 'configure' script is a wrapper for Waf and
               ;; doesn't recognize things like '--enable-fast-install'.
               (invoke "./configure"
                       (string-append "--prefix=" out))))))))
    (native-inputs
     (list ;; TODO: Build the documentation.
           ;; ("docbook-xsl" ,docbook-xsl)
           ;; ("libxml2" ,libxml2)
           ;; ("libxslt" ,libxslt)
           python ;for the Waf build system
           which))
    (home-page "https://tdb.samba.org/")
    (synopsis "Trivial database")
    (description
     "TDB is a Trivial Database.  In concept, it is very much like GDBM,
and BSD's DB except that it allows multiple simultaneous writers and uses
locking internally to keep writers from trampling on each other.  TDB is also
extremely small.")
    (license license:lgpl3+)))

(define-public perl-dbi
  (package
    (name "perl-dbi")
    (version "1.643")
    (source (origin
              (method url-fetch)
              (uri (string-append
                    "mirror://cpan/authors/id/T/TI/TIMB/DBI-"
                    version ".tar.gz"))
              (sha256
               (base32
                "1yinx39960y241vf2sknxj0dfz82a5m9gvklq5rw78k0nlyrjawa"))))
    (build-system perl-build-system)
    (synopsis "Database independent interface for Perl")
    (description "This package provides a database interface for Perl.")
    (home-page "https://metacpan.org/release/DBI")
    (license license:perl-license)))

(define-public perl-dbix-class
  (package
    (name "perl-dbix-class")
    (version "0.082842")
    (source
     (origin
       (method url-fetch)
       (uri (string-append "mirror://cpan/authors/id/R/RI/RIBASUSHI/"
                           "DBIx-Class-" version ".tar.gz"))
       (sha256
        (base32 "1rh7idjjbibc1zmiaaarask434lh0lx7f2xyfwmy37k9fa0xcpmh"))))
    (build-system perl-build-system)
    (native-inputs
     (list perl-dbd-sqlite
           perl-file-temp
           perl-module-install
           perl-package-stash
           perl-test-deep
           perl-test-exception
           perl-test-warn))
    (propagated-inputs
     (list perl-class-accessor-grouped
           perl-class-c3-componentised
           perl-class-inspector
           perl-config-any
           perl-context-preserve
           perl-data-dumper-concise
           perl-data-page
           perl-dbi
           perl-devel-globaldestruction
           perl-hash-merge
           perl-module-find
           perl-moo
           perl-mro-compat
           perl-namespace-clean
           perl-path-class
           perl-scalar-list-utils
           perl-scope-guard
           perl-sql-abstract-classic
           perl-sub-name
           perl-text-balanced
           perl-try-tiny))
    (home-page "https://metacpan.org/release/DBIx-Class")
    (synopsis "Extensible and flexible object <-> relational mapper")
    (description "An SQL to OO mapper with an object API inspired by
Class::DBI (with a compatibility layer as a springboard for porting) and a
resultset API that allows abstract encapsulation of database operations.  It
aims to make representing queries in your code as perl-ish as possible while
still providing access to as many of the capabilities of the database as
possible, including retrieving related records from multiple tables in a
single query, \"JOIN\", \"LEFT JOIN\", \"COUNT\", \"DISTINCT\", \"GROUP BY\",
\"ORDER BY\" and \"HAVING\" support.")
    (license license:perl-license)))

(define-public perl-dbix-class-cursor-cached
  (package
    (name "perl-dbix-class-cursor-cached")
    (version "1.001004")
    (source
     (origin
       (method url-fetch)
       (uri (string-append "mirror://cpan/authors/id/A/AR/ARCANEZ/"
                           "DBIx-Class-Cursor-Cached-" version ".tar.gz"))
       (sha256
        (base32
         "09b2jahn2x12qm4f7qm1jzsxbz7qn1czp6a3fnl5l2i3l4r5421p"))))
    (build-system perl-build-system)
    (native-inputs
     (list perl-cache-cache perl-dbd-sqlite perl-module-install))
    (propagated-inputs
     (list perl-carp-clan perl-dbix-class))
    (home-page "https://metacpan.org/release/DBIx-Class-Cursor-Cached")
    (synopsis "Cursor with built-in caching support")
    (description "DBIx::Class::Cursor::Cached provides a cursor class with
built-in caching support.")
    (license license:perl-license)))

(define-public perl-dbix-class-introspectablem2m
  (package
    (name "perl-dbix-class-introspectablem2m")
    (version "0.001002")
    (source
     (origin
       (method url-fetch)
       (uri (string-append "mirror://cpan/authors/id/I/IL/ILMARI/"
                           "DBIx-Class-IntrospectableM2M-" version ".tar.gz"))
       (sha256
        (base32
         "1w47rh2241iy5x3a9bqsyd5kdp9sk43dksr99frzv4qn4jsazfn6"))))
    (build-system perl-build-system)
    (native-inputs
     (list perl-module-install))
    (propagated-inputs
     (list perl-dbix-class))
    (home-page "https://metacpan.org/release/DBIx-Class-IntrospectableM2M")
    (synopsis "Introspect many-to-many relationships")
    (description "Because the many-to-many relationships are not real
relationships, they can not be introspected with DBIx::Class.  Many-to-many
relationships are actually just a collection of convenience methods installed
to bridge two relationships.  This DBIx::Class component can be used to store
all relevant information about these non-relationships so they can later be
introspected and examined.")
    (license license:perl-license)))

(define-public perl-dbix-class-schema-loader
  (package
    (name "perl-dbix-class-schema-loader")
    (version "0.07049")
    (source
     (origin
       (method url-fetch)
       (uri (string-append "mirror://cpan/authors/id/I/IL/ILMARI/"
                           "DBIx-Class-Schema-Loader-" version ".tar.gz"))
       (sha256
        (base32
         "0r57fv71ypxafb85cpxph1hdqii7ipjwvc19yb6fpkvq2ggcssg8"))))
    (build-system perl-build-system)
    (native-inputs
     (list perl-config-any
           perl-config-general
           perl-dbd-sqlite
           perl-dbix-class-introspectablem2m
           perl-module-install
           perl-moose
           perl-moosex-markasmethods
           perl-moosex-nonmoose
           perl-namespace-autoclean
           perl-test-deep
           perl-test-differences
           perl-test-exception
           perl-test-pod
           perl-test-warn))
    (propagated-inputs
     (list perl-class-unload
           perl-class-inspector
           perl-class-accessor-grouped
           perl-class-c3-componentised
           perl-carp-clan
           perl-data-dump
           perl-dbix-class
           perl-hash-merge
           perl-list-moreutils
           perl-lingua-en-inflect-phrase
           perl-lingua-en-inflect-number
           perl-lingua-en-tagger
           perl-namespace-clean
           perl-mro-compat
           perl-scope-guard
           perl-string-camelcase
           perl-string-toidentifier-en
           perl-sub-name
           perl-try-tiny))
    (arguments `(#:tests? #f))          ;TODO: t/20invocations.t fails
    (home-page "https://metacpan.org/release/DBIx-Class-Schema-Loader")
    (synopsis "Create a DBIx::Class::Schema based on a database")
    (description "DBIx::Class::Schema::Loader automates the definition of a
DBIx::Class::Schema by scanning database table definitions and setting up the
columns, primary keys, unique constraints and relationships.")
    (license license:perl-license)))

(define-public perl-dbd-pg
  (package
    (name "perl-dbd-pg")
    (version "3.15.1")
    (source
     (origin
       (method url-fetch)
       (uri (string-append "mirror://cpan/authors/id/T/TU/TURNSTEP/"
                           "DBD-Pg-" version ".tar.gz"))
       (sha256
        (base32
         "0zn17xb6bmixkmv53p576igzw1jd43cwql35r19m56jwahxm9iqk"))))
    (build-system perl-build-system)
    (native-inputs
     (list perl-dbi))
    (propagated-inputs
     (list perl-dbi postgresql))
    (home-page "https://metacpan.org/release/DBD-Pg")
    (synopsis "DBI PostgreSQL interface")
    (description "This package provides a PostgreSQL driver for the Perl5
@dfn{Database Interface} (DBI).")
    (license license:perl-license)))

(define-public perl-dbd-mysql
  (package
    (name "perl-dbd-mysql")
    (version "4.050")
    (source
     (origin
       (method url-fetch)
       (uri (string-append "mirror://cpan/authors/id/D/DV/DVEEDEN/"
                           "DBD-mysql-" version ".tar.gz"))
       (sha256
        (base32 "0y4djb048i09dk19av7mzfb3khr72vw11p3ayw2p82jsy4gm8j2g"))))
    (build-system perl-build-system)
    (arguments
     `(#:phases
       (modify-phases %standard-phases
         (add-before 'configure 'skip-library-detection
           ;; Avoid depencies on perl-devel-checklib, openssl, and zlib.  They
           ;; are really only needed for the test suite; their absence does not
           ;; affect the build or the end result.
           (lambda _
             (substitute* "Makefile.PL"
               (("use Devel::CheckLib;" match)
                (string-append "# " match))
               (("assert_lib")
                "print"))
             #t)))
       ;; Tests require running MySQL server.
       #:tests? #f))
    (propagated-inputs
     `(("perl-dbi" ,perl-dbi)
       ("mysql" ,mariadb "lib")
       ("mysql-dev" ,mariadb "dev")))
    (home-page "https://metacpan.org/release/DBD-mysql")
    (synopsis "DBI MySQL interface")
    (description "This package provides a MySQL driver for the Perl5
@dfn{Database Interface} (DBI).")
    (license license:perl-license)))

(define-public perl-dbd-sqlite
  (package
    (name "perl-dbd-sqlite")
    (version "1.66")
    (source (origin
              (method url-fetch)
              (uri (string-append
                    "mirror://cpan/authors/id/I/IS/ISHIGAKI/DBD-SQLite-"
                    version ".tar.gz"))
              (sha256
               (base32
                "1zljln5nh61gj3k22a1fv2vhx5l83waizmarwkh77hk6kzzmvrw9"))))
    (build-system perl-build-system)
    (inputs (list sqlite))
    (propagated-inputs (list perl-dbi))
    (synopsis "SQlite interface for Perl")
    (description "DBD::SQLite is a Perl DBI driver for SQLite, that includes
the entire thing in the distribution.  So in order to get a fast transaction
capable RDBMS working for your Perl project you simply have to install this
module, and nothing else.")
    (license license:perl-license)
    (home-page "https://metacpan.org/release/DBD-SQLite")))

(define-public perl-mysql-config
  (package
    (name "perl-mysql-config")
    (version "1.04")
    (source
     (origin
       (method url-fetch)
       (uri (string-append
             "mirror://cpan/authors/id/D/DA/DARREN/MySQL-Config-"
             version
             ".tar.gz"))
       (sha256
        (base32
         "1svn7ccw2gc4cazvc58j84rxhnc9vs01zpird0l8460598j475qr"))))
    (build-system perl-build-system)
    (home-page "https://metacpan.org/release/MySQL-Config")
    (synopsis "Parse and utilize MySQL's /etc/my.cnf and ~/.my.cnf files")
    (description
     "@code{MySQL::Config} emulates the @code{load_defaults} function from
libmysqlclient.  It will fill an array with long options, ready to be parsed by
@code{Getopt::Long}.")
    (license license:perl-license)))

(define-public perl-sql-abstract
  (package
    (name "perl-sql-abstract")
    (version "1.87")
    (source
     (origin
       (method url-fetch)
       (uri (string-append "mirror://cpan/authors/id/I/IL/ILMARI/"
                           "SQL-Abstract-" version ".tar.gz"))
       (sha256
        (base32 "0jhw91b23wc9bkfwcgvka4x5ddxk58m9bcp5ay7a3vx77nla09p9"))))
    (build-system perl-build-system)
    (native-inputs
     (list perl-module-install perl-test-deep perl-test-exception
           perl-test-warn))
    (propagated-inputs
     (list perl-hash-merge perl-moo perl-mro-compat perl-text-balanced))
    (home-page "https://metacpan.org/release/SQL-Abstract")
    (synopsis "Generate SQL from Perl data structures")
    (description "This module was inspired by the excellent DBIx::Abstract.
While based on the concepts used by DBIx::Abstract, the concepts used have
been modified to make the SQL easier to generate from Perl data structures.
The underlying idea is for this module to do what you mean, based on the data
structures you provide it, so that you don't have to modify your code every
time your data changes.")
    (license license:perl-license)))

(define-public perl-sql-abstract-classic
  (package
    (name "perl-sql-abstract-classic")
    (version "1.91")
    (source
     (origin
       (method url-fetch)
       (uri (string-append "mirror://cpan/authors/id/R/RI/RIBASUSHI/"
                           "SQL-Abstract-Classic-" version ".tar.gz"))
       (sha256
        (base32 "0a7g13hs3kdxrjn43sfli09mgsi9d6w0dfw6hlk268av17yisgaf"))))
    (build-system perl-build-system)
    (native-inputs
     (list perl-test-deep perl-test-exception perl-test-warn))
    (propagated-inputs
     (list perl-mro-compat perl-sql-abstract))
    (home-page "https://metacpan.org/release/SQL-Abstract-Classic")
    (synopsis "Generate SQL from Perl data structures")
    (description
     "This module is nearly identical to @code{SQL::Abstract} 1.81, and exists
to preserve the ability of users to opt into the new way of doing things in
later versions according to their own schedules.

It is an abstract SQL generation module based on the concepts used by
@code{DBIx::Abstract}, with several important differences, especially when it
comes to @code{WHERE} clauses.  These concepts were modified to make the SQL
easier to generate from Perl data structures.

The underlying idea is for this module to do what you mean, based on the data
structures you provide it.  You shouldn't have to modify your code every time
your data changes, as this module figures it out.")
    (license license:perl-license)))

(define-public perl-sql-splitstatement
  (package
    (name "perl-sql-splitstatement")
    (version "1.00023")
    (source
     (origin
       (method url-fetch)
       (uri (string-append "mirror://cpan/authors/id/V/VE/VEESH/"
                           "SQL-SplitStatement-" version ".tar.gz"))
       (sha256
        (base32 "0ppkx46nydzlnsxf9a8pkyb74wggfrdiiwafab143lrarlh88x0s"))))
    (build-system perl-build-system)
    (native-inputs
     (list perl-test-differences perl-test-exception perl-test-script))
    (propagated-inputs
     (list perl-class-accessor perl-list-moreutils perl-regexp-common
           perl-sql-tokenizer))
    (home-page "https://metacpan.org/release/SQL-SplitStatement")
    (synopsis "Split SQL code into atomic statements")
    (description "This module tries to split any SQL code, even including
non-standard extensions, into the atomic statements it is composed of.")
    (license license:perl-license)))

(define-public perl-sql-tokenizer
  (package
    (name "perl-sql-tokenizer")
    (version "0.24")
    (source
     (origin
       (method url-fetch)
       (uri (string-append "mirror://cpan/authors/id/I/IZ/IZUT/"
                           "SQL-Tokenizer-" version ".tar.gz"))
       (sha256
        (base32
         "1qa2dfbzdlr5qqdam9yn78z5w3al5r8577x06qan8wv58ay6ka7s"))))
    (build-system perl-build-system)
    (home-page "https://metacpan.org/release/SQL-Tokenizer")
    (synopsis "SQL tokenizer")
    (description "SQL::Tokenizer is a tokenizer for SQL queries.  It does not
claim to be a parser or query verifier.  It just creates sane tokens from a
valid SQL query.")
    (license license:perl-license)))

(define-public unixodbc
  (package
   (name "unixodbc")
   (version "2.3.9")
   (source (origin
            (method url-fetch)
            (uri
             (string-append
              "ftp://ftp.unixodbc.org/pub/unixODBC/unixODBC-"
              version ".tar.gz"))
            (sha256
             (base32 "01xj65d02i3yjy7p9z08y9jakcs5szmz4rask868n7387nn3x0sj"))))
   (build-system gnu-build-system)
   (synopsis "Data source abstraction library")
   (description "Unixodbc is a library providing an API with which to access
data sources.  Data sources include SQL Servers and any software with an ODBC
Driver.")
   (license license:lgpl2.1+)
   ;; COPYING contains copy of lgpl2.1 - but copyright notices just say "LGPL"
   (home-page "http://www.unixodbc.org")))

(define-public nanodbc
  (package
    (name "nanodbc")
    (version "2.13.0")
    (source (origin
              (method git-fetch)
              (uri
               (git-reference
                (url "https://github.com/nanodbc/nanodbc")
                (commit (string-append "v" version))))
              (file-name (git-file-name name version))
              (sha256
               (base32
                "1q80p7yv9mcl4hyvnvcjdr70y8nc940ypf368lp97vpqn5yckkgm"))))
    (build-system cmake-build-system)
    (arguments
     `(#:configure-flags
       ;; The tests require ODBC backends to be installed.
       (list "-DNANODBC_DISABLE_TESTS=ON"
             "-DBUILD_SHARED_LIBS=ON")
       #:tests? #false))
    (inputs
     (list unixodbc))
    (home-page "https://nanodbc.io/")
    (synopsis "C++ wrapper for the native C ODBC API")
    (description "The goal for nanodbc is to make developers happy by providing
a simpler and less verbose API for working with ODBC.  Common tasks should be
easy, requiring concise and simple code.")
    (license license:expat)))

(define-public nanodbc-for-irods
  (package
    (inherit nanodbc)
    (arguments
     `(#:tests? #false
       #:configure-flags
       '("-DBUILD_SHARED_LIBS=ON"
         ;; The tests require ODBC backends to be installed.
         "-DNANODBC_DISABLE_TESTS=ON"
         "-DCMAKE_CXX_COMPILER=clang++"
         "-DCMAKE_CXX_FLAGS=-stdlib=libc++"
         "-DCMAKE_EXE_LINKER_FLAGS=-lc++abi")
       #:phases
       (modify-phases %standard-phases
         (add-after 'set-paths 'adjust-CPLUS_INCLUDE_PATH
           (lambda* (#:key inputs #:allow-other-keys)
             (let ((gcc (assoc-ref inputs "gcc")))
               (setenv "CPLUS_INCLUDE_PATH"
                       (string-join
                        (cons (string-append (assoc-ref inputs "libcxx")
                                             "/include/c++/v1")
                              ;; Hide GCC's C++ headers so that they do not interfere with
                              ;; the Clang headers.
                              (delete (string-append gcc "/include/c++")
                                      (string-split (getenv "CPLUS_INCLUDE_PATH")
                                                    #\:)))
                        ":"))
               (format #true
                       "environment variable `CPLUS_INCLUDE_PATH' changed to ~a~%"
                       (getenv "CPLUS_INCLUDE_PATH"))))))))
    (properties `((hidden? . #true)))
    (inputs
     `(("unixodbc" ,unixodbc)
       ("libcxx" ,libcxx+libcxxabi-6)
       ("libcxxabi" ,libcxxabi-6)
       ("clang" ,clang-6)))))

(define-public unqlite
  (package
    (name "unqlite")
    (version "1.1.6")
    (source (origin
              (method url-fetch)
              ;; Contains bug fixes against the official release, and has an
              ;; autotooled build system.
              (uri (string-append "https://github.com/aidin36/tocc/releases/"
                                  "download/v1.0.0/"
                                  "unqlite-unofficial-" version ".tar.gz"))
              (sha256
               (base32
                "1sbpvhg15gadq0mpcy16q7k3rkg4b4dicpnn5xifpkpn02sqik3s"))))
    (build-system gnu-build-system)
    (arguments `(#:tests? #f))          ;No check target
    (home-page "https://www.unqlite.org")
    (synopsis "In-memory key/value and document store")
    (description
     "UnQLite is an in-process software library which implements a
self-contained, serverless, zero-configuration, transactional NoSQL
database engine.  UnQLite is a document store database similar to
Redis, CouchDB, etc., as well as a standard key/value store
similar to BerkeleyDB, LevelDB, etc.")
    (license license:bsd-2)))

(define-public redis
  (package
    (name "redis")
    (version "6.2.6")
    (source (origin
              (method url-fetch)
              (uri (string-append "http://download.redis.io/releases/redis-"
                                  version".tar.gz"))
              (sha256
               (base32
                "1ariw5x33hmmm3d5al0j3307l5kf3vhmn78wpyaz67hia1x8nasv"))
              (modules '((guix build utils)))
              (snippet
               ;; Delete bundled jemalloc, as the package will use the libc one
               '(begin (delete-file-recursively "deps/jemalloc")))))
    (build-system gnu-build-system)
    (native-inputs
     (list procps ; for tests
           tcl))                   ; for tests
    (arguments
     '(#:phases
       (modify-phases %standard-phases
         (delete 'configure)
         (add-after 'unpack 'use-correct-tclsh
           (lambda* (#:key inputs #:allow-other-keys)
             (substitute* "runtest"
               (("^TCLSH=.*")
                (string-append "TCLSH="
                               (assoc-ref inputs "tcl")
                               "/bin/tclsh")))))
         (add-after 'unpack 'adjust-tests
           (lambda _
             ;; Disable failing tests
             (substitute* "tests/test_helper.tcl"
               (("integration/failover") "")
               (("integration/replication-4") "")
               (("integration/replication-psync") "")
               (("integration/replication[^-]") "")))))
       #:make-flags `("CC=gcc"
                      "MALLOC=libc"
                      "LDFLAGS=-ldl"
                      ,(string-append "PREFIX="
                                      (assoc-ref %outputs "out")))))
    (synopsis "Key-value cache and store")
    (description "Redis is an advanced key-value cache and store.  Redis
supports many data structures including strings, hashes, lists, sets, sorted
sets, bitmaps and hyperloglogs.")
    (home-page "https://redis.io/")
    (license license:bsd-3)))

(define-public ruby-redis
  (package
    (name "ruby-redis")
    (version "4.2.5")
    (source
      (origin
        (method url-fetch)
        (uri (rubygems-uri "redis" version))
        (sha256
         (base32
          "15x2sr6h094rjbvg8pkq6m3lcd5abpyx93aifvfdz3wv6x55xa48"))))
    (build-system ruby-build-system)
    (arguments
     `(#:tests? #f))    ; Tests require a running redis server.
    (synopsis "Ruby client for Redis' API")
    (description
     "This package provides a Ruby client that tries to match Redis' API
one-to-one, while still providing an idiomatic interface.")
    (home-page "https://github.com/redis/redis-rb")
    (license license:expat)))

(define-public go-github-com-cupcake-rdb
  (package
    (name "go-github-com-cupcake-rdb")
    (version "0.0.0-20161107195141-43ba34106c76")
    (source
      (origin
        (method git-fetch)
        (uri (git-reference
               (url "https://github.com/tent/rdb")
               (commit (go-version->git-ref version))))
        (file-name (git-file-name name version))
        (sha256
         (base32 "1l4bsn5yj8r875crz1rsk6dlvhv0bd8mgazsch5vl4c19v0fs2ib"))))
    (build-system go-build-system)
    (arguments '(#:import-path "github.com/cupcake/rdb"))
    (native-inputs
     (list go-gopkg-in-check-v1))
    (home-page "https://github.com/tent/rdb")
    (synopsis "Redis RDB parser for Go")
    (description
     "Package rdb implements parsing and encoding of the Redis RDB file format.")
    (license license:expat)))

(define-public go-github-com-gomodule-redigo
  (package
    (name "go-github-com-gomodule-redigo")
    (version "1.8.8")
    (source
      (origin
        (method git-fetch)
        (uri (git-reference
               (url "https://github.com/gomodule/redigo")
               (commit (string-append "v" version))))
        (file-name (git-file-name name version))
        (sha256
         (base32 "0wplaaxg7f6c6c08gdp33l48hygn8gq1rhlnjzr1c9qcggsm07k1"))))
    (build-system go-build-system)
    (arguments
     '(#:unpack-path "github.com/gomodule/redigo"
       #:import-path "github.com/gomodule/redigo/redis"))
    (native-inputs
     (list go-github-com-stretchr-testify
           redis))
    (home-page "https://github.com/gomodule/redigo")
    (synopsis "Go client for Redis")
    (description
     "Redigo is a Go client for the Redis database.")
    (license license:asl2.0)))

(define-public kyotocabinet
  (package
    (name "kyotocabinet")
    (version "1.2.79")
    (source (origin
              (method url-fetch)
              (uri (string-append "https://fallabs.com/kyotocabinet/pkg/"
                                  "kyotocabinet-" version ".tar.gz"))
              (sha256
               (base32
                "079ymsahlrijswgwfr2la9yw5h57l752cprhp5dz31iamsj1vyv7"))))
    (build-system gnu-build-system)
    (arguments
     `(#:configure-flags
       (list
        "--disable-opt" ;"-march=native". XXX this also turns off -O0.
        (string-append "LDFLAGS=-Wl,-rpath="
                       (assoc-ref %outputs "out") "/lib"))))
    (inputs (list zlib))
    (home-page "https://fallabs.com/kyotocabinet/")
    (synopsis
     "Kyoto Cabinet is a modern implementation of the DBM database")
    (description
     "Kyoto Cabinet is a standalone file-based database that supports Hash
and B+ Tree data storage models.  It is a fast key-value lightweight
database and supports many programming languages.  It is a NoSQL database.")
    (license license:gpl3+)))

(define-public tokyocabinet
  (package
    (name "tokyocabinet")
    (version "1.4.48")
    (source
     (origin
       (method url-fetch)
       (uri (string-append "http://fallabs.com/tokyocabinet/"
                           name "-" version ".tar.gz"))
       (sha256
        (base32
         "140zvr0n8kvsl0fbn2qn3f2kh3yynfwnizn4dgbj47m975yg80x0"))))
    (build-system gnu-build-system)
    (arguments
     `(#:configure-flags
       (list "--enable-pthread" "--enable-off64" "--enable-fastest"
        (string-append "LDFLAGS=-Wl,-rpath="
                       (assoc-ref %outputs "out") "/lib"))))
    (inputs
     (list zlib))
    (home-page "http://fallabs.com/tokyocabinet/")
    (synopsis "Tokyo Cabinet is a modern implementation of the DBM database")
    (description
     "Tokyo Cabinet is a library of routines for managing a database.
The database is a simple data file containing records, each is a pair of a
key and a value.  Every key and value is serial bytes with variable length.
Both binary data and character string can be used as a key and a value.
There is neither concept of data tables nor data types.  Records are
organized in hash table, B+ tree, or fixed-length array.")
    (license license:lgpl2.1+)))

(define-public wiredtiger
  (package
    (name "wiredtiger")
    (version "2.9.1")
    (source (origin
              (method url-fetch)
              (uri (string-append
                    "http://source.wiredtiger.com/releases/wiredtiger-"
                    version ".tar.bz2"))
              (sha256
               (base32
                "0krwnb2zfbhvjaskwl875qzd3y626s84zcciq2mxr5c5riw3yh6s"))))
    (build-system gnu-build-system)
    (arguments
     '(#:configure-flags '("--enable-lz4" "--with-builtins=snappy,zlib")
       #:phases
       (modify-phases %standard-phases
         (add-before 'check 'disable-test/fops
           (lambda _
             ;; XXX: timed out after 3600 seconds of silence
             (substitute* "Makefile"
               (("test/fops") ""))
             #t)))))
    (inputs
     (list lz4 zlib snappy))
    (home-page "http://source.wiredtiger.com/")
    (synopsis "NoSQL data engine")
    (description
     "WiredTiger is an extensible platform for data management.  It supports
row-oriented storage (where all columns of a row are stored together),
column-oriented storage (where columns are stored in groups, allowing for
more efficient access and storage of column subsets) and log-structured merge
trees (LSM), for sustained throughput under random insert workloads.")
    (license license:gpl3) ; or GPL-2
    ;; configure.ac: WiredTiger requires a 64-bit build.
    (supported-systems '("x86_64-linux" "mips64el-linux" "aarch64-linux"))))

(define-public wiredtiger-3
  (package
    (inherit wiredtiger)
    (name "wiredtiger")
    (version "3.1.0")
    (source (origin
              (method url-fetch)
              (uri (string-append "http://source.wiredtiger.com/releases/wiredtiger-"
                                  version ".tar.bz2"))
              (sha256
               (base32
                "014awypv579ascg4jbx4pndj2wld337m79yyzrzyr7hxrff139jx"))))))

(define-public guile-wiredtiger
  (package
    (name "guile-wiredtiger")
    (version "0.7.0")
    (source (origin
              (method git-fetch)
              (uri (git-reference
                    (url "https://framagit.org/a-guile-mind/guile-wiredtiger.git")
                    (commit "340ad4bc2ff4dcc6216a2f5c6f9172ca320ac66b")))
              (file-name (string-append name "-" version "-checkout"))
              (sha256
               (base32
                "15j36bvxxzil7qpwlmh1rffqpva3ynvrcpqhhqbj2c9208ayz595"))))
    (build-system gnu-build-system)
    (arguments
     '(#:parallel-tests? #f  ;; tests can't be run in parallel, yet.
       #:configure-flags
       (list (string-append "--with-libwiredtiger-prefix="
                            (assoc-ref %build-inputs "wiredtiger")))
       #:make-flags '("GUILE_AUTO_COMPILE=0")))
    (native-inputs
     (list autoconf automake pkg-config))
    (inputs
     (list wiredtiger-3 guile-2.2))
    (propagated-inputs
     (list guile2.2-bytestructures))
    (synopsis "WiredTiger bindings for GNU Guile")
    (description
     "This package provides Guile bindings to the WiredTiger ``NoSQL''
database.")
    (home-page "https://framagit.org/a-guile-mind/guile-wiredtiger")
    (license license:gpl3+)))

(define-public perl-db-file
 (package
  (name "perl-db-file")
  (version "1.856")
  (source
    (origin
      (method url-fetch)
      (uri (string-append "mirror://cpan/authors/id/P/PM/PMQS/DB_File-"
                          version ".tar.gz"))
      (sha256
        (base32 "1ab6rm2b8lz0g3gc8k9y79gkgajyby0zpybkdg9mk4g35y9bmyfd"))))
  (build-system perl-build-system)
  (inputs (list bdb))
  (native-inputs (list perl-test-pod))
  (arguments
     `(#:phases (modify-phases %standard-phases
                  (add-before
                   'configure 'modify-config.in
                   (lambda* (#:key inputs #:allow-other-keys)
                     (substitute* "config.in"
                       (("/usr/local/BerkeleyDB") (assoc-ref inputs "bdb")))
                     #t)))))
  (home-page "https://metacpan.org/release/DB_File")
  (synopsis "Perl5 access to Berkeley DB version 1.x")
  (description
    "The DB::File module provides Perl bindings to the Berkeley DB version 1.x.")
  (license license:perl-license)))

(define-public lmdb
  (package
    (name "lmdb")
    (version "0.9.29")
    (source
     (origin
       (method git-fetch)
       (uri (git-reference
             (url "https://git.openldap.org/openldap/openldap.git")
             (commit (string-append "LMDB_" version))))
       (file-name (git-file-name name version))
       (sha256
        (base32 "0airps4cd0d91nbgy7hgvifa801snxwxzwxyr6pdv61plsi7h8l3"))))
    (build-system gnu-build-system)
    (arguments
     `(#:test-target "test"
       #:phases
       (modify-phases %standard-phases
         (replace 'configure
           (lambda* (#:key outputs #:allow-other-keys)
             (chdir "libraries/liblmdb")
             (substitute* "Makefile"
               (("/usr/local") (assoc-ref outputs "out")))
            #t))
         (add-after 'install 'create-pkg-config-file
           (lambda* (#:key outputs #:allow-other-keys)
             (let ((out (assoc-ref outputs "out")))
               (mkdir-p (string-append out "/lib/pkgconfig"))
               (with-output-to-file (string-append out "/lib/pkgconfig/liblmdb.pc")
                 (lambda _
                   (format #t "prefix=~a~@
                           exec_prefix=~a~@
                           libdir=~a/lib~@
                           includedir=~a/include~@
                           ~@
                           Name: liblmdb~@
                           Version: ~a~@
                           Description: Lightning Memory-Mapped Database library~@
                           Libs: -L${libdir} -llmdb~@
                           Cflags: -I${includedir}~%"
                           out out out out ,version)))
                 #t))))))
    (home-page "https://symas.com/lmdb/")
    (synopsis "Lightning Memory-Mapped Database library")
    (description
     "The @dfn{Lightning Memory-Mapped Database} (LMDB) is a high-performance
transactional database.  Unlike more complex relational databases, LMDB handles
only key-value pairs (stored as arbitrary byte arrays) and relies on the
underlying operating system for caching and locking, keeping the code small and
simple.
The use of ‘zero-copy’ memory-mapped files combines the persistence of classic
disk-based databases with high read performance that scales linearly over
multiple cores.  The size of each database is limited only by the size of the
virtual address space — not physical RAM.")
    (license license:openldap2.8)))

(define-public lmdbxx
  (package
    (name "lmdbxx")
    (version "1.0.0")
    (source
     (origin
       (method git-fetch)
       (uri (git-reference
             (url "https://github.com/hoytech/lmdbxx")
             (commit version)))
       (file-name (git-file-name name version))
       (sha256
        (base32 "12k5rz74d1l0skcks9apry1svkl96g9lf5dcgylgjmh7v1jm0b7c"))))
    (arguments
     `(#:make-flags
       (list (string-append "PREFIX=" (assoc-ref %outputs "out")))
       #:phases
       (modify-phases %standard-phases
         (delete 'configure))))
    (build-system gnu-build-system)
    (inputs (list lmdb))
    (home-page "https://github.com/hoytech/lmdbxx")
    (synopsis "C++11 wrapper for the LMDB embedded B+ tree database library")
    (description "@code{lmdbxx} is a comprehensive @code{C++} wrapper for the
@code{LMDB} embedded database library, offering both an error-checked
procedural interface and an object-oriented resource interface with RAII
semantics.")
    (license license:unlicense)))

(define-public libpqxx
  (package
    (name "libpqxx")
    (version "7.7.3")
    (source (origin
              (method git-fetch)
              (uri (git-reference
                    (url "https://github.com/jtv/libpqxx")
                    (commit version)))
              (file-name (git-file-name name version))
              (sha256
               (base32
                "1mrhsih5bhiin0l3c4vp22l9p7c5035m0vvqpx18c0407fkzc7hp"))))
    (build-system gnu-build-system)
    (native-inputs (list gcc-11 python-wrapper))
    (inputs (list postgresql))
    (arguments '(#:tests? #f))      ;tests require a running PostgreSQL server
    (synopsis "C++ connector for PostgreSQL")
    (description
     "Libpqxx is a C++ library to enable user programs to communicate with the
PostgreSQL database back-end.  The database back-end can be local or it may be
on another machine, accessed via TCP/IP.")
    (home-page "http://pqxx.org/")
    (license license:bsd-3)))

(define-public go-go-etcd-io-bbolt
  (package
    (name "go-go-etcd-io-bbolt")
    (version "1.3.6")
    (source
      (origin
        (method git-fetch)
        (uri (git-reference
               (url "https://github.com/etcd-io/bbolt")
               (commit (string-append "v" version))))
        (file-name (git-file-name name version))
        (sha256
         (base32 "0pj5245d417za41j6p09fmkbv05797vykr1bi9a6rnwddh1dbs8d"))))
    (build-system go-build-system)
    (arguments
     `(#:import-path "go.etcd.io/bbolt"
       ;; Extending the test timeout to 30 minutes still times out on aarch64.
       #:tests? ,(not target-arm?)))
    (propagated-inputs
     (list go-golang-org-x-sys))
    (home-page "https://go.etcd.io/bbolt")
    (synopsis "Embedded key/value database for Go")
    (description "Bolt is a pure Go key/value store inspired by Howard Chu's
LMDB project.  The goal of the project is to provide a simple, fast, and
reliable database for projects that don't require a full database server such as
Postgres or MySQL.")
    (license license:expat)))

(define-public python-peewee
  (package
    (name "python-peewee")
    (version "3.14.4")
    (source
     (origin
       (method url-fetch)
       (uri (pypi-uri "peewee" version))
       (sha256
        (base32 "18jidir2wid0cp8a61m9vf9mf0pdvm6nzspc8bfwdbifghr6ndcy"))))
    (build-system python-build-system)
    (arguments
     `(#:tests? #f))                    ; fails to import test data
    (inputs
     (list sqlite))
    (native-inputs
     (list python-cython))
    (home-page "https://github.com/coleifer/peewee/")
    (synopsis "Small object-relational mapping utility")
    (description
     "Peewee is a simple and small ORM (object-relation mapping) tool.  Peewee
handles converting between pythonic values and those used by databases, so you
can use Python types in your code without having to worry.  It has built-in
support for sqlite, mysql and postgresql.  If you already have a database, you
can autogenerate peewee models using @code{pwiz}, a model generator.")
    (license license:expat)))

(define-public python-pypika-tortoise
  (package
    (name "python-pypika-tortoise")
    (version "0.1.5")
    (source
     (origin
       (method url-fetch)
       (uri (pypi-uri "pypika-tortoise" version))
       (sha256
        (base32 "0j20574s2yrq8d7fav3816vj1nfpihkm2mj8jzh2ank4zixp8brf"))))
    (build-system python-build-system)
    (home-page "https://github.com/tortoise/pypika-tortoise")
    (synopsis "Pypika fork for tortoise-orm")
    (description "Pypika-tortoise is a fork of pypika which has been
streamlined for its use in the context of tortoise-orm.  It removes support
for many database kinds that tortoise-orm doesn't need, for example.")
    (license license:asl2.0)))

(define-public python-sphinxcontrib-asyncio
  (package
    (name "python-sphinxcontrib-asyncio")
    (version "0.3.0")
    (source
      (origin
        (method url-fetch)
        (uri (pypi-uri "sphinxcontrib-asyncio" version))
        (sha256
          (base32 "0bkj010ygsr7m769llf2aq4bbjfhdwqrrabi98j8gpvyzvh2dzcr"))))
    (build-system python-build-system)
    (arguments '(#:tests? #f))          ;no test suite
    (propagated-inputs (list python-sphinx))
    (home-page "https://github.com/aio-libs/sphinxcontrib-asyncio")
    (synopsis "Sphinx extension to support coroutines in markup")
    (description "This package is a Sphinx extension providing additional
coroutine-specific markup.")
    (license license:asl2.0)))

(define-public python-asyncpg
  (package
    (name "python-asyncpg")
    (version "0.25.0")
    (source
     (origin
       (method url-fetch)
       (uri (pypi-uri "asyncpg" version))
       (sha256
        (base32 "0h1573lp4607nppflnnjrhn7yrfy6i54cm98gi4qbcikjykfdy33"))))
    (build-system python-build-system)
    (propagated-inputs (list python-typing-extensions))
    (native-inputs
     (list postgresql
           python-cython
           python-pytest
           python-uvloop))
    (home-page "https://github.com/MagicStack/asyncpg")
    (synopsis "Fast PostgreSQL database client library for Python")
    (description "@code{asyncpg} is a database interface library designed
specifically for PostgreSQL and Python/asyncio.  @code{asyncpg} is an
efficient, clean implementation of PostgreSQL server binary protocol for use
with Python's asyncio framework.")
    (license license:asl2.0)))

(define-public python-asyncmy
  (package
    (name "python-asyncmy")
    (version "0.2.3")
    (source
      (origin
        (method url-fetch)
        (uri (pypi-uri "asyncmy" version))
        (sha256
          (base32 "19p81jd4w7m7v2x1jdrwibp67wzqx1a7rdw5n4qqmch3iffp97vn"))))
    (build-system python-build-system)
    (native-inputs (list python-cython))
    (home-page "https://github.com/long2ice/asyncmy")
    (synopsis "Fast MySQL driver for Python")
    (description "@code{asyncmy} is a fast @code{asyncio} MySQL driver, which
reuses most of @code{pymysql} and @code{aiomysql} but rewrites the core
protocol with Cython for performance.")
    (license license:asl2.0)))

(define-public python-aiomysql
  (package
    (name "python-aiomysql")
    (version "0.0.21")
    (source
      (origin
        (method url-fetch)
        (uri (pypi-uri "aiomysql" version))
        (sha256
          (base32 "0b442d0jb82z3lk19ylmm64ix88ppz7gay08bxld538ivg06j5c1"))))
    (build-system python-build-system)
    (arguments '(#:tests? #f))           ;test suite requires docker
    (propagated-inputs (list python-pymysql))
    (home-page "https://github.com/aio-libs/aiomysql")
    (synopsis "MySQL driver for Python")
    (description "@code{aiomysql} is a driver for accessing a MySQL database
from the @code{asyncio} Python framework.  It depends on and reuses most parts
of PyMySQL.  @code{aiomysql} tries to preserve the same API as the
@code{aiopg} library.")
    (license license:expat)))

(define-public python-tortoise-orm
  (package
    (name "python-tortoise-orm")
    (version "0.19.1")
    (source
     (origin
       (method url-fetch)
       (uri (pypi-uri "tortoise-orm" version))
       (sha256
        (base32 "17yk71dlx5ai98i6ivqgsplkwivdxackz9jfn6z42bpcdgbpiwhg"))))
    (build-system python-build-system)
    ;; The test suite relies on asynctest, which is abandoned and doesn't
    ;; support Python >= 3.8.
    (arguments '(#:tests? #f))
    (propagated-inputs
     (list python-aiomysql
           python-aiosqlite
           python-asyncmy
           python-asyncpg
           python-ciso8601
           python-iso8601
           python-pypika-tortoise
           python-pytz
           python-rapidjson
           python-uvloop))
    (home-page "https://github.com/tortoise/tortoise-orm")
    (synopsis "Asynchronous Object Relational Mapper (ORM) for Python")
    (description "Tortoise ORM is an easy-to-use asyncio ORM (Object
Relational Mapper) inspired by Django.  Tortoise ORM was built with relations
in mind and admiration for the excellent and popular Django ORM.  It's
engraved in its design that you are working not with just tables, you work
with relational data.")
    (license license:asl2.0)))

(define-public sqlcipher
  (package
    (name "sqlcipher")
    (version "3.4.2")
    (source
     (origin
       (method url-fetch)
       (uri (string-append "https://github.com/sqlcipher/" name
                           "/archive/v" version ".tar.gz"))
       (sha256
        (base32 "1nxarwbci8jx99f1d0y1ivxcv25s78l1p7q6qy28lkpkcx8pm2b9"))
       (file-name (string-append name "-" version ".tar.gz"))))
    (build-system gnu-build-system)
    (inputs
     `(("libcrypto" ,openssl)
       ("libtcl8.6" ,tcl))) ; required for running the tests
    (native-inputs
     (list tcl))
    (arguments
     '(#:configure-flags
       '("--enable-tempstore=yes"
         "CFLAGS=-DSQLITE_HAS_CODEC -DSQLITE_ENABLE_FTS3"
         "LDFLAGS=-lcrypto -ltcl8.6"
         "--disable-tcl")
       ;; tests cannot be run from the Makefile
       ;; see: <https://github.com/sqlcipher/sqlcipher/issues/172>
       #:test-target "testfixture"
       #:phases
       (modify-phases %standard-phases
         (add-before 'check 'build-test-runner
           (assoc-ref %standard-phases 'check))
         (replace 'check
           (lambda _
             (invoke "./testfixture" "test/crypto.test"))))))
    (home-page "https://www.zetetic.net/sqlcipher/")
    (synopsis
     "Library providing transparent encryption of SQLite database files")
    (description "SQLCipher is an implementation of SQLite, extended to
provide transparent 256-bit AES encryption of database files.  Pages are
encrypted before being written to disk and are decrypted when read back.  It’s
well suited for protecting embedded application databases and for mobile
development.")
    ;; The source files
    ;; src/{crypto.c,crypto_impl.c,crypto.h,crypto_cc.c,crypto_libtomcrypt.c},
    ;; src/{crypto_openssl.c,sqlcipher.h}, tool/crypto-speedtest.tcl,
    ;; test/crypto.test are licensed under a 3-clause BSD license. All other
    ;; source files are in the public domain.
    (license (list license:public-domain license:bsd-3))))

(define-public python-pyodbc-c
  (package
    (name "python-pyodbc-c")
    (version "3.1.5")
    (source
     (origin
       (method git-fetch)
       (uri (git-reference
             (url "https://gitlab.com/daym/pyodbc-c/")
             (commit (string-append "v" version))))
       (file-name (git-file-name name version))
       (sha256
        (base32 "08y60c5sx0k953zfx0s2a155l8py968sb17ap9a9fg8bjnj783k8"))))
    (build-system python-build-system)
    (inputs
     (list unixodbc))
    (arguments
     `(;; The tests require a running SQL server that they don't help set up.
       #:tests? #f))
    (home-page "https://gitlab.com/daym/pyodbc-c")
    (synopsis "Python ODBC Library written in C")
    (description "@code{python-pyodbc-c} provides a Python DB-API driver
for ODBC, similar to python-pyodbc but written in C.

It's designed to stand alone and not have other dependencies on other packages
or languages.  It uses only Python's built-in data types.")
    (license (license:x11-style "file://LICENSE.TXT"))))

(define-public python-pyodbc
  (package
    (name "python-pyodbc")
    (version "4.0.32")
    (source
     (origin
       (method url-fetch)
       (uri (pypi-uri "pyodbc" version))
       (sha256
        (base32 "0sqs0x2l5mk3yv0wwz3ya8yh5f4babihyhc8hjbf2m86b71z1rcv"))
       (modules '((guix build utils)))
       (snippet
        ;; Delete precompiled binaries.  The corresponding source is included.
        #~(for-each delete-file (find-files "." "\\.pyc$")))))
    (build-system python-build-system)
    (inputs
     (list unixodbc))
    (arguments
     ;; XXX Tests fail with ‘Can't open lib 'SQL Server Native Client 10.0' :
     ;; file not found (0) (SQLDriverConnect)")’.
     (list #:tests? #f
           #:phases
           #~(modify-phases %standard-phases
               (replace 'check
                 (lambda* (#:key tests? #:allow-other-keys)
                   (when tests?
                     (invoke "python3" "tests3/test.py")))))))
    (home-page "https://github.com/mkleehammer/pyodbc")
    (synopsis "Python ODBC Library")
    (description "@code{python-pyodbc} provides a Python DB-API driver
for ODBC.")
    (license (license:x11-style "file:///LICENSE.TXT"))))

(define-public mdbtools
  (package
    (name "mdbtools")
    (version "0.7.1")
    (source
     (origin
       (method git-fetch)
       (uri (git-reference
             (url "https://github.com/brianb/mdbtools")
             (commit version)))
       (file-name (git-file-name name version))
       (sha256
        (base32
         "0gwcpp9y09xhs21g7my2fs8ncb8i6ahlyixcx8jd3q97jbzj441l"))))
    (build-system gnu-build-system)
    (inputs
     (list glib))
    (native-inputs
     (list autoconf
           automake
           libtool
           pkg-config
           txt2man
           which))
    (home-page "http://mdbtools.sourceforge.net/")
    (synopsis "Read Microsoft Access databases")
    (description "MDB Tools is a set of tools and applications to read the
proprietary MDB file format used in Microsoft's Access database package.  This
includes programs to export schema and data from Microsoft's Access database
file format to other databases such as MySQL, Oracle, Sybase, PostgreSQL,
etc., and an SQL engine for performing simple SQL queries.")
    (license (list license:lgpl2.0
                   license:gpl2+))))

(define-public go-gopkg-in-mgo-v2
  (package
    (name "go-gopkg-in-mgo-v2")
    (version "2.0.0-20190816093944-a6b53ec6cb22")
    (source
      (origin
        (method git-fetch)
        (uri (git-reference
               (url "https://gopkg.in/mgo.v2")
               (commit (go-version->git-ref version))))
        (file-name (git-file-name name version))
        (sha256
         (base32 "1lgvwxsbmdrf4938qkxl56wbwgbphk2qqnmpf73qdmlv4qsg14na"))))
    (build-system go-build-system)
    (arguments
     '(#:tests? #f      ; Tests try to use a running mongodb server.
       #:import-path "gopkg.in/mgo.v2"))
    (native-inputs
     (list go-gopkg-in-check-v1))
    (home-page "https://gopkg.in/mgo.v2")
    (synopsis "MongoDB driver for Go")
    (description "This package provides a MongoDB driver for Go.")
    (license license:bsd-2)))

(define-public python-lmdb
  (package
    (name "python-lmdb")
    (version "1.0.0")
    (source (origin
              (method url-fetch)
              (uri (pypi-uri "lmdb" version))
              (sha256
               (base32
                "1di1gj2agbxwqqwrpk4w58dpfah0kl10ha20s63dlqdd1bgzydj1"))
              (modules '((guix build utils)))
              (snippet
               ;; Delete bundled lmdb source files.
               '(begin
                  (for-each delete-file (list "lib/lmdb.h"
                                              "lib/mdb.c"
                                              "lib/midl.c"
                                              "lib/midl.h"))
                  #t))))
    (build-system python-build-system)
    (inputs
     (list lmdb))
    (arguments
     `(#:phases
       (modify-phases %standard-phases
         (add-before 'build 'use-system-lmdb
           (lambda* (#:key inputs #:allow-other-keys)
             (let ((lmdb (assoc-ref inputs "lmdb")))
               (setenv "LMDB_PURE" "set") ; don't apply env-copy-txn.patch
               (setenv "LMDB_FORCE_SYSTEM" "set")
               (setenv "LMDB_INCLUDEDIR" (string-append lmdb "/include"))
               (setenv "LMDB_LIBDIR" (string-append lmdb "/lib"))
               #t))))
       ;; Tests fail with: ‘lmdb.tool: Please specify environment (--env)’.
       #:tests? #f))
    (home-page "https://github.com/dw/py-lmdb")
    (synopsis "Python binding for the ‘Lightning’ database (LMDB)")
    (description
     "python-lmdb or py-lmdb is a Python binding for the @dfn{Lightning
Memory-Mapped Database} (LMDB), a high-performance key-value store.")
    (license
     (list license:openldap2.8
           ;; ‘lib/win32/inttypes.h’ and ‘lib/win32-stdint/stdint.h’ are BSD-3,
           ;; but not actually needed on platforms currently supported by Guix.
           license:bsd-3))))

(define-public virtuoso-ose
  (package
    (name "virtuoso-ose")
    (version "7.2.7")
    (source
     (origin
       (method url-fetch)
       (uri (string-append "mirror://sourceforge/virtuoso/virtuoso/" version "/"
                           "virtuoso-opensource-" version ".tar.gz"))
       (sha256
        (base32 "1853ln0smiilf3pni70gq6nmi9ps039cy44g6b5i9d2z1n9hnj02"))
       (patches (search-patches "virtuoso-ose-remove-pre-built-jar-files.patch"))
       (modules '((guix build utils)))
       ;; This snippet removes pre-built Java archives.
       (snippet
        '(for-each delete-file-recursively
                   (list "binsrc/hibernate"
                         "binsrc/jena"
                         "binsrc/jena2"
                         "binsrc/jena3"
                         "binsrc/jena4"
                         "binsrc/rdf4j"
                         "binsrc/sesame"
                         "binsrc/sesame2"
                         "binsrc/sesame3"
                         "binsrc/sesame4"
                         "libsrc/JDBCDriverType4")))))
    (build-system gnu-build-system)
    (arguments
     `(#:tests? #f ; Tests require a network connection.
       ;; TODO: Removing the libsrc/zlib source directory breaks the build.
       ;; This indicates that the internal zlib code may still be used.
       #:configure-flags '("--without-internal-zlib"
                           "--with-readline"
                           "--enable-static=no")
       #:phases
       (modify-phases %standard-phases
         (replace 'bootstrap
           (lambda _
             (invoke "sh" "autogen.sh")))
         (add-after 'unpack 'avoid-embedding-kernel-and-timestamps
           ;; For a reproducible build, avoid embedding the kernel version and
           ;; timestamps.
           (lambda _
             (substitute*
                 (list "bin/makever"
                       "appsrc/ODS-Polls/make_vad.sh"
                       "appsrc/ODS-Blog/make_vad.sh"
                       "appsrc/ODS-Community/make_vad.sh"
                       "appsrc/ODS-Framework/make_vad.sh"
                       "appsrc/ODS-Framework/oauth/make_vad.sh"
                       "appsrc/ODS-WebMail/make_vad.sh"
                       "appsrc/ODS-Calendar/make_vad.sh"
                       "appsrc/ODS-Gallery/make_vad.sh"
                       "appsrc/ODS-Briefcase/make_vad.sh"
                       "appsrc/ODS-FeedManager/make_vad.sh"
                       "appsrc/ODS-Bookmark/make_vad.sh"
                       "appsrc/ODS-Addressbook/make_vad.sh"
                       "binsrc/dbpedia/make_vad.sh"
                       "binsrc/samples/demo/make_vad.sh"
                       "binsrc/samples/demo/mkdoc.sh"
                       "binsrc/samples/sparql_demo/make_vad.sh"
                       "binsrc/bpel/make_vad.sh"
                       "binsrc/fct/make_vad.sh"
                       "binsrc/rdf_mappers/make_vad.sh"
                       "binsrc/isparql/make_vad.sh"
                       "binsrc/conductor/mkvad.sh")
               (("^UNAME_SYSTEM=.*") "UNAME_SYSTEM=unknown\n")
               (("^UNAME_RELEASE=.*") "UNAME_RELEASE=unknown\n")
               (("^PACKDATE=.*") "PACKDATE=2012-04-18\n")
               (("^DATE=.*") "DATE=2012-04-18\n"))))
         ;; Even with "--enable-static=no", "libvirtuoso-t.a" is left in
         ;; the build output.  The following phase removes it.
         (add-after 'install 'remove-static-libs
           (lambda* (#:key outputs #:allow-other-keys)
             (let ((lib (string-append (assoc-ref outputs "out") "/lib")))
               (for-each (lambda (file)
                           (delete-file (string-append lib "/" file)))
                         '("libvirtuoso-t.a"
                           "libvirtuoso-t.la"))))))))
    (native-inputs
     (list autoconf automake bison flex gperf libtool))
    (inputs
     (list openssl net-tools readline zlib))
    (home-page "http://vos.openlinksw.com/owiki/wiki/VOS/")
    (synopsis "Multi-model database system")
    (description "Virtuoso is a scalable cross-platform server that combines
relational, graph, and document data management with web application server
and web services platform functionality.")
    ;; configure: error: ... can only be build on 64bit platforms
    (supported-systems '("x86_64-linux" "mips64el-linux" "aarch64-linux"))
    (license license:gpl2)))

(define-public python-ccm
  (package
    (name "python-ccm")
    (version "2.1.6")
    (source
     (origin
       (method url-fetch)
       (uri (pypi-uri "ccm" version))
       (sha256
        (base32
         "177dfxsmk3k4cih6fh6v8d91bh4nqx7ns6pc07w7m7i3cvdx3c8n"))))
    (build-system python-build-system)
    (propagated-inputs
     (list python-pyyaml
           ;; Not listed in setup.py, but used in ccmlib/node.py for full
           ;; functionality
           python-psutil python-six))
    (home-page "https://github.com/pcmanus/ccm")
    (synopsis "Cassandra Cluster Manager for Apache Cassandra clusters on
localhost")
    (description "Cassandra Cluster Manager is a development tool for testing
local Cassandra clusters. It creates, launches and removes Cassandra clusters
on localhost.")
    (license license:asl2.0)))

(define-public python-sqlalchemy
  (package
    (name "python-sqlalchemy")
    (version "1.4.35")
    (source
     (origin
      (method url-fetch)
      (uri (pypi-uri "SQLAlchemy" version))
      (sha256
       (base32 "1ddab00d5mpzg25r1qxccma2zb551hhmymsy1ycp6r6w04xq3z1g"))))
    (build-system python-build-system)
    (native-inputs
     (list python-cython ; for C extensions
           python-pytest python-mock python-pytest-xdist)) ; for tests
    (propagated-inputs
     (list python-greenlet))
    (arguments
     (list
      #:phases
      #~(modify-phases %standard-phases
          (replace 'check
            (lambda* (#:key tests? #:allow-other-keys)
              (when tests?
                (invoke "pytest" "-vv"
                        "-n" (number->string (parallel-job-count))
                        ;; The memory usage tests are very expensive and run in
                        ;; sequence; skip them.
                        "-k" "not test_memusage.py")))))))
    (home-page "https://www.sqlalchemy.org")
    (synopsis "Database abstraction library")
    (description
     "SQLAlchemy is the Python SQL toolkit and Object Relational Mapper that
gives application developers the full power and flexibility of SQL.  It
provides a full suite of well known enterprise-level persistence patterns,
designed for efficient and high-performing database access, adapted into a
simple and Pythonic domain language.")
    (license license:x11)))

(define-public python-sqlalchemy-stubs
  (package
    (name "python-sqlalchemy-stubs")
    (version "0.4")
    (source
     (origin
       (method url-fetch)
       (uri (pypi-uri "sqlalchemy-stubs" version))
       (sha256
        (base32
         "1bppjmv7v7m0q8gwg791pgxbx4ay7mna0zq204pn9vw28kfxcrf6"))))
    (build-system python-build-system)
    (propagated-inputs
     (list python-mypy python-typing-extensions))
    (home-page "https://github.com/dropbox/sqlalchemy-stubs")
    (synopsis "SQLAlchemy stubs and mypy plugin")
    (description "This package contains type stubs and a mypy plugin to
provide more precise static types and type inference for SQLAlchemy
framework.")
    (license license:asl2.0)))

(define-public python-sqlalchemy-utils
  (package
    (name "python-sqlalchemy-utils")
    (version "0.38.2")
    (source
      (origin
        (method url-fetch)
        (uri (pypi-uri "SQLAlchemy-Utils" version))
        (sha256
         (base32
          "1d6fq81489kqzxmk3l6f39sinw206lzs392frmpr5lsjzg9xc0cy"))))
    (build-system python-build-system)
    (arguments
     '(#:tests? #f)) ; FIXME: Many tests require a running database server.
       ;; #:phases
       ;; (modify-phases %standard-phases
       ;;   (replace 'check
       ;;     (lambda _
       ;;       (zero? (system* "py.test" "sqlalchemy_utils" "tests")))))
    (propagated-inputs
     (list python-six python-sqlalchemy))
    (native-inputs
     (list python-dateutil python-flexmock python-psycopg2 python-pytest
           python-pytz))
    (home-page "https://github.com/kvesteri/sqlalchemy-utils")
    (synopsis "Various utility functions for SQLAlchemy")
    (description
     "SQLAlchemy-utils provides various utility functions and custom data types
for SQLAlchemy.  SQLAlchemy is an SQL database abstraction library for Python.

You might also want to install the following optional dependencies:
@enumerate
@item @code{python-passlib}
@item @code{python-babel}
@item @code{python-cryptography}
@item @code{python-pytz}
@item @code{python-psycopg2}
@item @code{python-furl}
@item @code{python-flask-babel}
@end enumerate
")
    (license license:bsd-3)))

(define-public python-alchemy-mock
  (package
    (name "python-alchemy-mock")
    (version "0.4.3")
    (home-page "https://github.com/miki725/alchemy-mock")
    (source (origin
              (method url-fetch)
              (uri (pypi-uri "alchemy-mock" version))
              (sha256
               (base32
                "0ylxygl3bcdapzz529n8wgk7vx9gjwb3ism564ypkpd7dbsw653r"))))
    (build-system python-build-system)
    (arguments
     '(#:phases (modify-phases %standard-phases
                  (replace 'check
                    (lambda _
                      ;; Create pytest.ini that adds doctest options to
                      ;; prevent test failure.  Taken from tox.ini.
                      (call-with-output-file "pytest.ini"
                        (lambda (port)
                          (format port "[pytest]
doctest_optionflags=IGNORE_EXCEPTION_DETAIL
")))
                      (invoke "pytest" "-vv" "--doctest-modules"
                              "alchemy_mock/"))))))
    (native-inputs
     (list python-mock python-pytest))
    (propagated-inputs
     (list python-six python-sqlalchemy))
    (synopsis "Mock helpers for SQLAlchemy")
    (description
     "This package provides mock helpers for SQLAlchemy that makes it easy
to mock an SQLAlchemy session while preserving the ability to do asserts.

Normally Normally SQLAlchemy's expressions cannot be easily compared as
comparison on binary expression produces yet another binary expression, but
this library provides functions to facilitate such comparisons.")
    (license license:expat)))

(define-public python-alembic
  (package
    (name "python-alembic")
    (version "1.7.5")
    (source
     (origin
       (method url-fetch)
       (uri (pypi-uri "alembic" version))
       (sha256
        (base32 "0lxi2g2025lz5k7k5dd5fc1lfijqi2yw6qqyjzp073z6laa8cckw"))))
    (build-system python-build-system)
    (arguments
     '(#:phases (modify-phases %standard-phases
                  (replace 'check
                    (lambda _
                      (invoke "pytest" "-vv"))))))
    (native-inputs
     (list python-mock python-pytest-cov))
    (propagated-inputs
     (list python-dateutil python-sqlalchemy python-mako python-editor))
    (home-page "https://bitbucket.org/zzzeek/alembic")
    (synopsis "Database migration tool for SQLAlchemy")
    (description
     "Alembic is a lightweight database migration tool for usage with the
SQLAlchemy Database Toolkit for Python.")
    (license license:expat)))

(define-public python-pickleshare
  (package
    (name "python-pickleshare")
    (version "0.7.5")
    (source
     (origin
       (method url-fetch)
       (uri (pypi-uri "pickleshare" version))
       (sha256
        (base32 "1jmghg3c53yp1i8cm6pcrm280ayi8621rwyav9fac7awjr3kss47"))))
    (build-system python-build-system)
    (arguments
     `(#:phases (modify-phases %standard-phases
                  (replace 'check
                    (lambda _
                      (invoke "pytest"))))))
    (native-inputs
     (list python-pytest))
    (home-page "https://github.com/vivainio/pickleshare")
    (synopsis "Tiny key value database with concurrency support")
    (description
     "PickleShare is a small ‘shelve’-like datastore with concurrency support.
Like shelve, a PickleShareDB object acts like a normal dictionary.  Unlike
shelve, many processes can access the database simultaneously.  Changing a
value in database is immediately visible to other processes accessing the same
database.  Concurrency is possible because the values are stored in separate
files.  Hence the “database” is a directory where all files are governed by
PickleShare.")
    (license license:expat)))

(define-public python-apsw
  (package
    (name "python-apsw")
    (version "3.36.0-r1")
    (source
      (origin
        (method url-fetch)
        (uri (string-append "https://github.com/rogerbinns/apsw/releases"
                            "/download/" version "/apsw-" version ".zip"))
        (sha256
          (base32
           "0w8q73147hv77dlpqrx6h1gx03acc8xqhvdpfp6vkffdm0wmqd8p"))))
    (build-system python-build-system)
    (native-inputs
     (list unzip))
    (inputs
     (list sqlite))
    (arguments
     `(#:phases
       (modify-phases %standard-phases
         (replace 'build
           (lambda _
             (invoke "python" "setup.py" "build" "--enable-all-extensions"
                     "--enable=load_extension")
             #t))
         (add-after 'build 'build-test-helper
           (lambda _
             (invoke "gcc" "-fPIC" "-shared" "-o" "./testextension.sqlext"
                     "-I." "-Isqlite3" "src/testextension.c")
             #t))
         (replace 'check
           (lambda* (#:key inputs outputs #:allow-other-keys)
             (add-installed-pythonpath inputs outputs)
             (invoke "python" "setup.py" "test")
             #t)))))
    (home-page "https://github.com/rogerbinns/apsw/")
    (synopsis "Another Python SQLite Wrapper")
    (description "APSW is a Python wrapper for the SQLite
embedded relational database engine.  In contrast to other wrappers such as
pysqlite it focuses on being a minimal layer over SQLite attempting just to
translate the complete SQLite API into Python.")
    (license license:zlib)))

(define-public python-aiosqlite
  (package
    (name "python-aiosqlite")
    (version "0.17.0")
    (source
     (origin
       (method url-fetch)
       (uri (pypi-uri "aiosqlite" version))
       (sha256
        (base32
         "0lgfpbkcd730hbgj3zlrbx2y8fzvdns2zj3s4r4l31n49g1arrph"))))
    (build-system python-build-system)
    (arguments
     '(#:phases (modify-phases %standard-phases
                  (replace 'check
                    (lambda* (#:key tests? #:allow-other-keys)
                      (if tests?
                          (invoke "python" "-m" "unittest" "aiosqlite.tests")
                          (format #t "test suite not run~%"))
                      #t)))))
    (propagated-inputs
     (list python-typing-extensions))
    (native-inputs
     (list python-aiounittest))
    (home-page "https://github.com/jreese/aiosqlite")
    (synopsis
     "Asyncio bridge for sqlite3")
    (description
     "The package aiosqlite replicates the standard sqlite3 module, but with
async versions of all the standard connection and cursor methods, and context
managers for automatically closing connections.")
    (license license:expat)))

(define-public python-databases
  (package
    (name "python-databases")
    (version "0.5.5")
    (source
     (origin
       (method url-fetch)
       (uri (pypi-uri "databases" version))
       (sha256
        (base32 "0dzb998kg35xmd50ih168320vih2w3ich798r8fc4lf9q4bb1ih2"))))
    (build-system python-build-system)
    (propagated-inputs
     (list python-aiosqlite
           python-aiopg
           python-aiomysql
           python-asyncpg
           python-asyncmy
           python-sqlalchemy))
    (home-page "https://github.com/encode/databases")
    (synopsis "Async database support for Python.")
    (description "This package implements async database support for Python.")
    (license license:bsd-3)))

(define-public python-psycopg2
  (package
    (name "python-psycopg2")
    (version "2.9.3")
    (source
     (origin
       (method url-fetch)
       (uri (pypi-uri "psycopg2" version))
       (sha256
        (base32 "1099as8ind9kpz30rmqzc3nir668fmpkxwayrj2sjka3ycdiv14f"))))
    (build-system python-build-system)
    (arguments
     ;; Tests would require a postgresql database "psycopg2_test"
     ;; and a running postgresql database management service.
     '(#:tests? #f)) ; TODO re-enable after providing a test-db.
    (inputs
     (list postgresql)) ; libpq
    (home-page "https://www.psycopg.org/")
    (synopsis "Python PostgreSQL adapter")
    (description
     "psycopg2 is a thread-safe PostgreSQL adapter that implements DB-API
2.0.")
    (license license:lgpl3+)))

(define-public python-psycopg-pool
  (package
    (name "python-psycopg-pool")
    ;; The connection pooling code is on a different release cadence
    ;; from the driver code, so fetch the latest PyPI release.
    (version "3.0.3")
    (source (origin
              (method url-fetch)
              (uri (pypi-uri "psycopg-pool" version))
              (sha256
               (base32
                "1nx139pwzsgrz253zjxw2sf8h713s79h4cp1falmpc39j08djb46"))))
    (build-system python-build-system)
    (arguments
     (list #:tests? #f                  ;run for psycopg below
           #:phases
           #~(modify-phases %standard-phases
               ;; This module requires 'psycopg', however psycopg needs this
               ;; for its tests.  Disable sanity check to break the cycle.
               (delete 'sanity-check))))
    (home-page "https://www.psycopg.org/")
    (synopsis "Connection pooler for psycopg")
    (description
     "This module provides connection pool implementations that can be used
with the @code{psycopg} PostgreSQL driver.")
    (license license:lgpl3+)))

(define-public python-psycopg
  (package
    (name "python-psycopg")
    (version "3.0.8")
    (source (origin
              ;; Fetch from git because PyPI contains only cythonized sources.
              (method git-fetch)
              (uri (git-reference
                    (url "https://github.com/psycopg/psycopg")
                    (commit version)))
              (file-name (git-file-name name version))
              (sha256
               (base32
                "16i19jqd9lg9r7bc63ssh527cccrpf49g1nlayikk5qlswpzp75y"))))
    (build-system python-build-system)
    (arguments
     (list #:phases
           #~(modify-phases %standard-phases
               (add-before 'build 'change-directory
                 (lambda _
                   (chdir "psycopg")))
               (add-after 'build 'build-c-extensions
                 (lambda _
                   (with-directory-excursion "../psycopg_c"
                     ((assoc-ref %standard-phases 'build)))))
               (add-after 'install 'install-c-extensions
                 (lambda* (#:key inputs outputs #:allow-other-keys)
                   ;; For some reason setup.py refuses to install if the
                   ;; installation directory is not on PYTHONPATH.
                   (setenv "PYTHONPATH" (site-packages inputs outputs))
                   (with-directory-excursion "../psycopg_c"
                     ((assoc-ref %standard-phases 'install)
                      #:inputs inputs
                      #:outputs outputs))))
               (add-before 'check 'start-postgresql
                 (lambda _
                   (let ((dbdir (string-append (getcwd) "/../pgdir")))
                     (invoke "initdb" "-D" dbdir)
                     (invoke "pg_ctl" "-D" dbdir
                             "-o" (string-append "-k " dbdir)
                             "-l" (string-append dbdir "/db.log")
                             "start")

	             (invoke "psql" "-h" dbdir "-d" "postgres"
                             "-c" "CREATE DATABASE nixbld;"))))
               (replace 'check
                 (lambda* (#:key inputs tests? #:allow-other-keys)
                   (when tests?
                     (setenv "TZDIR" (search-input-directory inputs
                                                             "share/zoneinfo"))
                     (with-directory-excursion ".."
                       (invoke "pytest" "-vv"
                               "-o" "asyncio_mode=auto"
                               ;; FIXME: Many of the typing tests are failing,
                               ;; conveniently tagged as slow...
                               "-k" "not slow"))))))))
    (native-inputs
     (list python-cython-3
           python-mypy
           python-psycopg-pool
           python-pytest
           python-pytest-asyncio
           python-tenacity
           pproxy
           tzdata-for-tests))
    (inputs
     (list postgresql))
    (home-page "https://www.psycopg.org/")
    (synopsis "PostgreSQL driver for Python")
    (description
     "Psycopg 3 is a new implementation of the popular @code{psycopg2}
database adapter for Python.")
    (license license:lgpl3+)))

(define-public python-sadisplay
  (package
    (name "python-sadisplay")
    (version "0.4.9")
    (source
      (origin
        (method url-fetch)
        (uri (pypi-uri "sadisplay" version))
      (sha256
        (base32
          "15jxwgla3q4xsp6rw8inqaiy1kdzc8l2cixj8amqcf0ji47icrxg"))))
    (build-system python-build-system)
    (arguments
     '(#:phases (modify-phases %standard-phases
                  (replace 'check
                    (lambda* (#:key tests? #:allow-other-keys)
                      (if tests?
                          (begin
                            (setenv "PYTHONPATH"
                                    (string-append ".:" (or (getenv "PYTHONPATH")
                                                           "")))
                            (invoke "pytest" "-vv"))
                          (format #t "test suite not run~%")))))))
    (propagated-inputs
      (list python-sqlalchemy))
    (native-inputs
     ;; For tests.
      (list python-pytest))
    (home-page "https://bitbucket.org/estin/sadisplay")
    (synopsis "SQLAlchemy schema displayer")
    (description "This package provides a program to build Entity
Relationship diagrams from a SQLAlchemy model (or directly from the
database).")
    (license license:bsd-3)))

(define-public yoyo-migrations
  (package
    (name "yoyo-migrations")
    (version "7.2.0")
    (source
     (origin
       ;; We use the upstream repository, as the tests are not included in the
       ;; PyPI releases.
       (method hg-fetch)
       (uri (hg-reference
             (url "https://hg.sr.ht/~olly/yoyo")
             (changeset (string-append "v" version "-release"))))
       (file-name (string-append name "-" version "-checkout"))
       (sha256
        (base32 "0q2z9bgdj3wyix7yvqsayfs21grp5av8ilh411lgmjhigszkvhcq"))))
    (build-system python-build-system)
    (arguments
     ;; XXX: Tests require a connection to some pgsql database and psycopg
     ;; fails to connect to it.
     '(#:tests? #f))
    (propagated-inputs
     (list python-sqlparse python-tabulate))
    (home-page "https://ollycope.com/software/yoyo/latest/")
    (synopsis "Database migrations with SQL")
    (description
     "Yoyo is a database schema migration tool.  Migrations are written as SQL
files or Python scripts that define a list of migration steps.")
    (license license:asl2.0)))

(define-public python-mysqlclient
  (package
    (name "python-mysqlclient")
    (version "2.0.1")
    (source
     (origin
       (method url-fetch)
       (uri (pypi-uri "mysqlclient" version))
       (sha256
        (base32
         "1rf5l8hazs3v18hmcrm90z3hi9wxv553ipwd5l6kj8j7l6p7abzv"))))
    (build-system python-build-system)
    (arguments '(#:tests? #f))          ;XXX: requires a live database
    (inputs
     `(("mysql-dev" ,mariadb "dev")))
    (home-page "https://github.com/PyMySQL/mysqlclient-python")
    (synopsis "MySQLdb is an interface to the popular MySQL database server for Python")
    (description "MySQLdb is an interface to the popular MySQL database server
for Python.  The design goals are:
@enumerate
@item Compliance with Python database API version 2.0 [PEP-0249],
@item Thread-safety,
@item Thread-friendliness (threads will not block each other).
@end enumerate")
    (license license:gpl2)))

(define-public python-hiredis
  (package
    (name "python-hiredis")
    (version "0.2.0")
    (source
     (origin
       (method url-fetch)
       (uri (pypi-uri "hiredis" version))
       (sha256
        (base32
         "1dfm2k9l9zar9nw9fwmm74zrgraxdxs04vx9li56fjcf289qx5fa"))))
    (build-system python-build-system)
    (arguments
     ;; no tests
     `(#:tests? #f))
    (home-page "https://github.com/redis/hiredis-py")
    (synopsis "Python extension that wraps protocol parsing code in hiredis")
    (description "Python-hiredis is a python extension that wraps protocol
parsing code in hiredis.  It primarily speeds up parsing of multi bulk replies.")
    (license license:bsd-3)))

(define-public python-aioredis
  (package
    (name "python-aioredis")
    (version "2.0.1")
    (source
     (origin
       (method url-fetch)
       (uri (pypi-uri "aioredis" version))
       (sha256
        (base32 "13nrkk45az6qdiwfpbw80ls6bfip0i27qlkh9gsp2b9zk6pim9ga"))))
    (build-system python-build-system)
    (arguments
     (list #:phases #~(modify-phases %standard-phases
                        (add-before 'check 'start-redis
                          (lambda _
                            (invoke "redis-server" "--daemonize" "yes")))
                        (replace 'check
                          (lambda* (#:key tests? #:allow-other-keys)
                            (when tests?
                              (invoke "pytest" "-vv")))))))
    (native-inputs
     (list python-pytest
           python-pytest-asyncio
           python-uvloop
           redis))
    (propagated-inputs
     (list python-async-timeout
           python-hiredis
           python-typing-extensions))
    (home-page "https://github.com/aio-libs/aioredis-py")
    (synopsis "Redis support for Python's @code{asyncio} module")
    (description "This package provides Redis support for the Python
@code{asyncio} (PEP 3156) module.")
    (license license:expat)))

(define-public python-fakeredis
  (package
    (name "python-fakeredis")
    (version "1.7.1")
    (source
     (origin
       (method url-fetch)
       (uri (pypi-uri "fakeredis" version))
       (sha256
        (base32
         "1v68my2v7fg44zwky3k5d52nn1bi0szpgdslghrpa2ifnjhlnb3w"))))
    (build-system python-build-system)
    (arguments
     ;; no tests
     `(#:tests? #f))
    (propagated-inputs
     (list python-aioredis python-packaging python-redis python-sortedcontainers))
    (home-page "https://github.com/jamesls/fakeredis")
    (synopsis "Fake implementation of redis API for testing purposes")
    (description
     "Fakeredis is a pure-Python implementation of the redis-py Python client
that simulates talking to a redis server.  It was created for a single purpose:
to write unit tests.

Setting up redis is not hard, but one often wants to write unit tests that don't
talk to an external server such as redis.  This module can be used as a
reasonable substitute.")
    (license license:bsd-3)))

(define-public python-redis
  (package
    (name "python-redis")
    (version "3.5.3")
    (source
     (origin
       (method url-fetch)
       (uri (pypi-uri "redis" version))
       (sha256
        (base32 "18h5b87g15x3j6pb1h2q27ri37p2qpvc9n2wgn5yl3b6m3y0qzhf"))))
    (build-system python-build-system)
    ;; Tests require a running Redis server.
    (arguments '(#:tests? #f))
    ;; As long as we are not running test, we do not need this input :-)
    ;;(native-inputs
    ;; `(("python-pytest" ,python-pytest)))
    (home-page "https://github.com/andymccurdy/redis-py")
    (synopsis "Redis Python client")
    (description
     "This package provides a Python interface to the Redis key-value store.")
    (license license:expat)))

(define-public python-rq
  (package
    (name "python-rq")
    (version "1.5.2")
    (source
     (origin
       (method git-fetch)
       (uri (git-reference
             (url "https://github.com/rq/rq")
             (commit (string-append "v" version))))
       (file-name (git-file-name name version))
       (sha256
        (base32 "0ikqmpq0g1qiqwd7ar1286l4hqjb6aj2wr844gihhb8ijzwhp8va"))))
    (build-system python-build-system)
    (arguments
     '(#:phases (modify-phases %standard-phases
                  (add-before 'check 'start-redis
                    (lambda _
                      (invoke "redis-server" "--daemonize" "yes")))
                  (replace 'check
                    (lambda* (#:key outputs #:allow-other-keys)
                      (let ((out (assoc-ref outputs "out")))
                        ;; Drop test that needs the SDK for Sentry.io.
                        (delete-file "tests/test_sentry.py")
                        ;; Ensure 'rq' and 'rqworker' ends up on PATH.
                        (setenv "PATH" (string-append out "/bin:"
                                                      (getenv "PATH")))
                        (invoke "pytest" "-vv")))))))
    (native-inputs
     (list python-mock python-pytest redis))
    (propagated-inputs
     (list python-click python-redis))
    (home-page "https://python-rq.org/")
    (synopsis "Simple job queues for Python")
    (description
     "RQ (Redis Queue) is a simple Python library for queueing jobs and
processing them in the background with workers.  It is backed by Redis and it
is designed to have a low barrier to entry.")
    (license license:bsd-2)))

(define-public python-rq-scheduler
  (package
    (name "python-rq-scheduler")
    (version "0.10.0")
    (home-page "https://github.com/rq/rq-scheduler")
    (source (origin
              (method git-fetch)
              (uri (git-reference
                    (url home-page)
                    (commit (string-append "v" version))))
              (file-name (git-file-name name version))
              (sha256
               (base32
                "0xg6yazqs5kbr2ayvhvljs1h5vgx5k5dds613fmhswln7gglf9hk"))))
    (build-system python-build-system)
    (arguments
     '(#:phases (modify-phases %standard-phases
                  (add-before 'check 'start-redis
                    (lambda _
                      (invoke "redis-server" "--daemonize" "yes")))
                  (replace 'check
                    (lambda _
                      (substitute* "run_tests.py"
                        (("/usr/bin/env")
                         (which "env")))
                      (invoke "./run_tests.py"))))))
    (native-inputs
     (list redis which))
    (propagated-inputs
     (list python-croniter python-rq))
    (synopsis "Job scheduling capabilities for RQ (Redis Queue)")
    (description
     "This package provides job scheduling capabilities to @code{python-rq}
(Redis Queue).")
    (license license:expat)))

(define-public python-trollius-redis
  (package
    (name "python-trollius-redis")
    (version "0.1.4")
    (source
      (origin
        (method url-fetch)
        (uri (pypi-uri "trollius_redis" version))
        (sha256
         (base32
          "0k3vypszmgmaipgw9xscvgm79h2zd6p6ci8gdp5sxl6g5kbqr9fy"))))
    (build-system python-build-system)
    ;; TODO: Tests require packaging 'hiredis'.
    (arguments '(#:tests? #f))
    (home-page "https://github.com/benjolitz/trollius-redis")
    (synopsis "Port of asyncio-redis to trollius")
    (description "@code{trollius-redis} is a Redis client for Python
  trollius.  It is an asynchronous IO (PEP 3156) implementation of the
  Redis protocol.")
    (license license:bsd-2)))

(define-public python-sqlparse
  (package
    (name "python-sqlparse")
    (version "0.4.2")
    (source (origin
              (method url-fetch)
              (uri (pypi-uri "sqlparse" version))
              (sha256
               (base32
                "1bkx52c2jh28c528b69qfk2ijfzw1laxx6lim7jr8fi6fh67600c"))))
    (build-system python-build-system)
    (arguments
     `(#:phases
       (modify-phases %standard-phases
         (replace 'check
           (lambda _
             (invoke "py.test")))
         ;; XXX: The regular wrap phase ends up storing pytest as a runtime
         ;; dependency.  See <https://bugs.gnu.org/25235>.
         (replace 'wrap
           (lambda* (#:key native-inputs inputs outputs #:allow-other-keys)
             (let* ((out (assoc-ref outputs "out"))
                    (python (assoc-ref (or native-inputs inputs) "python"))
                    (sitedir (string-append "/lib/python"
                                            (python-version python)
                                            "/site-packages")))
               (wrap-program (string-append out "/bin/sqlformat")
                 `("PYTHONPATH" ":" prefix
                   ,(map (lambda (output)
                           (string-append output sitedir))
                         (list python out))))))))))
    (native-inputs
     (list python-pytest))
    (home-page "https://github.com/andialbrecht/sqlparse")
    (synopsis "Non-validating SQL parser")
    (description "Sqlparse is a non-validating SQL parser for Python.  It
provides support for parsing, splitting and formatting SQL statements.")
    (license license:bsd-3)
    (properties '((cpe-name . "sqlparse")))))

(define-public python-sql
  (package
    (name "python-sql")
    (version "1.3.0")
    (source
     (origin
       (method url-fetch)
       (uri (pypi-uri "python-sql" version))
       (sha256
        (base32 "0xnimfzlxj1ddrb5xj3s4gaii278a0gpxrvwmdmrdxgjfdi3lq4x"))))
    (build-system python-build-system)
    (home-page "https://python-sql.tryton.org/")
    (synopsis "Library to write SQL queries in a pythonic way")
    (description "@code{python-sql} is a library to write SQL queries, that
transforms idiomatic python function calls to well-formed SQL queries.")
    (license license:bsd-3)))

(define-public python-pypika
  (package
    (name "python-pypika")
    (version "0.47.6")
    (source
     (origin (method git-fetch)
             (uri (git-reference
                   (url "https://github.com/kayak/pypika")
                   (commit (string-append "v" version))))
             (file-name (git-file-name name version))
             (sha256
              (base32
               "001pg36sw9a36zdd1kccbymcxndphjcjbbrsy6ri7ng8h4dgz549"))))
    (build-system python-build-system)
    (native-inputs
     (list python-parameterized))
    (home-page "https://github.com/kayak/pypika")
    (synopsis "SQL query builder API for Python")
    (description
     "PyPika is a python SQL query builder that exposes the full richness of
the SQL language using a syntax that reflects the resulting query.")
    (license license:asl2.0)))

;; There are many wrappers for this in other languages. When touching, please
;; be sure to ensure all dependencies continue to build.
(define-public apache-arrow
  (package
    (name "apache-arrow")
    (version "8.0.0")
    (source
     (origin
       (method git-fetch)
       (uri (git-reference
             (url "https://github.com/apache/arrow")
             (commit (string-append "apache-arrow-" version))))
       (file-name (git-file-name name version))
       (sha256
        (base32
         "1gwiflk72pq1krc0sjzabypmh7slfyf7ak71fiypy3xgzw8a777c"))))
    (build-system cmake-build-system)
    (arguments
     `(#:tests? #f
       #:phases
       (modify-phases %standard-phases
         (add-before 'configure 'enter-source-directory
           (lambda _ (chdir "cpp")))
         (add-after 'unpack 'set-env
           (lambda _
             (substitute* "cpp/cmake_modules/ThirdpartyToolchain.cmake"
               (("set\\(xsimd_SOURCE.*") ""))
             (setenv "BOOST_ROOT" (assoc-ref %build-inputs "boost"))
             (setenv "BROTLI_HOME" (assoc-ref %build-inputs "brotli"))
             (setenv "FLATBUFFERS_HOME" (assoc-ref %build-inputs "flatbuffers"))
             (setenv "RAPIDJSON_HOME" (assoc-ref %build-inputs "rapidjson")))))
       #:build-type "Release"
       #:configure-flags
       (list "-DARROW_PYTHON=ON"
             "-DARROW_GLOG=ON"
             ;; Parquet options
             "-DARROW_PARQUET=ON"
             "-DPARQUET_BUILD_EXECUTABLES=ON"
             ;; The maintainers disallow using system versions of
             ;; jemalloc:
             ;; https://issues.apache.org/jira/browse/ARROW-3507. This
             ;; is unfortunate because jemalloc increases performance:
             ;; https://arrow.apache.org/blog/2018/07/20/jemalloc/.
             "-DARROW_JEMALLOC=OFF"

             ;; The CMake option ARROW_DEPENDENCY_SOURCE is a global
             ;; option that instructs the build system how to resolve
             ;; each dependency. SYSTEM = Finding the dependency in
             ;; system paths using CMake's built-in find_package
             ;; function, or using pkg-config for packages that do not
             ;; have this feature
             "-DARROW_DEPENDENCY_SOURCE=SYSTEM"
             "-Dxsimd_SOURCE=SYSTEM"

             "-DARROW_RUNTIME_SIMD_LEVEL=NONE"
             "-DARROW_SIMD_LEVEL=NONE"
             "-DARROW_PACKAGE_KIND=Guix"

             ;; Split output into its component packages.
             (string-append "-DCMAKE_INSTALL_PREFIX="
                            (assoc-ref %outputs "lib"))
             (string-append "-DCMAKE_INSTALL_RPATH="
                            (assoc-ref %outputs "lib")
                            "/lib")
             (string-append "-DCMAKE_INSTALL_BINDIR="
                            (assoc-ref %outputs "out")
                            "/bin")
             (string-append "-DCMAKE_INSTALL_INCLUDEDIR="
                            (assoc-ref %outputs "include")
                            "/share/include")


             "-DARROW_WITH_SNAPPY=ON"
             "-DARROW_WITH_ZLIB=ON"
             "-DARROW_WITH_ZSTD=ON"
             "-DARROW_WITH_LZ4=ON"
             "-DARROW_COMPUTE=ON"
             "-DARROW_CSV=ON"
             "-DARROW_DATASET=ON"
             "-DARROW_FILESYSTEM=ON"
             "-DARROW_HDFS=ON"
             "-DARROW_JSON=ON"
             ;; Arrow Python C++ integration library (required for
             ;; building pyarrow). This library must be built against
             ;; the same Python version for which you are building
             ;; pyarrow. NumPy must also be installed. Enabling this
             ;; option also enables ARROW_COMPUTE, ARROW_CSV,
             ;; ARROW_DATASET, ARROW_FILESYSTEM, ARROW_HDFS, and
             ;; ARROW_JSON.
             "-DARROW_PYTHON=ON"

             ;; Building the tests forces on all the
             ;; optional features and the use of static
             ;; libraries.
             "-DARROW_BUILD_TESTS=OFF"
             "-DBENCHMARK_ENABLE_GTEST_TESTS=OFF"
             ;;"-DBENCHMARK_ENABLE_TESTING=OFF"
             "-DARROW_BUILD_STATIC=OFF")))
    (inputs
     `(("boost" ,boost)
       ("brotli" ,brotli)
       ("bzip2" ,bzip2)
       ("double-conversion" ,double-conversion)
       ("gflags" ,gflags)
       ("glog" ,glog)
       ("grpc" ,grpc)
       ("protobuf" ,protobuf)
       ("python-3" ,python)
       ("python-numpy" ,python-numpy)
       ("rapidjson" ,rapidjson)
       ("re2" ,re2)
       ("snappy" ,snappy)
       ("xsimd" ,xsimd)))
    ;; These are all listed under Requires.private in arrow.pc
    (propagated-inputs
     (list `(,apache-thrift "lib") lz4 utf8proc zlib
           `(,zstd "lib")))
    (native-inputs
     (list pkg-config))
    (outputs '("out" "lib" "include"))
    (home-page "https://arrow.apache.org/")
    (synopsis "Columnar in-memory analytics")
    (description "Apache Arrow is a columnar in-memory analytics layer
designed to accelerate big data.  It houses a set of canonical in-memory
representations of flat and hierarchical data along with multiple
language-bindings for structure manipulation.  It also provides IPC and common
algorithm implementations.")
    (license license:asl2.0)))

(define-public apache-arrow-0.16
  (package
    (name "apache-arrow")
    (version "0.16.0")
    (source
     (origin
       (method git-fetch)
       (uri (git-reference
             (url "https://github.com/apache/arrow")
             (commit (string-append "apache-arrow-" version))))
       (file-name (git-file-name name version))
       (sha256
        (base32
         "15bplqy5708bxy1mynzjkd3d2g8v2wd36z8l0ap8yyyq54l3gdvy"))))
    (build-system cmake-build-system)
    (arguments
     `(#:tests? #f
       #:phases
       (modify-phases %standard-phases
         (add-before 'configure 'enter-source-directory
           (lambda _
             (chdir "cpp")
             (substitute* "src/parquet/CMakeLists.txt"
               (("    parquet_constants.cpp") "")
               (("set\\(THRIFT_OUTPUT_FILES \\$\\{THRIFT_OUTPUT_FILES\\}.*") "")
               ((".*\"\\$\\{THRIFT_OUTPUT_DIR\\}/parquet_constants.cpp\"\\).*") ""))))
         (add-after 'unpack 'set-env
           (lambda _
             (setenv "BOOST_ROOT" (assoc-ref %build-inputs "boost"))
             (setenv "BROTLI_HOME" (assoc-ref %build-inputs "brotli"))
             (setenv "FLATBUFFERS_HOME" (assoc-ref %build-inputs "flatbuffers"))
             (setenv "RAPIDJSON_HOME" (assoc-ref %build-inputs "rapidjson")))))
       #:build-type "Release"
       #:configure-flags
       (list "-DARROW_PYTHON=ON"
             "-DARROW_GLOG=ON"
             "-DARROW_SSE42=OFF"
             "-DARROW_BOOST_USE_SHARED=ON"
             ;; Parquet options
             "-DARROW_PARQUET=ON"

             ;; The maintainers disallow using system versions of
             ;; jemalloc:
             ;; https://issues.apache.org/jira/browse/ARROW-3507. This
             ;; is unfortunate because jemalloc increases performance:
             ;; https://arrow.apache.org/blog/2018/07/20/jemalloc/.
             "-DARROW_JEMALLOC=OFF"

             ;; The CMake option ARROW_DEPENDENCY_SOURCE is a global
             ;; option that instructs the build system how to resolve
             ;; each dependency. SYSTEM = Finding the dependency in
             ;; system paths using CMake's built-in find_package
             ;; function, or using pkg-config for packages that do not
             ;; have this feature
             "-DARROW_DEPENDENCY_SOURCE=SYSTEM"

             ;; Split output into its component packages.
             (string-append "-DCMAKE_INSTALL_PREFIX="
                            (assoc-ref %outputs "out"))
             (string-append "-DCMAKE_INSTALL_RPATH="
                            (assoc-ref %outputs "out")
                            "/lib")
             (string-append "-DCMAKE_INSTALL_BINDIR="
                            (assoc-ref %outputs "out")
                            "/bin")
             (string-append "-DCMAKE_INSTALL_INCLUDEDIR="
                            (assoc-ref %outputs "include")
                            "/share/include")


             "-DARROW_WITH_SNAPPY=ON"
             "-DARROW_WITH_ZLIB=ON"
             "-DARROW_WITH_ZSTD=ON"
             "-DARROW_WITH_LZ4=ON"
             "-DARROW_COMPUTE=ON"
             "-DARROW_CSV=ON"
             "-DARROW_DATASET=ON"
             "-DARROW_FILESYSTEM=ON"
             "-DARROW_HDFS=ON"
             "-DARROW_JSON=ON"
             ;; Arrow Python C++ integration library (required for
             ;; building pyarrow). This library must be built against
             ;; the same Python version for which you are building
             ;; pyarrow. NumPy must also be installed. Enabling this
             ;; option also enables ARROW_COMPUTE, ARROW_CSV,
             ;; ARROW_DATASET, ARROW_FILESYSTEM, ARROW_HDFS, and
             ;; ARROW_JSON.
             "-DARROW_PYTHON=ON"

             ;; Building the tests forces on all the
             ;; optional features and the use of static
             ;; libraries.
             "-DARROW_BUILD_TESTS=OFF"
             "-DBENCHMARK_ENABLE_GTEST_TESTS=OFF"
             ;;"-DBENCHMARK_ENABLE_TESTING=OFF"
             "-DARROW_BUILD_STATIC=OFF")))
    (inputs
     `(("boost" ,boost)
       ("brotli" ,google-brotli)
       ("double-conversion" ,double-conversion)
       ("snappy" ,snappy)
       ("gflags" ,gflags)
       ("glog" ,glog)
       ("apache-thrift" ,apache-thrift "lib")
       ("protobuf" ,protobuf)
       ("rapidjson" ,rapidjson)
       ("zlib" ,zlib)
       ("bzip2" ,bzip2)
       ("lz4" ,lz4)
       ("zstd" ,zstd "lib")
       ("re2" ,re2)
       ("grpc" ,grpc)
       ("python-3" ,python)
       ("python-numpy" ,python-numpy)))
    (native-inputs
     (list pkg-config apache-thrift))
    (outputs '("out" "include"))
    (home-page "https://arrow.apache.org/")
    (synopsis "Columnar in-memory analytics")
    (description "Apache Arrow is a columnar in-memory analytics layer
designed to accelerate big data.  It houses a set of canonical in-memory
representations of flat and hierarchical data along with multiple
language-bindings for structure manipulation.  It also provides IPC and common
algorithm implementations.")
    (license license:asl2.0)))

(define-public python-pyarrow
  (package
    (inherit apache-arrow)
    (name "python-pyarrow")
    (build-system python-build-system)
    (arguments
     '(#:tests? #f          ; XXX There are no tests in the "python" directory
       #:phases
       (modify-phases %standard-phases
         (delete 'build) ; XXX the build is performed again during the install phase
         (add-after 'unpack 'enter-source-directory
           (lambda _ (chdir "python")))
         (add-after 'unpack 'make-git-checkout-writable
           (lambda _
             (for-each make-file-writable (find-files "."))))
         (add-before 'install 'patch-cmake-variables
           (lambda* (#:key inputs #:allow-other-keys)
             ;; Replace cmake locations with hardcoded guix links for the
             ;; underlying C++ library and headers.  This is a pretty awful
             ;; hack.
             (substitute* "cmake_modules/FindParquet.cmake"
               (("# Licensed to the Apache Software Foundation" m)
                (string-append "set(PARQUET_INCLUDE_DIR \""
                               (assoc-ref inputs "apache-arrow:include")
                               "/share/include\")\n" m))
               (("find_package_handle_standard_args" m)
                (string-append "set(PARQUET_LIB_DIR \""
                               (assoc-ref inputs "apache-arrow:lib")
                               "/lib\")\n" m)))))
         (add-before 'install 'patch-parquet-library
           (lambda _
             (substitute* "CMakeLists.txt"
               (("parquet_shared") "parquet"))))
         (add-before 'install 'set-PYARROW_WITH_PARQUET
           (lambda _
             (setenv "PYARROW_WITH_PARQUET" "1"))))))
    (propagated-inputs
     `(("apache-arrow:lib" ,apache-arrow "lib")
       ("apache-arrow:include" ,apache-arrow "include")
       ("python-numpy" ,python-numpy)
       ("python-pandas" ,python-pandas)
       ("python-six" ,python-six)))
    (native-inputs
     `(("cmake" ,cmake-minimal)
       ("pkg-config" ,pkg-config)
       ("python-cython" ,python-cython)
       ("python-pytest" ,python-pytest)
       ("python-pytest-runner" ,python-pytest-runner)
       ("python-setuptools-scm" ,python-setuptools-scm)))
    (outputs '("out"))
    (home-page "https://arrow.apache.org/docs/python/")
    (synopsis "Python bindings for Apache Arrow")
    (description
     "This library provides a Pythonic API wrapper for the reference Arrow C++
implementation, along with tools for interoperability with pandas, NumPy, and
other traditional Python scientific computing packages.")
    (license license:asl2.0)))

(define-public python-pyarrow-0.16
  (package
    (inherit apache-arrow-0.16)
    (name "python-pyarrow")
    (build-system python-build-system)
    (arguments
     '(#:tests? #f          ; XXX There are no tests in the "python" directory
       #:phases
       (modify-phases %standard-phases
         (delete 'build) ; XXX the build is performed again during the install phase
         (add-after 'unpack 'enter-source-directory
           (lambda _ (chdir "python")))
         (add-after 'unpack 'make-git-checkout-writable
           (lambda _
             (for-each make-file-writable (find-files "."))))
         (add-before 'install 'patch-cmake-variables
           (lambda* (#:key inputs #:allow-other-keys)
             ;; Replace cmake locations with hardcoded guix links for the
             ;; underlying C++ library and headers.  This is a pretty awful
             ;; hack.
             (substitute* "cmake_modules/FindParquet.cmake"
               (("# Licensed to the Apache Software Foundation" m)
                (string-append "set(PARQUET_INCLUDE_DIR \""
                               (assoc-ref inputs "apache-arrow:include")
                               "/share/include\")\n" m))
               (("find_package_handle_standard_args" m)
                (string-append "set(PARQUET_LIB_DIR \""
                               (assoc-ref inputs "apache-arrow:lib")
                               "/lib\")\n" m)))))
         (add-before 'install 'patch-parquet-library
           (lambda _
             (substitute* "CMakeLists.txt"
               (("parquet_shared") "parquet"))))
         (add-before 'install 'set-PYARROW_WITH_PARQUET
           (lambda _
             (setenv "PYARROW_WITH_PARQUET" "1"))))))
    (propagated-inputs
     `(("apache-arrow:lib" ,apache-arrow-0.16)
       ("apache-arrow:include" ,apache-arrow-0.16 "include")
       ("python-numpy" ,python-numpy)
       ("python-pandas" ,python-pandas)
       ("python-six" ,python-six)))
    (native-inputs
     (list cmake-minimal
           pkg-config
           python-cython
           python-pytest
           python-pytest-runner
           python-setuptools-scm))
    (outputs '("out"))
    (home-page "https://arrow.apache.org/docs/python/")
    (synopsis "Python bindings for Apache Arrow")
    (description
     "This library provides a Pythonic API wrapper for the reference Arrow C++
implementation, along with tools for interoperability with pandas, NumPy, and
other traditional Python scientific computing packages.")
    (license license:asl2.0)))

(define-public python-crate
  (package
    (name "python-crate")
    (version "0.23.2")
    (source (origin
              (method url-fetch)
              (uri (pypi-uri "crate" version))
              (sha256
               (base32
                "0ngmlvi320c5gsxab0s7qgq0ck4jdlcwvb6lbjhnfprafdp56vvx"))))
    (build-system python-build-system)
    (propagated-inputs
     (list python-urllib3))
    (home-page "https://github.com/crate/crate-python")
    (synopsis "CrateDB Python client")
    (description
     "This package provides a Python client library for CrateDB.
It implements the Python DB API 2.0 specification and includes support for
SQLAlchemy.")
    (license license:asl2.0)))

(define-public libdbi
  (package
    (name "libdbi")
    (version "0.9.0")
    (source (origin
              (method url-fetch)
              (uri (string-append "mirror://sourceforge/libdbi/libdbi/libdbi-"
                                  version "/libdbi-" version ".tar.gz"))
              (sha256
               (base32
                "00s5ra7hdlq25iv23nwf4h1v3kmbiyzx0v9bhggjiii4lpf6ryys"))))
    (build-system gnu-build-system)
    (synopsis "Database independent abstraction layer in C")
    (description
     "This library implements a database independent abstraction layer in C,
similar to the DBI/DBD layer in Perl.  Writing one generic set of code,
programmers can leverage the power of multiple databases and multiple
simultaneous database connections by using this framework.")
    (home-page "http://libdbi.sourceforge.net/")
    (license license:lgpl2.1+)))

(define-public libdbi-drivers
  (package
    (name "libdbi-drivers")
    (version "0.9.0")
    (source (origin
              (method url-fetch)
              (uri (string-append "mirror://sourceforge/libdbi-drivers/"
                                  "libdbi-drivers/libdbi-drivers-" version
                                  "/libdbi-drivers-" version ".tar.gz"))
              (sha256
               (base32
                "0m680h8cc4428xin4p733azysamzgzcmv4psjvraykrsaz6ymlj3"))))
    (build-system gnu-build-system)
    (native-inputs
     (list ;; For tests.
           inetutils glibc-locales mariadb))
    (inputs
     `(("libdbi" ,libdbi)
       ("mariadb:dev" ,mariadb "dev")
       ("mariadb:lib" ,mariadb "lib")
       ("postgresql" ,postgresql)
       ("sqlite" ,sqlite)))
    (arguments
     `(#:configure-flags
       (let ((libdbi (assoc-ref %build-inputs "libdbi"))
             (mysql:inc (assoc-ref %build-inputs "mariadb:dev"))
             (mysql:lib (assoc-ref %build-inputs "mariadb:lib"))
             (postgresql (assoc-ref %build-inputs "postgresql"))
             (sqlite (assoc-ref %build-inputs "sqlite")))
         (list "--disable-docs"
               (string-append "--with-dbi-incdir=" libdbi "/include")
               (string-append "--with-dbi-libdir=" libdbi "/lib")
               "--with-mysql"
               (string-append "--with-mysql-incdir=" mysql:inc "/include/mysql")
               (string-append "--with-mysql-libdir=" mysql:lib "/lib")
               "--with-pgsql"
               (string-append "--with-pgsql-incdir=" postgresql "/include")
               (string-append "--with-pgsql-libdir=" postgresql "/lib")
               "--with-sqlite3"
               (string-append "--with-sqlite-incdir=" sqlite "/include")
               (string-append "--with-sqlite-libdir=" sqlite "/lib")))
       #:tests? #f  ; FIXME: Find why the tests get stuck forever.
       #:phases
       (modify-phases %standard-phases
         (add-after 'unpack 'fix-tests
           (lambda* (#:key inputs #:allow-other-keys)
             (substitute* "tests/test_mysql.sh"
               (("^MYMYSQLD=.*")
                (string-append "MYMYSQLD="
                               (assoc-ref inputs "mariadb")
                               "/bin/mysqld")))
             #t))
         (add-after 'install 'remove-empty-directories
           (lambda* (#:key outputs #:allow-other-keys)
             (let ((var (string-append (assoc-ref outputs "out") "/var")))
               (delete-file-recursively var))
             #t)))))
    (synopsis "Database drivers for the libdbi framework")
    (description
     "The @code{libdbi-drivers} library provides the database specific drivers
for the @code{libdbi} framework.

The drivers officially supported by @code{libdbi} are:
@itemize
@item MySQL,
@item PostgreSQL,
@item SQLite.
@end itemize")
    (home-page "http://libdbi-drivers.sourceforge.net/")
    (license license:lgpl2.1+)))

(define-public soci
  (package
    (name "soci")
    (version "4.0.2")
    (source (origin
              (method git-fetch)
              (uri (git-reference
                    (url "https://github.com/SOCI/soci/")
                    (commit (string-append "v" version))))
              (file-name (git-file-name name version))
              (sha256
               (base32
                "0qc6d71lyrfh5zb7pmfihd1hjyazlkgq6p0g06ans77wnnjh0k9l"))))
    (build-system cmake-build-system)
    (propagated-inputs
     ;; Headers of soci has include-references to headers of these inputs.
     `(("firebird" ,firebird)
       ("postgresql" ,postgresql)
       ("sqlite" ,sqlite)
       ("odbc" ,unixodbc)
       ("boost" ,boost)
       ("mariadb:dev" ,mariadb "dev")))
    (arguments
     `(#:configure-flags
       ;; C++11 (-DSOCI_CXX11) is OFF by default.  hyperledger-iroha needs it.
       (list "-DCMAKE_CXX_STANDARD=17"
             "-DSOCI_LIBDIR=lib")
       #:tests? #f))         ; may require running database management systems
    (synopsis "C++ Database Access Library")
    (description
     "SOCI is an abstraction layer for several database backends, including
PostreSQL, SQLite, ODBC and MySQL.")
    (home-page "http://soci.sourceforge.net/")
    (license license:boost1.0)))

(define-public freetds
  (package
    (name "freetds")
    (version "1.2.20")
    (source
     (origin
       (method url-fetch)
       (uri (string-append "https://www.freetds.org/files/stable/"
                           "freetds-" version ".tar.gz"))
       (sha256
        (base32 "11fzwcahc1bc8npxbif0448v9cwyf7k04167i7fcspmfw7a0hj0d"))))
    (build-system gnu-build-system)
    (arguments
     ;; NOTE: (Sharlatan-20210110213908+0000) some tests require DB connection,
     ;; disabled for now.
     `(#:tests? #f))
    (home-page "https://www.freetds.org/")
    (synopsis "Client libraries for MS SQL and Sybase servers")
    (description
     "FreeTDS is an implementation of the Tabular DataStream protocol, used for
connecting to MS SQL and Sybase servers over TCP/IP.")
    (license license:lgpl2.0+)))

(define-public python-tinydb
  (package
    (name "python-tinydb")
    (version "4.5.2")
    (source (origin
              (method url-fetch)
              (uri (pypi-uri "tinydb" version))
              (sha256
               (base32 "1x9c4s42930wwal3ds0plwb57kg5c3gj7kbpy64c29vq478b463x"))))
    (build-system python-build-system)
    ;; PyPi tarball does not contain tests and github repository does not
    ;; have a setup.py file (only pyproject).
    (arguments `(#:tests? #f))
    (propagated-inputs
     (list python-typing-extensions))
    (home-page "https://github.com/msiemens/tinydb")
    (synopsis "TinyDB is a lightweight document oriented database")
    (description
     "TinyDB is a small document oriented database written in pure Python
with no external dependencies.  The targets are small apps that would
be blown away by a SQL-DB or an external database server.")
    (license license:expat)))

(define-public sequeler
  (package
    (name "sequeler")
    (version "0.8.2")
    (source (origin
              (method git-fetch)
              (uri (git-reference
                    (url "https://github.com/Alecaddd/sequeler")
                    (commit (string-append "v" version))))
              (file-name (git-file-name name version))
              (sha256
               (base32
                "0biggmsn8k7j6pdrwk29whl56qlfgvf5d9vjpgz4nyqih56wgh9j"))))
    (build-system meson-build-system)
    (arguments
     '(#:glib-or-gtk? #t
       #:phases
       (modify-phases %standard-phases
         (add-after 'unpack 'skip-gtk-update-icon-cache
           ;; Don't create 'icon-theme.cache'.
           (lambda _
             (substitute* "build-aux/meson_post_install.py"
               (("gtk-update-icon-cache") "true")
               (("update-desktop-database") "true")))))))
    (native-inputs
     `(;("appstream-glib" ,appstream-glib)  ; validation fails for lack of network
       ("gettext-minimal" ,gettext-minimal)
       ("glib:bin" ,glib "bin")             ; for glib-compile-resources
       ("gtk+" ,gtk+ "bin")
       ("pkg-config" ,pkg-config)
       ("vala" ,vala)))
    (inputs
     `(("glib" ,glib)
       ("granite" ,granite)
       ("gsettings-desktop-schemas" ,gsettings-desktop-schemas)
       ("gtk+" ,gtk+)
       ("gtksourceview-3" ,gtksourceview-3)
       ("libgda" ,libgda)
       ("libgee" ,libgee)
       ("libsecret" ,libsecret)
       ("libssh2" ,libssh2)
       ("libxml2" ,libxml2)))
    (synopsis "Friendly SQL Client")
    (description "Sequeler is a native Linux SQL client built in Vala and
Gtk.  It allows you to connect to your local and remote databases, write SQL in
a handy text editor with language recognition, and visualize SELECT results in
a Gtk.Grid Widget.")
    (home-page "https://github.com/Alecaddd/sequeler")
    (license license:gpl2+)))

(define-public sqlitebrowser
  (package
    (name "sqlitebrowser")
    (version "3.12.2")
    (source
     (origin
       (method git-fetch)
       (uri (git-reference
             (url "https://github.com/sqlitebrowser/sqlitebrowser")
             (commit (string-append "v" version))))
       (file-name (git-file-name name version))
       (sha256
        (base32 "1ljqzcx388mmni8lv9jz5r58alhsjrrqi4nzjnbfki94rn4ray6z"))
       (modules '((guix build utils)))
       (snippet
        '(begin
           (delete-file-recursively "libs/qcustomplot-source/")
           (delete-file-recursively "libs/qhexedit/")
           (delete-file-recursively "libs/qscintilla")))))
    (build-system qt-build-system)
    (arguments
     (list #:configure-flags
           ;; TODO: Unbundle json (json-modern-cxx).
           #~(list (string-append "-DQSCINTILLA_INCLUDE_DIR="
                                  #$(this-package-input "qscintilla")
                                  "/include/Qsci")
                   "-DFORCE_INTERNAL_QCUSTOMPLOT=OFF"
                   "-DFORCE_INTERNAL_QHEXEDIT=OFF"
                   "-DENABLE_TESTING=ON")))
    (inputs
     (list qcustomplot
           qhexedit
           qscintilla
           qtbase-5
           sqlite))
    (native-inputs (list qttools))
    (home-page "https://sqlitebrowser.org/")
    (synopsis "Database browser for SQLite")
    (description "Sqlitebrowser is a high quaility, visual, open source tool to
create design, and edit database file compatible with SQLite.")
    (license
     ;; dual license
     (list license:gpl3+
           license:mpl2.0))))<|MERGE_RESOLUTION|>--- conflicted
+++ resolved
@@ -1247,10 +1247,7 @@
   (package
     (inherit postgresql-14)
     (version "13.6")
-<<<<<<< HEAD
-=======
     (replacement postgresql-13/replacement)
->>>>>>> 2af3f5ee
     (source (origin
               (inherit (package-source postgresql-14))
               (uri (string-append "https://ftp.postgresql.org/pub/source/v"
@@ -1259,8 +1256,6 @@
                (base32
                 "1z37ix80hb2bqa2smh1hbj9r507ypnl3pil43gkqznnlv6ipzz5s"))
               (patches (search-patches "postgresql-riscv-spinlocks.patch"))))))
-<<<<<<< HEAD
-=======
 
 ;; The merge of commit ...
 ;;  781dd2de230e3 gnu: postgresql-13: Fix building on riscv64-linux.
@@ -1285,7 +1280,6 @@
         (base32
          "16b3ljid7zd1v5l4l4pmwihx43wi8p9izidkjfii8dnqygs5p40v"))
        (patches (search-patches "postgresql-disable-resolve_symlinks.patch"))))))
->>>>>>> 2af3f5ee
 
 (define-public postgresql-11
   (package
