;;; GNU Guix --- Functional package management for GNU
;;; Copyright © 2014, 2017, 2018, 2021 Ludovic Courtès <ludo@gnu.org>
;;; Copyright © 2015, 2016, 2017, 2018, 2020 Ricardo Wurmus <rekado@elephly.net>
;;; Copyright © 2015 Mark H Weaver <mhw@netris.org>
;;; Copyright © 2015, 2016, 2017, 2021 Stefan Reichör <stefan@xsteve.at>
;;; Copyright © 2016 Raimon Grau <raimonster@gmail.com>
;;; Copyright © 2016–2021 Tobias Geerinckx-Rice <me@tobias.gr>
;;; Copyright © 2016 John Darrington <jmd@gnu.org>
;;; Copyright © 2016, 2017, 2018, 2019, 2020, 2021 Nicolas Goaziou <mail@nicolasgoaziou.fr>
;;; Copyright © 2016 Eric Bavier <bavier@member.fsf.org>
;;; Copyright © 2016, 2017 Nikita <nikita@n0.is>
;;; Copyright © 2016, 2017, 2018 Arun Isaac <arunisaac@systemreboot.net>
;;; Copyright © 2016 Benz Schenk <benz.schenk@uzh.ch>
;;; Copyright © 2016, 2017 Pjotr Prins <pjotr.guix@thebird.nl>
;;; Copyright © 2017 Mathieu Othacehe <m.othacehe@gmail.com>
;;; Copyright © 2017, 2020, 2021 Leo Famulari <leo@famulari.name>
;;; Copyright © 2017, 2018, 2019, 2020 Efraim Flashner <efraim@flashner.co.il>
;;; Copyright © 2017, 2018, 2019 Rutger Helling <rhelling@mykolab.com>
;;; Copyright © 2017, 2019 Gábor Boskovits <boskovits@gmail.com>
;;; Copyright © 2017 Thomas Danckaert <post@thomasdanckaert.be>
;;; Copyright © 2018 Adam Van Ymeren <adam@vany.ca>
;;; Copyright © 2018 Fis Trivial <ybbs.daans@hotmail.com>
;;; Copyright © 2018 Tonton <tonton@riseup.net>
;;; Copyright © 2018 Clément Lassieur <clement@lassieur.org>
;;; Copyright © 2018 Theodoros Foradis <theodoros@foradis.org>
;;; Copyright © 2018, 2020, 2021 Marius Bakke <marius@gnu.org>
;;; Copyright © 2018, 2020, 2021 Oleg Pykhalov <go.wigust@gmail.com>
;;; Copyright © 2018 Pierre Neidhardt <mail@ambrevar.xyz>
;;; Copyright © 2019, 2020, 2021 Maxim Cournoyer <maxim.cournoyer@gmail.com>
;;; Copyright © 2019 Vasile Dumitrascu <va511e@yahoo.com>
;;; Copyright © 2019 Julien Lepiller <julien@lepiller.eu>
;;; Copyright © 2019 Timotej Lazar <timotej.lazar@araneo.si>
;;; Copyright © 2019, 2020, 2021 Brice Waegeneire <brice@waegenei.re>
;;; Copyright © 2019 Tonton <tonton@riseup.net>
;;; Copyright © 2019, 2020 Alex Griffin <a@ajgrf.com>
;;; Copyright © 2019, 2020 Jan Wielkiewicz <tona_kosmicznego_smiecia@interia.pl>
;;; Copyright © 2019 Daniel Schaefer <git@danielschaefer.me>
;;; Copyright © 2019 Diego N. Barbato <dnbarbato@posteo.de>
;;; Copyright © 2020, 2021 Vincent Legoll <vincent.legoll@gmail.com>
;;; Copyright © 2020 Jakub Kądziołka <kuba@kadziolka.net>
;;; Copyright © 2020 Jesse Dowell <jessedowell@gmail.com>
;;; Copyright © 2020 Hamzeh Nasajpour <h.nasajpour@pantherx.org>
;;; Copyright © 2020 Michael Rohleder <mike@rohleder.de>
;;; Copyright © 2021 Hartmut Goebel <h.goebel@crazy-compilers.com>
;;; Copyright © 2021 Justin Veilleux <terramorpha@cock.li>
;;; Copyright © 2021 Vinicius Monego <monego@posteo.net>
<<<<<<< HEAD
;;; Copyright © 2021 Felix Gruber <felgru@posteo.net>
=======
;;; Copyright © 2021 Milkey Mouse <milkeymouse@meme.institute>
>>>>>>> 2a054d29
;;;
;;; This file is part of GNU Guix.
;;;
;;; GNU Guix is free software; you can redistribute it and/or modify it
;;; under the terms of the GNU General Public License as published by
;;; the Free Software Foundation; either version 3 of the License, or (at
;;; your option) any later version.
;;;
;;; GNU Guix is distributed in the hope that it will be useful, but
;;; WITHOUT ANY WARRANTY; without even the implied warranty of
;;; MERCHANTABILITY or FITNESS FOR A PARTICULAR PURPOSE.  See the
;;; GNU General Public License for more details.
;;;
;;; You should have received a copy of the GNU General Public License
;;; along with GNU Guix.  If not, see <http://www.gnu.org/licenses/>.

(define-module (gnu packages networking)
  #:use-module ((guix licenses) #:prefix license:)
  #:use-module (guix packages)
  #:use-module (guix download)
  #:use-module (guix git-download)
  #:use-module (guix build-system cmake)
  #:use-module (guix build-system glib-or-gtk)
  #:use-module (guix build-system gnu)
  #:use-module (guix build-system go)
  #:use-module (guix build-system meson)
  #:use-module (guix build-system perl)
  #:use-module (guix build-system python)
  #:use-module (guix build-system trivial)
  #:use-module (guix utils)
  #:use-module (gnu packages)
  #:use-module (gnu packages admin)
  #:use-module (gnu packages adns)
  #:use-module (gnu packages algebra)
  #:use-module (gnu packages audio)
  #:use-module (gnu packages autogen)
  #:use-module (gnu packages autotools)
  #:use-module (gnu packages base)
  #:use-module (gnu packages bison)
  #:use-module (gnu packages boost)
  #:use-module (gnu packages check)
  #:use-module (gnu packages code)
  #:use-module (gnu packages compression)
  #:use-module (gnu packages cpp)
  #:use-module (gnu packages crypto)
  #:use-module (gnu packages curl)
  #:use-module (gnu packages cyrus-sasl)
  #:use-module (gnu packages dejagnu)
  #:use-module (gnu packages docbook)
  #:use-module (gnu packages documentation)
  #:use-module (gnu packages flex)
  #:use-module (gnu packages freedesktop)
  #:use-module (gnu packages gettext)
  #:use-module (gnu packages glib)
  #:use-module (gnu packages gnome)
  #:use-module (gnu packages gnupg)
  #:use-module (gnu packages golang)
  #:use-module (gnu packages graphviz)
  #:use-module (gnu packages gstreamer)
  #:use-module (gnu packages gtk)
  #:use-module (gnu packages image)
  #:use-module (gnu packages libevent)
  #:use-module (gnu packages libidn)
  #:use-module (gnu packages linux)
  #:use-module (gnu packages lua)
  #:use-module (gnu packages kerberos)
  #:use-module (gnu packages ncurses)
  #:use-module (gnu packages nettle)
  #:use-module (gnu packages openldap)
  #:use-module (gnu packages onc-rpc)
  #:use-module (gnu packages password-utils)
  #:use-module (gnu packages pcre)
  #:use-module (gnu packages perl)
  #:use-module (gnu packages perl-check)
  #:use-module (gnu packages pkg-config)
  #:use-module (gnu packages polkit)
  #:use-module (gnu packages pretty-print)
  #:use-module (gnu packages pulseaudio)
  #:use-module (gnu packages python)
  #:use-module (gnu packages python-web)
  #:use-module (gnu packages python-xyz)
  #:use-module (gnu packages qt)
  #:use-module (gnu packages readline)
  #:use-module (gnu packages ruby)
  #:use-module (gnu packages samba)
  #:use-module (gnu packages serialization)
  #:use-module (gnu packages shells)
  #:use-module (gnu packages sphinx)
  #:use-module (gnu packages sqlite)
  #:use-module (gnu packages ssh)
  #:use-module (gnu packages tcl)
  #:use-module (gnu packages textutils)
  #:use-module (gnu packages tls)
  #:use-module (gnu packages valgrind)
  #:use-module (gnu packages web)
  #:use-module (gnu packages wxwidgets)
  #:use-module (gnu packages xml)
  #:use-module (ice-9 match))

(define-public usrsctp
  (package
    (name "usrsctp")
    (version "0.9.5.0")
    (source
     (origin
       (method git-fetch)
       (uri
        (git-reference
         (url "https://github.com/sctplab/usrsctp")
         (commit version)))
       (file-name (git-file-name name version))
       (sha256
        (base32 "10ndzkip8blgkw572n3dicl6mgjaa7kygwn3vls80liq92vf1sa9"))))
    (build-system gnu-build-system)
    (native-inputs
     `(("autoconf" ,autoconf)
       ("automake" ,automake)
       ("libtool" ,libtool)
       ("pkg-config" ,pkg-config)
       ("python" ,python-wrapper)
       ("which" ,which)))
    (home-page "https://github.com/sctplab/usrsctp/")
    (synopsis "SCTP user-land implementation")
    (description "UsrSCTP is a portable SCTP userland stack.  SCTP is a message
oriented, reliable transport protocol with direct support for multihoming that
runs on top of IP or UDP, and supports both v4 and v6 versions.")
    (license license:bsd-3)))

(define-public axel
  (package
    (name "axel")
    (version "2.17.10")
    (source
     (origin
       (method url-fetch)
       (uri (string-append "https://github.com/axel-download-accelerator/axel/"
                           "releases/download/v" version "/"
                           "axel-" version ".tar.xz"))
       (sha256
        (base32 "0kmlqk04sgkshsll4r9w3k0rvrgz0gpk987618r50khwl484zss6"))))
    (build-system gnu-build-system)
    (native-inputs
     `(("gettext" ,gettext-minimal)
       ("pkg-config" ,pkg-config)))
    (inputs
     `(("libressl" ,libressl)))
    (home-page "https://github.com/axel-download-accelerator/axel")
    (synopsis "Light command line download accelerator")
    (description
     "Axel tries to accelerate the download process by using multiple
connections per file, and can also balance the load between different
servers.  It tries to be as light as possible, so it might be useful
on byte-critical systems.  It supports HTTP, HTTPS, FTP and FTPS
protocols.")
    (license license:gpl2+)))

;; This package does not have a release yet.
;; But this is required to provide a feature in PipeWire.
(define-public libcamera
  (package
    (name "libcamera")
    (version "0.0.0")
    (source
     (origin
       (method git-fetch)
       (uri
        (git-reference
         (url "git://linuxtv.org/libcamera.git")
         (commit "74c8b508338ccdd0780aa1e067a1e8fcb9ee326b")))
       (file-name
        (git-file-name name version))
       (sha256
        (base32 "0d9lp8b9gyxh4jwfh55kp8zl1xyyg32z684v3y29378zpksncss1"))))
    (build-system meson-build-system)
    (outputs '("out" "doc"))
    (arguments
     `(#:glib-or-gtk? #t     ; To wrap binaries and/or compile schemas
       #:configure-flags
       (list
        "-Dv4l2=true")
       #:phases
       (modify-phases %standard-phases
         (add-after 'unpack 'disable-failing-tests
           (lambda _
             (substitute* "test/meson.build"
               (("\\['list-cameras',                    'list-cameras.cpp'\\],")
                ""))
             #t))
         (add-after 'install 'move-doc
           (lambda* (#:key outputs #:allow-other-keys)
             (let* ((out (assoc-ref outputs "out"))
                    (doc (assoc-ref outputs "doc")))
               (mkdir-p (string-append doc "/share"))
               (rename-file
                (string-append out "/share/doc")
                (string-append doc "/share/doc"))
               #t))))))
    (native-inputs
     `(("dot" ,graphviz)
       ("doxygen" ,doxygen)
       ("pkg-config" ,pkg-config)
       ("python" ,python-wrapper)
       ("sphinx" ,python-sphinx)
       ("yaml" ,python-pyyaml)))
    (inputs
     `(("boost" ,boost)
       ("glib" ,glib)
       ("gstreamer" ,gst-plugins-base)
       ("gnutls" ,gnutls)
       ("libtiff" ,libtiff)
       ("openssl" ,openssl)
       ("qt5" ,qtbase-5)
       ("udev" ,eudev)))
    (synopsis "Camera stack and framework")
    (description "LibCamera is a complex camera support library for GNU+Linux,
Android, and ChromeOS.")
    (home-page "https://libcamera.org/")
    (license license:lgpl2.1+)))

(define-public libnice
  (package
    (name "libnice")
    (version "0.1.18")
    (source
     (origin
       (method url-fetch)
       (uri
        (string-append "https://libnice.freedesktop.org/releases/"
                       name "-" version ".tar.gz"))
       (sha256
        (base32 "1x3kj9b3dy9m2h6j96wgywfamas1j8k2ca43k5v82kmml9dx5asy"))))
    (build-system meson-build-system)
    (outputs '("out" "doc"))
    (arguments
     `(#:glib-or-gtk? #t     ; To wrap binaries and/or compile schemas
       #:configure-flags
       (list
        "-Dgtk_doc=enabled")
       #:phases
       (modify-phases %standard-phases
         (add-after 'unpack 'disable-failing-test
           (lambda _
             (substitute* "tests/meson.build"
               ;; ‘test-set-port-range.c:66:main: assertion failed:
               ;; (nice_agent_gather_candidates (agent, stream1))’
               (("'test-set-port-range'") "#"))
             #t))
         (add-after 'install 'move-docs
           (lambda* (#:key outputs #:allow-other-keys)
             (let* ((out (assoc-ref outputs "out"))
                    (doc (assoc-ref outputs "doc")))
               (mkdir-p (string-append doc "/share"))
               (rename-file
                (string-append out "/share/gtk-doc")
                (string-append doc "/share/gtk-doc"))
               #t))))))
    (native-inputs
     `(("glib:bin" ,glib "bin")
       ("gobject-introspection" ,gobject-introspection)
       ("graphviz" ,graphviz)
       ("gtk-doc" ,gtk-doc/stable)
       ("pkg-config" ,pkg-config)))
    (inputs
     `(("gstreamer" ,gstreamer)
       ("gst-plugins-base" ,gst-plugins-base)
       ("libnsl" ,libnsl)))
    (propagated-inputs
     `(("glib" ,glib)
       ("glib-networking" ,glib-networking)
       ("gnutls" ,gnutls)))
    (synopsis "GLib ICE implementation")
    (description "LibNice is a library that implements the Interactive
Connectivity Establishment (ICE) standard (RFC 5245 & RFC 8445).  It provides a
GLib-based library, libnice, as well as GStreamer elements to use it.")
    (home-page "https://libnice.freedesktop.org/")
    (license
     ;; This project is dual-licensed.
     (list
      license:lgpl2.1+
      license:mpl1.1))))

(define-public rtmpdump
  ;; There are no tags in the repository, and the project is unlikely to
  ;; make new releases.  Take a recent commit for multiple security fixes
  ;; as well as GnuTLS compatibility.
  (let ((commit "c5f04a58fc2aeea6296ca7c44ee4734c18401aa3")
        (revision "0")
        (version "2.4"))                ;as mentioned in README and man pages
    (package
      (name "rtmpdump")
      (version (git-version version revision commit))
      (source
       (origin
         (method git-fetch)
         (uri (git-reference
               (url "https://git.ffmpeg.org/rtmpdump")
               (commit commit)))
         (file-name (git-file-name name version))
         (sha256
          (base32 "07ias612jgmxpam9h418kvlag32da914jsnjsfyafklpnh8gdzjb"))))
      (build-system gnu-build-system)
      (arguments
       `(#:tests? #f                    ; no tests
         #:make-flags
         (list
          ;; The ‘validate-runpath’ phase fails to find librtmp.so.0.
          (string-append "LDFLAGS=-Wl,-rpath="
                         (assoc-ref %outputs "out") "/lib")
          (string-append "prefix=" (assoc-ref %outputs "out")))
         #:phases
         (modify-phases %standard-phases
           (add-after 'unpack 'omit-static-library
             (lambda _
               (substitute* "librtmp/Makefile"
                 (("cp librtmp\\.a .*") ; don't install it
                  "")
                 (("librtmp\\.a ")      ; don't build it
                  ""))
               #t))
           (add-after 'unpack 'prefer-gnutls
             (lambda _
               (substitute* '("Makefile" "librtmp/Makefile")
                 (("CRYPTO=OPENSSL")
                  "#CRYPTO=OPENSSL")
                 (("#CRYPTO=GNUTLS")
                  "CRYPTO=GNUTLS"))))
           (delete 'configure))))
      (inputs
       `(("gnutls" ,gnutls)
         ("zlib" ,zlib)))
      (synopsis "Tools and library for handling RTMP streams")
      (description "RTMPdump is a toolkit for RTMP streams.  All forms of RTMP are
supported, including rtmp://, rtmpt://, rtmpe://, rtmpte://, and rtmps://.")
      (home-page "https://rtmpdump.mplayerhq.hu/")
      (license
       (list
        ;; Library.
        license:lgpl2.1+
        ;; Others.
        license:gpl2+)))))

(define-public slurm-monitor
  (package
    (name "slurm-monitor")
    (version "0.4.3")
    (source
     (origin
       (method git-fetch)
       (uri
        (git-reference
         (url "https://github.com/mattthias/slurm")
         (commit (string-append "upstream/" version))))
       (file-name (git-file-name name version))
       (sha256
        (base32 "1n6pgrcs8gwrcq5fch1q3yk3jipjwrf21s9a13fbjrl903g5zzv9"))))
    (build-system cmake-build-system)
    (arguments `(#:tests? #f)) ;no tests
    (inputs `(("ncurses" ,ncurses)))
    (synopsis "Network load monitor")
    (description
     "Slurm is a network load monitor.  It shows real-time traffic statistics
from any network device in any of three ASCII graph formats.")
    (home-page "https://github.com/mattthias/slurm")
    (license license:gpl2)))

(define-public srt
  (package
    (name "srt")
    (version "1.4.3")
    (source
     (origin
       (method git-fetch)
       (uri
        (git-reference
         (url "https://github.com/Haivision/srt")
         (commit (string-append "v" version))))
       (file-name (git-file-name name version))
       (sha256
        (base32 "1f60vlfxhh9bhafws82c3301whjlz5gy92jz9a9ymwfg5h53bv1j"))))
    (build-system cmake-build-system)
    (arguments
     `(#:configure-flags
       (list
        (string-append "-DCMAKE_INSTALL_BINDIR="
                       (assoc-ref %outputs "out") "/bin")
        "-DCMAKE_INSTALL_INCLUDEDIR=include"
        "-DENABLE_STATIC=OFF"
        "-DENABLE_UNITTESTS=ON")))
    (native-inputs
     `(("gtest" ,googletest)
       ("pkg-config" ,pkg-config)
       ("tclsh" ,tcl)))
    (propagated-inputs
     `(("openssl" ,openssl)))
    (synopsis "Secure Reliable Transport")
    (description "SRT is a transport technology that optimizes streaming
performance across unpredictable networks, such as the Internet.")
    (home-page "https://www.srtalliance.org/")
    (license license:mpl2.0)))

;; FFmpeg, GStreamer, and VLC don't support SRT 1.4.2 yet.
(define-public srt-1.4.1
  (package
    (inherit srt)
    (name "srt")
    (version "1.4.1")
    (source
     (origin
       (method git-fetch)
       (uri
        (git-reference
         (url "https://github.com/Haivision/srt")
         (commit (string-append "v" version))))
       (file-name (git-file-name name version))
       (sha256
        (base32
         "01xaq44j95kbgqfl41pnybvqy0yq6wd4wdw88ckylzf0nzp977xz"))))))

(define-public lksctp-tools
  (package
    (name "lksctp-tools")
    (version "1.0.19")
    (source
     (origin
       (method git-fetch)
       (uri
        (git-reference
         (url "https://github.com/sctp/lksctp-tools")
         (commit (string-append "v" version))))
       (file-name (git-file-name name version))
       (sha256
        (base32 "1jfq58j365mlgssavyw5wcal42n0xjkr40vmj9b8w265wgs28j20"))))
    (build-system gnu-build-system)
    (native-inputs
     `(("autoconf" ,autoconf)
       ("automake" ,automake)
       ("libtool" ,libtool)
       ("pkg-config" ,pkg-config)))
    (inputs
     `(("linux-headers" ,linux-libre-headers)))
    (synopsis
     "@acronym{SCTP, Stream Control Transmission Protocol} helpers for Linux")
    (description
     "The lksctp-tools project provides a user-space library for @acronym{SCTP,
the Stream Control Transmission Protocol} (@file{libsctp}) and C language header
files (@file{netinet/sctp.h}) for accessing SCTP-specific @acronym{APIs,
application programming interfaces} not provided by the standard sockets.
It also includes some SCTP-related helper utilities.")
    (home-page "http://lksctp.sourceforge.net/")
    (license
     (list
      ;; Library.
      license:lgpl2.1+
      ;; Others.
      license:gpl2+))))

(define-public python-pysctp
  (package
    (name "python-pysctp")
    (version "0.6.1")
    (source
     (origin
       (method url-fetch)
       (uri (pypi-uri "pysctp" version))
       (sha256
        (base32 "14h2qlmfi24bizhvvqkfqfa78pzm3911ibrzy9k94i97xy1978dy"))))
    (build-system python-build-system)
    (inputs
     `(("lksctp-tools" ,lksctp-tools)))
    (arguments
     `(#:tests? #f  ;; tests require network
       #:phases
       (modify-phases %standard-phases
         (add-after 'unpack 'patch-setup.py
           (lambda _
             (substitute* "setup.py"
               (("include_dirs\\s*=.*")
                (string-append "include_dirs = ['.'] + '"
                               (getenv "C_INCLUDE_PATH") "'.split(':'),"))
               (("library_dirs\\s*=.*")
                (string-append "library_dirs = '"
                               (getenv "LIBRARY_PATH") "'.split(':'),"))))))))
    (home-page "https://github.com/p1sec/pysctp")
    (synopsis "Python module for the SCTP protocol stack and library")
    (description "@code{pysctp} implements the SCTP socket API.  You need a
SCTP-aware kernel (most are).")
    (license license:lgpl2.1+)))

(define-public knockd
  (package
    (name "knockd")
    (version "0.8")
    (source (origin
              (method url-fetch)
              (uri (string-append "https://www.zeroflux.org/proj/knock/files/knock-"
                                  version ".tar.gz"))
              (sha256
               (base32
                "1iv9h7a9l81ilbld3pi0dmzkizjss1755x1x3v5jxsi4asb8r3b9"))))
    (build-system gnu-build-system)
    (arguments
     `(#:configure-flags
       (list (string-append "--docdir=" (assoc-ref %outputs "out")
                            "/share/doc/" ,name "-" ,version))))
    (inputs
     `(("libpcap" ,libpcap)))
    (home-page "https://www.zeroflux.org/projects/knock")
    (synopsis "Small port-knock daemon")
    (description "@command{knockd} is a port-knock daemon.  It listens to all traffic on
an ethernet or PPP interface, looking for special \"knock\" sequences of @dfn{port-hits}
(UDP/TCP packets sent to a server port).  This port need not be open, since knockd listens
at the link-layer level.")
    (license license:gpl2+)))

(define-public nng
  (package
    (name "nng")
    (version "1.3.2")
    (source
     (origin
       (method git-fetch)
       (uri (git-reference
             (url "https://github.com/nanomsg/nng")
             (commit (string-append "v" version))))
       (file-name (git-file-name name version))
       (sha256
        (base32 "0a4jg8alh2h0rw6fb4dqpvk4hgl2a7h76mq7g34fy89qh9sgg1a4"))))
    (build-system cmake-build-system)
    (arguments
     `(#:configure-flags
       (list "-DNNG_ENABLE_COVERAGE=ON"
             "-DNNG_ENABLE_TLS=ON"
             "-DBUILD_SHARED_LIBS=ON")
       #:phases
       (modify-phases %standard-phases
         (add-after 'unpack 'disable-failing-tests
           (lambda _
             ;; These tests require network access.
             (substitute* "tests/CMakeLists.txt"
               (("add_nng_test1\\(httpclient 60 NNG_SUPP_HTTP\\)") "")
               (("add_nng_test1\\(resolv 10 NNG_STATIC_LIB\\)") "")
               (("add_nng_test\\(tls 60\\)") ""))
             #t)))))
    (native-inputs
     `(("ksh" ,oksh)))
    (inputs
     `(("mbedtls" ,mbedtls-apache)))
    (synopsis "Lightweight messaging library")
    (description "NNG project is a rewrite of the scalability protocols library
known as libnanomsg, and adds significant new capabilities, while retaining
compatibility with the original.  It is a lightweight, broker-less library,
offering a simple API to solve common recurring messaging problems, such as
publish/subscribe, RPC-style request/reply, or service discovery.")
    (home-page "https://nng.nanomsg.org/")
    (license license:expat)))

(define-public nanomsg
  (package
    (name "nanomsg")
    (version "1.1.5")
    (source
     (origin
       (method git-fetch)
       (uri
        (git-reference
         (url "https://github.com/nanomsg/nanomsg")
         (commit version)))
       (file-name (git-file-name name version))
       (sha256
        (base32 "01ddfzjlkf2dgijrmm3j3j8irccsnbgfvjcnwslsfaxnrmrq5s64"))))
    (build-system cmake-build-system)
    (outputs '("out" "doc"))
    (arguments
     `(#:configure-flags
       (list
        "-DNN_ENABLE_COVERAGE=ON")
       #:phases
       (modify-phases %standard-phases
         (add-after 'install 'move-docs
           (lambda* (#:key outputs #:allow-other-keys)
             (let* ((out (assoc-ref outputs "out"))
                    (doc (assoc-ref outputs "doc")))
               (mkdir-p (string-append doc "/share/doc"))
               (rename-file
                (string-append out "/share/doc/nanomsg")
                (string-append doc "/share/doc/nanomsg"))
               #t))))))
    (native-inputs
     `(("asciidoctor" ,ruby-asciidoctor)
       ("pkg-config" ,pkg-config)))
    (synopsis "Scalable socket library")
    (description "Nanomsg is a socket library that provides several common
communication patterns.  It aims to make the networking layer fast, scalable,
and easy to use.  Implemented in C, it works on a wide range of operating
systems with no further dependencies.")
    (home-page "https://nanomsg.org/")
    (license (license:non-copyleft "file:///COPYING"))))

(define-public blueman
  (package
    (name "blueman")
    (version "2.2.1")
    (source
     (origin
       (method url-fetch)
       (uri (string-append "https://github.com/blueman-project/blueman/releases"
                           "/download/" version "/blueman-" version ".tar.xz"))
       (sha256
        (base32 "0whs1bqnn1fgzrq7y2w1d06ldvfafq6h2xzmcfncbwmyb4i0mhgw"))))
    (build-system glib-or-gtk-build-system)
    (arguments
     `(#:configure-flags (list "--enable-polkit"
                               "--without-systemdsystemunitdir" ; Not required
                               "--without-systemduserunitdir")  ; Not required
       #:phases
       (modify-phases %standard-phases
         ;; Python references are not being patched in patch-phase of build,
         ;; despite using python-wrapper as input. So we patch them manually.
         (add-after 'unpack 'patch-python-references
           (lambda* (#:key inputs #:allow-other-keys)
             (with-directory-excursion "apps"
               (substitute* '("blueman-adapters.in" "blueman-applet.in"
                              "blueman-manager.in" "blueman-mechanism.in"
                              "blueman-rfcomm-watcher.in" "blueman-sendto.in"
                              "blueman-services.in" "blueman-tray.in")
                 (("@PYTHON@")
                  (search-input-file inputs
                                     (string-append
                                      "/bin/python"
                                      ,(version-major+minor
                                        (package-version python)))))))))
         ;; Fix loading of external programs.
         (add-after 'unpack 'patch-external-programs
           (lambda* (#:key inputs #:allow-other-keys)
             (substitute* '("blueman/main/NetConf.py"
                            "blueman/main/PPPConnection.py")
               (("/usr/sbin/bluetoothd")
                (search-input-directory inputs
                                        "/libexec/bluetooth/bluetoothd"))
               (("/sbin/iptables")
                (search-input-file inputs "/sbin/iptables"))
               (("/usr/sbin/pppd")
                (search-input-file inputs "/sbin/pppd")))))
         ;; Fix loading of pulseaudio libraries.
         (add-after 'unpack 'patch-pulseaudio-libraries
           (lambda* (#:key inputs #:allow-other-keys)
             (let* ((pulseaudio (assoc-ref inputs "pulseaudio"))
                    (pulse (string-append pulseaudio "/lib/libpulse.so.0"))
                    (pulse-glib (string-append pulseaudio
                                               "/lib/libpulse-mainloop-glib.so.0")))
               (with-directory-excursion "blueman/main"
                 (substitute* "PulseAudioUtils.py"
                   (("libpulse.so.0") pulse)
                   (("libpulse-mainloop-glib.so.0") pulse-glib)))
               #t)))
         ;; Fix running of blueman programs.
         (add-after 'glib-or-gtk-wrap 'wrap-blueman-progs
           (lambda* (#:key outputs #:allow-other-keys)
             (let* ((out (assoc-ref outputs "out"))
                    (bin (string-append out "/bin/blueman-"))
                    (libexec (string-append out "/libexec/blueman-"))
                    (lib (string-append out "/lib/python"
                                        ,(version-major+minor
                                          (package-version python))
                                        "/site-packages")))
               (for-each
                (lambda (program)
                  (wrap-program program
                    `("GUIX_PYTHONPATH" = (,(getenv "GUIX_PYTHONPATH") ,lib))
                    `("GI_TYPELIB_PATH" = (,(getenv "GI_TYPELIB_PATH")))))
                (append
                 (map (lambda (prog) (string-append bin prog))
                      '("adapters" "applet" "manager"
                        "sendto" "services" "tray"))
                 (map (lambda (prog) (string-append libexec prog))
                      '("mechanism" "rfcomm-watcher"))))
               #t))))))
    (native-inputs
     `(("cython" ,python-cython)
       ("glib:bin" ,glib "bin")
       ("gobject-introspection" ,gobject-introspection)
       ("gtk+:bin" ,gtk+ "bin")
       ("intltool" ,intltool)
       ("pkg-config" ,pkg-config)))
    (inputs
     `(("bluez" ,bluez)
       ("dbus" ,dbus)
       ("gdkpixbuf" ,gdk-pixbuf+svg)
       ("glib" ,glib)
       ("gtk+" ,gtk+)
       ("iproute2" ,iproute)
       ("iptables" ,iptables)
       ("net-tools" ,net-tools)
       ("pango" ,pango)
       ("polkit" ,polkit)
       ("ppp" ,ppp)
       ("pulseaudio" ,pulseaudio)
       ("pycairo" ,python-pycairo)
       ("pygobject" ,python-pygobject)
       ("python" ,python-wrapper)
       ("libappindicator" ,libappindicator)
       ("libnm" ,network-manager)))
    (synopsis "GTK+ Bluetooth manager")
    (description "Blueman is a Bluetooth management utility using the Bluez
D-Bus backend.  It is designed to be easy to use for most common Bluetooth
tasks.")
    (home-page "https://github.com/blueman-project/blueman")
    (license license:gpl3+)))

;; The gnu.org ‘home’ for this GNU project is a directory listing with 1.6.0 as
;; the latest version.  The author's git repository, mentioned in the 1.6.0
;; README and otherwise legit-looking, contains a proper 1.7.0 release tarball
;; with many OUI updates.  Use it, even though it's also several years old now.
(define-public macchanger
  (package
    (name "macchanger")
    (version "1.7.0")
    (source
     (origin
       (method url-fetch)
       (uri (string-append "https://github.com/alobbs/macchanger/"
                           "releases/download/" version "/"
                           name "-" version ".tar.gz"))
       (sha256
        (base32 "1gs5m0jxyprdp00w2qkbnaqm3ilkjz0q1gqdg4nzdm8g4xy73qns"))))
    (build-system gnu-build-system)
    (home-page "https://www.gnu.org/software/macchanger/")
    (synopsis "Viewing and manipulating MAC addresses of network interfaces")
    (description "GNU MAC Changer is a utility for viewing and changing MAC
addresses of networking devices.  New addresses may be set explicitly or
randomly.  They can include MAC addresses of the same or other hardware vendors
or, more generally, MAC addresses of the same category of hardware.")
    (license license:gpl2+)))

(define-public miredo
  (package
    (name "miredo")
    (version "1.2.6")
    (source (origin
              (method url-fetch)
              (uri (string-append "http://www.remlab.net/files/miredo/miredo-"
                                  version ".tar.xz"))
              (sha256
               (base32
                "0j9ilig570snbmj48230hf7ms8kvcwi2wblycqrmhh85lksd49ps"))))
    (build-system gnu-build-system)
    (arguments
     '(#:configure-flags
       (list "--localstatedir=/var")
       #:phases
       (modify-phases %standard-phases
         (add-after 'unpack 'do-not-create-/run
           (lambda _
             (substitute* (find-files "src" "Makefile.*")
               (("^.+install_sh.+/run.+$")
                "\ttrue"))
             #t))
         (add-after 'unpack 'patch-iproute2
           (lambda* (#:key inputs #:allow-other-keys)
             (let* ((iproute (assoc-ref inputs "iproute"))
                    (ip (string-append iproute "/sbin/ip")))
               (substitute* "misc/client-hook.iproute"
                 (("/sbin/ip") ip))
               #t)))
         ;; The checkconf test in src/ requires network access.
         (add-before
          'check 'disable-checkconf-test
          (lambda _
            (substitute* "src/Makefile"
              (("^TESTS = .*") "TESTS = \n"))
            #t)))))
    (inputs
     `(("iproute" ,iproute)))
    (home-page "https://www.remlab.net/miredo/")
    (synopsis "Teredo IPv6 tunneling software")
    (description
     "Miredo is an implementation (client, relay, server) of the Teredo
specification, which provides IPv6 Internet connectivity to IPv6 enabled hosts
residing in IPv4-only networks, even when they are behind a NAT device.")
    (license license:gpl2+)))

(define-public ndisc6
  (package
    (name "ndisc6")
    (version "1.0.4")
    (source (origin
              (method url-fetch)
              (uri (string-append "https://www.remlab.net/files/ndisc6/ndisc6-"
                                  version ".tar.bz2"))
              (sha256
               (base32
                "07swyar1hl83zxmd7fqwb2q0c0slvrswkcfp3nz5lknrk15dmcdb"))))
    (build-system gnu-build-system)
    (home-page "https://www.remlab.net/ndisc6/")
    (synopsis "IPv6 diagnostic tools")
    (description
     "NDisc6 is a collection of tools for IPv6 networking diagnostics.
It includes the following programs:

@itemize
@item @command{ndisc6}: ICMPv6 Neighbor Discovery tool.
@item @command{rdisc6}: ICMPv6 Router Discovery tool.
@item @command{tcptraceroute6}: IPv6 traceroute over TCP.
@item @command{traceroute6}: IPv6 traceroute over UDP.
@item @command{rdnssd}: Recursive DNS Servers discovery daemon.
@end itemize")
    ;; The user can choose version 2 or 3 of the GPL, not later versions.
    (license (list license:gpl2 license:gpl3))))

(define-public parprouted
  (package
    (name "parprouted")
    (version "0.7")
    (source (origin
              (method url-fetch)
              (uri (string-append "https://www.hazard.maks.net/parprouted/"
                                  "parprouted-" version ".tar.gz"))
              (sha256
               (base32
                "1z6yg28i0pv20jivyy82pxb38hsryj95inhj27bs6ja1bp4l6dnn"))))
    (build-system gnu-build-system)
    (arguments
     `(#:tests? #f                      ;no tests
       #:phases (modify-phases %standard-phases
                  (add-after 'unpack 'insert-absolute-iproute-reference
                    (lambda* (#:key inputs #:allow-other-keys)
                      (let* ((iproute (assoc-ref inputs "iproute"))
                             (ip (string-append iproute "/sbin/ip")))
                        (substitute* "parprouted.c"
                          (("/sbin/ip") ip))
                        #t)))
                  (replace 'configure
                    (lambda* (#:key outputs #:allow-other-keys)
                      (let* ((out (assoc-ref outputs "out"))
                             (sbin (string-append out "/sbin"))
                             (man8 (string-append out "/share/man/man8")))
                        ;; No configure script; hijack the phase to make
                        ;; the necessary arrangements.
                        (setenv "CC" ,(cc-for-target))
                        (for-each mkdir-p (list sbin man8))
                        (substitute* "Makefile"
                          (("/usr/local/sbin") sbin)
                          (("/usr/local/man/man8") man8))
                        #t))))))
    (inputs
     `(("iproute" ,iproute)))
    (home-page "https://www.hazard.maks.net/parprouted/")
    (synopsis "Proxy ARP requests to other interfaces")
    (description
     "@command{parprouted} is a daemon for transparent IP (Layer@tie{}3)
proxy ARP bridging.  Unlike standard bridging, proxy ARP bridging can bridge
Ethernet networks behind wireless nodes.  Normal layer@tie{}2 bridging does
not work between wireless nodes because wireless does not know about MAC
addresses used in the wired Ethernet networks.  This daemon can also be
useful for making transparent firewalls.")
    (license license:gpl2)))

(define-public socat
  (package
    (name "socat")
    (version "1.7.4.1")
    (source (origin
              (method url-fetch)
              (uri (string-append
                    "http://www.dest-unreach.org/socat/download/socat-"
                    version ".tar.bz2"))
              (sha256
               (base32
                "1sbmqqvni3ss9wyay6ik5v81kxffkra80mh4ypgj74g82iba5b1z"))))
    (build-system gnu-build-system)
    (arguments '(#:tests? #f))          ; no test suite
    (inputs `(("openssl" ,openssl)))
    (home-page "http://www.dest-unreach.org/socat/")
    (synopsis
     "Open bidirectional communication channels from the command line")
    (description
     "socat is a relay for bidirectional data transfer between two independent
data channels---files, pipes, devices, sockets, etc.  It can create
\"listening\" sockets, named pipes, and pseudo terminals.

socat can be used, for instance, as TCP port forwarder, as a shell interface
to UNIX sockets, IPv6 relay, for redirecting TCP oriented programs to a serial
line, to logically connect serial lines on different computers, or to
establish a relatively secure environment (su and chroot) for running client
or server shell scripts with network connections.")
    (license license:gpl2)))

(define-public mbuffer
  (package
    (name "mbuffer")
    (version "20210328")
    (source (origin
              (method url-fetch)
              (uri (string-append
                    "http://www.maier-komor.de/software/mbuffer/mbuffer-"
                    version ".tgz"))
              (sha256
               (base32
                "0pfw9xw4ph18yss07fl6w8fbqiwy1w9r1knzw5gsb4c993cbidai"))))
    (build-system gnu-build-system)
    (inputs `(("openssl" ,openssl)))
    (home-page "http://www.maier-komor.de/mbuffer.html")
    (synopsis
     "Swiss army knife for data stream buffering (network aware)")
    (description
     "mbuffer is a tool for buffering data streams with a large set of features:

@itemize
@item direct support for TCP based network targets (IPv4 and IPv6)
@item ability to send to multiple targets in parallel (distribution mode)
@item support for multiple volumes
@item I/O rate limitation
@item high/low watermark based restart criteria
@item configurable buffer size
@item on the fly MD5 hash calculation
@item highly efficient, multi-threaded implementation
@end itemize")
    (license license:gpl3+)))

(define-public tcp-wrappers
  (package
    (name "tcp-wrappers")
    (version "7.6")
    (source (origin
              (method url-fetch)
              (uri (string-append
                    "ftp://ftp.porcupine.org/pub/security/tcp_wrappers_"
                    version ".tar.gz"))
              (sha256
               (base32
                "0p9ilj4v96q32klavx0phw9va21fjp8vpk11nbh6v2ppxnnxfhwm"))))
    (build-system gnu-build-system)
    (arguments
     `(#:phases
       (modify-phases %standard-phases
         (delete 'configure)  ; there is no configure script
         (delete 'check)      ; there are no tests
         (replace 'build
           (lambda _
             (chmod "." #o755)
             ;; Upstream doesn't generate a shared library.  So we have to do it.
             (setenv "CC" "gcc -fno-builtin -fPIC")
             (substitute* "Makefile"
               (("^(all[^\n]*)" line) (string-append line " libwrap.so\n
libwrap.so: $(LIB_OBJ)\n
\tgcc -shared $^ -o $@\n")))
             ;; Deal with some gcc breakage.
             (substitute* "percent_m.c"
               (("extern char .sys_errlist.*;") ""))
             (substitute* "scaffold.c"
               (("extern char .malloc.*;") ""))
             ;; This, believe it or not, is the recommended way to build!
             (invoke "make" "REAL_DAEMON_DIR=/etc" "linux")))
         ;; There is no make install stage, so we have to do it ourselves.
         (replace 'install
           (lambda _
             (let ((out (assoc-ref %outputs "out"))
                   (man-pages `("hosts_access.3"
                                "hosts_access.5"
                                "hosts_options.5"
                                "tcpd.8"
                                "tcpdchk.8"
                                "tcpdmatch.8"))
                   (libs  `("libwrap.a"
                            "libwrap.so"))
                   (headers `("tcpd.h"))
                   (bins `("safe_finger"
                           "tcpd"
                           "tcpdchk"
                           "tcpdmatch"
                           "try-from")))
               (for-each
                (lambda (x)
                  (install-file x (string-append out "/include")))
                headers)
               (for-each
                (lambda (x)
                  (install-file x (string-append out "/share/man/man"
                                                 (string-take-right x 1))))
                man-pages)
               (for-each
                (lambda (x)
                  (install-file x (string-append out "/lib/")))
                libs)
               (for-each
                (lambda (x)
                  (install-file x (string-append out "/bin/")))
                bins))
             #t)))))
    (home-page "http://www.porcupine.org")
    (synopsis  "Monitor and filter incoming requests for network services")
    (description "With this package you can monitor and filter incoming requests for
network services.  It includes a library which may be used by daemons to
transparently check connection attempts against an access control list.")
    (license (license:non-copyleft "file://DISCLAIMER"
                                   "See the file DISCLAIMER in the distribution."))))

(define-public zeromq
  (package
    (name "zeromq")
    (version "4.3.4")
    (source
     (origin
       (method url-fetch)
       (uri (string-append "https://github.com/zeromq/libzmq/releases"
                           "/download/v" version "/zeromq-" version ".tar.gz"))
       (sha256
        (base32 "1rf3jmi36ms8jh2g5cvi253h43l6xdfq0r7mvp95va7mi4d014y5"))))
    (build-system gnu-build-system)
    (arguments '(#:configure-flags '("--disable-static"
                                     "--enable-drafts")))
    (home-page "https://zeromq.org")
    (synopsis "Library for message-based applications")
    (description
     "The 0MQ lightweight messaging kernel is a library which extends the
standard socket interfaces with features traditionally provided by specialized
messaging middle-ware products.  0MQ sockets provide an abstraction of
asynchronous message queues, multiple messaging patterns, message
filtering (subscriptions), seamless access to multiple transport protocols and
more.")
    (license license:lgpl3+)))

(define-public czmq
  (package
    (name "czmq")
    (version "4.2.1")
    (source (origin
              (method url-fetch)
              (uri (string-append
                    "https://github.com/zeromq/" name
                    "/releases/download/v" version
                    "/" name "-" version ".tar.gz"))
              (sha256
               (base32
                "0fdclvd7fcwixp0k57ccv7d159v3slasyhvndxfn8n1a9hh0lwjx"))))
    (build-system gnu-build-system)
    (arguments
     '(#:configure-flags '("--enable-drafts")))
    (inputs
     `(("zeromq" ,zeromq)))
    (home-page "https://zeromq.org")
    (synopsis "High-level C bindings for ØMQ")
    (description
     "czmq provides bindings for the ØMQ core API that hides the differences
between different versions of ØMQ.")
    (license license:mpl2.0)))

(define-public cppzmq
  (package
    (name "cppzmq")
    (version "4.6.0")
    (source (origin
              (method git-fetch)
              (uri (git-reference
                    (url "https://github.com/zeromq/cppzmq")
                    (commit (string-append "v" version))))
              (sha256
               (base32
                "19acx2bzi4n6fdnfgkja1nds7m1bwg8lw5vfcijrx9fv75pa7m8h"))
              (file-name (git-file-name name version))))
    (build-system cmake-build-system)
    (arguments
     '(;; FIXME: The test suite requires downloading Catch and custom
       ;; CMake targets, and refuses to use the system version.
       ;; See <https://github.com/zeromq/cppzmq/issues/334>.
       #:tests? #f
       #:configure-flags '("-DCPPZMQ_BUILD_TESTS=OFF")))
    (native-inputs
     `(("pkg-config" ,pkg-config)))
    (inputs
     `(("zeromq" ,zeromq)))
    (home-page "https://zeromq.org")
    (synopsis "C++ bindings for the ØMQ messaging library")
    (description
     "This package provides header-only C++ bindings for ØMQ.  The header
files contain direct mappings of the abstractions provided by the ØMQ C API.")
    (license license:expat)))

(define-public libnatpmp
  (package
    (name "libnatpmp")
    (version "20150609")
    (source (origin
              (method url-fetch)
              (uri (string-append
                    "http://miniupnp.free.fr/files/"
                    name "-" version ".tar.gz"))
              (sha256
               (base32
                "1c1n8n7mp0amsd6vkz32n8zj3vnsckv308bb7na0dg0r8969rap1"))))
    (build-system gnu-build-system)
    (arguments
     `(#:phases
       (modify-phases %standard-phases
         (delete 'configure)
         (delete 'check)) ; no tests
       #:make-flags
       (let* ((target ,(%current-target-system))
              (gcc (if target
                       (string-append target "-gcc")
                       "gcc")))
         (list
          (string-append "CC=" gcc)
          (string-append "INSTALLPREFIX=" (assoc-ref %outputs "out"))
          (string-append "LDFLAGS=-Wl,-rpath=" %output "/lib")))))
    (home-page "http://miniupnp.free.fr/libnatpmp.html")
    (synopsis "C library implementing NAT-PMP")
    (description
     "@code{libnatpmp} is a portable and asynchronous implementation of
the Network Address Translation - Port Mapping Protocol (NAT-PMP)
written in the C programming language.")
    (license license:bsd-3)))

(define-public librdkafka
  (package
    (name "librdkafka")
    (version "1.4.2")
    (source (origin
              (method git-fetch)
              (uri (git-reference
                    (url "https://github.com/edenhill/librdkafka")
                    (commit (string-append "v" version))))
              (file-name (git-file-name name version))
              (sha256
               (base32
                "05mgrdzacn9kdpr68r5j0cvsvl54s52glnsc1ww9rcxx6p7hq1ly"))))
    (build-system gnu-build-system)
    (arguments
     '(#:phases
       (modify-phases %standard-phases
         (replace 'configure
           ;; its custom configure script doesn't understand 'CONFIG_SHELL'.
           (lambda* (#:key outputs #:allow-other-keys)
             (let ((out (assoc-ref outputs "out")))
               ;; librdkafka++.so lacks RUNPATH for librdkafka.so
               (setenv "LDFLAGS"
                       (string-append "-Wl,-rpath=" out "/lib"))
               (invoke "./configure"
                       (string-append "--prefix=" out))))))))
    (native-inputs
     `(("python" ,python-wrapper)))
    (propagated-inputs
     `(("zlib" ,zlib))) ; in the Libs.private field of rdkafka.pc
    (home-page "https://github.com/edenhill/librdkafka")
    (synopsis "Apache Kafka C/C++ client library")
    (description
     "librdkafka is a C library implementation of the Apache Kafka protocol,
containing both Producer and Consumer support.")
    (license license:bsd-2)))

(define-public libndp
  (package
    (name "libndp")
    (version "1.8")
    (source (origin
              (method url-fetch)
              (uri (string-append "https://libndp.org/files/"
                                  "libndp-" version ".tar.gz"))
              (sha256
               (base32
                "0ay0n0d85254zdmv8znmn399gfiqpk6ga0jwdwa7ylpbw9pbdzw8"))))
    (build-system gnu-build-system)
    (home-page "https://libndp.org/")
    (synopsis "Library for Neighbor Discovery Protocol")
    (description
     "libndp contains a library which provides a wrapper for IPv6 Neighbor
Discovery Protocol.  It also provides a tool named ndptool for sending and
receiving NDP messages.")
    (license license:lgpl2.1+)))

(define-public ethtool
  (package
    (name "ethtool")
    (version "5.12")
    (source (origin
              (method url-fetch)
              (uri (string-append "mirror://kernel.org/software/network/"
                                  "ethtool/ethtool-" version ".tar.xz"))
              (sha256
               (base32
                "01vgyczgldrfss98cqrgjz8krj6kwb29xjf8p08q0g85fnfgmpgm"))))
    (build-system gnu-build-system)
    (native-inputs
     `(("pkg-config" ,pkg-config)))
    (inputs
     `(("libmnl" ,libmnl)))
    (home-page "https://www.kernel.org/pub/software/network/ethtool/")
    (synopsis "Display or change Ethernet device settings")
    (description
     "ethtool can be used to query and change settings such as speed,
auto-negotiation and checksum offload on many network devices, especially
Ethernet devices.")
    (license license:gpl2)))

(define-public ifstatus
  (package
    (name "ifstatus")
    (version "1.1.0")
    (source (origin
              (method url-fetch)
              (uri (string-append "mirror://sourceforge/ifstatus/ifstatus/"
                                  "ifstatus%20v" version "/ifstatus-v"
                                  version ".tar.gz"))
              (sha256
               (base32
                "045cbsq9ps32j24v8y5hpyqxnqn9mpaf3mgvirlhgpqyb9jsia0c"))
              (modules '((guix build utils)))
              (snippet
               '(begin
                  (substitute* "Main.h"
                    (("#include <stdio.h>")
                     "#include <stdio.h>\n#include <stdlib.h>"))
                  #t))))
    (build-system gnu-build-system)
    (arguments
     '(#:tests? #f                                ; no "check" target
       #:phases
       (modify-phases %standard-phases
         (delete 'configure)             ; no configure script
         (replace 'install
                  (lambda* (#:key outputs #:allow-other-keys)
                    (let* ((out (assoc-ref outputs "out"))
                           (bin (string-append out "/bin")))
                      (mkdir-p bin)
                      (copy-file "ifstatus"
                                 (string-append bin "/ifstatus")))
                    #t)))))
    (inputs `(("ncurses" ,ncurses)))
    (home-page "http://ifstatus.sourceforge.net/graphic/index.html")
    (synopsis "Text based network interface status monitor")
    (description
     "IFStatus is a simple, easy-to-use program for displaying commonly
needed/wanted real-time traffic statistics of multiple network
interfaces, with a simple and efficient view on the command line.  It is
intended as a substitute for the PPPStatus and EthStatus projects.")
    (license license:gpl2+)))

(define-public iputils
  (package
    (name "iputils")
    (version "20190709")
    (home-page "https://github.com/iputils/iputils")
    (source (origin
              (method git-fetch)
              (uri (git-reference (url home-page)
                                  (commit (string-append "s" version))))
              (file-name (git-file-name name version))
              (patches (search-patches "iputils-libcap-compat.patch"))
              (sha256
               (base32
                "04bp4af15adp79ipxmiakfp0ij6hx5qam266flzbr94pr8z8l693"))))
    (build-system meson-build-system)
    (arguments
     `(#:configure-flags '("-DBUILD_RARPD=true")
       #:phases
       (modify-phases %standard-phases
         (add-after 'unpack 'fix-docbook-url
           (lambda* (#:key inputs #:allow-other-keys)
             (let* ((docbook-xsl (assoc-ref inputs "docbook-xsl"))
                    (uri (string-append docbook-xsl "/xml/xsl/docbook-xsl-"
                                        ,(package-version docbook-xsl))))
               (for-each
                (lambda (file)
                  (substitute* file
                    (("http://docbook\\.sourceforge\\.net/release/xsl-ns/current")
                     uri)))
                (cons "doc/meson.build"
                      (find-files "doc" "\\.xsl$")))
               #t))))))
    (native-inputs
     `(("gettext" ,gettext-minimal)
       ("pkg-config" ,pkg-config)
       ("docbook-xsl" ,docbook-xsl)
       ("docbook-xml" ,docbook-xml-5)
       ("libxml2" ,libxml2)          ;for XML_CATALOG_FILES
       ("xsltproc" ,libxslt)))
    (inputs
     `(("libcap" ,libcap)
       ("libidn2" ,libidn2)
       ("openssl" ,openssl)))
    (synopsis "Collection of network utilities")
    (description
     "This package contains a variety of tools for dealing with network
configuration, troubleshooting, or servers.  Utilities included are:

@itemize @bullet
@item @command{arping}: Ping hosts using the @dfn{Address Resolution Protocol}.
@item @command{clockdiff}: Compute time difference between network hosts
using ICMP TSTAMP messages.
@item @command{ninfod}: Daemon that responds to IPv6 Node Information Queries.
@item @command{ping}: Use ICMP ECHO messages to measure round-trip delays
and packet loss across network paths.
@item @command{rarpd}: Answer RARP requests from clients.
@item @command{rdisc}: Populate network routing tables with information from
the ICMP router discovery protocol.
@item @command{tftpd}: Trivial file transfer protocol server.
@item @command{tracepath}: Trace network path to an IPv4 or IPv6 address and
discover MTU along the way.
@end itemize")
    ;; The various utilities are covered by different licenses, see LICENSE
    ;; for details.
    (license (list license:gpl2+  ;arping, rarpd, tracepath
                   license:bsd-3  ;clockdiff, ninfod, ping, tftpd
                   (license:non-copyleft
                    "https://spdx.org/licenses/Rdisc.html"
                    "Sun Microsystems license, see rdisc.c for details")))))

(define-public nload
  (package
    (name "nload")
    (version "0.7.4")
    (source (origin
              (method url-fetch)
              (uri (string-append "mirror://sourceforge/nload/nload/" version
                                  "/nload-" version ".tar.gz"))
              (sha256
               (base32
                "1rb9skch2kgqzigf19x8bzk211jdfjfdkrcvaqyj89jy2pkm3h61"))))
    (build-system gnu-build-system)
    (inputs `(("ncurses" ,ncurses)))
    (home-page "http://www.roland-riegel.de/nload/")
    (synopsis "Realtime console network usage monitor")
    (description
     "Nload is a console application which monitors network traffic and
bandwidth usage in real time.  It visualizes the in- and outgoing traffic using
two graphs, and provides additional info like total amount of transferred data
and min/max network usage.")
    (license license:gpl2+)))

(define-public iodine
  (package
    (name "iodine")
    (version "0.7.0")
    (source (origin
              (method url-fetch)
              (uri (string-append "http://code.kryo.se/" name "/"
                                  name "-" version ".tar.gz"))
              (sha256
               (base32
                "0gh17kcxxi37k65zm4gqsvbk3aw7yphcs3c02pn1c4s2y6n40axd"))))
    (build-system gnu-build-system)
    (arguments
     `(#:phases
       (modify-phases %standard-phases
         (delete 'configure)
         (add-before 'build 'fix-ifconfig-path
           ;; This package works only with the net-tools version of ifconfig.
           (lambda* (#:key inputs #:allow-other-keys)
             (substitute* "src/tun.c"
               (("PATH=[^ ]* ")
                (string-append (assoc-ref inputs "net-tools") "/bin/")))
             #t))
         (add-before 'check 'delete-failing-tests
           ;; Avoid https://bugs.debian.org/cgi-bin/bugreport.cgi?bug=802105.
           (lambda _
             (substitute* "tests/common.c"
               (("tcase_add_test\\(tc, \
test_parse_format_ipv(4(|_listen_all|_mapped_ipv6)|6)\\);")
                ""))
             #t)))
       #:make-flags (list ,(string-append "CC=" (cc-for-target))
                          (string-append "prefix=" (assoc-ref %outputs "out")))
       #:test-target "test"))
    (inputs `(("net-tools" ,net-tools)
              ("zlib" ,zlib)))
    (native-inputs `(("check" ,check-0.14)
                     ("pkg-config" ,pkg-config)))
    (home-page "https://code.kryo.se/iodine/")
    (synopsis "Tunnel IPv4 data through a DNS server")
    (description "Iodine tunnels IPv4 data through a DNS server.  This
can be useful in different situations where internet access is firewalled, but
DNS queries are allowed.  The bandwidth is asymmetrical, with limited upstream
and up to 1 Mbit/s downstream.")
    ;; src/md5.[ch] is released under the zlib license
    (license (list license:isc license:zlib))))

(define-public whois
  (package
    (name "whois")
    (version "5.5.10")
    (source
     (origin
       (method git-fetch)
       (uri (git-reference
              (url "https://github.com/rfc1036/whois")
              (commit (string-append "v" version))))
       (file-name (git-file-name name version))
       (sha256
        (base32 "179hgmh9yqk8jq26ybik4cr3lgryd5p6kdwccc3r7mfssk3yp8lz"))))
    (build-system gnu-build-system)
    (arguments
     `(#:tests? #f                      ; no test suite
       #:make-flags (list (string-append "CC=" ,(cc-for-target))
                          (string-append "PKG_CONFIG=" ,(pkg-config-for-target))
                          (string-append "prefix=" (assoc-ref %outputs "out")))
       #:phases
       (modify-phases %standard-phases
         (delete 'configure)            ; no configure script
         (add-before 'build 'setenv
           (lambda _
             (setenv "HAVE_ICONV" "1")
             #t)))))
    (inputs
     `(("libidn2" ,libidn2)))
    (native-inputs
     `(("gettext" ,gettext-minimal)
       ("perl" ,perl)
       ("pkg-config" ,pkg-config)))
    (synopsis "Intelligent client for the WHOIS directory service")
    (description
      "whois searches for an object in a @dfn{WHOIS} (RFC 3912) database.
It is commonly used to look up the registered users or assignees of an Internet
resource, such as a domain name, an IP address block, or an autonomous system.
It can automatically select the appropriate server for most queries.

For historical reasons, this package also includes @command{mkpasswd}, which
encrypts passwords using @code{crypt(3)} and is unrelated to the Expect command
of the same name.")
    (home-page "https://github.com/rfc1036/whois")
    (license license:gpl2+)))

(define-public wireshark
  (package
    (name "wireshark")
    (version "3.4.8")
    (source
     (origin
       (method url-fetch)
       (uri (string-append "https://www.wireshark.org/download/src/wireshark-"
                           version ".tar.xz"))
       (sha256
        (base32 "09fpvfj4m7glisj6p4zb8wylkrjkqqw69xnwnz4ah410zs6zm9sq"))))
    (build-system cmake-build-system)
    (arguments
     `(#:phases
       (modify-phases %standard-phases
         (add-after 'unpack 'remove-failing-test
           ;; Skip test suite failing with "Program reassemble_test is not
           ;; available" and alike errors.  Also skip test suite failing with
           ;; "AssertionError: Program extcap/sdjournal is not available"
           ;; error.'
           (lambda _
             (substitute* "CMakeLists.txt"
               (("suite_unittests" all) (string-append "# " all))
               (("suite_extcaps" all) (string-append "# " all))))))
       ;; Build process chokes during `validate-runpath' phase.
       ;;
       ;; Errors are like the following:
       ;; "/gnu/store/...wireshark-3.0.0/lib/wireshark/plugins/3.0/epan/ethercat.so:
       ;; error: depends on 'libwireshark.so.12', which cannot be found in
       ;; RUNPATH".  That is, "/gnu/store/...wireshark-3.0.0./lib" doesn't
       ;; belong to RUNPATH.
       ;;
       ;; That’s not a problem in practice because "ethercat.so" is a plugin,
       ;; so it’s dlopen’d by a process that already provides "libwireshark".
       ;; For now, we disable this phase.
       #:validate-runpath? #f))
    (inputs
     `(("c-ares" ,c-ares)
       ("glib" ,glib)
       ("gnutls" ,gnutls)
       ("google-brotli" ,google-brotli)
       ("libcap" ,libcap)
       ("libgcrypt" ,libgcrypt)
       ("libnl" ,libnl)
       ("libpcap" ,libpcap)
       ("libssh" ,libssh)
       ("libxml2" ,libxml2)
       ("lz4" ,lz4)
       ("lua" ,lua-5.2)                 ;Lua 5.3 unsupported
       ("krb5" ,mit-krb5)
       ("nghttp2:lib" ,nghttp2 "lib")
       ("minizip" ,minizip)
       ("qtbase" ,qtbase-5)
       ("qtmultimedia" ,qtmultimedia)
       ("qtsvg" ,qtsvg)
       ("sbc" ,sbc)
       ("snappy" ,snappy)
       ("zlib" ,zlib)
       ("zstd:lib" ,zstd "lib")))
    (native-inputs
     `(("bison" ,bison)
       ("doxygen" ,doxygen)
       ("flex" ,flex)
       ("gettext" ,gettext-minimal)
       ("perl" ,perl)
       ("pkg-config" ,pkg-config)
       ("python" ,python-wrapper)
       ("qttools" ,qttools)))
    (synopsis "Network traffic analyzer")
    (description "Wireshark is a network protocol analyzer, or @dfn{packet
sniffer}, that lets you capture and interactively browse the contents of
network frames.")
    (home-page "https://www.wireshark.org/")
    (license license:gpl2+)))

(define-public fping
  (package
    (name "fping")
    (version "5.0")
    (source
     (origin
       (method url-fetch)
       (uri (string-append "https://fping.org/dist/fping-"
                           version ".tar.gz"))
       (sha256
        (base32 "1f2prmii4fyl44cfykp40hp4jjhicrhddh9v3dfs11j6nsww0f7d"))))
    (build-system gnu-build-system)
    (home-page "https://fping.org/")
    (synopsis "Send ICMP ECHO_REQUEST packets to network hosts")
    (description
     "fping is a ping-like program which uses @acronym{ICMP, Internet Control
Message Protocol} echo requests to determine if a target host is responding.

@command{fping} differs from @command{ping} in that you can specify any number
of targets on the command line, or specify a file containing the lists of
targets to ping.  Instead of sending to one target until it times out or
replies, fping will send out a ping packet and move on to the next target in a
round-robin fashion.")
    (license license:expat)))

(define-public gandi.cli
  (package
    (name "gandi.cli")
    (version "1.6")
    (source
     (origin
       (method url-fetch)
       (uri (pypi-uri name version))
       (sha256
        (base32 "1h36jahbp7273wn3yd747kbiwjc0bm3sja67bcxdsd54ln0vyndg"))))
    (build-system python-build-system)
    (arguments
     `(#:phases
       (modify-phases %standard-phases
         (add-after 'unpack 'embed-store-file-names
           (lambda _
             (substitute* (list "gandi/cli/modules/cert.py"
                                "gandi/cli/tests/commands/test_certificate.py")
               (("openssl") (which "openssl")))
             #t))
         (add-after 'install 'install-documentation
           ;; The included man page may be outdated but we install it anyway,
           ;; since it's mentioned in 'gandi --help' and better than nothing.
           (lambda* (#:key outputs #:allow-other-keys)
             (let* ((out  (assoc-ref outputs "out"))
                    (man1 (string-append out "/share/man/man1")))
               (mkdir-p man1)
               (with-output-to-file (string-append man1 "/gandi.1")
                 (lambda _
                   (invoke "rst2man.py" "gandicli.man.rst")))
               #t))))))
    (native-inputs
     `(("python-docutils" ,python-docutils)   ; for rst2man.py
       ("python-pytest" ,python-pytest)
       ("python-pytest-cov" ,python-pytest-cov)
       ("python-tox" ,python-tox)))
    (propagated-inputs
     `(("openssh" ,openssh)))           ; used by gandi/cli/modules/iass.py
    (inputs
     `(("openssl" ,openssl)
       ("python-click" ,python-click)
       ("python-ipy" ,python-ipy)
       ("python-pyyaml" ,python-pyyaml)
       ("python-requests" ,python-requests)))
    (home-page "https://cli.gandi.net")
    (synopsis "Command-line interface to the Gandi.net Web API")
    (description
     "This package provides a command-line client (@command{gandi}) to buy,
manage, and delete Internet resources from Gandi.net such as domain names,
virtual machines, and certificates.")
    (license license:gpl3+)))

(define-public go-netns
  (let ((commit "13995c7128ccc8e51e9a6bd2b551020a27180abd")
        (revision "1"))
    (package
      (name "go-netns")
      (version (git-version "0.0.0" revision commit))
      (source (origin
                (method git-fetch)
                (uri (git-reference
                      (url "https://github.com/vishvananda/netns")
                      (commit commit)))
                (file-name (git-file-name name version))
                (sha256
                 (base32
                  "1zk6w8158qi4niva5rijchbv9ixgmijsgqshh54wdaav4xrhjshn"))))
      (build-system go-build-system)
      (arguments
       `(#:import-path "github.com/vishvananda/netns"
         #:tests? #f))                  ;tests require root privileges
      (home-page "https://github.com/vishvananda/netns")
      (synopsis "Simple network namespace handling for Go")
      (description "The netns package provides a simple interface for
handling network namespaces in Go.")
      (license license:asl2.0))))

(define-public go-sctp
  ;; docker-libnetwork-cmd-proxy requires this exact commit.
  ;; This commit is mentioned in docker-libnetwork-cmd-proxy's vendor.conf.
  (let ((commit "6e2cb1366111dcf547c13531e3a263a067715847")
        (revision "2"))
    (package
      (name "go-sctp")
      (version (git-version "0.0.0" revision commit))
      (source (origin
                (method git-fetch)
                (uri (git-reference
                      (url "https://github.com/ishidawataru/sctp")
                      (commit commit)))
                (file-name (git-file-name name version))
                (sha256
                 (base32
                  "1ba90fmpdwxa1ba4hrsjhi3gfy3pwmz7x8amw1p5dc9p5a7nnqrb"))))
      (build-system go-build-system)
      (arguments
       `(#:tests? #f    ; Test suite is flakey.
         #:import-path "github.com/ishidawataru/sctp"))
      (home-page "https://github.com/ishidawataru/sctp")
      (synopsis "SCTP library for the Go programming language")
      (description "This library provides methods for using the stream control
transmission protocol (SCTP) in a Go application.")
      (license license:asl2.0))))

(define-public httping
  (package
    (name "httping")
    (version "2.5")
    (source
     (origin
       (method url-fetch)
       (uri (string-append "https://www.vanheusden.com/httping/httping-"
                           version ".tgz"))
       (sha256
        (base32
         "1y7sbgkhgadmd93x1zafqc4yp26ssiv16ni5bbi9vmvvdl55m29y"))))
    (build-system gnu-build-system)
    (native-inputs
     `(("gettext" ,gettext-minimal)))
    (inputs
     `(("fftw" ,fftw)
       ("ncurses" ,ncurses)
       ("openssl" ,openssl)))
    (arguments
     `(#:make-flags (list ,(string-append "CC=" (cc-for-target))
                          (string-append "DESTDIR=" (assoc-ref %outputs "out"))
                          "PREFIX=")
       #:tests? #f)) ; no tests
    (home-page "https://www.vanheusden.com/httping/")
    (synopsis "Web server latency and throughput monitor")
    (description
     "httping measures how long it takes to connect to a web server, send an
HTTP(S) request, and receive the reply headers.  It is somewhat similar to
@command{ping}, but can be used even in cases where ICMP traffic is blocked
by firewalls or when you want to monitor the response time of the actual web
application stack itself.")
    (license license:gpl2)))        ; with permission to link with OpenSSL

(define-public httpstat
  (package
    (name "httpstat")
    (version "1.3.1")
    (source
     (origin
       (method git-fetch)
       (uri (git-reference
             (url "https://github.com/reorx/httpstat")
             (commit version)))
       (file-name (git-file-name name version))
       (sha256
        (base32 "0cw8299a080m42slsimz31xs0gjnh833gpbj2dsr4hkcinrn4iyd"))))
    (build-system python-build-system)
    (inputs `(("curl" ,curl)))
    (arguments
     '(#:phases
       (modify-phases %standard-phases
         (add-before 'build 'fix-curl-path
           (lambda* (#:key inputs #:allow-other-keys)
             (substitute* "httpstat.py"
               (("ENV_CURL_BIN.get\\('curl'\\)")
                (string-append "ENV_CURL_BIN.get('"
                               (assoc-ref inputs "curl")
                               "/bin/curl')"))
               ;; "curl -w time_*" units seems to have
               ;; changed from seconds to nanoseconds.
               (("d\\[k\\] \\* 1000") "d[k] / 1000"))
             #t)))))
    (home-page "https://github.com/reorx/httpstat")
    (synopsis "Visualize curl statistics")
    (description
     "@command{httpstat} is a tool to visualize statistics from the
@command{curl} HTTP client.  It acts as a wrapper for @command{curl} and
prints timing information for each step of the HTTP request (DNS lookup,
TCP connection, TLS handshake and so on) in the terminal.")
    (license license:expat)))

(define-public squid
  (package
    (name "squid")
    (version "4.15")
    (source
     (origin
       (method url-fetch)
       (uri (string-append "http://www.squid-cache.org/Versions/v4/squid-"
                           version ".tar.xz"))
       (sha256
        (base32 "09aaz0hi7q4s5jalgl5i5fakmgzv5akf03gnajlah498mgjs94xn"))))
    (build-system gnu-build-system)
    (arguments
     '(#:configure-flags
       ;; disable -march=native in build for reproducibility; see
       ;; https://wiki.squid-cache.org/KnowledgeBase/IllegalInstructionError
       (list "--disable-arch-native")
       #:phases
       (modify-phases %standard-phases
         (add-before 'build 'fix-true-path
           (lambda* (#:key inputs #:allow-other-keys)
             (substitute* "test-suite/testheaders.sh"
               (("/bin/true")
                (search-input-file inputs "/bin/true"))))))))
    (inputs
     `(("perl" ,perl)
       ("openldap" ,openldap)
       ("linux-pam" ,linux-pam)
       ("libcap" ,libcap)
       ("cyrus-sasl" ,cyrus-sasl)
       ("expat" ,expat)
       ("libxml2" ,libxml2)
       ("openssl" ,openssl)))
    (native-inputs
     `(("cppunit" ,cppunit)
       ("pkg-config" ,pkg-config)))
    (synopsis "Web caching proxy")
    (description "Squid is a caching proxy for the Web supporting HTTP, HTTPS,
FTP, and more.  It reduces bandwidth and improves response times by caching and
reusing frequently-requested web pages.")
    (home-page "http://www.squid-cache.org/")
    (license license:gpl2+)))

(define-public bwm-ng
  (package
    (name "bwm-ng")
    (version "0.6.3")
    (source
     (origin
       (method git-fetch)
       (uri (git-reference
             (url "https://github.com/vgropp/bwm-ng")
             (commit (string-append "v" version))))
       (file-name (git-file-name name version))
       (sha256
        (base32 "1gpp2l3w479h1w5skjra5xy0gxd24kvmk6i4psbkafnv2399la4k"))))
    (build-system gnu-build-system)
    (arguments
     `(#:phases
       (modify-phases %standard-phases
         (add-after 'unpack 'disable-premature-./configure
           (lambda _
             (substitute* "autogen.sh"
               (("\\$srcdir/configure")
                "true"))
             #t)))))
    (native-inputs
     `(("autoconf" ,autoconf)
       ("automake" ,automake)))
    (inputs
     `(("ncurses" ,ncurses)))
    (synopsis "Console based live network and disk I/O bandwidth monitor")
    (description "Bandwidth Monitor NG is a small and simple console based
live network and disk I/O bandwidth monitor.")
    (home-page "https://www.gropp.org/?id=projects&sub=bwm-ng")
    (license license:gpl2)))

(define-public aircrack-ng
  (package
    (name "aircrack-ng")
    (version "1.6")
    (source
     (origin
       (method url-fetch)
       (uri (string-append "https://download.aircrack-ng.org/aircrack-ng-"
                           version ".tar.gz"))
       (sha256
        (base32 "0ix2k64qg7x3w0bzdsbk1m50kcpq1ws59g3zkwiafvpwdr4gs2sg"))))
    (build-system gnu-build-system)
    (native-inputs
     `(("autoconf" ,autoconf)
       ("automake" ,automake)
       ("libtool" ,libtool)
       ("pkg-config" ,pkg-config)
       ("which" ,which)))
    (inputs
     `(("libgcrypt" ,libgcrypt)
       ("libnl" ,libnl)
       ("libpcap" ,libpcap)
       ("ethtool" ,ethtool)
       ("pcre" ,pcre)
       ("sqlite" ,sqlite)
       ("zlib" ,zlib)))
    (arguments
     `(#:configure-flags
       (list "--with-experimental=yes"  ; build wesside-ng, etc.
             "--with-gcrypt")           ; openssl's the default
       #:phases (modify-phases %standard-phases
                  (add-before 'bootstrap 'patch-evalrev
                    (lambda _
                      ;; Called by ./autogen.sh below, before the default
                      ;; ‘patch-shebangs’ phase has had a chance to run.
                      (substitute* "evalrev"
                        (("/bin/sh")
                         (which "sh")))
                      #t))
                  (add-after 'build 'absolutize-tools
                    (lambda* (#:key inputs #:allow-other-keys)
                      (let ((ethtool (search-input-file inputs
                                                        "/sbin/ethtool")))
                        (substitute* "scripts/airmon-ng"
                          (("ethtool ")
                           (string-append ethtool " ")))
                        #t))))))
    (home-page "https://www.aircrack-ng.org")
    (synopsis "Assess WiFi network security")
    (description
     "Aircrack-ng is a complete suite of tools to assess WiFi network
security.  It focuses on different areas of WiFi security: monitoring,
attacking, testing, and cracking.  All tools are command-line driven, which
allows for heavy scripting.")
    (license (list license:gpl2+ license:bsd-3))))

(define-public pixiewps
  (package
    (name "pixiewps")
    (version "1.4.2")
    (source (origin
              (method url-fetch)
              (uri (string-append
                    "https://github.com/wiire-a/pixiewps/releases/"
                    "download/v" version "/" name "-" version ".tar.xz"))
              (sha256
               (base32
                "07nym6bqml0k9v29vnj003nrgnwrywgjvnljb7cdpsvnwilhbp64"))))
    (build-system gnu-build-system)
    (arguments
     `(#:make-flags
       (list ,(string-append "CC=" (cc-for-target))
             (string-append "PREFIX=" (assoc-ref %outputs "out")))
       #:phases
       (modify-phases %standard-phases
         (delete 'configure)) ; no configure script
       #:tests? #f)) ; there are no tests
    (home-page "https://github.com/wiire-a/pixiewps/")
    (synopsis "Offline brute-force tool for Wi-Fi Protected Setup")
    (description "Pixiewps implements the pixie-dust attack to brute
force the Wi-Fi Protected Setup (WPS) PIN by exploiting the low or
non-existing entropy of some access points.")
    (license license:gpl3+)))

(define-public reaver
  (package
    (name "reaver")
    (version "1.6.6")
    (source (origin
              (method url-fetch)
              (uri (string-append
                    "https://github.com/t6x/reaver-wps-fork-t6x/releases/"
                    "download/v" version "/reaver-" version ".tar.xz"))
              (sha256
               (base32
                "00k7mc81ifv0wma7k4v18mj498badbw5yls6c28qin3d1gda0ag3"))))
    (build-system gnu-build-system)
    (arguments
     `(#:configure-flags
       ;; Save session files to current directory instead of /var.
       (list "--enable-savetocurrent"
             "--localstatedir=/tmp/dummy") ; prevent creating /var during install
       #:phases
       (modify-phases %standard-phases
         (add-before 'configure 'change-directory
           (lambda _
             (chdir "src")
             #t))
         (add-after 'install 'install-doc
           (lambda* (#:key outputs #:allow-other-keys)
             (chdir "../docs")
             (let* ((out (assoc-ref outputs "out"))
                    (doc (string-append out "/share/doc/" ,name "-" ,version))
                    (man1 (string-append out "/share/man/man1")))
               (for-each (lambda (file) (install-file file doc))
                         (find-files "." "README.*"))
               (install-file "reaver.1" man1)
               #t))))
       #:tests? #f))                    ; there are no tests
    (inputs
     `(("libpcap" ,libpcap)))
    (propagated-inputs
     `(("aircrack-ng" ,aircrack-ng)
       ("pixiewps" ,pixiewps)))
    (home-page "https://github.com/t6x/reaver-wps-fork-t6x/")
    (synopsis "Attack tool for Wi-Fi Protected Setup")
    (description "Reaver performs a brute force attack against an access
point's Wi-Fi Protected Setup (WPS) PIN.  Once the PIN is found, the WPA
passphrase can be recovered and the AP's wireless settings can be
reconfigured.")
    (license license:gpl2+)))

(define-public perl-danga-socket
  (package
    (name "perl-danga-socket")
    (version "1.62")
    (source
     (origin
       (method url-fetch)
       (uri (string-append "mirror://cpan/authors/id/N/NM/NML/"
                           "Danga-Socket-" version ".tar.gz"))
       (sha256
        (base32 "0x4bvirmf0kphks19jwgva00zz73zx344218dfaiv8gigrw3yg4m"))))
    (build-system perl-build-system)
    (native-inputs
     `(("perl-test-tcp" ,perl-test-tcp)))
    (propagated-inputs
     `(("perl-sys-syscall" ,perl-sys-syscall)))
    (home-page "https://metacpan.org/release/Danga-Socket")
    (synopsis "Event loop and event-driven async socket base class")
    (description
     "Danga::Socket is an abstract base class for objects backed by a socket
which provides the basic framework for event-driven asynchronous IO, designed
to be fast.  Danga::Socket is both a base class for objects, and an event
loop.")
    (license license:perl-license)))

(define-public perl-data-validate-ip
  (package
    (name "perl-data-validate-ip")
    (version "0.30")
    (source
     (origin
       (method url-fetch)
       (uri (string-append
             "mirror://cpan/authors/id/D/DR/DROLSKY/Data-Validate-IP-"
             version ".tar.gz"))
       (sha256
        (base32 "074adrlvkiahj1fdc9nvb95dpfyjzm2jzhi90m8xaw4bw5ipcbzy"))))
    (build-system perl-build-system)
    (native-inputs
     `(("perl-test-requires" ,perl-test-requires)))
    (propagated-inputs
     `(("perl-netaddr-ip" ,perl-netaddr-ip)))
    (home-page "https://metacpan.org/release/Data-Validate-IP")
    (synopsis "IPv4 and IPv6 validation methods")
    (description
     "This module provides several IP address validation subroutines that both
validate and untaint their input.  This includes both basic validation
(@code{is_ipv4()} and @code{is_ipv6()}) and special cases like checking whether
an address belongs to a specific network or whether an address is public or
private (reserved).")
    (license license:perl-license)))

(define-public perl-net-dns
 (package
  (name "perl-net-dns")
  (version "1.31")
  (source
    (origin
      (method url-fetch)
      (uri
       (list
        (string-append "https://www.net-dns.org/download/Net-DNS-"
                       version ".tar.gz")
        (string-append "mirror://cpan/authors/id/N/NL/NLNETLABS/Net-DNS-"
                       version ".tar.gz")))
      (sha256
       (base32 "05f6rzvvmm6xd0p100k5y9kczdzqgala09ra8bccc18n6y74l0h0"))))
  (build-system perl-build-system)
  (inputs
    `(("perl-digest-hmac" ,perl-digest-hmac)))
  (home-page "https://www.net-dns.org/")
  (synopsis
    "Perl Interface to the Domain Name System")
  (description "Net::DNS is the Perl Interface to the Domain Name System.")
  (license license:x11)))

(define-public perl-socket6
 (package
  (name "perl-socket6")
  (version "0.29")
  (source
    (origin
      (method url-fetch)
      (uri (string-append
             "mirror://cpan/authors/id/U/UM/UMEMOTO/Socket6-"
             version
             ".tar.gz"))
      (sha256
        (base32
          "054izici8klfxs8hr5rljib28plijpsfymy99xbzdp047bx1b2a6"))))
  (build-system perl-build-system)
  (arguments
   `(#:phases
     (modify-phases %standard-phases
         (replace 'configure
           (lambda* (#:key outputs #:allow-other-keys)
             (let* ((out (assoc-ref outputs "out"))
                    (args `("Makefile.PL"
                            ,(string-append "PREFIX=" out)
                            "INSTALLDIRS=site")))
               (setenv "CONFIG_SHELL" (which "sh"))
               (apply invoke "perl" args)))))))
  (home-page "https://metacpan.org/release/Socket6")
  (synopsis
    "IPv6 related part of the C socket.h defines and structure manipulators for Perl")
  (description "Socket6 binds the IPv6 related part of the C socket header
definitions and structure manipulators for Perl.")
  (license license:bsd-3)))

(define-public perl-net-dns-resolver-programmable
 (package
  (name "perl-net-dns-resolver-programmable")
  (version "0.003")
  (source
    (origin
      (method url-fetch)
      (uri (string-append
             "mirror://cpan/authors/id/J/JM/JMEHNLE/net-dns-resolver-programmable/"
             "Net-DNS-Resolver-Programmable-v" version ".tar.gz"))
      (sha256
        (base32
          "1v3nl2kaj4fs55n1617n53q8sa3mir06898vpy1rq98zjih24h4d"))
      (patches
       (search-patches "perl-net-dns-resolver-programmable-fix.patch"))))
  (build-system perl-build-system)
  (native-inputs
    `(("perl-module-build" ,perl-module-build)))
  (inputs `(("perl-net-dns" ,perl-net-dns)))
  (home-page
    "https://metacpan.org/release/Net-DNS-Resolver-Programmable")
  (synopsis
    "Programmable DNS resolver class for offline emulation of DNS")
  (description "Net::DNS::Resolver::Programmable is a programmable DNS resolver for
offline emulation of DNS.")
  (license license:perl-license)))

(define-public perl-net-dns-resolver-mock
  (package
    (name "perl-net-dns-resolver-mock")
    (version "1.20171219")
    (source (origin
              (method url-fetch)
              (uri (string-append
                     "mirror://cpan/authors/id/M/MB/MBRADSHAW/"
                     "Net-DNS-Resolver-Mock-" version ".tar.gz"))
              (sha256
               (base32
                "0m3rxpkv1b9121srvbqkrgzg4m8mnydiydqv34in1i1ixwrl6jn9"))))
    (build-system perl-build-system)
    (inputs
     `(("perl-net-dns" ,perl-net-dns)))
    (home-page "https://metacpan.org/release/Net-DNS-Resolver-Mock")
    (synopsis "Mock DNS Resolver object for testing")
    (description
     "Net::DNS::Resolver::Mock is a subclass of Net::DNS::Resolver, but returns
static data from any provided DNS zone file instead of querying the network.
It is intended primarily for use in testing.")
    (license license:perl-license)))

(define-public perl-netaddr-ip
 (package
  (name "perl-netaddr-ip")
  (version "4.079")
  (source
    (origin
      (method url-fetch)
      (uri (string-append
             "mirror://cpan/authors/id/M/MI/MIKER/NetAddr-IP-"
             version
             ".tar.gz"))
      (sha256
        (base32
          "1rx0dinrz9fk9qcg4rwqq5n1dm3xv2arymixpclcv2q2nzgq4npc"))))
  (build-system perl-build-system)
  (arguments
    `(#:phases
       (modify-phases %standard-phases
         (replace 'configure
           (lambda* (#:key outputs #:allow-other-keys)
             (let* ((out (assoc-ref outputs "out"))
                    (args `("Makefile.PL"
                            ,(string-append "PREFIX=" out)
                            "INSTALLDIRS=site")))
               (setenv "CONFIG_SHELL" (which "sh"))
               (apply invoke "perl" args)))))))
  (home-page
    "https://metacpan.org/release/NetAddr-IP")
  (synopsis
    "Manages IPv4 and IPv6 addresses and subnets")
  (description "NetAddr::IP manages IPv4 and IPv6 addresses and subsets.")
  (license license:perl-license)))

(define-public perl-net-patricia
 (package
  (name "perl-net-patricia")
  (version "1.22")
  (source
    (origin
      (method url-fetch)
      (uri (string-append
             "mirror://cpan/authors/id/G/GR/GRUBER/Net-Patricia-"
             version
             ".tar.gz"))
      (sha256
        (base32
          "0ln5f57vc8388kyh9vhx2infrdzfhbpgyby74h1qsnhwds95m0vh"))))
  (build-system perl-build-system)
  (arguments
   '(#:phases
     (modify-phases %standard-phases
       (add-after 'unpack 'dont-link-with-nsl ; Borrowed from Debian.
         (lambda _
           (substitute* "Makefile.PL"
             (("-lnsl") ""))
           #t)))))
  (inputs
    `(("perl-net-cidr-lite" ,perl-net-cidr-lite)
      ("perl-socket6" ,perl-socket6)))
  (home-page
    "https://metacpan.org/release/Net-Patricia")
  (synopsis
    "Patricia Trie Perl module for fast IP address lookups")
  (description
    "Net::Patricia does IP address lookups quickly in Perl.")
  ;; The bindings are licensed under GPL2 or later.
  ;; libpatricia is licensed under 2-clause BSD.
  (license (list license:gpl2+ license:bsd-2))))

(define-public perl-net-cidr-lite
 (package
  (name "perl-net-cidr-lite")
  (version "0.22")
  (source
    (origin
      (method url-fetch)
      (uri (string-append
             "mirror://cpan/authors/id/S/ST/STIGTSP/Net-CIDR-Lite-"
             version
             ".tar.gz"))
      (sha256
        (base32 "05w57db2lx4djb4vixzdr6qgrzyzkk047nl812g7nq8s6k5xh5s3"))))
  (build-system perl-build-system)
  (home-page "https://metacpan.org/release/Net-CIDR-Lite")
  (synopsis "Perl extension for merging IPv4 or IPv6 CIDR addresses")
  (description "Net::CIDR::Lite merges IPv4 or IPv6 CIDR addresses.")
  (license license:gpl1+)))

(define-public perl-io-socket-inet6
 (package
  (name "perl-io-socket-inet6")
  (version "2.72")
  (source
    (origin
      (method url-fetch)
      (uri (string-append
             "mirror://cpan/authors/id/S/SH/SHLOMIF/IO-Socket-INET6-"
             version
             ".tar.gz"))
      (sha256
        (base32
          "1fqypz6qa5rw2d5y2zq7f49frwra0aln13nhq5gi514j2zx21q45"))))
  (build-system perl-build-system)
  (native-inputs
    `(("perl-module-build" ,perl-module-build)
      ("perl-test-pod" ,perl-test-pod)
      ("perl-test-pod-coverage" ,perl-test-pod-coverage)))
  (propagated-inputs `(("perl-socket6" ,perl-socket6)))
  (arguments `(;; Need network socket API
               #:tests? #f))
  (home-page
    "https://metacpan.org/release/IO-Socket-INET6")
  (synopsis
    "Perl object interface for AF_INET/AF_INET6 domain sockets")
  (description "IO::Socket::INET6 is an interface for AF_INET/AF_INET6 domain
sockets in Perl.")
  (license license:perl-license)))

(define-public libproxy
  (package
    (name "libproxy")
    (version "0.4.17")
    (source (origin
              (method url-fetch)
              (uri (string-append "https://github.com/libproxy/libproxy/"
                                  "releases/download/" version "/libproxy-"
                                  version ".tar.xz"))
              (sha256
               (base32
                "01cbgz6lc3v59sldqk96l1281kp2qxnsa2qwlf2ikvjlyr1gi2dw"))))
    (build-system cmake-build-system)
    (native-inputs
     `(("pkg-config" ,pkg-config)))
    (inputs
     `(("dbus" ,dbus)
       ("zlib" ,zlib)))
    (arguments
     `(#:phases
       (modify-phases %standard-phases
         (replace 'check
                  (lambda _
                    (invoke "ctest" "-E" "url-test"))))))
    (synopsis "Library providing automatic proxy configuration management")
    (description "Libproxy handles the details of HTTP/HTTPS proxy
configuration for applications across all scenarios.  Applications using
libproxy only have to specify which proxy to use.")
    (home-page "https://libproxy.github.io/libproxy")
    (license license:lgpl2.1+)))

(define-public proxychains-ng
  (package
    (name "proxychains-ng")
    (version "4.14")
    (source
     (origin
       (method url-fetch)
       (uri (string-append "http://ftp.barfooze.de/pub/sabotage/tarballs/"
                           "proxychains-ng-" version ".tar.xz"))
       (sha256
        (base32 "1bmhfbl1bzc87vl0xwr1wh5xvslfyc41nl2hqzhbj258p0sy004x"))))
    (build-system gnu-build-system)
    (arguments
     `(#:tests? #f                      ; there are no tests
       #:phases
       (modify-phases %standard-phases
         (add-after 'unpack 'fix-configure-script
           (lambda _
             ;; The configure script is very intolerant to unknown arguments,
             ;; such as "CONFIG_SHELL".
             (substitute* "configure"
               (("\\*\\) break ;;" line)
                (string-append "[A-Z]*) shift ;;\n"
                               line)))
             #t))
         (add-before 'configure 'set-up-environment
           (lambda _
             (setenv "CC" "gcc")
             #t)))))
    (synopsis "Redirect any TCP connection through a proxy or proxy chain")
    (description "Proxychains-ng is a preloader which hooks calls to sockets
in dynamically linked programs and redirects them through one or more SOCKS or
HTTP proxies.")
    (home-page "https://github.com/rofl0r/proxychains-ng")
    (license license:gpl2+)))

(define-public enet
  (package
    (name "enet")
    (version "1.3.17")
    (source
     (origin
       (method url-fetch)
       (uri (string-append "http://enet.bespin.org/download/"
                           "enet-" version ".tar.gz"))
       (sha256
        (base32 "1p6f9mby86af6cs7pv6h48032ip9g32c05cb7d9mimam8lchz3x3"))))
    (build-system gnu-build-system)
    (native-inputs
     `(("pkg-config" ,pkg-config)))
    (synopsis "Network communication layer on top of UDP")
    (description
     "ENet's purpose is to provide a relatively thin, simple and robust network
communication layer on top of UDP.  The primary feature it provides is optional
reliable, in-order delivery of packets.  ENet omits certain higher level
networking features such as authentication, server discovery, encryption, or
other similar tasks that are particularly application specific so that the
library remains flexible, portable, and easily embeddable.")
    (home-page "http://enet.bespin.org")
    (license license:expat)))

(define-public sslh
  (package
    (name "sslh")
    (version "1.21c")
    (source
     (origin
       (method git-fetch)
       (uri (git-reference
             (url "https://github.com/yrutschle/sslh")
             (commit (string-append "v" version))))
       (file-name (git-file-name name version))
       (sha256
        (base32 "19h32dn0076p3s7dn35qi5yp2xvnxw9sqphppmn72vyb8caxvw1z"))))
    (build-system gnu-build-system)
    (native-inputs
     `(;; Test dependencies.
       ("lcov" ,lcov)
       ("perl" ,perl)
       ("perl-conf-libconfig" ,perl-conf-libconfig)
       ("perl-io-socket-inet6" ,perl-io-socket-inet6)
       ("perl-socket6" ,perl-socket6)
       ("psmisc" ,psmisc)))             ; for ‘killall’
    (inputs
     `(("libcap" ,libcap)
       ("libconfig" ,libconfig)
       ("pcre" ,pcre)
       ("tcp-wrappers" ,tcp-wrappers)))
    (arguments
     `(#:phases
       (modify-phases %standard-phases
         (delete 'configure)            ; no configure script
         (add-before 'check 'fix-tests
           (lambda _
             (substitute* "./t"
               (("\"/tmp") "$ENV{\"TMPDIR\"} . \"")
               ;; The Guix build environment lacks ‘ip6-localhost’.
               (("ip6-localhost") "localhost"))
             #t))
         ;; Many of these files are mentioned in the man page. Install them.
         (add-after 'install 'install-documentation
           (lambda* (#:key outputs #:allow-other-keys)
             (let* ((out (assoc-ref outputs "out"))
                    (doc (string-append out "/share/doc/sslh")))
               (install-file "README.md" doc)
               (for-each
                (lambda (file)
                  (install-file file (string-append doc "/examples")))
                (append (find-files "." "\\.cfg")
                        (find-files "scripts"))))
             #t)))
       #:make-flags (list ,(string-append "CC=" (cc-for-target))
                          "USELIBCAP=1"
                          "USELIBWRAP=1"
                          (string-append "PREFIX=" (assoc-ref %outputs "out")))
       #:test-target "test"))
    (home-page "https://www.rutschle.net/tech/sslh/README.html")
    (synopsis "Applicative network protocol demultiplexer")
    (description
     "sslh is a network protocol demultiplexer.  It acts like a switchboard,
accepting connections from clients on one port and forwarding them to different
servers based on the contents of the first received data packet.  Detection of
common protocols like HTTP(S), SSL, SSH, OpenVPN, tinc, and XMPP is already
implemented, but any other protocol that matches a regular expression can be
added.  sslh's name comes from its original application of serving both SSH and
HTTPS on port 443, allowing SSH connections from inside corporate firewalls
that block port 22.")
    (license (list license:bsd-2        ; tls.[ch]
                   license:gpl2+))))    ; everything else

(define-public iperf
  (package
    (name "iperf")
    (version "3.10.1")
    (source
     (origin
       (method git-fetch)
       (uri (git-reference
             (url "https://github.com/esnet/iperf")
             (commit version)))
       (file-name (git-file-name name version))
       (sha256
        (base32 "0svkrmxki6ckn2a8xysh5x0bw68mqnvl3w64j6d45fxs97dca2vq"))))
    (build-system gnu-build-system)
    (arguments
     `(#:configure-flags
       (list "--disable-static")))
    (synopsis "TCP, UDP and SCTP bandwidth measurement tool")
    (description
     "iPerf is a tool to measure achievable bandwidth on IP networks.  It
supports tuning of various parameters related to timing, buffers and
protocols (TCP, UDP, SCTP with IPv4 and IPv6).  For each test it reports
the bandwidth, loss, and other parameters.")
    (home-page "https://software.es.net/iperf/")
    (license (list license:bsd-3             ; Main distribution.
                   license:ncsa              ; src/{units,iperf_locale,tcp_window_size}.c
                   license:expat             ; src/{cjson,net}.[ch]
                   license:public-domain)))) ; src/portable_endian.h

(define-public nethogs
  (package
    (name "nethogs")
    (version "0.8.6")
    (source
     (origin
       (method git-fetch)
       (uri (git-reference
             (url "https://github.com/raboof/nethogs")
             (commit (string-append "v" version))))
       (hash
        (content-hash
         (base32 "0sn1sdp86akwlm4r1vmkxjjl50c0xaisk91bbz57z7kcsaphxna9")
         sha256))
       (file-name (git-file-name name version))))
    (build-system gnu-build-system)
    (inputs
     `(("libpcap" ,libpcap)
       ("ncurses" ,ncurses)))
    (arguments
     `(#:make-flags `(,,(string-append "CC=" (cc-for-target))
                      ,(string-append "PREFIX=" %output)
                      ,(string-append "VERSION=" ,version))
       #:phases
       (modify-phases %standard-phases
         (delete 'configure))))         ; no ./configure script.
    (home-page "https://github.com/raboof/nethogs")
    (synopsis "Per-process bandwidth monitor")
    (description "NetHogs is a small 'net top' tool for Linux.  Instead of
breaking the traffic down per protocol or per subnet, like most tools do, it
groups bandwidth by process.

NetHogs does not rely on a special kernel module to be loaded.  If there's
suddenly a lot of network traffic, you can fire up NetHogs and immediately see
which PID is causing this.  This makes it easy to identify programs that have
gone wild and are suddenly taking up your bandwidth.")
    (license license:gpl2+)))

(define-public nzbget
  (package
    (name "nzbget")
    (version "21.1")
    (source
     (origin
       (method url-fetch)
       (uri (string-append "https://github.com/nzbget/nzbget/releases"
                           "/download/v" version
                           "/nzbget-" version "-src.tar.gz"))
       (sha256
        (base32 "09900x1k0yf4yi2cc0k093advvadyhrkm8rnd8nszhhdp2zc33sf"))))
    (arguments
     `(#:configure-flags
       (list
        (string-append "--with-libcurses-includes="
                       (assoc-ref %build-inputs "ncurses") "/include")
        (string-append "--with-libcurses-libraries="
                       (assoc-ref %build-inputs "ncurses") "/lib")
        (string-append "--with-tlslib=GnuTLS"))))
    (build-system gnu-build-system)
    (inputs `(("gnutls" ,gnutls)
              ("libxml2" ,libxml2)
              ("ncurses" ,ncurses)
              ("zlib" ,zlib)))
    (native-inputs `(("pkg-config" ,pkg-config)))
    (home-page "https://github.com/nzbget/nzbget")
    (synopsis "Usenet binary file downloader")
    (description
     "NZBGet is a binary newsgrabber, which downloads files from Usenet based
on information given in @code{nzb} files.  NZBGet can be used in standalone
and in server/client modes.  In standalone mode, you pass NZBGet @command{nzb}
files as command-line parameters and it downloads them and exits.  NZBGet also
contains a Web interface.  Its server can be controlled through remote
procedure calls (RPCs).")
    (license license:gpl2+)))

(define-public openvswitch
  (package
    (name "openvswitch")
    (version "2.13.3")
    (source (origin
              (method url-fetch)
              (uri (string-append
                    "https://www.openvswitch.org/releases/openvswitch-"
                    version ".tar.gz"))
              (sha256
               (base32
                "1wc5zspy9aln7di7m9a1qy4lv3h05gmhgd1nffhb9nxdcxqgnpgp"))))
    (build-system gnu-build-system)
    (arguments
     '(;; FIXME: many tests fail with:
       ;;    […]
       ;;    test -e $OVS_RUNDIR/ovs-vswitchd.pid
       ;;    ovs-appctl -t ovs-vswitchd exit
       ;;    hard failure
       #:tests? #f
       #:configure-flags
       '("--enable-shared"
         "--localstatedir=/var"
         "--with-dbdir=/var/lib/openvswitch")
       #:phases
       (modify-phases %standard-phases
         (replace 'install
           (lambda _
             (invoke "make"
                     ;; Don't try to create directories under /var.
                     "RUNDIR=/tmp"
                     "PKIDIR=/tmp"
                     "LOGDIR=/tmp"
                     "DBDIR=/tmp"
                     "install"))))))
    (native-inputs
     `(("perl" ,perl)
       ("pkg-config" ,pkg-config)
       ("python" ,python-wrapper)
       ;; for testing
       ("util-linux" ,util-linux)))
    (inputs
     `(("libcap-ng" ,libcap-ng)
       ("openssl" ,openssl)))
    (synopsis "Virtual network switch")
    (home-page "https://www.openvswitch.org/")
    (description
     "Open vSwitch is a multilayer virtual switch.  It is designed to enable
massive network automation through programmatic extension, while still
supporting standard management interfaces and protocols (e.g. NetFlow, sFlow,
IPFIX, RSPAN, CLI, LACP, 802.1ag).")
    (license                            ; see debian/copyright for detail
     (list license:lgpl2.1              ; xenserver and utilities/bugtool
           license:gpl2                 ; datapath
           license:bsd-2 license:bsd-3
           license:asl2.0))))           ; all other

(define-public python-ipy
  (package
    (name "python-ipy")
    (version "1.00")
    (source (origin
              (method url-fetch)
              (uri (pypi-uri "IPy" version))
              (sha256
               (base32
                "08d6kcacj67mvh0b6y765ipccy6gi4w2ndd4v1l3im2qm1cgcarg"))))
    (build-system python-build-system)
    (home-page "https://github.com/autocracy/python-ipy/")
    (synopsis "Python class and tools for handling IP addresses and networks")
    (description "The @code{IP} class allows a comfortable parsing and
handling for most notations in use for IPv4 and IPv6 addresses and
networks.")
    (license license:bsd-3)))

(define-public python2-ipy
  (package-with-python2 python-ipy))

(define-public speedtest-cli
  (package
    (name "speedtest-cli")
    (version "2.1.3")
    (source
     (origin
       (method git-fetch)
       (uri (git-reference
             (url "https://github.com/sivel/speedtest-cli")
             (commit (string-append "v" version))))
       (file-name (git-file-name name version))
       (sha256
        (base32 "10fazl4kwf41mk7pnwpfms16n0ii0kg9pf8r3mz9xwnl9y04mv9x"))))
    (build-system python-build-system)
    (home-page "https://github.com/sivel/speedtest-cli")
    (synopsis "Internet bandwidth tester")
    (description
     "Command line interface for testing internet bandwidth using
speedtest.net.")
    (license license:asl2.0)))

(define-public tftp-hpa
  (package
    (name "tftp-hpa")
    (version "5.2")
    (source (origin
              (method url-fetch)
              (uri (string-append "mirror://kernel.org/software/"
                                  "network/tftp/tftp-hpa/tftp-hpa-" version
                                  ".tar.xz"))
              (sha256
               (base32
                "12vidchglhyc20znq5wdsbhi9mqg90jnl7qr9qs8hbvaz4fkdvmg"))))
    (build-system gnu-build-system)
    (arguments `(#:tests? #f)) ; no test target
    (synopsis "HPA's tftp client")
    (description
     "This is a tftp client derived from OpenBSD tftp with some extra options
added and bugs fixed.  The source includes readline support but it is not
enabled due to license conflicts between the BSD advertising clause and the GPL.")
    (home-page "https://git.kernel.org/cgit/network/tftp/tftp-hpa.git/about/")
    ;; Some source files are distributed under a 3-clause BSD license, and
    ;; others under a 4-clause BSD license. Refer to the files in the source
    ;; distribution for clarification.
    (license (list license:bsd-3 license:bsd-4))))

(define-public spiped
  (package
    (name "spiped")
    (version "1.6.1")
    (source (origin
              (method url-fetch)
              (uri (string-append "https://www.tarsnap.com/spiped/spiped-"
                                  version ".tgz"))
              (sha256
               (base32
                "04rpnc53whfky7pp2m9h35gwzwn6788pnl6c1qd576mpknbqjw4d"))))
    (build-system gnu-build-system)
    (arguments
     `(#:test-target "test"
       #:make-flags (let* ((out (assoc-ref %outputs "out"))
                           (bindir (string-append out "/bin"))
                           (man1dir (string-append out "/share/man/man1")))
                      (list ,(string-append "CC=" (cc-for-target)) ; It tries to invoke `c99`.
                            (string-append "BINDIR=" bindir)
                            (string-append "MAN1DIR=" man1dir)))
       #:phases
       (modify-phases %standard-phases
         (add-after 'unpack 'patch-command-invocations
           (lambda _
             (substitute* '("Makefile"
                            "libcperciva/cpusupport/Build/cpusupport.sh"
                            "libcperciva/POSIX/posix-cflags.sh"
                            "libcperciva/POSIX/posix-l.sh")
               (("command -p") ""))
             #t))
         (delete 'configure) ; No ./configure script.
         (add-after 'install 'install-more-docs
           (lambda* (#:key outputs #:allow-other-keys)
             (let* ((out (assoc-ref %outputs "out"))
                    (misc (string-append out "/share/doc/spiped")))
               (install-file "DESIGN.md" misc)
               #t))))))
    (native-inputs
     `(("procps" ,procps))) ; `ps` is used by the test suite.
    (inputs
     `(("openssl" ,openssl)))
    (home-page "https://www.tarsnap.com/spiped.html")
    (synopsis "Create secure pipes between sockets")
    (description "Spiped (pronounced \"ess-pipe-dee\") is a utility for creating
symmetrically encrypted and authenticated pipes between socket addresses, so
that one may connect to one address (e.g., a UNIX socket on localhost) and
transparently have a connection established to another address (e.g., a UNIX
socket on a different system).  This is similar to 'ssh -L' functionality, but
does not use SSH and requires a pre-shared symmetric key.")
    (license license:bsd-2)))

(define-public quagga
  (package
    (name "quagga")
    (version "1.2.4")
    (source (origin
              (method url-fetch)
              ;; Use archived sources; see <http://issues.guix.gnu.org/47123>.
              (uri (string-append "https://fossies.org/linux/misc/"
                                  "quagga-" version ".tar.gz"))
              (sha256
               (base32
                "1lsksqxij5f1llqn86pkygrf5672kvrqn1kvxghi169hqf1c0r73"))
              (patches
               (search-patches "quagga-reproducible-build.patch"))))
    (build-system gnu-build-system)
    (native-inputs `(("pkg-config" ,pkg-config)
                     ("perl" ,perl)
                     ("dejagnu" ,dejagnu)))
    (inputs `(("readline" ,readline)
              ("c-ares" ,c-ares)))
    (synopsis "Routing Software Suite")
    (description "Quagga is a routing software suite, providing implementations
of OSPFv2, OSPFv3, RIP v1 and v2, RIPng and BGP-4 for Unix platforms.

The Quagga architecture consists of a core daemon, @command{zebra}, which
acts as an abstraction layer to the underlying Unix kernel and presents the
Zserv API over a Unix or TCP stream to Quagga clients.  It is these Zserv
clients which typically implement a routing protocol and communicate routing
updates to the zebra daemon.")
    (home-page "https://www.nongnu.org/quagga/")
    (license license:gpl2+)))

(define-public thc-ipv6
  (let ((revision "0")
        (commit "4bb72573e0950ce6f8ca2800a10748477020029e"))
    (package
      (name "thc-ipv6")
      (version (git-version "3.4" revision commit))
      (source (origin
                (method git-fetch)
                (uri (git-reference
                       (url "https://github.com/vanhauser-thc/thc-ipv6")
                       (commit commit)))
                (file-name (git-file-name name version))
                (sha256
                 (base32
                  "1x5i6vbsddqc2yks7r1a2fw2fk16qxvd6hpzh1lykjfpkal8fdir"))))
      (build-system gnu-build-system)
      (arguments
       `(#:make-flags (list (string-append "PREFIX=" (assoc-ref %outputs "out")))
         #:tests? #f ; No test suite.
         #:phases
         (modify-phases %standard-phases
           (delete 'configure) ; No ./configure script.
           (add-before 'build 'patch-paths
             (lambda _
               (substitute* "Makefile"
                 (("/bin/echo") "echo"))
               #t))
           (add-after 'install 'install-more-docs
             (lambda* (#:key outputs #:allow-other-keys)
               (let* ((out (assoc-ref outputs "out"))
                      (doc (string-append out "/share/thc-ipv6/doc")))
                 (install-file "README" doc)
                 (install-file "HOWTO-INJECT" doc)
                 #t))))))
      ;; TODO Add libnetfilter-queue once packaged.
      (inputs
       `(("libpcap" ,libpcap)
         ("openssl" ,openssl)
         ("perl" ,perl)))
      (home-page "https://github.com/vanhauser-thc/thc-ipv6")
      (synopsis "IPv6 security research toolkit")
      (description "The THC IPv6 Toolkit provides command-line tools and a library
for researching IPv6 implementations and deployments.  It requires Linux 2.6 or
newer and only works on Ethernet network interfaces.")
      ;; AGPL 3 with exception for linking with OpenSSL. See the 'LICENSE' file in
      ;; the source distribution for more information.
      (license license:agpl3))))

(define-public bmon
  (package
    (name "bmon")
    (version "4.0")
    (source
     (origin
       (method url-fetch)
       (uri (string-append "https://github.com/tgraf/bmon/releases/download/v"
                           version "/bmon-" version ".tar.gz"))
       (sha256
        (base32
         "0ylzriv4pwh76344abzl1w219x188gshbycbna35gsyfp09c7z82"))))
    (build-system gnu-build-system)
    (inputs
     `(("libconfuse" ,libconfuse)
       ("libnl" ,libnl)
       ("ncurses" ,ncurses)))
    (native-inputs
     `(("pkg-config" ,pkg-config)))
    (synopsis "Bandwidth monitor")
    (description "bmon is a monitoring and debugging tool to capture
networking-related statistics and prepare them visually in a human-friendly
way.  It features various output methods including an interactive curses user
interface and a programmable text output for scripting.")
    (home-page "https://github.com/tgraf/bmon")
    ;; README.md mentions both the 2-clause BSD and expat licenses, but all
    ;; the source files only have expat license headers. Upstream has been
    ;; contacted for clarification: https://github.com/tgraf/bmon/issues/59
    ;; Update the license field when upstream responds.
    (license (list license:bsd-2
                   license:expat))))

(define-public libnet
  (package
    (name "libnet")
    (version "1.2")
    (source
     (origin
       (method url-fetch)
       (uri (string-append "https://github.com/libnet/libnet/releases/download"
                           "/v" version "/libnet-" version ".tar.gz"))
       (sha256
        (base32
         "19ys9vxk6fg70yzzdxsphfr0rwzgxxhr9b3ykhpg7rfray0qd96a"))))
    (build-system gnu-build-system)
    (arguments
     `(#:phases
       (modify-phases %standard-phases
         (add-before 'build 'build-doc
           (lambda* (#:key make-flags #:allow-other-keys)
             (apply invoke "make" "-C" "doc" "doc"
                    make-flags))))))
    (native-inputs
     `(;; To build the documentation, Doxygen and Perl is required.
       ("doxygen" ,doxygen)
       ("perl" ,perl)))
    (home-page "https://github.com/libnet/libnet")
    (synopsis "Framework for low-level network packet construction")
    (description
     "Libnet provides a fairly portable framework for network packet
construction and injection.  It features portable packet creation interfaces
at the IP layer and link layer, as well as a host of supplementary
functionality.  Using libnet, quick and simple packet assembly applications
can be whipped up with little effort.")
    (license license:bsd-2)))

(define-public mtr
  (package
    (name "mtr")
    (version "0.94")
    (source
     (origin
       (method url-fetch)
       (uri (string-append "ftp://ftp.bitwizard.nl/mtr/"
                           "mtr-" version ".tar.gz"))
       (sha256
        (base32 "1glxvlqskcmjkxlqk9i12hcfaxb389cx2n8ji7776gmix3aq4z1z"))))
    (build-system gnu-build-system)
    (inputs
     `(("libcap" ,libcap)
       ("ncurses" ,ncurses)))
    (arguments
     `(#:tests? #f))                    ; tests require network access
    (home-page "https://www.bitwizard.nl/mtr/")
    (synopsis "Network diagnostic tool")
    (description
     "@acronym{mtr, My TraceRoute} combines the functionality of the
@command{traceroute} and @command{ping} programs in a single network diagnostic
tool.  @command{mtr} can use several network protocols to detect intermediate
routers (or @dfn{hops}) between the local host and a user-specified destination.
It then continually measures the response time and packet loss at each hop, and
displays the results in real time.")
    (license license:gpl2+)))

(define-public amule
  (package
    (name "amule")
    (version "2.3.3")
    (source (origin
              (method git-fetch)
              (uri (git-reference
                     (url "https://github.com/amule-project/amule")
                     (commit version)))
              (file-name (git-file-name name version))
              (sha256
               (base32
                "1nm4vxgmisn1b6l3drmz0q04x067j2i8lw5rnf0acaapwlp8qwvi"))))
    (build-system gnu-build-system)
    (arguments
     `(#:phases
       (modify-phases %standard-phases
         (delete 'bootstrap) ; bootstrap phase runs too early.
         (add-after 'patch-source-shebangs 'autogen
           (lambda _
             (invoke "sh" "autogen.sh")
             #t)))
       #:configure-flags
       '("--disable-rpath"
         "--enable-wxcas"
         "--enable-cas"
         "--enable-alc"
         "--enable-alcc"
         "--enable-xas"
         "--enable-amulecmd"
         "--enable-geoip"
         "--enable-ccache"
         "--enable-nls"
         "--enable-optimize"
         "--enable-amule-gui"
         "--enable-amule-daemon"
         "--enable-webserver"
         "--with-denoise-level=0")))
    (native-inputs
     `(("autoconf" ,autoconf)
       ("automake" ,automake)
       ("gettext-minimal" ,gettext-minimal)
       ("perl" ,perl)))
    (inputs
     `(("zlib" ,zlib)
       ("crypto++" ,crypto++)
       ("libpng" ,libpng)
       ("wxwidgets-gtk2" ,wxwidgets-gtk2)))
    (home-page "https://amule.org/")
    (synopsis "Peer-to-peer client for the eD2K and Kademlia networks")
    (description
     "aMule is an eMule-like client for the eD2k and Kademlia peer-to-peer
file sharing networks.  It includes a graphical user interface (GUI), a daemon
allowing you to run a client with no graphical interface, and a Web GUI for
remote access.  The @command{amulecmd} command allows you to control aMule
remotely.")
    (license license:gpl2+)))

(define-public zyre
  (package
    (name "zyre")
    (version "2.0.1")
    (source (origin
              (method url-fetch)
              (uri
               (string-append "https://github.com/zeromq/zyre/releases/download/v"
                              version "/" name "-" version ".tar.gz"))
              (sha256
               (base32
                "13596507ma1474cjqzxym5jlvcshvw7sjhw80rdz788gyz6kz90b"))))
    (build-system gnu-build-system)
    (inputs `(("zeromq" ,zeromq)
              ("czmq" ,czmq)
              ("libsodium" ,libsodium)))
    (synopsis "Framework for proximity-based peer-to-peer applications")
    (description "Zyre provides reliable group messaging over local area
networks using zeromq.  It has these key characteristics:

@itemize
@item Zyre needs no administration or configuration.
@item Peers may join and leave the network at any time.
@item Peers talk to each other without any central brokers or servers.
@item Peers can talk directly to each other.
@item Peers can join groups, and then talk to groups.
@item Zyre is reliable, and loses no messages even when the network is heavily loaded.
@item Zyre is fast and has low latency, requiring no consensus protocols.
@item Zyre is designed for WiFi networks, yet also works well on Ethernet networks.
@end itemize")
    (home-page "https://github.com/zeromq/zyre")
    (license license:mpl2.0)))

(define-public libsocketcan
  (package
    (name "libsocketcan")
    (version "0.0.11")
    (source (origin
              (method git-fetch)
              (uri (git-reference
                    (url "https://git.pengutronix.de/cgit/tools/libsocketcan")
                    (commit (string-append "v" version))))
              (file-name (git-file-name name version))
              (sha256
               (base32
                "17z2y2r9xkixhr9bxr50m77fh710afl30s7jdhbxrvf56vmal2jr"))))
    (build-system gnu-build-system)
    (native-inputs
     `(("autoconf" ,autoconf)
       ("automake" ,automake)
       ("libtool" ,libtool)))
    (home-page "https://git.pengutronix.de/cgit/tools/libsocketcan")
    (synopsis "SocketCAN user-space library")
    (description "This library allows controlling basic functions in SocketCAN
from user-space.  It requires a kernel built with SocketCAN support.")
    (license license:lgpl2.1+)))

(define-public can-utils
  (package
    (name "can-utils")
    (version "2020.02.04")
    (source (origin
              (method git-fetch)
              (uri (git-reference
                    (url "https://github.com/linux-can/can-utils")
                    (commit (string-append "v" version))))
              (file-name (git-file-name name version))
              (sha256
               (base32
                "1a3j1mmnb7pvgc8r7zzp6sdp7903in2hna6bmpraxln7cwlzn4l6"))))
    (build-system gnu-build-system)
    (arguments
     `(#:tests? #f                      ; No tests exist.
       #:make-flags (list ,(string-append "CC=" (cc-for-target))
                          (string-append "PREFIX="
                                         (assoc-ref %outputs "out")))
       #:phases
       (modify-phases %standard-phases
         (delete 'bootstrap)
         (delete 'configure))))
    (home-page "https://github.com/linux-can/can-utils")
    (synopsis "CAN utilities")
    (description "This package provides CAN utilities in the following areas:

@itemize
@item Basic tools to display, record, generate and replay CAN traffic
@item CAN access via IP sockets
@item CAN in-kernel gateway configuration
@item CAN bus measurement and testing
@item ISO-TP (ISO15765-2:2016 - this means messages with a body larger than
eight bytes) tools
@item Log file converters
@item Serial Line Discipline configuration for slcan driver
@end itemize")
    ;; Either BSD-3 or GPL-2 can be used.
    (license (list license:bsd-3 license:gpl2))))

;;; This is an old version required by rested.
(define-public asio-1.12
  (package
    (name "asio")
    (version "1.12.2")
    (source
     (origin
       (method url-fetch)
       (uri (string-append "mirror://sourceforge/asio/asio/"
                           version " (Stable)/asio-" version ".tar.bz2"))
       (sha256
        (base32 "1akray4l3hgahmb92sbvsqg128c7g7s92jrkf1sp1fjnfjrxq9sf"))))
    (build-system gnu-build-system)
    (inputs
     `(("boost" ,boost)
       ("openssl" ,openssl)))
    (arguments
     `(#:configure-flags
       (list
        (string-append "--with-boost=" (assoc-ref %build-inputs "boost"))
        (string-append "--with-openssl=" (assoc-ref %build-inputs "openssl")))))
    (home-page "https://think-async.com/Asio")
    (synopsis "C++ library for ASynchronous network I/O")
    (description "Asio is a cross-platform C++ library for network and
low-level I/O programming that provides developers with a consistent
asynchronous model using a modern C++ approach.")
    (license license:boost1.0)))

(define-public asio
  (package
    (inherit asio-1.12)
    (version "1.18.2")
    (source
     (origin
       (method url-fetch)
       (uri (string-append "mirror://sourceforge/asio/asio/"
                           version " (Stable)/asio-" version ".tar.bz2"))
       (sha256
        (base32 "1wpr4ymv63a192fmymwyxd7v0bv575v022gz53y0mcflhr2mvh1s"))))))

(define-public shadowsocks
  ;; There are some security fixes after the last release.
  (let* ((commit "e332ec93e9c90f1cbee676b022bf2c5d5b7b1239")
         (revision "0")
         (version (git-version "2.8.2" revision commit)))
    (package
      (name "shadowsocks")
      (version version)
      (home-page "https://github.com/shadowsocks/shadowsocks")
      (source (origin
                (method git-fetch)
                (uri (git-reference
                      (url home-page)
                      (commit commit)))
                (sha256
                 (base32
                  "1idd9b4f2pnhcpk1bh030hqg5zq25gkwxd53xi3c0cj242w7sp2j"))
                (file-name (git-file-name name version))))
      (inputs
       `(("openssl" ,openssl)))
      (arguments
       '(#:phases
         (modify-phases %standard-phases
           (add-after 'unpack 'patch-crypto-paths
             (lambda* (#:key inputs #:allow-other-keys)
               (substitute* "shadowsocks/shell.py"
                 (("config\\.get\\('libopenssl', None\\)")
                  (format #f "config.get('libopenssl', ~s)"
                          (string-append
                           (assoc-ref inputs "openssl")
                           "/lib/libssl.so")))))))))
      (build-system python-build-system)
      (synopsis "Fast tunnel proxy that helps you bypass firewalls")
      (description
       "This package is a fast tunnel proxy that helps you bypass firewalls.

Features:
@itemize
@item TCP & UDP support
@item User management API
@item TCP Fast Open
@item Workers and graceful restart
@item Destination IP blacklist
@end itemize")
      (license license:asl2.0))))

(define-public net-snmp
  (package
    (name "net-snmp")
    (version "5.9.1")
    (source (origin
              (method url-fetch)
              (uri (string-append "mirror://sourceforge/net-snmp/net-snmp/"
                                  version "/net-snmp-" version ".tar.gz"))
              (sha256
               (base32
                "0gwcyi9qk707jgfsgmdr9w2w3r892fnqaam9v7zxpkg69njd8zzb"))
              (modules '((guix build utils)))
              (snippet
               '(begin
                  ;; Drop bundled libraries.
                  (delete-file-recursively "snmplib/openssl")
                  #t))))
    (build-system gnu-build-system)
    (arguments
     `(#:test-target "test"
       ;; XXX: With parallel build enabled, Perl modules may not get linked with
       ;; libnetsnmp.  See e.g. <https://bugzilla.novell.com/show_bug.cgi?id=819497>.
       #:parallel-build? #f
       #:configure-flags
       (list (string-append "LDFLAGS=-Wl,-rpath="
                            (assoc-ref %outputs "out")
                            "/lib")
             "--disable-static"
             "--with-logfile=/var/log/snmpd.log"
             (string-append "--with-openssl="
                            (assoc-ref %build-inputs "openssl")))
       #:phases
       (modify-phases %standard-phases
         (add-after 'unpack 'patch-tests
           (lambda* (#:key inputs #:allow-other-keys)
             (substitute* "testing/fulltests/support/simple_TESTCONF.sh"
               (("NETSTAT=\"\"")
                (string-append "NETSTAT=\"" (which "netstat") "\"")))
             (substitute* '("testing/fulltests/default/T065agentextend_simple"
                            "testing/fulltests/default/T115agentxperl_simple")
               (("/usr/bin/env") (which "env")))
             (substitute* "testing/fulltests/default/T065agentextend_sh_simple"
               (("/bin/sh") (which "sh")))
             ;; These tests require network access.
             (for-each delete-file
                       '("testing/fulltests/default/T070com2sec_simple"
                         "testing/fulltests/default/T071com2sec6_simple"))
             #t))
         (add-after 'unpack 'patch-Makefile.PL
           (lambda* (#:key outputs #:allow-other-keys)
             (substitute* "Makefile.in"
               (("Makefile.PL -NET")
                (string-append "Makefile.PL PREFIX="
                               (assoc-ref outputs "out")
                               " INSTALLDIRS=site" " NO_PERLLOCAL=1"
                               " -NET")))
             #t)))))
    (inputs
     `(("libnl" ,libnl)
       ("ncurses" ,ncurses)             ; for the ‘apps’
       ("openssl" ,openssl)
       ("perl" ,perl)))
    (native-inputs
     `(("pkg-config" ,pkg-config)

       ;; For tests only.
       ("net-tools" ,net-tools)
       ("coreutils" ,coreutils)
       ("grep" ,grep)))
    (home-page "http://www.net-snmp.org/")
    (synopsis "Simple Network Management Protocol library and tools")
    (description "The @dfn{Simple Network Management Protocol} (SNMP) is a
widely used protocol for monitoring the health and welfare of network
equipment (e.g. routers), computer equipment and even devices like UPSs.
Net-SNMP is a suite of applications used to implement SNMP v1, SNMP v2c and
SNMP v3 using both IPv4 and IPv6.")
    ;; This only affects OpenBSD
    ;; https://cve.mitre.org/cgi-bin/cvename.cgi?name=CVE-2015-8100
    (properties `((lint-hidden-cve . ("CVE-2015-8100"))))
    (license (list license:bsd-3
                   (license:non-copyleft
                    "http://www.net-snmp.org/about/license.html"
                    "CMU/UCD copyright notice")))))

(define-public ubridge
  (package
    (name "ubridge")
    (version "0.9.18")
    (source
     (origin
       (method git-fetch)
       (uri (git-reference
             (url "https://github.com/GNS3/ubridge")
             (commit (string-append "v" version))))
       (file-name (git-file-name name version))
       (sha256
        (base32 "0jg66jhhpv4c9340fsdp64hf9h253i8r81fknxa0gq241ripp3jn"))))
    (build-system gnu-build-system)
    (arguments
     `(#:tests? #f                      ; no tests
       #:make-flags
       (list ,(string-append "CC=" (cc-for-target)))
       #:phases
       (modify-phases %standard-phases
         (delete 'configure)            ; no configure script
         (add-before 'install 'set-bindir
           (lambda* (#:key  inputs outputs #:allow-other-keys)
             (let ((bin (string-append (assoc-ref outputs "out")
                                       "/bin")))
               (mkdir-p bin)
               (substitute* "Makefile"
                 (("\\$\\(BINDIR\\)") bin)
                 (("\tsetcap cap_net.*$") "")))
             #t)))))
    (inputs
     `(("libpcap" ,libpcap)))
    (home-page "https://github.com/GNS3/ubridge/")
    (synopsis "Bridge for UDP tunnels, Ethernet, TAP and VMnet interfaces")
    (description "uBridge is a simple program to create user-land bridges
between various technologies.  Currently, bridging between UDP tunnels,
Ethernet and TAP interfaces is supported.  Packet capture is also supported.")
    (license license:gpl3+)))

(define-public hcxtools
  (package
    (name "hcxtools")
    (version "5.2.0")
    (source
     (origin
       (method git-fetch)
       (uri (git-reference
             (url "https://github.com/ZerBea/hcxtools")
             (commit version)))
       (sha256
        (base32 "0k2qlq9hz5zc21nyc6yrnfqzga7hydn5mm0x3rpl2fhkwl81lxcn"))
       (file-name (git-file-name name version))))
    (build-system gnu-build-system)
    (inputs
     `(("curl" ,curl)
       ("libpcap" ,libpcap)
       ("openssl" ,openssl)
       ("zlib" ,zlib)))
    (arguments
     `(#:make-flags
       (list ,(string-append "CC=" (cc-for-target))
             (string-append "INSTALLDIR=" (assoc-ref %outputs "out") "/bin"))
       #:tests? #f                      ; no test suite
       #:phases
       (modify-phases %standard-phases
         (delete 'configure))))
    (home-page "https://github.com/ZerBea/hcxtools")
    (synopsis "Capture wlan traffic to hashcat and John the Ripper")
    (description
     "This package contains a small set of tools to capture and convert
packets from wireless devices for use with hashcat or John the Ripper.")
    (license license:expat)))

(define-public hcxdumptool
  (package
    (name "hcxdumptool")
    (version "6.0.6")
    (source
     (origin
       (method git-fetch)
       (uri (git-reference
             (url "https://github.com/ZerBea/hcxdumptool")
             (commit version)))
       (sha256
        (base32 "1b4d543y64ib92w9gcmiyjn5hz2vyjqmxk3f3yr1zk04fhw16gmf"))
       (file-name (git-file-name name version))))
    (build-system gnu-build-system)
    (arguments
     `(#:make-flags
       (list ,(string-append "CC=" (cc-for-target))
             (string-append "INSTALLDIR=" (assoc-ref %outputs "out") "/bin"))
       #:tests? #f                      ; no test suite
       #:phases
       (modify-phases %standard-phases
         (delete 'configure))))
    (inputs
     `(("openssl" ,openssl)))
    (home-page "https://github.com/ZerBea/hcxdumptool")
    (synopsis "Small tool to capture packets from wlan devices")
    (description
     "Small tool to capture packets from WLAN devices.  After capturing,
upload the \"uncleaned\" cap to @url{https://wpa-sec.stanev.org/?submit} to
see if the access point or the client is vulnerable to a dictionary attack.
Convert the cap file to hccapx format and/or to WPA-PMKID-PBKDF2
hashline (16800) with @command{hcxpcaptool} from the @code{hcxtools} package
and check if the WLAN key or the master key was transmitted unencrypted.")
    (license license:expat)))

(define-public dante
  (package
    (name "dante")
    (version "1.4.3")
    (source
     (origin
       (method url-fetch)
       (uri (string-append "https://www.inet.no/dante/files/dante-"
                           version ".tar.gz"))
       (sha256
        (base32 "0pbahkj43rx7rmv2x40mf5p3g3x9d6i2sz7pzglarf54w5ghd2j1"))))
    (build-system gnu-build-system)
    (arguments
     ;; XXX: The dynamic socks library doesn't work with 'libc.so' (GNU ld
     ;; script).  When preloading is enabled, 'sockd' failed with:
     ;;    … Failed to open library "libc.so": …: invalid ELF header
     '(#:configure-flags '("--disable-preload")))
    (home-page "https://www.inet.no/dante/")
    (synopsis "SOCKS server and client")
    (description "Dante is a SOCKS client and server implementation.  It can
be installed on a machine with access to an external TCP/IP network and will
allow all other machines, without direct access to that network, to be relayed
through the machine the Dante server is running on.  The external network will
never see any machines other than the one Dante is running on.")
    (license (license:non-copyleft "file://LICENSE"))))

(define-public restbed
  (package
    (name "restbed")
    (version "4.7")
    (source
     (origin
       (method git-fetch)
       (uri (git-reference
             (url "https://github.com/Corvusoft/restbed/")
             (commit version)))
       (file-name (git-file-name name version))
       (sha256
        (base32 "055qicb773a599dsqbcz5xf0xj1wpk33mdrkyi0fsmyjmn8d2p9d"))))
    (build-system cmake-build-system)
    (inputs
     `(("asio" ,asio-1.12)
       ("catch" ,catch-framework)
       ("openssl" ,openssl)))
    (arguments
     `(#:tests? #f
       #:configure-flags
       '("-DBUILD_TESTS=NO"
         "-DBUILD_EXAMPLES=NO"
         "-DBUILD_SSL=NO"
         "-DBUILD_SHARED=NO")
       #:phases
       (modify-phases %standard-phases
         (add-after 'unpack 'apply-patches-and-fix-paths
           (lambda* (#:key inputs #:allow-other-keys)
             (let ((asio (assoc-ref inputs "asio"))
                   (catch (assoc-ref inputs "catch"))
                   (openssl (assoc-ref inputs "openssl")))
               (substitute* "cmake/Findasio.cmake"
                 (("(find_path\\( asio_INCLUDE asio\\.hpp HINTS ).*$" all begin)
                  (string-append begin " \"" asio "/include\" )")))
               (substitute* "cmake/Findcatch.cmake"
                 (("(find_path\\( catch_INCLUDE catch\\.hpp HINTS ).*$" all begin)
                  (string-append begin " \"" catch "/include\" )")))
               (substitute* "cmake/Findopenssl.cmake"
                 (("(find_library\\( ssl_LIBRARY ssl ssleay32 HINTS ).*$" all begin)
                  (string-append begin " \"" openssl "/lib\" )"))
                 (("(find_library\\( crypto_LIBRARY crypto libeay32 HINTS ).*$" all begin)
                  (string-append begin " \"" openssl "/lib\" )"))
                 (("(find_path\\( ssl_INCLUDE openssl/ssl\\.h HINTS ).*$" all begin)
                  (string-append begin " \"" openssl "/include\" )")))))))))
    (synopsis "Asynchronous RESTful functionality to C++11 applications")
    (description "Restbed is a comprehensive and consistent programming
model for building applications that require seamless and secure
communication over HTTP.")
    (home-page "https://github.com/Corvusoft/restbed")
    (license license:agpl3+)))

(define-public restinio
  (package
    (name "restinio")
    (version "0.6.13")
    (source (origin
              (method git-fetch)
              (uri (git-reference
                    (url "https://github.com/Stiffstream/restinio")
                    (commit (string-append "v." version))))
              (file-name (git-file-name name version))
              (sha256
               (base32
                "0gb0yc88hdzwm08zdiviay6s08q427za33kfbygib7bdzp2wr2dm"))))
    (build-system cmake-build-system)
    (inputs                             ; TODO: Need to force-keep references on some inputs, e.g. boost.
     `(("zlib" ,zlib)
       ("catch2" ,catch-framework2)
       ("openssl" ,openssl)
       ("boost" ,boost)
       ("pcre" ,pcre)
       ("pcre2" ,pcre2)
       ("sobjectizer" ,sobjectizer)))
    (propagated-inputs
     `(("asio" ,asio)
       ("fmt" ,fmt)
       ("http-parser" ,http-parser)))
    (arguments
     `(#:configure-flags '("-DRESTINIO_INSTALL=on")
       #:tests? #f ; TODO: The tests are called from the root CMakelist, need RESTINIO_TEST=on.
       #:phases
       (modify-phases %standard-phases
         (add-after 'unpack 'change-directory
           (lambda _
             (chdir "dev/restinio")
             #t)))))
    (home-page "https://stiffstream.com/en/products/restinio.html")
    (synopsis "C++14 library that gives you an embedded HTTP/Websocket server")
    (description "RESTinio is a header-only C++14 library that gives you an embedded
HTTP/Websocket server.  It is based on standalone version of ASIO
and targeted primarily for asynchronous processing of HTTP-requests.")
    (license license:bsd-3)))

(define-public opendht
  (let ((commit "6c58d4f2e9b7f1de15db8d3a736c8cf1ea5f2886")
        (revision "1"))
    (package
      (name "opendht")
      (version (git-version "2.3.0" revision commit))
      (source (origin
                (method git-fetch)
                (uri (git-reference
                      (url "https://github.com/savoirfairelinux/opendht")
                      (commit commit)))
                (file-name (git-file-name name version))
                (sha256
                 (base32
                  "06l0z1dmxyjh8gdrmxyq4vnfnv3x400bhx0lxm7l90f8zc5r2bim"))))
      ;; Since 2.0, the gnu-build-system does not seem to work anymore, upstream bug?
      (outputs '("out" "tools" "debug"))
      (build-system cmake-build-system)
      (inputs
       `(("argon2" ,argon2)
         ("nettle" ,nettle)
         ("readline" ,readline)
         ("jsoncpp" ,jsoncpp)
         ("openssl" ,openssl)             ;required for the DHT proxy
         ("fmt" ,fmt)))
      (propagated-inputs
       `(("gnutls" ,gnutls)               ;included in opendht/crypto.h
         ("msgpack" ,msgpack)             ;included in several installed headers
         ("restinio" ,restinio)))         ;included in opendht/http.h
      (native-inputs
       `(("autoconf" ,autoconf)
         ("automake" ,automake)
         ("pkg-config" ,pkg-config)
         ("python" ,python)
         ("python-cython" ,python-cython)
         ("libtool" ,libtool)
         ("cppunit" ,cppunit)))
      (arguments
       `(#:imported-modules ((guix build python-build-system) ;for site-packages
                             ,@%cmake-build-system-modules)
         #:modules (((guix build python-build-system) #:prefix python:)
                    (guix build cmake-build-system)
                    (guix build utils))
         #:tests? #f                      ; Tests require network connection.
         #:configure-flags
         '( ;;"-DOPENDHT_TESTS=on"
           "-DOPENDHT_STATIC=off"
           "-DOPENDHT_TOOLS=on"
           "-DOPENDHT_PYTHON=on"
           "-DOPENDHT_PROXY_SERVER=on"
           "-DOPENDHT_PUSH_NOTIFICATIONS=on"
           "-DOPENDHT_PROXY_SERVER_IDENTITY=on"
           "-DOPENDHT_PROXY_CLIENT=on")
         #:phases
         (modify-phases %standard-phases
           (add-after 'unpack 'fix-python-installation-prefix
             ;; Specify the installation prefix for the compiled Python module
             ;; that would otherwise attempt to installs itself to Python's own
             ;; site-packages directory.
             (lambda* (#:key inputs outputs #:allow-other-keys)
               (substitute* "python/CMakeLists.txt"
                 (("--root=\\\\\\$ENV\\{DESTDIR\\}")
                  (string-append "--root=/ --single-version-externally-managed "
                                 "--prefix=${CMAKE_INSTALL_PREFIX}")))))
           (add-after 'unpack 'specify-runpath-for-python-module
             (lambda* (#:key outputs #:allow-other-keys)
               (let ((out (assoc-ref outputs "out")))
                 (substitute* "python/setup.py.in"
                   (("extra_link_args=\\[(.*)\\]" _ args)
                    (string-append "extra_link_args=[" args
                                   ", '-Wl,-rpath=" out "/lib']"))))))
           (add-after 'install 'move-and-wrap-tools
             (lambda* (#:key inputs outputs #:allow-other-keys)
               (let ((out (assoc-ref outputs "out"))
                     (tools (assoc-ref outputs "tools"))
                     (site-packages (python:site-packages inputs outputs)))
                 (mkdir tools)
                 (rename-file (string-append out "/bin")
                              (string-append tools "/bin"))
                 (wrap-program (string-append tools "/bin/dhtcluster")
                   `("PYTHONPATH" prefix (,site-packages)))))))))
      (home-page "https://github.com/savoirfairelinux/opendht/")
      (synopsis "Lightweight Distributed Hash Table (DHT) library")
      (description "OpenDHT provides an easy to use distributed in-memory data
store.  Every node in the network can read and write values to the store.
Values are distributed over the network, with redundancy.  It includes the
following features:
@itemize
@item Lightweight and scalable, designed for large networks and small devices;
@item High resilience to network disruption;
@item Public key cryptography layer providing optional data signature and
encryption (using GnuTLS);
@item IPv4 and IPv6 support;
@item Clean and powerful C++14 map API;
@item Bindings for C, Rust & Python 3;
@item REST API with an optional HTTP client and server with push notification
support.
@end itemize
The following tools are also included:
@table @command
@item dhtnode
A command line tool to run a DHT node and perform operations supported by the
library (get, put, etc.) with text values.
@item dhtchat
A very simple IM client working over the DHT.
@end table")
      (license license:gpl3+))))

(define-public frrouting
  (package
    (name "frrouting")
    (version "7.5.1")
    (source (origin
              (method url-fetch)
              (uri (string-append "https://github.com/FRRouting/frr/releases/"
                                  "download/frr-" version "/frr-" version
                                  ".tar.xz"))
              (sha256
               (base32
                "1r7gh5h27ii7d1d0z0x48wx7hs8vvympv3gqvy3cwzg05q5vk9xs"))))
    (build-system gnu-build-system)
    (inputs
     `(("c-ares" ,c-ares)
       ("json-c" ,json-c)
       ("libcap" ,libcap)
       ("libyang" ,libyang)
       ("readline" ,readline)))
    (native-inputs
     `(("perl" ,perl)
       ("pkg-config" ,pkg-config)
       ("python" ,python-wrapper)
       ("python-pytest" ,python-pytest)))
    (home-page "https://frrouting.org/")
    (synopsis "IP routing protocol suite")
    (description "FRRouting (FRR) is an IP routing protocol suite which includes
protocol daemons for BGP, IS-IS, LDP, OSPF, PIM, and RIP. ")
    (license license:gpl2+)))

(define-public bird
  (package
    (name "bird")
    (version "2.0.8")
    (source (origin
              (method url-fetch)
              (uri (string-append "ftp://bird.network.cz/pub/bird/bird-"
                                  version ".tar.gz"))
              (sha256
               (base32
                "1xp7f0im1v8pqqx3xqyfkd1nsxk8vnbqgrdrwnwhg8r5xs1xxlhr"))))
    (inputs
     `(("libssh" ,libssh)
       ("readline" ,readline)))
    (native-inputs
     `(("bison" ,bison)
       ("flex" ,flex)))
    (arguments
     `(#:configure-flags '("--localstatedir=/var" "--enable-ipv6")
       #:phases
       (modify-phases %standard-phases
         (add-before 'configure 'dont-create-sysconfdir
           (lambda* (#:key outputs #:allow-other-keys)
             (substitute* "Makefile.in"
               ((" \\$\\(DESTDIR)/\\$\\(runstatedir)") "")))))))
    (build-system gnu-build-system)
    (home-page "http://bird.network.cz")
    (synopsis "Internet Routing Daemon")
    (description "BIRD is an Internet routing daemon with full support for all
the major routing protocols.  It allows redistribution between protocols with a
powerful route filtering syntax and an easy-to-use configuration interface.")
    (license license:gpl2+)))

(define-public iwd
  (package
    (name "iwd")
    (version "1.15")
    (source (origin
              ;; FIXME: We're using the bootstrapped sources because
              ;; otherwise using an external ell library is impossible.
              ;; How to bootstrap with Guix?
              (method url-fetch)
              (uri (string-append "https://www.kernel.org/pub/linux/network"
                                  "/wireless/iwd-" version ".tar.xz"))
              (sha256
               (base32
                "0ngng9a9ra5w0mp2813yy2ihfibyx10ns6v5icdcp99db608xax7"))))
    (build-system gnu-build-system)
    (inputs
     `(("dbus" ,dbus)
       ("ell" ,ell)
       ("readline" ,readline)))
    (native-inputs
     `(("pkgconfig" ,pkg-config)
       ("python" ,python)
       ("rst2man" ,python-docutils)
       ("openssl" ,openssl)))
    (arguments
     `(#:configure-flags
       (let ((dbus (assoc-ref %outputs "out")))
         (list "--disable-systemd-service"
               "--enable-external-ell"
               "--enable-hwsim"
               "--enable-tools"
               "--enable-wired"
               "--localstatedir=/var"
               (string-append "--with-dbus-datadir=" dbus "/share/")
               (string-append "--with-dbus-busdir="
                              dbus "/share/dbus-1/system-services")))
       #:phases
       (modify-phases %standard-phases
         (add-after 'configure 'patch-Makefile
           (lambda _
             (substitute* "Makefile"
               ;; Don't try to 'mkdir /var'.
               (("\\$\\(MKDIR_P\\) -m 700") "true")))))))
    (home-page "https://git.kernel.org/pub/scm/network/wireless/iwd.git/")
    (synopsis "Internet Wireless Daemon")
    (description "iwd is a wireless daemon for Linux that aims to replace WPA
Supplicant.  It optimizes resource utilization by not depending on any external
libraries and instead utilizing features provided by the Linux kernel to the
maximum extent possible.")
    (license license:lgpl2.1+)))

(define-public libyang
  (package
    (name "libyang")
    (version "1.0.215")
    (source (origin
              (method git-fetch)
              (uri (git-reference
                    (url "https://github.com/CESNET/libyang")
                    (commit (string-append "v" version))))
              (file-name (git-file-name name version))
              (sha256
               (base32
                "0mrs2ppmq77z8sbqgm2w0rl9bfgybd6bcxanakfww4chih6cy0dw"))))
    (build-system cmake-build-system)
    (arguments
     `(#:configure-flags
       (list "-DENABLE_BUILD_TESTS=ON" "-DENABLE_LYD_PRIV=ON")))
    (propagated-inputs `(("pcre" ,pcre)))
    (native-inputs `(("cmocka" ,cmocka)
                     ("pkg-config" ,pkg-config)))
    (home-page "https://github.com/CESNET/libyang")
    (synopsis "YANG data modelling language library")
    (description "libyang is a YANG data modelling language parser and toolkit
written (and providing API) in C.  Current implementation covers YANG 1.0 (RFC
6020) as well as YANG 1.1 (RFC 7950).")
    (license license:bsd-3)))

(define-public batctl
  (package
   (name "batctl")
   (version "2020.4")
   (source
    (origin
     (method url-fetch)
     (uri (string-append "https://downloads.open-mesh.org/batman/releases/batman-adv-"
                         version "/batctl-" version ".tar.gz"))
     (sha256
      (base32 "05rrpfbpdhxn5zgdps849qls2ifis6a94cjryb60d4y1nc2n0d7w"))))
   (inputs
    `(("libnl" ,libnl)))
   (native-inputs
    `(("pkg-config" ,pkg-config)))
   (build-system gnu-build-system)
   (arguments
    `(#:tests? #f
      ;; Batctl only has a makefile. Thus we disable tests and
      ;; configuration, passing in a few make-flags.
      #:phases (modify-phases %standard-phases (delete 'configure))
      #:make-flags
      (list (string-append "PREFIX=" (assoc-ref %outputs "out"))
            (string-append "PKG_CONFIG=" (assoc-ref %build-inputs "pkg-config")
                           "/bin/pkg-config")
            ,(string-append "CC=" (cc-for-target)))))
   (home-page "https://www.open-mesh.org/projects/batman-adv/wiki/Wiki")
   (synopsis "Management tool for the mesh networking BATMAN protocol")
   (description "This package provides a control tool for the
B.A.T.M.A.N. mesh networking routing protocol provided by the Linux kernel
module @code{batman-adv}, for Layer 2.")
   (license license:gpl2+)))

(define-public pagekite
  (package
    (name "pagekite")
    (version "1.5.2.200725")
    (source
     (origin
       (method git-fetch)
       (uri (git-reference
             (url "https://github.com/pagekite/PyPagekite")
             (commit (string-append "v" version))))
       (file-name (git-file-name name version))
       (sha256
        (base32 "0lig1i42bn9isw848vnml5qhcaa04x1dr2hb075bm0a3439kv3rr"))))
    (build-system python-build-system)
    (arguments
     `(#:phases
       (modify-phases %standard-phases
         (add-after 'install 'install-man-page
           (lambda* (#:key inputs outputs #:allow-other-keys)
             (let* ((out (assoc-ref outputs "out"))
                    (man (string-append out "/share/man")))
               (invoke "make" "doc/pagekite.1")
               (install-file "doc/pagekite.1" (string-append man "/man1"))))))))
    (inputs
     `(("python-six" ,python-six)
       ("python-socksipychain" ,python-socksipychain)))
    (home-page "https://pagekite.net/")
    (synopsis "Make localhost servers publicly visible")
    (description
     "PageKite implements a tunneled reverse proxy which makes it easy to make
a service (such as an HTTP or SSH server) on localhost visible to the wider
Internet, even behind NAT or restrictive firewalls.  A managed front-end relay
service is available at @url{https://pagekite.net/}, or you can run your own.")
    (license license:agpl3+)))

(define-public ipcalc
  (package
    (name "ipcalc")
    (version "0.41")
    (source (origin
              (method url-fetch)
              (uri (string-append "http://jodies.de/ipcalc-archive/"
                                  name "-" version ".tar.gz"))
              (sha256
               (base32
                "12if9sm8h2ac0pgwkw835cgyqjxm6h27k4kfn2vfas9krrqwbafx"))))
    (inputs `(("perl" ,perl)
              ("tar" ,tar)
              ("gzip" ,gzip)
              ("tarball" ,source)))
    (build-system trivial-build-system) ;no Makefile.PL
    (arguments
     `(#:modules ((guix build utils))
       #:builder
       (begin
         (use-modules (guix build utils))
         (use-modules (srfi srfi-1))
         (let* ((source (assoc-ref %build-inputs "source"))
                (perl (string-append (assoc-ref %build-inputs "perl")
                                     "/bin"))
                (tar (assoc-ref %build-inputs "tar"))
                (gz  (assoc-ref %build-inputs "gzip"))
                (out (assoc-ref %outputs "out"))
                (bin (string-append out "/bin"))
                (doc (string-append out "/share/doc/ipcalc")))
           (setenv "PATH" (string-append gz "/bin"))
           (invoke (string-append tar "/bin/tar") "xvf" source)
           (chdir (string-append ,name "-" ,version))

           (install-file "ipcalc" bin)
           (patch-shebang (string-append bin "/ipcalc") (list perl))
           #t))))
    (synopsis "Simple IP network calculator")
    (description "ipcalc takes an IP address and netmask and calculates the
resulting broadcast, network, Cisco wildcard mask, and host range.  By giving
a second netmask, you can design subnets and supernets.  It is also intended
to be a teaching tool and presents the subnetting results as
easy-to-understand binary values.")
    (home-page "http://jodies.de/ipcalc")
    (license license:gpl2+)))

(define-public tunctl
  (package
    (name "tunctl")
    (version "1.5")
    (source
     (origin
       (method url-fetch)
       (uri (string-append "mirror://sourceforge/tunctl/tunctl/" version "/"
                           "tunctl-" version ".tar.gz"))
       (sha256
        (base32 "1zsgn7w6l2zh2q0j6qaw8wsx981qcr536qlz1lgb3b5zqr66qama"))))
    (build-system gnu-build-system)
    (arguments
     `(#:phases
       (modify-phases %standard-phases
         (delete 'bootstrap)            ;there is no configure.ac file
         (delete 'configure)            ;there is no configure script
         (delete 'check)                ;there are no tests
         (replace 'build
           (lambda _
             (setenv "CC" "gcc")
             (invoke "make" "tunctl")))
         ;; TODO: Requires docbook2x to generate man page from SGML.
         (replace 'install
           (lambda* (#:key outputs #:allow-other-keys)
             (let* ((out (assoc-ref outputs "out"))
                    (bin (string-append out "/bin")))
               (install-file "tunctl" bin))
             #t)))))
    (home-page "http://tunctl.sourceforge.net")
    (synopsis  "Utility to set up and maintain TUN/TAP network interfaces")
    (description "Tunctl is used to set up and maintain persistent TUN/TAP
network interfaces, enabling user applications to simulate network traffic.
Such interfaces are useful for VPN software, virtualization, emulation,
simulation, and a number of other applications.")
    (license license:gpl2)))

(define-public wol
  (package
    (name "wol")
    (version "0.7.1")
    (source
     (origin
       (method url-fetch)
       (uri (string-append "mirror://sourceforge/wake-on-lan/wol/"
                           version "/wol-" version ".tar.gz"))
       (sha256
        (base32 "08i6l5lr14mh4n3qbmx6kyx7vjqvzdnh3j9yfvgjppqik2dnq270"))))
    (build-system gnu-build-system)
    (home-page "https://sourceforge.net/projects/wake-on-lan/")
    (synopsis "Implements Wake On LAN functionality in a small program")
    (description "Tool to send a magic packet to wake another host on the
network.  This must be enabled on the target host, usually in the BIOS.")
    (license license:gpl2)))

(define-public traceroute
  (package
    (name "traceroute")
    (version "2.1.0")
    (source
     (origin
       (method url-fetch)
       (uri (string-append "mirror://sourceforge/traceroute/traceroute/"
                           "traceroute-" version "/traceroute-"
                           version ".tar.gz"))
       (sha256
        (base32 "1dh32vcfawkl1p9g4ral1p0camds4paqr8db1kaqxwyk6hmd4s9n"))))
    (build-system gnu-build-system)
    (arguments
     `(#:tests? #f                      ;no test suite
       #:make-flags
       (list (string-append "LIBRARY_PATH="
                            (assoc-ref %build-inputs "libc") "/lib")
             (string-append "CFLAGS=-I"
                            (assoc-ref %build-inputs "kernel-headers")
                            "/include")
             "LDFLAGS=-lm -L../libsupp"
             (string-append "prefix=" (assoc-ref %outputs "out")))
       #:phases
       (modify-phases %standard-phases
         (add-after 'unpack 'patch-make
           (lambda _
             (substitute* "default.rules"
               ((" \\$\\(LIBDEPS\\)") "$(filter-out -l%,$(LIBDEPS))"))))
         (delete 'bootstrap)            ;no configure.ac file
         (delete 'configure))))         ;no configure script
    (home-page "http://traceroute.sourceforge.net/")
    (synopsis "Tracks the route taken by packets over an IP network")
    (description "This package provides a modern, but Linux-specific
implementation of the @command{traceroute} command that can be used to follow
the route taken by packets on an IP network on their way to a given host.  It
utilizes the IP protocol's time to live (TTL) field and attempts to elicit an
ICMP TIME_EXCEEDED response from each gateway along the path to the host.
Compared to other implementations, this @command{traceroute} command allows
some traces for unprivileged users.")
    (license (list license:gpl2+
                   license:lgpl2.1+)))) ;for the libsupp subdirectory

(define-public vde2
  (let ((commit "8c65ebc464b2f986d5f1f4e6ae829ef4480c9d5a")
        (revision "0"))
  (package
    (name "vde2")
    (version (git-version "2.3.2" revision commit))
    (source
     (origin
       (method git-fetch)
       (uri (git-reference
              (url "https://github.com/virtualsquare/vde-2")
              (commit commit)))
       (file-name (git-file-name name version))
       (sha256
        (base32 "0l5xf71sv9zm5zw0wg8xgip58c0wh8zck2bazyc2a8gb67gc3s8y"))))
    (build-system gnu-build-system)
    (arguments
     `(#:parallel-build? #f))           ; Build fails if #t.
    (native-inputs
     `(("autoconf" ,autoconf)
       ("automake" ,automake)
       ("libtool" ,libtool)))
    (inputs
     `(("python" ,python)
       ("libpcap" ,libpcap)
       ("wolfssl" ,wolfssl)))
    (home-page "https://github.com/virtualsquare/vde-2")
    (synopsis "Virtual Distributed Ethernet")
    (description "VDE is a set of programs to provide virtual software-defined
Ethernet network interface controllers across multiple virtual or
physical, local or remote devices.  The VDE architecture provides
virtual counterparts to hardware components such as switches and
cables.")
    (license (list license:gpl2
                   license:lgpl2.1       ; libvdeplug
                   (license:non-copyleft ; slirpvde
                    "file://COPYING.slirpvde"
                    "See COPYING.slirpvde in the distribution."))))))

(define-public haproxy
  (package
    (name "haproxy")
    (version "2.1.7")
    (source (origin
              (method url-fetch)
              (uri (string-append "https://www.haproxy.org/download/"
                                  (version-major+minor version)
                                  "/src/haproxy-" version ".tar.gz"))
              (sha256
               (base32
                "0fd3c1znid5a9w3gcf77b85hm2a2558w9s02c4b7xzkmivqnqbir"))))
    (build-system gnu-build-system)
    (arguments
     `(#:make-flags
       (let* ((out (assoc-ref %outputs "out")))
         (list (string-append "PREFIX=" out)
               (string-append "DOCDIR=" out "/share/" ,name)
               "TARGET=linux-glibc"
               "USE_LUA=1"
               "USE_OPENSSL=1"
               "USE_ZLIB=1"
               "USE_PCRE_2=1"))
       #:tests? #f  ; there are only regression tests, using varnishtest
       #:phases
       (modify-phases %standard-phases
         (delete 'configure))))
    (inputs
     `(("lua" ,lua)
       ("openssl" ,openssl)
       ("pcre2" ,pcre2)
       ("zlib" ,zlib)))
    (home-page "https://www.haproxy.org/")
    (synopsis "Reliable, high performance TCP/HTTP load balancer")
    (description "HAProxy is a free, very fast and reliable solution offering
high availability, load balancing, and proxying for TCP and HTTP-based
applications.  It is particularly suited for web sites crawling under very
high loads while needing persistence or Layer7 processing.  Supporting tens of
thousands of connections is clearly realistic with today's hardware.")
    (license (list license:gpl2+
                   license:lgpl2.1
                   license:lgpl2.1+))))

(define-public lldpd
  (package
    (name "lldpd")
    (version "1.0.12")
    (source
     (origin
       (method url-fetch)
       (uri (string-append "https://media.luffy.cx/files/lldpd/lldpd-"
                           version ".tar.gz"))
       (sha256
        (base32 "1wfs50b0694dm60ryjfmxgkxxsqpp9sxqbc4laad364wbddwd56i"))
       (modules '((guix build utils)))
       (snippet
        '(begin
           ;; Drop bundled library.
           (delete-file-recursively "libevent")
           #t))))
    (arguments
     `(#:configure-flags
       (list
        "--with-privsep-user=nobody"
        "--with-privsep-group=nogroup"
        "--localstatedir=/var"
        "--enable-pie"
        "--disable-static"
        "--without-embedded-libevent"
        (string-append "--with-systemdsystemunitdir="
                       (assoc-ref %outputs "out")
                       "/lib/systemd/system"))))
    (build-system gnu-build-system)
    (inputs
     `(("libevent" ,libevent)
       ("libxml2" ,libxml2)
       ("openssl" ,openssl)
       ("readline" ,readline)))
    (native-inputs
     `(("pkg-config" ,pkg-config)))
    (home-page "https://vincentbernat.github.io/lldpd/")
    (synopsis "Locate neighbors of your network equipment")
    (description
     "The @dfn{Link Layer Discovery Protocol} (LLDP) is an industry standard
protocol designed to supplant proprietary Link-Layer protocols such as EDP or
CDP.  The goal of LLDP is to provide an inter-vendor compatible mechanism to
deliver Link-Layer notifications to adjacent network devices.  @code{lldpd} is
an implementation of LLDP.  It also supports some proprietary protocols.")
    (license license:isc)))

(define-public hashcash
  (package
    (name "hashcash")
    (version "1.22")
    (source
     (origin
       (method url-fetch)
       (uri (string-append "http://www.hashcash.org/source/hashcash-"
                           version ".tgz"))
       (sha256
        (base32
         "15kqaimwb2y8wvzpn73021bvay9mz1gqqfc40gk4hj6f84nz34h1"))))
    (build-system gnu-build-system)
    (arguments
     `(#:make-flags (list (string-append "CC=" ,(cc-for-target)))
       #:phases
       (modify-phases %standard-phases
         (delete 'configure)
         ;; No tests available.
         (delete 'check)
         (replace 'install
           (lambda* (#:key outputs #:allow-other-keys)
             (let* ((outdir (assoc-ref outputs "out"))
                    (bindir (string-append outdir "/bin"))
                    (mandir (string-append outdir "/share/man/man1"))
                    (docdir (string-append outdir "/share/doc/hashcash-" ,version)))
               ;; Install manually, as we don't need the `sha1' binary
               (install-file "hashcash" bindir)
               (install-file "hashcash.1" mandir)
               (install-file "README" docdir)
               (install-file "LICENSE" docdir)
               (install-file "CHANGELOG" docdir)
               #t))))))
    (home-page "https://www.hashcash.org/")
    (synopsis "Denial-of-service countermeasure")
    (description "Hashcash is a proof-of-work algorithm, which has been used
as a denial-of-service countermeasure technique in a number of systems.

A hashcash stamp constitutes a proof-of-work which takes a parametrizable
amount of work to compute for the sender.  The recipient can verify received
hashcash stamps efficiently.

This package contains a command-line tool for computing and verifying hashcash
stamps.")
    (license license:public-domain)))

(define-public nbd
  (package
    (name "nbd")
    (version "3.21")
    (source
      (origin
        (method url-fetch)
        (uri (string-append "mirror://sourceforge/nbd/nbd/" version
                            "/nbd-" version ".tar.xz"))
        (sha256
         (base32 "1ydylvvayi4w2d08flji9q03sl7y8hn0c26vsay3nwwikprqls77"))))
    (build-system gnu-build-system)
    (inputs
     `(("glib" ,glib)))
    (native-inputs
     `(("pkg-config" ,pkg-config)
       ("which" ,which)))
    (home-page "https://nbd.sourceforge.io/")
    (synopsis "NBD client and server")
    (description "This package provides the NBD (Network Block Devices)
client and server.  It allows you to use remote block devices over a TCP/IP
network.")
    (license license:gpl2)))

(define-public yggdrasil
  (package
    (name "yggdrasil")
    (version "0.3.16")
    (source
     (origin
       (method git-fetch)
       (uri
        (git-reference
         (url "https://github.com/yggdrasil-network/yggdrasil-go")
         (commit (string-append "v" version))
         (recursive? #t)))
       (file-name (git-file-name name version))
       (sha256
        (base32 "0vyd7a333hwn6j1lv1g9sicw74a4qk982bsi3cfdhjlv6hsjwmil"))
       (patches (search-patches "yggdrasil-extra-config.patch"))))
    (build-system go-build-system)
    (arguments
     '(#:import-path "github.com/yggdrasil-network/yggdrasil-go"
       ;; TODO: figure out how tests are run
       #:tests? #f
       #:install-source? #f
       #:phases (modify-phases %standard-phases
                  (replace 'build
                    (lambda _
                      (for-each
                       (lambda (c)
                         (invoke
                          "go" "build" "-v" "-ldflags=-s -w"
                          (string-append
                           "github.com/yggdrasil-network/yggdrasil-go/cmd/" c)))
                       (list "yggdrasil" "yggdrasilctl"))
                      #t))
                  (replace 'install
                    (lambda* (#:key outputs #:allow-other-keys)
                      (let* ((out (assoc-ref outputs "out"))
                             (bin (string-append out "/bin/"))
                             (doc (string-append out "/share/doc/yggdrasil/")))
                        (mkdir-p bin)
                        (for-each
                         (lambda (f)
                           (install-file f bin))
                         (list "yggdrasil" "yggdrasilctl"))
                        (mkdir-p doc)
                        (copy-recursively
                         (string-append
                          "src/github.com/yggdrasil-network/yggdrasil-go/"
                          "doc/yggdrasil-network.github.io")
                         doc))
                      #t)))))
    ;; https://github.com/kardianos/minwinsvc is windows only
    (propagated-inputs
     `(("go-github-com-arceliar-phony" ,go-github-com-arceliar-phony)
       ("go-github-com-cheggaaa-pb" ,go-github-com-cheggaaa-pb)
       ("go-github-com-gologme-log" ,go-github-com-gologme-log)
       ("go-github-com-hashicorp-go-syslog" ,go-github-com-hashicorp-go-syslog)
       ("go-github-com-hjson-hjson-go" ,go-github-com-hjson-hjson-go)
       ("go-github-com-kardianos-minwinsvc" ,go-github-com-kardianos-minwinsvc)
       ("go-github-com-mitchellh-mapstructure"
        ,go-github-com-mitchellh-mapstructure)
       ("go-golang-org-x-crypto" ,go-golang-org-x-crypto)
       ("go-golang-org-x-net" ,go-golang-org-x-net)
       ("go-golang-org-x-text" ,go-golang-org-x-text)
       ("go-golang-zx2c4-com-wireguard" ,go-golang-zx2c4-com-wireguard)
       ("go-netlink" ,go-netlink)
       ("go-netns" ,go-netns)))
    (home-page "https://yggdrasil-network.github.io/blog.html")
    (synopsis
     "Experiment in scalable routing as an encrypted IPv6 overlay network")
    (description
     "Yggdrasil is an early-stage implementation of a fully end-to-end encrypted
IPv6 network.  It is lightweight, self-arranging, supported on multiple
platforms and allows pretty much any IPv6-capable application to communicate
securely with other Yggdrasil nodes.  Yggdrasil does not require you to have
IPv6 Internet connectivity - it also works over IPv4.")
    (license
     ;; As a special exception to the GNU Lesser General Public License
     ;; version 3 ("LGPL3"), the copyright holders of this Library give you
     ;; permission to convey to a third party a Combined Work that links
     ;; statically or dynamically to this Library without providing any Minimal
     ;; Corresponding Source or Minimal Application Code as set out in 4d or
     ;; providing the installation information set out in section 4e, provided
     ;; that you comply with the other provisions of LGPL3 and provided that you
     ;; meet, for the Application the terms and conditions of the license(s)
     ;; which apply to the Application. Except as stated in this special
     ;; exception, the provisions of LGPL3 will continue to comply in full to
     ;; this Library. If you modify this Library, you may apply this exception
     ;; to your version of this Library, but you are not obliged to do so. If
     ;; you do not wish to do so, delete this exception statement from your
     ;; version. This exception does not (and cannot) modify any license terms
     ;; which apply to the Application, with which you must still comply
     license:lgpl3)))

(define-public netdiscover
  (package
   (name "netdiscover")
   (version "0.7")
   (source
    (origin
      (method git-fetch)
      (uri (git-reference
            (url "https://github.com/netdiscover-scanner/netdiscover")
            (commit version)))
      (sha256
       (base32 "0g8w8rlg16dsibxi4dnyn7v7r8wwi5ypd51c4w59j0ps2id0w8yj"))
      (file-name (string-append "netdiscover-" version))))
   (arguments
    `(#:tests? #f)) ;; no tests
   (build-system gnu-build-system)
   (inputs
    `(("libnet" ,libnet)
      ("libpcap" ,libpcap)))
   (native-inputs
    `(("autoconf" ,autoconf)
      ("automake" ,automake)))
   (synopsis "Network address discovery tool")
   (description "Netdiscover is a network address discovery tool developed
mainly for wireless networks without a @acronym{DHCP} server.  It also works
on hub/switched networks.  It is based on @acronym{ARP} packets, it will send
@acronym{ARP} requests and sniff for replies.")
   (home-page "https://github.com/netdiscover-scanner/netdiscover")
   (license license:gpl3+)))

(define-public putty
  (package
    (name "putty")
    (version "0.75")
    (source
     (origin
       (method url-fetch)
       (uri (string-append "http://www.putty.be/" version
                           "/putty-" version ".tar.gz"))
       (sha256
        (base32
         "1xgrr1fbirw79zafspg2b6crzfmlfw910y79md4r7gnxgq1kn5yk"))))
    (build-system gnu-build-system)
    (arguments
     `(#:phases
       (modify-phases %standard-phases
         (add-before 'configure 'chdir
           (lambda _
             (chdir "unix")
             #t)))))
    (inputs
     `(("gtk+" ,gtk+)))
    (native-inputs
     `(("pkg-config" ,pkg-config)
       ("python" ,python))) ; for tests
    (synopsis "Graphical @acronym{SSH} and telnet client")
    (description "Putty is a terminal client.  It supports @acronym{SSH},
telnet, and raw socket connections with good terminal emulation.  It supports
public key authentication and Kerberos single-sign-on.  It also includes
command-line @acronym{SFTP} and @acronym{SCP} implementations.")
    (home-page "https://www.chiark.greenend.org.uk/~sgtatham/putty/")
    (license license:expat)))<|MERGE_RESOLUTION|>--- conflicted
+++ resolved
@@ -44,11 +44,8 @@
 ;;; Copyright © 2021 Hartmut Goebel <h.goebel@crazy-compilers.com>
 ;;; Copyright © 2021 Justin Veilleux <terramorpha@cock.li>
 ;;; Copyright © 2021 Vinicius Monego <monego@posteo.net>
-<<<<<<< HEAD
 ;;; Copyright © 2021 Felix Gruber <felgru@posteo.net>
-=======
 ;;; Copyright © 2021 Milkey Mouse <milkeymouse@meme.institute>
->>>>>>> 2a054d29
 ;;;
 ;;; This file is part of GNU Guix.
 ;;;
