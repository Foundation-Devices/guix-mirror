;;; GNU Guix --- Functional package management for GNU
;;; Copyright © 2012, 2013, 2014, 2015, 2017 Ludovic Courtès <ludo@gnu.org>
;;; Copyright © 2013 Andreas Enge <andreas@enge.fr>
;;; Copyright © 2014, 2015, 2018 Mark H Weaver <mhw@netris.org>
;;; Copyright © 2015 Taylan Ulrich Bayırlı/Kammer <taylanbayirli@gmail.com>
;;; Copyright © 2015, 2016 Eric Bavier <bavier@member.fsf.org>
;;; Copyright © 2015, 2016, 2017, 2018 Ricardo Wurmus <rekado@elephly.net>
;;; Copyright © 2015, 2017, 2018 Leo Famulari <leo@famulari.name>
;;; Copyright © 2015 Jeff Mickey <j@codemac.net>
;;; Copyright © 2015, 2016, 2017, 2018, 2019 Efraim Flashner <efraim@flashner.co.il>
;;; Copyright © 2016 Ben Woodcroft <donttrustben@gmail.com>
;;; Copyright © 2016 Danny Milosavljevic <dannym@scratchpost.org>
;;; Copyright © 2016, 2017, 2018 Tobias Geerinckx-Rice <me@tobias.gr>
;;; Copyright © 2016 David Craven <david@craven.ch>
;;; Copyright © 2016 Kei Kebreau <kkebreau@posteo.net>
;;; Copyright © 2016, 2018 Marius Bakke <mbakke@fastmail.com>
;;; Copyright © 2017 Nils Gillmann <ng0@n0.is>
;;; Copyright © 2017 Manolis Fragkiskos Ragkousis <manolis837@gmail.com>
;;; Copyright © 2017 Theodoros Foradis <theodoros@foradis.org>
;;; Copyright © 2017 Stefan Reichör <stefan@xsteve.at>
;;; Copyright © 2017 Petter <petter@mykolab.ch>
;;; Copyright © 2017 Julien Lepiller <julien@lepiller.eu>
;;; Copyright © 2018 Rutger Helling <rhelling@mykolab.com>
;;; Copyright © 2018 Joshua Sierles, Nextjournal <joshua@nextjournal.com>
;;; Copyright © 2018 Pierre Neidhardt <mail@ambrevar.xyz>
;;;
;;; This file is part of GNU Guix.
;;;
;;; GNU Guix is free software; you can redistribute it and/or modify it
;;; under the terms of the GNU General Public License as published by
;;; the Free Software Foundation; either version 3 of the License, or (at
;;; your option) any later version.
;;;
;;; GNU Guix is distributed in the hope that it will be useful, but
;;; WITHOUT ANY WARRANTY; without even the implied warranty of
;;; MERCHANTABILITY or FITNESS FOR A PARTICULAR PURPOSE.  See the
;;; GNU General Public License for more details.
;;;
;;; You should have received a copy of the GNU General Public License
;;; along with GNU Guix.  If not, see <http://www.gnu.org/licenses/>.

(define-module (gnu packages compression)
  #:use-module ((guix licenses) #:prefix license:)
  #:use-module (guix utils)
  #:use-module (guix packages)
  #:use-module (guix download)
  #:use-module (guix git-download)
  #:use-module (guix build-system cmake)
  #:use-module (guix build-system gnu)
  #:use-module (gnu packages)
  #:use-module (gnu packages assembly)
  #:use-module (gnu packages autotools)
  #:use-module (gnu packages backup)
  #:use-module (gnu packages base)
  #:use-module (gnu packages boost)
  #:use-module (gnu packages check)
  #:use-module (gnu packages curl)
  #:use-module (gnu packages file)
  #:use-module (gnu packages maths)
  #:use-module (gnu packages perl)
  #:use-module (gnu packages pkg-config)
  #:use-module (gnu packages python)
  #:use-module (gnu packages tls)
  #:use-module (gnu packages valgrind)
  #:use-module (ice-9 match)
  #:use-module ((srfi srfi-1) #:select (last)))

(define-public zlib
  (package
    (name "zlib")
    (version "1.2.11")
    (source
     (origin
      (method url-fetch)
      (uri (list (string-append "http://zlib.net/zlib-"
                                 version ".tar.gz")
                 (string-append "mirror://sourceforge/libpng/zlib/"
                                version "/zlib-" version ".tar.gz")))
      (sha256
       (base32
        "18dighcs333gsvajvvgqp8l4cx7h1x7yx9gd5xacnk80spyykrf3"))))
    (build-system gnu-build-system)
    (outputs '("out" "static"))
    (arguments
     `(#:phases
       (modify-phases %standard-phases
         (replace 'configure
           (lambda* (#:key outputs #:allow-other-keys)
             ;; Zlib's home-made `configure' fails when passed
             ;; extra flags like `--enable-fast-install', so we need to
             ;; invoke it with just what it understand.
             (let ((out (assoc-ref outputs "out")))
               ;; 'configure' doesn't understand '--host'.
               ,@(if (%current-target-system)
                     `((setenv "CHOST" ,(%current-target-system)))
                     '())
               (invoke "./configure"
                       (string-append "--prefix=" out)))))
         (add-after 'install 'move-static-library
           (lambda* (#:key outputs #:allow-other-keys)
             (let ((out (assoc-ref outputs "out"))
                   (static (assoc-ref outputs "static")))
               (with-directory-excursion (string-append out "/lib")
                 (install-file "libz.a" (string-append static "/lib"))
                 (delete-file "libz.a")
                 #t)))))))
    (home-page "https://zlib.net/")
    (synopsis "Compression library")
    (description
     "zlib is designed to be a free, general-purpose, legally unencumbered --
that is, not covered by any patents -- lossless data-compression library for
use on virtually any computer hardware and operating system.  The zlib data
format is itself portable across platforms.  Unlike the LZW compression method
used in Unix compress(1) and in the GIF image format, the compression method
currently used in zlib essentially never expands the data. (LZW can double or
triple the file size in extreme cases.)  zlib's memory footprint is also
independent of the input data and can be reduced, if necessary, at some cost
in compression.")
    (license license:zlib)))

(define-public minizip
  (package
    (name "minizip")
    (version (package-version zlib))
    (source (package-source zlib))
    (build-system gnu-build-system)
    (arguments
     `(#:phases
       (modify-phases %standard-phases
         (add-after 'unpack 'enter-source
           (lambda _ (chdir "contrib/minizip") #t)))))
    (native-inputs
     `(("autoconf" ,autoconf)
       ("automake" ,automake)
       ("libtool" ,libtool)))
    (propagated-inputs `(("zlib" ,zlib)))
    (home-page (package-home-page zlib))
    (synopsis "Zip Compression library")
    (description
     "Minizip is a minimalistic library that supports compressing,
extracting and viewing ZIP archives.  This version is extracted from
the @code{zlib} source.")
    (license (package-license zlib))))

(define-public fastjar
  (package
   (name "fastjar")
   (version "0.98")
   (source (origin
             (method url-fetch)
             (uri (string-append "mirror://savannah/fastjar/fastjar-"
                                 version ".tar.gz"))
             (sha256
              (base32
               "0iginbz2m15hcsa3x4y7v3mhk54gr1r7m3ghx0pg4n46vv2snmpi"))))
   (build-system gnu-build-system)
   (inputs `(("zlib" ,zlib)))
   (home-page "https://savannah.nongnu.org/projects/fastjar")
   (synopsis "Replacement for Sun's 'jar' utility")
   (description
    "FastJar is an attempt to create a much faster replacement for Sun's 'jar'
utility.  Instead of being written in Java, FastJar is written in C.")
   (license license:gpl2+)))

(define-public libtar
  (package
   (name "libtar")
   (version "1.2.20")
   (source (origin
            (method url-fetch)
            (uri (list
                   (string-append
                     "ftp://ftp.feep.net/pub/software/libtar/libtar-"
                     version ".tar.gz")
                   (string-append
                     "mirror://debian/pool/main/libt/libtar/libtar_"
                     version ".orig.tar.gz")))
            (sha256
             (base32
              "02cihzl77ia0dcz7z2cga2412vyhhs5pa2355q4wpwbyga2lrwjh"))
            (patches (search-patches "libtar-CVE-2013-4420.patch"))))
   (build-system gnu-build-system)
   (arguments `(#:tests? #f)) ; no "check" target
   (native-inputs
    `(("autoconf" ,autoconf)
      ("automake" ,automake)
      ("libtool" ,libtool)))
   (inputs
    `(("zlib" ,zlib)))
   (synopsis "C library for manipulating POSIX tar files")
   (description
    "libtar is a C library for manipulating POSIX tar files.  It handles
adding and extracting files to/from a tar archive.")
   (home-page "https://repo.or.cz/libtar.git")
   (license license:bsd-3)))

(define-public gzip
  (package
   (name "gzip")
   (version "1.9")
   (source (origin
            (method url-fetch)
            (uri (string-append "mirror://gnu/gzip/gzip-"
                                version ".tar.xz"))
            (sha256
             (base32
              "16h8g4acy7fgfxcjacr3wijjsnixwsfd2jhz3zwdi2qrzi262l5f"))))
   (build-system gnu-build-system)
   (synopsis "General file (de)compression (using lzw)")
   (arguments
    ;; FIXME: The test suite wants `less', and optionally Perl.
    '(#:tests? #f
      #:phases
      (modify-phases %standard-phases
        (add-after 'unpack 'patch-for-glibc-2.28
          (lambda _
            ;; Adjust the bundled gnulib to work with glibc 2.28.  See e.g.
            ;; "m4-gnulib-libio.patch".  This is a phase rather than patch
            ;; or snippet to work around <https://bugs.gnu.org/32347>.
            (substitute* (find-files "lib" "\\.c$")
              (("#if defined _IO_ftrylockfile")
               "#if defined _IO_EOF_SEEN"))
            (substitute* "lib/stdio-impl.h"
              (("^/\\* BSD stdio derived implementations")
               (string-append "#if !defined _IO_IN_BACKUP && defined _IO_EOF_SEEN\n"
                              "# define _IO_IN_BACKUP 0x100\n"
                              "#endif\n\n"
                              "/* BSD stdio derived implementations")))
            #t))
        (add-after 'unpack 'use-absolute-name-of-gzip
          (lambda* (#:key outputs #:allow-other-keys)
            (substitute* "gunzip.in"
              (("exec gzip")
               (string-append "exec " (assoc-ref outputs "out")
                              "/bin/gzip")))
            #t)))))
   (description
    "GNU Gzip provides data compression and decompression utilities; the
typical extension is \".gz\".  Unlike the \"zip\" format, it compresses a single
file; as a result, it is often used in conjunction with \"tar\", resulting in
\".tar.gz\" or \".tgz\", etc.")
   (license license:gpl3+)
   (home-page "https://www.gnu.org/software/gzip/")))

(define-public bzip2
  (package
    (name "bzip2")
    (version "1.0.6")
    (source (origin
              (method url-fetch)
              ;; XXX The bzip.org domain was allowed to expire.
              (uri (string-append "https://web.archive.org/web/20180624184806/"
                                  "http://www.bzip.org/"
                                  version "/bzip2-" version ".tar.gz"))
              (sha256
               (base32
                "1kfrc7f0ja9fdn6j1y6yir6li818npy6217hvr3wzmnmzhs8z152"))))
    (build-system gnu-build-system)
    (arguments
     `(#:modules ((guix build gnu-build-system)
                  (guix build utils)
                  (ice-9 ftw)
                  (srfi srfi-1))
       #:phases
       (modify-phases %standard-phases
         (replace 'configure
           (lambda* (#:key target #:allow-other-keys)
             (when ,(%current-target-system)
               ;; Cross-compilation: use the cross tools.
               (substitute* (find-files "." "Makefile")
                 (("CC=.*$")
                  (string-append "CC = " target "-gcc\n"))
                 (("AR=.*$")
                  (string-append "AR = " target "-ar\n"))
                 (("RANLIB=.*$")
                  (string-append "RANLIB = " target "-ranlib\n"))
                 (("^all:(.*)test" _ prerequisites)
                  ;; Remove 'all' -> 'test' dependency.
                  (string-append "all:" prerequisites "\n"))))
             #t))
         (add-before 'build 'build-shared-lib
           (lambda* (#:key inputs #:allow-other-keys)
             (patch-makefile-SHELL "Makefile-libbz2_so")
             (invoke "make" "-f" "Makefile-libbz2_so")))
         (add-after 'install 'install-shared-lib
           (lambda* (#:key outputs #:allow-other-keys)
             ;; The Makefile above does not have an 'install' target, nor does
             ;; it create all the (un)versioned symlinks, so we handle it here.
             (let* ((out    (assoc-ref outputs "out"))
                    (libdir (string-append out "/lib"))
                    (soname "libbz2.so")
                    ;; Locate the built library (e.g. "libbz2.so.1.0.6").
                    (lib (car (scandir "."
                                       (lambda (file)
                                         (and (string-prefix? soname file)
                                              (eq? 'regular
                                                   (stat:type (lstat file))))))))
                    (soversion (string-drop lib (+ 1 (string-length soname)))))
               (install-file lib libdir)
               (with-directory-excursion libdir
                 ;; Create symlinks libbz2.so.1 -> libbz2.so.1.0, etc.
                 (let loop ((base soname)
                            (numbers (string-split soversion #\.)))
                   (unless (null? numbers)
                     (let ((so-file (string-append base "." (car numbers))))
                       (symlink so-file base)
                       (loop so-file (cdr numbers))))))
               #t)))
         (add-after 'install-shared-lib 'move-static-lib
           (lambda* (#:key outputs #:allow-other-keys)
             (let ((out (assoc-ref outputs "out"))
                   (static (assoc-ref outputs "static")))
               (with-directory-excursion (string-append out "/lib")
                 (install-file "libbz2.a" (string-append static "/lib"))
                 (delete-file "libbz2.a")
                 #t))))
         (add-after 'install-shared-lib 'patch-scripts
           (lambda* (#:key outputs inputs #:allow-other-keys)
             (let* ((out (assoc-ref outputs "out")))
               (substitute* (string-append out "/bin/bzdiff")
                 (("/bin/rm") "rm")))
             #t)))

       #:make-flags (list (string-append "PREFIX="
                                         (assoc-ref %outputs "out")))

       ;; Don't attempt to run the tests when cross-compiling.
       ,@(if (%current-target-system)
             '(#:tests? #f)
             '())))
    (outputs '("out" "static"))
    (synopsis "High-quality data compression program")
    (description
     "bzip2 is a freely available, patent free (see below), high-quality data
compressor.  It typically compresses files to within 10% to 15% of the best
available techniques (the PPM family of statistical compressors), whilst
being around twice as fast at compression and six times faster at
decompression.")
    (license (license:non-copyleft "file://LICENSE"
                                   "See LICENSE in the distribution."))
    (home-page "https://web.archive.org/web/20180801004107/http://www.bzip.org/")))

(define-public lbzip2
  (package
    (name "lbzip2")
    (version "2.5")
    (source (origin
              (method url-fetch)
              (uri (string-append "http://archive.lbzip2.org/lbzip2-"
                                  version ".tar.gz"))
              (sha256
               (base32
                "1sahaqc5bw4i0iyri05syfza4ncf5cml89an033fspn97klmxis6"))
             (modules '((guix build utils)))
             (snippet
              '(begin
                 (substitute* (find-files "lib" "\\.c$")
                   (("#if defined _IO_ftrylockfile")
                    "#if defined _IO_EOF_SEEN"))
                 (substitute* "lib/stdio-impl.h"
                   (("^/\\* BSD stdio derived implementations")
                    (string-append "#if !defined _IO_IN_BACKUP && defined _IO_EOF_SEEN\n"
                                   "# define _IO_IN_BACKUP 0x100\n"
                                   "#endif\n\n"
                                   "/* BSD stdio derived implementations")))
                 #t))))
    (build-system gnu-build-system)
    (synopsis "Parallel bzip2 compression utility")
    (description
     "lbzip2 is a multi-threaded compression utility with support for the
bzip2 compressed file format.  lbzip2 can process standard bz2 files in
parallel.  It uses POSIX threading model (pthreads), which allows it to take
full advantage of symmetric multiprocessing (SMP) systems.  It has been proven
to scale linearly, even to over one hundred processor cores.  lbzip2 is fully
compatible with bzip2 – both at file format and command line level.")
    (home-page "http://www.lbzip2.org/")
    (license license:gpl3+)))

(define-public pbzip2
  (package
    (name "pbzip2")
    (version "1.1.13")
    (source (origin
             (method url-fetch)
             (uri (string-append "https://launchpad.net/pbzip2/"
                                 (version-major+minor version) "/" version
                                 "/+download/" name "-" version ".tar.gz"))
             (sha256
              (base32
               "1rnvgcdixjzbrmcr1nv9b6ccrjfrhryaj7jwz28yxxv6lam3xlcg"))))
    (build-system gnu-build-system)
    (inputs
     `(("bzip2" ,bzip2)))
    (arguments
     `(#:tests? #f                      ; no tests
       #:phases (modify-phases %standard-phases
                  (delete 'configure))  ; no configure script
       #:make-flags (list (string-append "PREFIX=" %output))))
    (home-page "http://compression.ca/pbzip2/")
    (synopsis "Parallel bzip2 implementation")
    (description
     "Pbzip2 is a parallel implementation of the bzip2 block-sorting file
compressor that uses pthreads and achieves near-linear speedup on SMP machines.
The output of this version is fully compatible with bzip2 v1.0.2 (i.e. anything
compressed with pbzip2 can be decompressed with bzip2).")
    (license (license:non-copyleft "file://COPYING"
                                   "See COPYING in the distribution."))))

(define-public xz
  (package
   (name "xz")
   (version "5.2.4")
   (source (origin
            (method url-fetch)
            (uri (list (string-append "http://tukaani.org/xz/xz-" version
                                      ".tar.gz")
                       (string-append "http://multiprecision.org/guix/xz-"
                                      version ".tar.gz")))
            (sha256
             (base32
              "0ibi2zsfaz6l756spjwc5rayf4ckgc9hwmy8qinppcyk4svz64mm"))))
   (build-system gnu-build-system)
   (synopsis "General-purpose data compression")
   (description
    "XZ Utils is free general-purpose data compression software with high
compression ratio.  XZ Utils were written for POSIX-like systems, but also
work on some not-so-POSIX systems.  XZ Utils are the successor to LZMA Utils.

The core of the XZ Utils compression code is based on LZMA SDK, but it has
been modified quite a lot to be suitable for XZ Utils.  The primary
compression algorithm is currently LZMA2, which is used inside the .xz
container format.  With typical files, XZ Utils create 30 % smaller output
than gzip and 15 % smaller output than bzip2.")
   (license (list license:gpl2+ license:lgpl2.1+)) ; bits of both
   (home-page "https://tukaani.org/xz/")))

(define-public lzo
  (package
    (name "lzo")
    (version "2.10")
    (source
     (origin
      (method url-fetch)
      (uri (string-append "http://www.oberhumer.com/opensource/lzo/download/lzo-"
                          version ".tar.gz"))
      (sha256
       (base32
        "0wm04519pd3g8hqpjqhfr72q8qmbiwqaxcs3cndny9h86aa95y60"))))
    (build-system gnu-build-system)
    (arguments '(#:configure-flags '("--enable-shared")))
    (home-page "http://www.oberhumer.com/opensource/lzo")
    (synopsis
     "Data compression library suitable for real-time data de-/compression")
    (description
     "LZO is a data compression library which is suitable for data
de-/compression in real-time.  This means it favours speed over
compression ratio.

LZO is written in ANSI C.  Both the source code and the compressed data
format are designed to be portable across platforms.")
    (license license:gpl2+)))

(define-public lzop
  (package
    (name "lzop")
    (version "1.04")
    (source
     (origin
       (method url-fetch)
       (uri (string-append "http://www.lzop.org/download/lzop-"
                           version ".tar.gz"))
       (sha256
        (base32
         "0h9gb8q7y54m9mvy3jvsmxf21yx8fc3ylzh418hgbbv0i8mbcwky"))))
    (build-system gnu-build-system)
    (inputs `(("lzo" ,lzo)))
    (home-page "https://www.lzop.org/")
    (synopsis "Compress or expand files")
    (description
     "Lzop is a file compressor which is very similar to gzip.  Lzop uses the
LZO data compression library for compression services, and its main advantages
over gzip are much higher compression and decompression speed (at the cost of
some compression ratio).")
    (license license:gpl2+)))

(define-public lzip
  (package
    (name "lzip")
    (version "1.20")
    (source (origin
             (method url-fetch)
             (uri (string-append "mirror://savannah/lzip/lzip-"
                                 version ".tar.gz"))
             (sha256
              (base32
               "0319q59kb8g324wnj7xzbr7vvlx5bcs13lr34j0zb3kqlyjq2fy9"))))
    (build-system gnu-build-system)
    (home-page "https://www.nongnu.org/lzip/lzip.html")
    (synopsis "Lossless data compressor based on the LZMA algorithm")
    (description
     "Lzip is a lossless data compressor with a user interface similar to the
one of gzip or bzip2.  Lzip decompresses almost as fast as gzip and compresses
more than bzip2, which makes it well-suited for software distribution and data
archiving.  Lzip is a clean implementation of the LZMA algorithm.")
    (license license:gpl3+)))

(define-public lziprecover
  (package
    (name "lziprecover")
    (version "1.20")
    (source (origin
              (method url-fetch)
              (uri (string-append "mirror://savannah/lzip/" name "/"
                                  name "-" version ".tar.gz"))
              (sha256
               (base32
                "0fpnmdxayvd1ff0rk9606dvr431ji6b1v71km4ww244rih1rmmzz"))))
    (build-system gnu-build-system)
    (home-page "https://www.nongnu.org/lzip/lziprecover.html")
    (synopsis "Recover and decompress data from damaged lzip files")
    (description
     "Lziprecover is a data recovery tool and decompressor for files in the lzip
compressed data format (.lz).  It can test the integrity of lzip files, extract
data from damaged ones, and repair most files with small errors (up to one
single-byte error per member) entirely.

Lziprecover is not a replacement for regular backups, but a last line of defence
when even the backups are corrupt.  It can recover files by merging the good
parts of two or more damaged copies, such as can be easily produced by running
@command{ddrescue} on a failing device.

This package also includes @command{unzcrash}, a tool to test the robustness of
decompressors when faced with corrupted input.")
    (license (list license:bsd-2        ; arg_parser.{cc,h}
                   license:gpl2+))))    ; everything else

(define-public sharutils
  (package
    (name "sharutils")
    (version "4.15.2")
    (source
     (origin
      (method url-fetch)
      (uri (string-append "mirror://gnu/sharutils/sharutils-"
                          version ".tar.xz"))
      (patches (search-patches "sharutils-CVE-2018-1000097.patch"))
      (sha256
       (base32
        "16isapn8f39lnffc3dp4dan05b7x6mnc76v6q5nn8ysxvvvwy19b"))
      (modules '((guix build utils)))
      (snippet
       '(begin
          (substitute* (find-files "lib" "\\.c$")
            (("#if defined _IO_ftrylockfile")
             "#if defined _IO_EOF_SEEN"))
          (substitute* "lib/stdio-impl.h"
            (("^/\\* BSD stdio derived implementations")
             (string-append "#if !defined _IO_IN_BACKUP && defined _IO_EOF_SEEN\n"
                            "# define _IO_IN_BACKUP 0x100\n"
                            "#endif\n\n"
                            "/* BSD stdio derived implementations")))
          #t))))
    (build-system gnu-build-system)
    (inputs
     `(("which" ,which)))
    (arguments
     `(#:phases
       (modify-phases %standard-phases
         (add-after 'patch-source-shebangs 'unpatch-source-shebang
           ;; revert the patch-shebang phase on a script which is
           ;; in fact test data
           (lambda _
             (substitute* "tests/shar-1.ok"
               (((which "sh")) "/bin/sh"))
             #t)))))
    (home-page "https://www.gnu.org/software/sharutils/")
    (synopsis "Archives in shell scripts, uuencode/uudecode")
    (description
     "GNU sharutils is a package for creating and manipulating shell
archives that can be readily emailed.  A shell archive is a file that can be
processed by a Bourne-type shell to unpack the original collection of files.
This package is mostly for compatibility and historical interest.")
    (license license:gpl3+)))

(define-public sfarklib
  (package
    (name "sfarklib")
    (version "2.24")
    (source (origin
              (method url-fetch)
              (uri (string-append "https://github.com/raboof/sfArkLib/archive/"
                                  version ".tar.gz"))
              (file-name (string-append name "-" version ".tar.gz"))
              (sha256
               (base32
                "0bzs2d98rk1xw9qwpnc7gmlbxwmwc3dg1rpn310afy9pq1k9clzi"))))
    (build-system gnu-build-system)
    (arguments
     `(#:tests? #f ;no "check" target
       #:phases
       (modify-phases %standard-phases
         (replace 'configure
                  (lambda* (#:key outputs #:allow-other-keys)
                    (substitute* "Makefile"
                      (("/usr/local") (assoc-ref outputs "out")))
                    #t)))))
    (inputs
     `(("zlib" ,zlib)))
    (home-page "https://github.com/raboof/sfArkLib")
    (synopsis "Library for SoundFont decompression")
    (description
     "SfArkLib is a C++ library for decompressing SoundFont files compressed
with the sfArk algorithm.")
    (license license:gpl3+)))

(define-public sfarkxtc
  (let ((commit "13cd6f93725a90d91ec5ea75babf1dbd694ac463")
        (revision "1"))
    (package
      (name "sfarkxtc")
      (version (git-version "0" revision commit))
      (source (origin
                ;; There are no release tarballs, so we just fetch the latest
                ;; commit at this time.
                (method git-fetch)
                (uri (git-reference
                      (url "https://github.com/raboof/sfarkxtc.git")
                      (commit commit)))
                (file-name (git-file-name name version))
                (sha256
                 (base32
                  "1mb1jyk1m11l1gppd9hmql9cyp55sdf7jk5rbc7acky1z4k4mv19"))))
      (build-system gnu-build-system)
      (arguments
       `(#:tests? #f                    ;no "check" target
         #:phases
         (modify-phases %standard-phases
           (replace 'configure
             (lambda* (#:key outputs #:allow-other-keys)
               (substitute* "Makefile"
                 (("/usr/local") (assoc-ref outputs "out")))
               #t)))))
      (inputs
       `(("zlib" ,zlib)
         ("sfarklib" ,sfarklib)))
      (home-page "https://github.com/raboof/sfarkxtc")
      (synopsis "Basic sfArk decompressor")
      (description "SfArk extractor converts SoundFonts in the compressed legacy
sfArk file format to the uncompressed sf2 format.")
      (license license:gpl3+))))

(define-public libmspack
  (package
    (name "libmspack")
    (home-page "https://cabextract.org.uk/libmspack/")
    (version "0.9.1")
    (source
     (origin
      (method url-fetch)
      (uri (string-append home-page name "-" version "alpha.tar.gz"))
      (sha256
       (base32 "0h1f5w8rjnq7dcqpqm1mpx5m8q80691kid6f7npqlqwqqzckd8v2"))))
    (build-system gnu-build-system)
    (arguments
     `(#:configure-flags '("--disable-static")))
    (synopsis "Compression tools for some formats used by Microsoft")
    (description
     "The purpose of libmspack is to provide both compression and
decompression of some loosely related file formats used by Microsoft.")
    (license license:lgpl2.1+)))

(define-public lz4
  (package
    (name "lz4")
    (version "1.8.1.2")
    (source
     (origin
       (method git-fetch)
       (uri (git-reference (url "https://github.com/lz4/lz4")
                           (commit (string-append "v" version))))
       (sha256
        (base32
         "1jggv4lvfav53advnj0pwqgxzn868lrj8dc9zp73iwvqlj82mhmx"))
       (file-name (git-file-name name version))))
    (build-system gnu-build-system)
    (native-inputs `(("valgrind" ,valgrind)))   ; for tests
    (arguments
     `(#:test-target "test"
       #:make-flags (list "CC=gcc"
                          (string-append "prefix=" (assoc-ref %outputs "out")))
       #:phases (modify-phases %standard-phases
                  (delete 'configure))))        ; no configure script
    (home-page "https://www.lz4.org")
    (synopsis "Compression algorithm focused on speed")
    (description "LZ4 is a lossless compression algorithm, providing
compression speed at 400 MB/s per core (0.16 Bytes/cycle).  It also features an
extremely fast decoder, with speed in multiple GB/s per core (0.71 Bytes/cycle).
A high compression derivative, called LZ4_HC, is also provided.  It trades CPU
time for compression ratio.")
    ;; The libraries (lz4, lz4hc, and xxhash) are BSD licenced. The command
    ;; line interface programs (lz4, fullbench, fuzzer, datagen) are GPL2+.
    (license (list license:bsd-2 license:gpl2+))))

(define-public squashfs-tools
  (package
    (name "squashfs-tools")
    (version "4.3")
    (source (origin
              (method url-fetch)
              (uri (string-append "mirror://sourceforge/squashfs/squashfs/"
                                  "squashfs" version "/"
                                  "squashfs" version ".tar.gz"))
              (sha256
               (base32
                "1xpklm0y43nd9i6jw43y2xh5zvlmj9ar2rvknh0bh7kv8c95aq0d"))))
    (build-system gnu-build-system)
    (arguments
     '(#:tests? #f ; no check target
       #:make-flags
       (list "CC=gcc"
             "XZ_SUPPORT=1"
             "LZO_SUPPORT=1"
             "LZ4_SUPPORT=1"
             (string-append "INSTALL_DIR=" %output "/bin"))
       #:phases
       (modify-phases %standard-phases
         (replace 'configure
           (lambda _
             (chdir "squashfs-tools")
             #t))
         (add-after 'unpack 'fix-glibc-compatability
           (lambda _
             (substitute* '("squashfs-tools/mksquashfs.c"
                            "squashfs-tools/unsquashfs.c")
               (("<sys/sysinfo.h>")
                "<sys/sysinfo.h>\n#include <sys/sysmacros.h>"))
             #t)))))
    (inputs
     `(("lz4" ,lz4)
       ("lzo" ,lzo)
       ("xz" ,xz)
       ("zlib" ,zlib)))
    (home-page "http://squashfs.sourceforge.net/")
    (synopsis "Tools to create and extract squashfs file systems")
    (description
     "Squashfs is a highly compressed read-only file system for Linux.  It uses
zlib to compress files, inodes, and directories.  All blocks are packed to
minimize the data overhead, and block sizes of between 4K and 1M are supported.
It is intended to be used for archival use, for live CDs, and for embedded
systems where low overhead is needed.  This package allows you to create and
extract such file systems.")
    (license license:gpl2+)))

;; We need this for building squashfs images with symlinks.
(define-public squashfs-tools-next
  (let ((commit "fb33dfc32b131a1162dcf0e35bd88254ae10e265")
        (revision "1"))
    (package (inherit squashfs-tools)
      (name "squashfs-tools-next")
      (version (string-append "4.3-" revision (string-take commit 7)))
      (source (origin
                (method git-fetch)
                (uri (git-reference
                      (url "https://github.com/plougher/squashfs-tools.git")
                      (commit commit)))
                (file-name (git-file-name name version))
                (sha256
                 (base32
                  "1x2skf8hxzfch978nzx5mh46d4hhi6gl22270hiarjszsjk3bnsx")))))))

(define-public pigz
  (package
    (name "pigz")
    (version "2.4")
    (source (origin
              (method url-fetch)
              (uri (string-append "http://zlib.net/pigz/"
                                  name "-" version ".tar.gz"))
              (sha256
               (base32
                "0wsgw5vwl23jrnpsvd8v3xcp5k4waw5mk0164fynjhkv58i1dy54"))))
    (build-system gnu-build-system)
    (arguments
     `(#:phases
       (modify-phases %standard-phases
         (delete 'configure)
         (replace 'install
                  (lambda* (#:key outputs #:allow-other-keys)
                    (let* ((out (assoc-ref outputs "out"))
                           (bin (string-append out "/bin"))
                           (man (string-append out "/share/man/man1")))
                      (install-file "pigz" bin)
                      (symlink "pigz" (string-append bin  "/unpigz"))
                      (install-file "pigz.1" man)
                      #t))))
       #:make-flags (list "CC=gcc")
       #:test-target "tests"))
    (inputs `(("zlib" ,zlib)))
    (home-page "https://zlib.net/pigz/")
    (synopsis "Parallel implementation of gzip")
    (description
     "This package provides a parallel implementation of gzip that exploits
multiple processors and multiple cores when compressing data.")

    ;; Things under zopfli/ are under ASL2.0, but 4 files at the top-level,
    ;; written by Mark Adler, are under another non-copyleft license.
    (license license:asl2.0)))

(define-public pixz
  (package
    (name "pixz")
    (version "1.0.6")
    (source (origin
              (method url-fetch)
              (uri (string-append
                    "https://github.com/vasi/pixz/releases/download/v" version
                    "/pixz-" version ".tar.xz"))
              (sha256
               (base32
                "1s3j7zw6j5zi3fhdxg287ndr3wf6swac7z21mqd1pyiln530gi82"))))
    (build-system gnu-build-system)
    (native-inputs
     `(("pkg-config" ,pkg-config)
       ("libarchive" ,libarchive)))
    (home-page "https://github.com/vasi/pixz")
    (synopsis "Parallel indexing implementation of LZMA")
    (description
     "The existing XZ Utils provide great compression in the .xz file format,
but they produce just one big block of compressed data.  Pixz instead produces
a collection of smaller blocks which makes random access to the original data
possible and can compress in parallel.  This is especially useful for large
tarballs.")
    (license license:bsd-2)))

(define-public brotli
  (let ((commit "e992cce7a174d6e2b3486616499d26bb0bad6448")
        (revision "1"))
    (package
      (name "brotli")
      (version (string-append "0.1-" revision "."
                              (string-take commit 7)))
      (source (origin
                (method git-fetch)
                (uri (git-reference
                      (url "https://github.com/bagder/libbrotli.git")
                      (commit commit)
                      (recursive? #t)))
                (file-name (string-append name "-" version ".tar.xz"))
                (sha256
                 (base32
                  "1qxxsasvwbbbh6dl3138y9h3fg0q2v7xdk5jjc690bdg7g1wrj6n"))
                (modules '((guix build utils)))
                (snippet '(begin
                            ;; This is a recursive submodule that is
                            ;; unnecessary for this package, so delete it.
                            (delete-file-recursively "brotli/terryfy")
                            #t))))
      (build-system gnu-build-system)
      (native-inputs
       `(("autoconf" ,autoconf)
         ("automake" ,automake)
         ("libtool" ,libtool)))
      (arguments
       `(#:phases (modify-phases %standard-phases
                    (add-after 'unpack 'autogen
                      (lambda _
                        (mkdir "m4")
                        (invoke "autoreconf" "-vfi"))))))
      (home-page "https://github.com/bagder/libbrotli/")
      (synopsis "Implementation of the Brotli compression algorithm")
      (description
       "Brotli is a general-purpose lossless compression algorithm.  It is
similar in speed to deflate but offers denser compression.  This package
provides encoder and a decoder libraries: libbrotlienc and libbrotlidec,
respectively, based on the reference implementation from Google.")
      (license license:expat))))

(define-public bsdiff
  (package
    (name "bsdiff")
    (version "4.3")
    (home-page "https://www.daemonology.net/bsdiff/")
    (source (origin
              (method url-fetch)
              (uri (string-append home-page name "-" version ".tar.gz"))
              (sha256
               (base32
                "0j2zm3z271x5aw63mwhr3vymzn45p2vvrlrpm9cz2nywna41b0hq"))))
    (build-system gnu-build-system)
    (arguments
     `(#:make-flags (list "INSTALL=install" "CC=gcc"
                          (string-append "PREFIX=" (assoc-ref %outputs "out")))
       #:phases (modify-phases %standard-phases
                  (delete 'configure)
                  (add-before 'build 'fix-Makefile
                    (lambda _
                      (substitute* "Makefile"
                        ;; Adjust syntax to make it compatible with GNU Make.
                        (("^\\.") "")
                        ;; Help install(1) create the target directory.
                        (("\\$\\{PREFIX\\}") "-D -t ${PREFIX}"))
                      #t)))
       #:tests? #f)) ;no tests
    (inputs
     `(("bzip2" ,bzip2)))
    (synopsis "Patch binary files")
    (description
     "@command{bsdiff} and @command{bspatch} are tools for building and
applying patches to binary files.  By using suffix sorting (specifically
Larsson and Sadakane's @code{qsufsort}) and taking advantage of how
executable files change, bsdiff routinely produces binary patches 50-80%
smaller than those produced by @code{Xdelta}.")
    (license license:bsd-2)))

(define-public cabextract
 (package
   (name "cabextract")
   (home-page "https://cabextract.org.uk/")
   (version "1.9")
   (source (origin
              (method url-fetch)
              (uri (string-append home-page name "-" version ".tar.gz"))
              (sha256
               (base32
                "1hf4zhjxfdgq9x172r5zfdnafma9q0zf7372syn8hcn7hcypkg0v"))
              (modules '((guix build utils)))
              (snippet
               '(begin
                  ;; Delete bundled libmspack.
                  (delete-file-recursively "mspack")
                  #t))))
    (build-system gnu-build-system)
    (arguments
     '(#:configure-flags '("--with-external-libmspack")
       #:phases
       (modify-phases %standard-phases
         ;; cabextract needs some of libmspack's header files.
         ;; These are located in the "mspack" directory of libmspack.
         (add-before 'build 'unpack-libmspack
           (lambda* (#:key inputs #:allow-other-keys)
             (let ((dir-name "libmspack-src"))
               (mkdir dir-name)
               (invoke "tar" "-xvf" (assoc-ref inputs "libmspack-source")
                       "-C" dir-name "--strip-components" "1")
               (rename-file (string-append dir-name "/mspack")
                            "mspack")
               (delete-file-recursively dir-name)
               #t))))))
    (native-inputs
     `(("pkg-config" ,pkg-config)))
    (inputs
     `(("libmspack" ,libmspack)
       ("libmspack-source" ,(package-source libmspack))))
    (synopsis "Tool to unpack Cabinet archives")
    (description "Extracts files out of Microsoft Cabinet (.cab) archives")
    ;; Some source files specify gpl2+, lgpl2+, however COPYING is gpl3.
    (license license:gpl3+)))

(define-public xdelta
  (package
    (name "xdelta")
    (version "3.1.0")
    (source
     (origin
       (method git-fetch)
       (uri (git-reference
             (url "https://github.com/jmacd/xdelta.git")
             (commit (string-append "v" version))))
       (file-name (git-file-name name version))
       (sha256
        (base32
         "09mmsalc7dwlvgrda56s2k927rpl3a5dzfa88aslkqcjnr790wjy"))
       (snippet
        ;; This file isn't freely distributable and has no effect on building.
        '(begin
           (delete-file "xdelta3/draft-korn-vcdiff.txt")
           #t))))
    (build-system gnu-build-system)
    (native-inputs
     `(("autoconf" ,autoconf)
       ("automake" ,automake)))
    (arguments
     `(#:phases
       (modify-phases %standard-phases
         (add-after 'unpack 'enter-build-directory
           (lambda _ (chdir "xdelta3") #t)))))
    (home-page "http://xdelta.org")
    (synopsis "Delta encoder for binary files")
    (description "xdelta encodes only the differences between two binary files
using the VCDIFF algorithm and patch file format described in RFC 3284.  It can
also be used to apply such patches.  xdelta is similar to @command{diff} and
@command{patch}, but is not limited to plain text and does not generate
human-readable output.")
    (license license:asl2.0)))

(define-public lrzip
  (package
    (name "lrzip")
    (version "0.631")
    (source
     (origin
       (method url-fetch)
       (uri (string-append
             "http://ck.kolivas.org/apps/lrzip/lrzip-" version ".tar.bz2"))
       (sha256
        (base32
         "0mb449vmmwpkalq732jdyginvql57nxyd31sszb108yps1lf448d"))
       (patches (search-patches "lrzip-CVE-2017-8842.patch"))))
    (build-system gnu-build-system)
    (native-inputs
     `(;; nasm is only required when building for 32-bit x86 platforms
       ,@(if (string-prefix? "i686" (or (%current-target-system)
                                        (%current-system)))
             `(("nasm" ,nasm))
             '())
       ("perl" ,perl)))
    (inputs
     `(("bzip2" ,bzip2)
       ("lzo" ,lzo)
       ("zlib" ,zlib)))
    (home-page "http://ck.kolivas.org/apps/lrzip/")
    (synopsis "Large file compressor with a very high compression ratio")
    (description "lrzip is a compression utility that uses long-range
redundancy reduction to improve the subsequent compression ratio of
larger files.  It can then further compress the result with the ZPAQ or
LZMA algorithms for maximum compression, or LZO for maximum speed.  This
choice between size or speed allows for either better compression than
even LZMA can provide, or a higher speed than gzip while compressing as
well as bzip2.")
    (license (list license:gpl3+
                   license:public-domain)))) ; most files in lzma/

(define-public snappy
  (package
    (name "snappy")
    (version "1.1.7")
    (source
     (origin
       (method url-fetch)
       (uri (string-append "https://github.com/google/snappy/archive/"
                           version ".tar.gz"))
       (file-name (string-append "snappy-" version ".tar.gz"))
       (sha256
        (base32 "1m7rcdqzkys5lspj8jcsaah8w33zh28s771bw0ga2lgzfgl05yix"))
       (patches (search-patches "snappy-add-O2-flag-in-CmakeLists.txt.patch"))))
    (build-system cmake-build-system)
    (arguments
     `(#:configure-flags '("-DBUILD_SHARED_LIBS=ON")))
    (home-page "https://github.com/google/snappy")
    (synopsis "Fast compressor/decompressor")
    (description "Snappy is a compression/decompression library.  It does not
aim for maximum compression, or compatibility with any other compression library;
instead, it aims for very high speeds and reasonable compression.  For instance,
compared to the fastest mode of zlib, Snappy is an order of magnitude faster
for most inputs, but the resulting compressed files are anywhere from 20% to
100% bigger.")
    (license license:asl2.0)))

<<<<<<< HEAD
(define-public bitshuffle-for-snappy
  (package
    (inherit bitshuffle)
    (name "bitshuffle-for-snappy")
    (build-system gnu-build-system)
    (arguments
     (substitute-keyword-arguments (package-arguments bitshuffle)
       ((#:tests? _ #f) #f)
       ((#:phases phases)
        `(modify-phases %standard-phases
           (replace 'configure
             (lambda* (#:key outputs #:allow-other-keys)
               (with-output-to-file "Makefile"
                 (lambda _
                   (format #t "\
libbitshuffle.so: src/bitshuffle.o src/bitshuffle_core.o src/iochain.o lz4/lz4.o
\tgcc -O3 -ffast-math -std=c99 -o $@ -shared -fPIC $^

%.o: %.c
\tgcc -O3 -ffast-math -std=c99 -fPIC -Isrc -Ilz4 -c $< -o $@

PREFIX:=~a
LIBDIR:=$(PREFIX)/lib
INCLUDEDIR:=$(PREFIX)/include

install: libbitshuffle.so
\tinstall -dm755 $(LIBDIR)
\tinstall -dm755 $(INCLUDEDIR)
\tinstall -m755 libbitshuffle.so $(LIBDIR)
\tinstall -m644 src/bitshuffle.h $(INCLUDEDIR)
\tinstall -m644 src/bitshuffle_core.h $(INCLUDEDIR)
\tinstall -m644 src/iochain.h $(INCLUDEDIR)
\tinstall -m644 lz4/lz4.h $(INCLUDEDIR)
" (assoc-ref outputs "out"))))
               #t))))))
    (inputs '())
    (native-inputs '())))

=======
>>>>>>> e5ad2cdf
(define-public p7zip
  (package
    (name "p7zip")
    (version "16.02")
    (source (origin
              (method url-fetch)
              (uri (string-append "mirror://sourceforge/" name "/" name "/"
                                  version "/" name "_" version
                                  "_src_all.tar.bz2"))
              (sha256
               (base32
                "07rlwbbgszq8i7m8jh3x6j2w2hc9a72dc7fmqawnqkwlwb00mcjy"))
              (modules '((guix build utils)))
              (snippet
               '(begin
                  ;; Remove non-free source files
                  (for-each delete-file
                            (append
                             (find-files "CPP/7zip/Compress" "Rar.*")
                             (find-files "CPP/7zip/Crypto" "Rar.*")
                             (find-files "DOC/unRarLicense.txt")
                             (find-files  "Utils/file_Codecs_Rar_so.py")))
                  (delete-file-recursively "CPP/7zip/Archive/Rar")
                  (delete-file-recursively "CPP/7zip/Compress/Rar")
                  #t))
              (patches (search-patches "p7zip-CVE-2016-9296.patch"
                                       "p7zip-CVE-2017-17969.patch"
                                       "p7zip-remove-unused-code.patch"))))
    (build-system gnu-build-system)
    (arguments
     `(#:make-flags
       (list (string-append "DEST_HOME=" (assoc-ref %outputs "out")) "all3")
       #:phases
       (modify-phases %standard-phases
         (replace 'configure
           (lambda* (#:key system outputs #:allow-other-keys)
             (invoke "cp"
                     (let ((system ,(or (%current-target-system)
                                        (%current-system))))
                       (cond
                        ((string-prefix? "x86_64" system)
                         "makefile.linux_amd64_asm")
                        ((string-prefix? "i686" system)
                         "makefile.linux_x86_asm_gcc_4.X")
                        (else
                         "makefile.linux_any_cpu_gcc_4.X")))
                     "makefile.machine")))
         (replace 'check
           (lambda _
             (invoke "make" "test")
             (invoke "make" "test_7z")
             (invoke "make" "test_7zr"))))))
    (inputs
     (let ((system (or (%current-target-system)
                       (%current-system))))
       `(,@(cond ((string-prefix? "x86_64" system)
                  `(("yasm" ,yasm)))
                 ((string-prefix? "i686" system)
                  `(("nasm" ,nasm)))
                 (else '())))))
    (home-page "http://p7zip.sourceforge.net/")
    (synopsis "Command-line file archiver with high compression ratio")
    (description "p7zip is a command-line port of 7-Zip, a file archiver that
handles the 7z format which features very high compression ratios.")
    (license (list license:lgpl2.1+
                   license:gpl2+
                   license:public-domain))))

(define-public gzstream
  (package
    (name "gzstream")
    (version "1.5")
    (source (origin
              (method url-fetch)
              (uri
                ;; No versioned URL, but last release was in 2003.
                "http://www.cs.unc.edu/Research/compgeom/gzstream/gzstream.tgz")
                (file-name (string-append name "-" version ".tgz"))
                (sha256
                 (base32
                  "00y19pqjsdj5zcrx4p9j56pl73vayfwnb7y2hvp423nx0cwv5b4r"))
                (modules '((guix build utils)))
                (snippet
                 ;; Remove pre-compiled object.
                 '(begin
                    (delete-file "gzstream.o")
                    #t))))
    (build-system gnu-build-system)
    (arguments
     `(#:test-target "test"
       #:phases
       (modify-phases %standard-phases
         (delete 'configure)
         (replace 'install
           (lambda* (#:key outputs #:allow-other-keys)
             (let* ((out (assoc-ref outputs "out"))
                    (lib (string-append out "/lib"))
                    (include (string-append out "/include")))
               (install-file "libgzstream.a" lib)
               (install-file "gzstream.h" include)
               #t))))))
    (propagated-inputs `(("zlib" ,zlib)))
    (home-page "http://www.cs.unc.edu/Research/compgeom/gzstream/")
    (synopsis "Compressed C++ iostream")
    (description "gzstream is a small library for providing zlib
functionality in a C++ iostream.")
    (license license:lgpl2.1+)))

(define-public zpaq
  (package
    (name "zpaq")
    (version "7.15")
    (source
     (origin
       (method url-fetch/zipbomb)
       (uri (string-append "http://mattmahoney.net/dc/zpaq"
                           (string-delete #\. version) ".zip"))
       (sha256
        (base32
         "066l94yyladlfzri877nh2dhkvspagjn3m5bmv725fmhkr9c4pp8"))
       (modules '((guix build utils)))
       (snippet
        ;; Delete irrelevant pre-compiled binaries.
        '(begin
           (for-each delete-file (find-files "." "\\.exe$"))
           #t))))
    (build-system gnu-build-system)
    (arguments
     `(#:phases
       (modify-phases %standard-phases
         (delete 'configure))           ; no ‘configure’ script
       #:make-flags
       (list
        (string-append "CPPFLAGS=-Dunix"
                       ,(match (or (%current-target-system)
                                   (%current-system))
                               ("x86_64-linux"  "")
                               ("i686-linux"    "")
                               (_               " -DNOJIT")))
        ;; These should be safe, lowest-common-denominator instruction sets,
        ;; allowing for some optimisation while remaining reproducible.
        (string-append "CXXFLAGS=-O3 -DNDEBUG"
                       ,(match (or (%current-target-system)
                                   (%current-system))
                               ("x86_64-linux"  " -march=nocona -mtune=generic")
                               ("i686-linux"    " -march=i686 -mtune=generic")
                               ("armhf-linux"   " -mtune=generic-armv7-a")
                               (_               "")))
        (string-append "PREFIX="
                       (assoc-ref %outputs "out")))))
    (native-inputs
     `(("perl" ,perl)))                 ; for pod2man
    (home-page "http://mattmahoney.net/dc/zpaq.html")
    (synopsis "Incremental journaling archiver")
    (description "ZPAQ is a command-line archiver for realistic situations with
many duplicate and already compressed files.  It backs up only those files
modified since the last update.  All previous versions remain untouched and can
be independently recovered.  Identical files are only stored once (known as
@dfn{de-duplication}).  Archives can also be encrypted.

ZPAQ is intended to back up user data, not entire operating systems.  It ignores
owner and group IDs, ACLs, extended attributes, or special file types like
devices, sockets, or named pipes.  It does not follow or restore symbolic links
or junctions, and always follows hard links.")
    (license (list license:public-domain
                   ;; libzpaq.cpp contains a mix of public-domain and
                   ;; expat-licenced (or ‘MIT’) code.
                   license:expat))))

(define-public unshield
  (package
    (name "unshield")
    (version "1.4.2")
    (source
     (origin (method url-fetch)
             (uri (string-append "http://github.com/twogood/unshield/archive/"
                                 version ".tar.gz"))
             (file-name (string-append name "-" version ".tar.gz"))
             (sha256
              (base32
               "0x7ps644yp5dka2zhb8w0ifqmw3d255jafpzfwv8xbcpgq6fmm2x"))))
    (build-system cmake-build-system)
    (inputs
     `(("zlib" ,zlib)
       ("openssl" ,openssl)
       ;; test data that is otherwise downloaded with curl
       ("unshield-avigomanager11b22.zip"
        ,(origin
           (method url-fetch)
           (uri (string-append "https://www.dropbox.com/s/8r4b6752swe3nhu/"
                               "unshield-avigomanager11b22.zip?dl=1"))
           (sha256
            (base32 "0fwq7lih04if68wpwpsk5wjqyvh32db76a41sq6gbx4dn1lc3ddn"))
           (file-name "unshield-avigomanager11b22.zip")))
       ("unshield-the-feeble-files-spanish.zip"
        ,(origin
           (method url-fetch)
           (uri (string-append "https://www.dropbox.com/s/1ng0z9kfxc7eb1e/"
                               "unshield-the-feeble-files-spanish.zip?dl=1"))
           (sha256
            (base32 "1k5cw6vnpja8yjlnhx5124xrw9i8s1l539hfdqqrqz3l5gn0bnyd"))
           (file-name "unshield-the-feeble-files-spanish.zip")))))
    (native-inputs
     `(("unzip" ,unzip)))
    (arguments
     `(#:out-of-source? #f
       #:phases
       (modify-phases %standard-phases
         (add-before 'check 'pre-check
           (lambda* (#:key inputs #:allow-other-keys)
             (for-each (lambda (i)
                         (copy-file (assoc-ref inputs i)
                                    (string-append "test/v0/" i)))
                       '("unshield-avigomanager11b22.zip"
                         "unshield-the-feeble-files-spanish.zip"))
             (substitute* (find-files "test/" "/*\\.sh")
               ;; Tests expect the unshield binary in a specific
               ;; location.
               (("/var/tmp/unshield/bin/unshield")
                (string-append (getcwd) "/src/unshield"))
               ;; We no longer need to download the data.
               ((".?URL=.*$") "")
               (("curl -(|f)sSL -o test.zip .*") ""))
             (substitute* "test/v0/avigomanager.sh"
               (("test.zip")
                (string-append (getcwd)
                  "/test/v0/unshield-avigomanager11b22.zip")))
             (substitute* "test/v0/the-feeble-files-spanish.sh"
               (("test.zip")
                (string-append (getcwd)
                               "/test/v0/unshield-the-feeble-files-spanish.zip")))
             #t))
         (replace 'check
           (lambda _
             (invoke "./run-tests.sh"))))))
    (home-page "https://github.com/twogood/unshield")
    (synopsis "Extract CAB files from InstallShield installers")
    (description
     "@command{unshield} is a tool and library for extracting @file{.cab}
 archives from InstallShield installers.")
    (license license:expat)))

(define-public zstd
  (package
    (name "zstd")
    (version "1.3.8")
    (source
     (origin
       (method url-fetch)
       (uri (string-append "https://github.com/facebook/zstd/releases/download/"
                           "v" version "/zstd-" version ".tar.gz"))
       (sha256
        (base32 "13nlsqhkn276frxrzjdn7wz0j9zz414lf336885ykyxcvw2a0gr9"))))
    (build-system gnu-build-system)
    (arguments
     `(#:phases
       (modify-phases %standard-phases
         (delete 'configure))           ; no configure script
       #:make-flags
       (list "CC=gcc"
             (string-append "PREFIX=" (assoc-ref %outputs "out"))
             ;; Skip auto-detection of, and creating a dependency on, the build
             ;; environment's ‘xz’ for what amounts to a dubious feature anyway.
             "HAVE_LZMA=0"
             ;; Not currently detected, but be explicit & avoid surprises later.
             "HAVE_LZ4=0"
             "HAVE_ZLIB=0")))
    (home-page "https://facebook.github.io/zstd/")
    (synopsis "Zstandard real-time compression algorithm")
    (description "Zstandard (@command{zstd}) is a lossless compression algorithm
that combines very fast operation with a compression ratio comparable to that of
zlib.  In most scenarios, both compression and decompression can be performed in
‘real time’.  The compressor can be configured to provide the most suitable
trade-off between compression ratio and speed, without affecting decompression
speed.")
    (license (list license:bsd-3         ; the main top-level LICENSE file
                   license:bsd-2         ; many files explicitly state 2-Clause
                   license:gpl2          ; the main top-level COPYING file
                   license:gpl3+         ; tests/gzip/*.sh
                   license:expat         ; lib/dictBuilder/divsufsort.[ch]
                   license:public-domain ; zlibWrapper/examples/fitblk*
                   license:zlib))))      ; zlibWrapper/{gz*.c,gzguts.h}

(define-public pzstd
  (package
    (name "pzstd")
    (version (package-version zstd))
    (source (package-source zstd))
    (build-system gnu-build-system)
    (native-inputs
     `(("googletest" ,googletest)))
    (arguments
     `(#:phases
       (modify-phases %standard-phases
         (add-after 'unpack 'enter-subdirectory
           (lambda _ (chdir "contrib/pzstd") #t))
         (delete 'configure)            ; no configure script
         (add-before 'check 'compile-tests
           (lambda* (#:key make-flags #:allow-other-keys)
             (apply invoke "make" "tests" make-flags)))
         (add-after 'install 'install-documentation
           (lambda* (#:key outputs #:allow-other-keys)
             (let* ((out (assoc-ref outputs "out"))
                    (doc (string-append out "/share/doc/" ,name)))
               (mkdir-p doc)
               (install-file "README.md" doc)
               #t))))
       #:make-flags
       (list "CC=gcc"
             (string-append "PREFIX=" (assoc-ref %outputs "out")))))
    (home-page (package-home-page zstd))
    (synopsis "Threaded implementation of the Zstandard compression algorithm")
    (description "Parallel Zstandard (PZstandard or @command{pzstd}) is a
multi-threaded implementation of the @uref{http://zstd.net/, Zstandard
compression algorithm}.  It is fully compatible with the original Zstandard file
format and command-line interface, and can be used as a drop-in replacement.

Compression is distributed over multiple processor cores to improve performance,
as is the decompression of data compressed in this manner.  Data compressed by
other implementations will only be decompressed by two threads: one performing
the actual decompression, the other input and output.")
    (license (package-license zstd))))

(define-public zip
  (package
    (name "zip")
    (version "3.0")
    (source
     (origin
       (method url-fetch)
       (uri (string-append "mirror://sourceforge/infozip"
                           "/Zip%203.x%20%28latest%29/3.0/zip30.tar.gz"))
       (sha256
        (base32
         "0sb3h3067pzf3a7mlxn1hikpcjrsvycjcnj9hl9b1c3ykcgvps7h"))))
    (build-system gnu-build-system)
    (inputs `(("bzip2" ,bzip2)))
    (arguments
     `(#:tests? #f ; no test target
       #:make-flags (let ((out (assoc-ref %outputs "out")))
                      (list "-f" "unix/Makefile"
                            (string-append "prefix=" out)
                            (string-append "MANDIR=" out "/share/man/man1")))
       #:phases
       (modify-phases %standard-phases
         (replace 'build
           (lambda* (#:key (make-flags '()) #:allow-other-keys)
             (apply invoke "make" "generic_gcc" make-flags)))
         (delete 'configure))))
    (home-page "http://www.info-zip.org/Zip.html")
    (synopsis "Compression and file packing utility")
    (description
     "Zip is a compression and file packaging/archive utility.  Zip is useful
for packaging a set of files for distribution, for archiving files, and for
saving disk space by temporarily compressing unused files or directories.
Zip puts one or more compressed files into a single ZIP archive, along with
information about the files (name, path, date, time of last modification,
protection, and check information to verify file integrity).  An entire
directory structure can be packed into a ZIP archive with a single command.

Zip has one compression method (deflation) and can also store files without
compression.  Zip automatically chooses the better of the two for each file.
Compression ratios of 2:1 to 3:1 are common for text files.")
    (license (license:non-copyleft "file://LICENSE"
                                   "See LICENSE in the distribution."))))

(define-public unzip
  (package (inherit zip)
    (name "unzip")
    (version "6.0")
    (source
     (origin
       (method url-fetch)
       (uri (string-append "mirror://sourceforge/infozip"
                           "/UnZip%206.x%20%28latest%29/UnZip%206.0/unzip60.tar.gz"))
       (sha256
        (base32
         "0dxx11knh3nk95p2gg2ak777dd11pr7jx5das2g49l262scrcv83"))
       (patches (search-patches "unzip-CVE-2014-8139.patch"
                                "unzip-CVE-2014-8140.patch"
                                "unzip-CVE-2014-8141.patch"
                                "unzip-CVE-2014-9636.patch"
                                "unzip-CVE-2015-7696.patch"
                                "unzip-CVE-2015-7697.patch"
                                "unzip-allow-greater-hostver-values.patch"
                                "unzip-initialize-symlink-flag.patch"
                                "unzip-remove-build-date.patch"
                                "unzip-attribs-overflow.patch"
                                "unzip-overflow-on-invalid-input.patch"
                                "unzip-format-secure.patch"
                                "unzip-overflow-long-fsize.patch"))))
    (build-system gnu-build-system)
    ;; no inputs; bzip2 is not supported, since not compiled with BZ_NO_STDIO
    (arguments
     `(#:phases (modify-phases %standard-phases
                  (delete 'configure)
                  (add-after 'unpack 'fortify
                    (lambda _
                      ;; Mitigate CVE-2018-1000035, an exploitable buffer overflow.
                      ;; This environment variable is recommended in 'unix/Makefile'
                      ;; for passing flags to the C compiler.
                      (setenv "LOCAL_UNZIP" "-D_FORTIFY_SOURCE=1")
                      #t))
                  (replace 'build
                    (lambda* (#:key make-flags #:allow-other-keys)
                      (apply invoke "make"
                             `("-j" ,(number->string
                                      (parallel-job-count))
                               ,@make-flags
                               "generic_gcc")))))
       #:make-flags (list "-f" "unix/Makefile"
                          (string-append "prefix=" %output)
                          (string-append "MANDIR=" %output "/share/man/man1"))))
    (home-page "http://www.info-zip.org/UnZip.html")
    (synopsis "Decompression and file extraction utility")
    (description
     "UnZip is an extraction utility for archives compressed in .zip format,
also called \"zipfiles\".

UnZip lists, tests, or extracts files from a .zip archive.  The default
behaviour (with no options) is to extract into the current directory, and
subdirectories below it, all files from the specified zipfile.  UnZip
recreates the stored directory structure by default.")
    (license (license:non-copyleft "file://LICENSE"
                                   "See LICENSE in the distribution."))))

(define-public zziplib
  (package
    (name "zziplib")
    (version "0.13.69")
    (home-page "https://github.com/gdraheim/zziplib")
    (source
     (origin
       (method url-fetch)
       (uri (string-append home-page "/archive/v" version ".tar.gz"))
       (sha256
        (base32
         "0i052a7shww0fzsxrdp3rd7g4mbzx7324a8ysbc0br7frpblcql4"))))
    (build-system gnu-build-system)
    (inputs
     `(("zlib" ,zlib)))
    (native-inputs `(("perl" ,perl)     ; for the documentation
                     ("pkg-config" ,pkg-config)
                     ;; for the documentation; Python 3 not supported,
                     ;; http://forums.gentoo.org/viewtopic-t-863161-start-0.html
                     ("python" ,python-2)
                     ("zip" ,zip))) ; to create test files
    (synopsis "Library for accessing zip files")
    (description
     "ZZipLib is a library based on zlib for accessing zip files.")
    ;; zziplib is dual licensed under LGPL2.0+ and MPL1.1.  Some example source
    ;; files carry the Zlib license; see "docs/copying.html" for details.
    (license (list license:lgpl2.0+ license:mpl1.1))))

(define-public libzip
  (package
    (name "libzip")
    (version "1.5.1")
    (source (origin
              (method url-fetch)
              (uri (string-append
                    "https://libzip.org/download/" name "-" version ".tar.xz"))
              (sha256
               (base32
                "0wnkkvkq90wyawj9221i77sf3nix1vj3ygzdy59k8yvcjnv3bsh4"))))
    (native-inputs
     `(("perl" ,perl)))
    (inputs
     `(("zlib" ,zlib)))
    (build-system cmake-build-system)
    (home-page "https://libzip.org")
    (synopsis "C library for reading, creating, and modifying zip archives")
    (description "Libzip is a C library for reading, creating, and modifying
zip archives.  Files can be added from data buffers, files, or compressed data
copied directly from other zip archives.  Changes made without closing the
archive can be reverted.")
    (license license:bsd-3)))

(define-public atool
  (package
    (name "atool")
    (version "0.39.0")
    (source
     (origin
       (method url-fetch)
       (uri (string-append "http://savannah.nongnu.org/download/atool/atool-"
                           version ".tar.gz"))
       (sha256
        (base32
         "0fvhzip2v08jgnlfpyj6rapan39xlsl1ksgq4lp8gfsai2ah1xma"))))
    (build-system gnu-build-system)
    (arguments
     `(#:phases
       (modify-phases %standard-phases
         (add-after 'unpack 'embed-absolute-file-name
           (lambda* (#:key inputs #:allow-other-keys)
             (substitute* "atool"
               (("(^\\$::cfg_path_file.*= )'file'" _ pre)
                (string-append pre "'" (assoc-ref inputs "file")
                               "/bin/file'")))
             #t)))))
    (inputs
     `(("perl" ,perl)
       ("file" ,file)))
    (home-page "https://www.nongnu.org/atool/")
    (synopsis  "Universal tool to manage file archives of various types")
    (description "The main command is @command{aunpack} which extracts files
from an archive.  The other commands provided are @command{apack} (to create
archives), @command{als} (to list files in archives), and @command{acat} (to
extract files to standard out).  As @command{atool} invokes external programs
to handle the archives, not all commands may be supported for a certain type
of archives.")
    (license license:gpl2+)))

(define-public lunzip
  (package
    (name "lunzip")
    (version "1.10")
    (source
     (origin
       (method url-fetch)
       (uri (string-append "mirror://savannah/lzip/"
                           name "/" name "-" version ".tar.gz"))
       (sha256
        (base32 "1iw59br6nsxs7l1p875h8w3vxwr04xfhg5zyal64crvamhxkj5kl"))))
    (build-system gnu-build-system)
    (arguments
     `(#:configure-flags
       (list "CC=gcc")))
    (home-page "https://www.nongnu.org/lzip/lunzip.html")
    (synopsis "Small, stand-alone lzip decompressor")
    (description
     "Lunzip is a decompressor for files in the lzip compression format (.lz),
written as a single small C tool with no dependencies.  This makes it
well-suited to embedded and other systems without a C++ compiler, or for use in
applications such as software installers that need only to decompress files,
not compress them.
Lunzip is intended to be fully compatible with the regular lzip package.")
    (license (list license:bsd-2        ; carg_parser.[ch]
                   license:gpl2+))))    ; everything else

(define-public clzip
  (package
    (name "clzip")
    (version "1.10")
    (source
     (origin
       (method url-fetch)
       (uri (string-append "mirror://savannah/lzip/"
                           name "/" name "-" version ".tar.gz"))
       (sha256
        (base32 "03xcmhl3dya4jrwmsqh09ikimpb36fr3vkh2bwfzz1sbcns0cdg3"))))
    (build-system gnu-build-system)
    (arguments
     `(#:configure-flags
       (list "CC=gcc")))
    (home-page "https://www.nongnu.org/lzip/clzip.html")
    (synopsis "Small, stand-alone lzip compressor and decompressor")
    (description
     "Clzip is a compressor and decompressor for files in the lzip compression
format (.lz), written as a single small C tool with no dependencies.  This makes
it well-suited to embedded and other systems without a C++ compiler, or for use
in other applications like package managers.
Clzip is intended to be fully compatible with the regular lzip package.")
    (license (list license:bsd-2        ; carg_parser.[ch], lzd in clzip.texi
                   license:gpl2+))))

(define-public lzlib
  (package
    (name "lzlib")
    (version "1.10")
    (source
     (origin
       (method url-fetch)
       (uri (string-append "mirror://savannah/lzip/"
                           name "/" name "-" version ".tar.gz"))
       (sha256
        (base32 "0hqhnj2lzqacdbmmnpy91lsm1rd9zlngs1q6s9pyahsv1a0bfshx"))))
    (build-system gnu-build-system)
    ;; The included minilzip binary is only ~16 smaller than the ‘real’ lzip.
    ;; It's used during the test suite, but don't be tempted to install it.
    (arguments
     `(#:configure-flags
       (list "CC=gcc"
             "--enable-shared")))       ; only static (.a) is built by default
    (home-page "https://www.nongnu.org/lzip/lzlib.html")
    (synopsis "Lzip data compression C library")
    (description
     "Lzlib is a C library for in-memory LZMA compression and decompression in
the lzip format.  It supports integrity checking of the decompressed data, and
all functions are thread-safe.  The library should never crash, even in case of
corrupted input.")
    (license (list license:bsd-2        ; the library itself
                   license:gpl2+))))    ; main.c (i.e. minilzip used by tests)

(define-public plzip
  (package
    (name "plzip")
    (version "1.7")
    (source
     (origin
       (method url-fetch)
       (uri (string-append "mirror://savannah/lzip/"
                           name "/" name "-" version ".tar.gz"))
       (sha256
        (base32 "1dzjp9r7krwpsn224bhcqbzd5aj5b4556sdi9yzl2bzbk3fjrqlm"))))
    (build-system gnu-build-system)
    (inputs
     `(("lzlib" ,lzlib)))
    (home-page "https://www.nongnu.org/lzip/plzip.html")
    (synopsis "Parallel lossless data compressor for the lzip format")
    (description
     "Plzip is a massively parallel (multi-threaded) lossless data compressor
and decompressor that uses the lzip file format (.lz).  Files produced by plzip
are fully compatible with lzip and can be rescued with lziprecover.
On multiprocessor machines, plzip can compress and decompress large files much
faster than lzip, at the cost of a slightly reduced compression ratio (0.4% to
2%).  The number of usable threads is limited by file size: on files of only a
few MiB, plzip is no faster than lzip.
Files that were compressed with regular lzip will also not be decompressed
faster by plzip, unless the @code{-b} option was used: lzip usually produces
single-member files which can't be decompressed in parallel.")
    (license (list license:bsd-2        ; arg_parser.{cc,h}
                   license:gpl2+))))    ; everything else

(define-public innoextract
  (package
   (name "innoextract")
   (version "1.7")
   (source
    (origin
     (method url-fetch)
     (uri (string-append "https://github.com/dscharrer/innoextract/archive/"
                         version ".tar.gz"))
     (sha256
      (base32
       "0khwi9f0q0h6xfbixrrc1rfpgj0b7ajwilq7yhmxnn5lpc807f6x"))
     (file-name (string-append name "-" version ".tar.gz"))))
   (build-system cmake-build-system)
   (arguments
    `(#:tests? #f)) ;; No tests available.
   (inputs `(("boost" ,boost)
             ("libiconv" ,libiconv)
             ("xz" ,xz)))
   (native-inputs `(("pkg-config" ,pkg-config)))
   (home-page "https://constexpr.org/innoextract/")
   (synopsis "Tool for extracting Inno Setup installers")
   (description "innoextract allows extracting Inno Setup installers under
non-Windows systems without running the actual installer using wine.")
   (license license:zlib)))

(define-public google-brotli
  (package
    (name "google-brotli")
    (version "1.0.4")
    (source (origin
             (method url-fetch)
             (uri (string-append "https://github.com/google/brotli/archive/v"
                                 version ".tar.gz"))
             (sha256
              (base32
               "1hrpmz162k4x3xm6vmbpm443jlfr1kp536p8962y2dncy7gs6s12"))))
    (build-system cmake-build-system)
    (arguments
     `(#:phases
       (modify-phases %standard-phases
         (add-after 'install 'rename-static-libraries
           ;; The build tools put a 'static' suffix on the static libraries, but
           ;; other applications don't know how to find these.
           (lambda* (#:key outputs #:allow-other-keys)
             (let ((lib (string-append (assoc-ref %outputs "out") "/lib/")))
               (rename-file (string-append lib "libbrotlicommon-static.a")
                            (string-append lib "libbrotlicommon.a"))
               (rename-file (string-append lib "libbrotlidec-static.a")
                            (string-append lib "libbrotlidec.a"))
               (rename-file (string-append lib "libbrotlienc-static.a")
                            (string-append lib "libbrotlienc.a"))
               #t))))
       #:configure-flags
       (list ;; Defaults to "lib64" on 64-bit archs.
             (string-append "-DCMAKE_INSTALL_LIBDIR="
                            (assoc-ref %outputs "out") "/lib"))))
    (home-page "https://github.com/google/brotli")
    (synopsis "General-purpose lossless compression")
    (description "This package provides the reference implementation of Brotli,
a generic-purpose lossless compression algorithm that compresses data using a
combination of a modern variant of the LZ77 algorithm, Huffman coding and 2nd
order context modeling, with a compression ratio comparable to the best
currently available general-purpose compression methods.  It is similar in speed
with @code{deflate} but offers more dense compression.

The specification of the Brotli Compressed Data Format is defined in RFC 7932.")
    (license license:expat)))

(define-public ucl
  (package
    (name "ucl")
    (version "1.03")
    (source (origin
             (method url-fetch)
             (uri (string-append "http://www.oberhumer.com/opensource/"
                                 name "/download/" name "-" version ".tar.gz"))
             (sha256
              (base32
               "0j036lkwsxvm15gr29n8wn07cqq79dswjs9k54939ms5zngjjrdq"))))
    (build-system gnu-build-system)
    (home-page "http://www.oberhumer.com/opensource/ucl/")
    (synopsis "Portable lossless data compression library")
    (description "UCL implements a number of compression algorithms that
achieve an excellent compression ratio while allowing fast decompression.
Decompression requires no additional memory.

Compared to LZO, the UCL algorithms achieve a better compression ratio but
decompression is a little bit slower.")
    (license license:gpl2+)))

(define-public upx
  (package
    (name "upx")
    (version "3.94")
    (source (origin
             (method url-fetch)
             (uri (string-append "https://github.com/upx/upx/releases/download/v"
                                 version "/" name "-" version "-src.tar.xz"))
             (sha256
              (base32
               "08anybdliqsbsl6x835iwzljahnm9i7v26icdjkcv33xmk6p5vw1"))
             (patches (search-patches "upx-fix-CVE-2017-15056.patch"))))
    (build-system gnu-build-system)
    (native-inputs `(("perl" ,perl)
                     ("ucl" ,ucl)))
    (inputs `(("zlib" ,zlib)))
    (arguments
     `(#:make-flags
       (list "all"
             ;; CHECK_WHITESPACE does not seem to work.
             ;; See https://git.archlinux.org/svntogit/community.git/tree/trunk/PKGBUILD?h=packages/upx.
             "CHECK_WHITESPACE=true")
       #:phases
       (modify-phases %standard-phases
         (delete 'configure)
         (delete 'check)
         (delete 'install)
         (add-before 'build 'patch-exec-bin-sh
           (lambda _
             (substitute* (find-files "Makefile")
               (("/bin/sh") (which "sh")))
             (substitute* "src/Makefile"
               (("/bin/sh") (which "sh")))
             #t))
         (add-after 'build 'install-upx
           (lambda* (#:key outputs #:allow-other-keys)
             (let* ((out (assoc-ref outputs "out"))
                   (bin (string-append out "/bin")))
               (mkdir-p bin)
               (copy-file "src/upx.out" (string-append bin "/upx")))
             #t))
         )))
    (home-page "https://upx.github.io/")
    ;; CVE-2017-16869 is about Mach-O files which is not of a big concern for Guix.
    ;; See https://github.com/upx/upx/issues/146 and
    ;; https://nvd.nist.gov/vuln/detail?vulnId=CVE-2017-16869.
    ;; The issue will be fixed after version 3.94.
    (properties `((lint-hidden-cve . ("CVE-2017-16869"))))
    (synopsis "Compression tool for executables")
    (description
     "The Ultimate Packer for eXecutables (UPX) is an executable file
compressor.  UPX typically reduces the file size of programs and shared
libraries by around 50%--70%, thus reducing disk space, network load times,
download times, and other distribution and storage costs.")
    (license license:gpl2+)))<|MERGE_RESOLUTION|>--- conflicted
+++ resolved
@@ -1056,47 +1056,6 @@
 100% bigger.")
     (license license:asl2.0)))
 
-<<<<<<< HEAD
-(define-public bitshuffle-for-snappy
-  (package
-    (inherit bitshuffle)
-    (name "bitshuffle-for-snappy")
-    (build-system gnu-build-system)
-    (arguments
-     (substitute-keyword-arguments (package-arguments bitshuffle)
-       ((#:tests? _ #f) #f)
-       ((#:phases phases)
-        `(modify-phases %standard-phases
-           (replace 'configure
-             (lambda* (#:key outputs #:allow-other-keys)
-               (with-output-to-file "Makefile"
-                 (lambda _
-                   (format #t "\
-libbitshuffle.so: src/bitshuffle.o src/bitshuffle_core.o src/iochain.o lz4/lz4.o
-\tgcc -O3 -ffast-math -std=c99 -o $@ -shared -fPIC $^
-
-%.o: %.c
-\tgcc -O3 -ffast-math -std=c99 -fPIC -Isrc -Ilz4 -c $< -o $@
-
-PREFIX:=~a
-LIBDIR:=$(PREFIX)/lib
-INCLUDEDIR:=$(PREFIX)/include
-
-install: libbitshuffle.so
-\tinstall -dm755 $(LIBDIR)
-\tinstall -dm755 $(INCLUDEDIR)
-\tinstall -m755 libbitshuffle.so $(LIBDIR)
-\tinstall -m644 src/bitshuffle.h $(INCLUDEDIR)
-\tinstall -m644 src/bitshuffle_core.h $(INCLUDEDIR)
-\tinstall -m644 src/iochain.h $(INCLUDEDIR)
-\tinstall -m644 lz4/lz4.h $(INCLUDEDIR)
-" (assoc-ref outputs "out"))))
-               #t))))))
-    (inputs '())
-    (native-inputs '())))
-
-=======
->>>>>>> e5ad2cdf
 (define-public p7zip
   (package
     (name "p7zip")
