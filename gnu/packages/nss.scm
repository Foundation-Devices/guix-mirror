--- conflicted
+++ resolved
@@ -70,11 +70,7 @@
 (define-public nss
   (package
     (name "nss")
-<<<<<<< HEAD
-    (version "3.46.1")
-=======
     (version "3.48")
->>>>>>> 13efb248
     (source (origin
               (method url-fetch)
               (uri (let ((version-with-underscores
@@ -87,8 +83,7 @@
                (base32
                 "1b7qs1q7jqhw9dvkdznanzhc5dyq4bwx0biywszy3qx4hqm8571z"))
               ;; Create nss.pc and nss-config.
-              (patches (search-patches "nss-CVE-2019-11745.patch"
-                                       "nss-pkgconfig.patch"
+              (patches (search-patches "nss-pkgconfig.patch"
                                        "nss-freebl-stubs.patch"
                                        "nss-increase-test-timeout.patch"))))
     (build-system gnu-build-system)
