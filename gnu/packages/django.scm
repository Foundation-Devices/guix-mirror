;;; GNU Guix --- Functional package management for GNU
;;; Copyright © 2016 Hartmut Goebel <h.goebel@crazy-compilers.com>
;;; Copyright © 2016, 2019, 2020, 2021 Efraim Flashner <efraim@flashner.co.il>
;;; Copyright © 2017 Nikita <nikita@n0.is>
;;; Copyright © 2017, 2018, 2019 Tobias Geerinckx-Rice <me@tobias.gr>
;;; Copyright © 2017 Ricardo Wurmus <rekado@elephly.net>
;;; Copyright © 2018 Vijayalakshmi Vedantham <vijimay12@gmail.com>
;;; Copyright © 2019 Sam <smbaines8@gmail.com>
<<<<<<< HEAD
;;; Copyright © 2020 Marius Bakke <marius@gnu.org>
;;; Copyright © 2021 Maxim Cournoyer <maxim.cournoyer@gmail.com>
=======
;;; Copyright © 2020, 2021 Marius Bakke <marius@gnu.org>
>>>>>>> 069399ee
;;;
;;; This file is part of GNU Guix.
;;;
;;; GNU Guix is free software; you can redistribute it and/or modify it
;;; under the terms of the GNU General Public License as published by
;;; the Free Software Foundation; either version 3 of the License, or (at
;;; your option) any later version.
;;;
;;; GNU Guix is distributed in the hope that it will be useful, but
;;; WITHOUT ANY WARRANTY; without even the implied warranty of
;;; MERCHANTABILITY or FITNESS FOR A PARTICULAR PURPOSE.  See the
;;; GNU General Public License for more details.
;;;
;;; You should have received a copy of the GNU General Public License
;;; along with GNU Guix.  If not, see <http://www.gnu.org/licenses/>.

(define-module (gnu packages django)
  #:use-module ((guix licenses) #:prefix license:)
  #:use-module (guix packages)
  #:use-module (guix download)
  #:use-module (guix git-download)
  #:use-module (guix build-system python)
  #:use-module (gnu packages)
  #:use-module (gnu packages base)
  #:use-module (gnu packages databases)
  #:use-module (gnu packages check)
  #:use-module (gnu packages geo)
  #:use-module (gnu packages openldap)
  #:use-module (gnu packages python)
  #:use-module (gnu packages python-compression)
  #:use-module (gnu packages python-crypto)
  #:use-module (gnu packages python-web)
  #:use-module (gnu packages python-xyz)
  #:use-module (gnu packages sphinx)
  #:use-module (gnu packages time)
  #:use-module (gnu packages xml))

(define-public python-django
  (package
    (name "python-django")
    (version "3.2.2")
    (source (origin
              (method url-fetch)
              (uri (pypi-uri "Django" version))
              (sha256
               (base32
                "0gffaabnnpzj0sl3jl7mllvi3gc0jvab6xw2bckvyljwsrd1j78a"))))
    (build-system python-build-system)
    (arguments
     '(#:phases
       (modify-phases %standard-phases
         (add-before 'check 'pre-check
           (lambda* (#:key inputs #:allow-other-keys)
             ;; The test-suite tests timezone-dependent functions, thus tzdata
             ;; needs to be available.
             (setenv "TZDIR"
                     (string-append (assoc-ref inputs "tzdata")
                                    "/share/zoneinfo"))

             ;; Disable test for incorrect timezone: it only raises the
             ;; expected error when /usr/share/zoneinfo exists, even though
             ;; the machinery gracefully falls back to TZDIR.  According to
             ;; django/conf/__init__.py, lack of /usr/share/zoneinfo is
             ;; harmless, so just ignore this test.
             (substitute* "tests/settings_tests/tests.py"
               ((".*def test_incorrect_timezone.*" all)
                (string-append "    @unittest.skipIf(True, 'Disabled by Guix')\n"
                               all)))))
         (replace 'check
<<<<<<< HEAD
           (lambda _
             (with-directory-excursion "tests"
               (invoke "python" "runtests.py"
                       ;; By default tests run in parallel, which may cause
                       ;; various race conditions.  Run sequentially for
                       ;; consistent results.
                       "--parallel=1")))))))
=======
           (lambda* (#:key tests? #:allow-other-keys)
             (if tests?
                 (with-directory-excursion "tests"
                   (setenv "PYTHONPATH"
                           (string-append "..:" (getenv "PYTHONPATH")))
                   (invoke "python" "runtests.py"
                           ;; By default tests run in parallel, which may cause
                           ;; various race conditions.  Run sequentially for
                           ;; consistent results.
                           "--parallel=1"))
                 (format #t "test suite not run~%"))))
         ;; XXX: The 'wrap' phase adds native inputs as runtime dependencies,
         ;; see <https://bugs.gnu.org/25235>.  The django-admin script typically
         ;; runs in an environment that has Django and its dependencies on
         ;; PYTHONPATH, so just disable the wrapper to reduce the size from
         ;; ~710 MiB to ~203 MiB.
         (delete 'wrap))))
>>>>>>> 069399ee
    ;; TODO: Install extras/django_bash_completion.
    (native-inputs
     `(("tzdata" ,tzdata-for-tests)
       ;; Remaining packages are test requirements taken from
       ;; tests/requirements/py3.txt
       ("python-docutils" ,python-docutils)
       ;; optional for tests: ("python-geoip2" ,python-geoip2)
       ;; optional for tests: ("python-memcached" ,python-memcached)
       ("python-numpy" ,python-numpy)
       ("python-pillow" ,python-pillow)
       ("python-pyyaml" ,python-pyyaml)
       ;; optional for tests: ("python-selenium" ,python-selenium)
       ("python-tblib" ,python-tblib)))
    (propagated-inputs
     `(("python-asgiref" ,python-asgiref)
       ("python-pytz" ,python-pytz)
       ("python-sqlparse" ,python-sqlparse)

       ;; Optional dependencies.
       ("python-argon2-cffi" ,python-argon2-cffi)
       ("python-bcrypt" ,python-bcrypt)

       ;; This input is not strictly required, but in practice many Django
       ;; libraries need it for test suites and similar.
       ("python-jinja2" ,python-jinja2)))
    (home-page "https://www.djangoproject.com/")
    (synopsis "High-level Python Web framework")
    (description
     "Django is a high-level Python Web framework that encourages rapid
development and clean, pragmatic design.  It provides many tools for building
any Web site.  Django focuses on automating as much as possible and adhering
to the @dfn{don't repeat yourself} (DRY) principle.")
    (license license:bsd-3)
    (properties `((cpe-name . "django")))))

(define-public python-django-2.2
  (package
    (inherit python-django)
    (version "2.2.22")
    (source (origin
              (method url-fetch)
              (uri (pypi-uri "Django" version))
              (sha256
               (base32
                "0q30zjcmnvwp1v1syn739wapahs2dx784n0yjyypq0cr3kdi88nv"))))
    (native-inputs
     `(;; XXX: In 2.2 and 3.0, selenium is required for the test suite.
       ("python-selenium" ,python-selenium)
       ,@(package-native-inputs python-django)))))

(define-public python-django-extensions
  (package
    (name "python-django-extensions")
    (version "3.0.6")
    (source
     (origin
       (method git-fetch)
       ;; Fetch from the git repository, so that the tests can be run.
       (uri (git-reference
             (url "https://github.com/django-extensions/django-extensions")
             (commit version)))
       (file-name (string-append name "-" version))
       (sha256
        (base32
         "0sra6hazqvspxd1pnx5cj7gia1rkaz3hn06ib4wd0frc167f5afy"))))
    (build-system python-build-system)
    (arguments
     '(#:tests? #f)) ;XXX: requires a Postgres or MySQL database
    (propagated-inputs
     `(("python-six" ,python-six)
       ("python-vobject" ,python-vobject)
       ("python-werkzeug" ,python-werkzeug)
       ("python-dateutil" ,python-dateutil)))
    (native-inputs
     `(("python-django" ,python-django)
       ("python-mock" ,python-mock)
       ("python-factory-boy" ,python-factory-boy)
       ("python-tox" ,python-tox)
       ("python-pytest" ,python-pytest)
       ("python-pytest-cov" ,python-pytest-cov)
       ("python-pytest-django" ,python-pytest-django)
       ("python-shortuuid" , python-shortuuid)))
    (home-page
     "https://github.com/django-extensions/django-extensions")
    (synopsis "Custom management extensions for Django")
    (description
     "Django-extensions extends Django providing, for example, management
commands, additional database fields and admin extensions.")
    (license license:expat)))

(define-public python-django-simple-math-captcha
  (package
    (name "python-django-simple-math-captcha")
    (version "1.0.9")
    (home-page "https://github.com/alsoicode/django-simple-math-captcha")
    (source (origin
              (method git-fetch)
              (uri (git-reference
                    (url home-page)
                    (commit (string-append "v" version))))
              (file-name (git-file-name name version))
              (sha256
               (base32
                "0fhy9k8haqa1296v0qpg1b5w7y3pyw9qi9z9laj5ijry1gk35qaw"))))
    (build-system python-build-system)
    (arguments
     '(#:phases (modify-phases %standard-phases
                  (add-after 'unpack 'patch-six-imports
                    (lambda _
                      ;; Django no longer bundles six, adjust the imports
                      ;; accordingly.  The six dependency can likely be
                      ;; removed in the next version.
                      (substitute* (find-files "." "\\.py$")
                        (("from django\\.utils import six")
                         "import six"))
                      #t))
                  (replace 'check
                    (lambda _
                      (invoke "python" "runtests.py"))))))
    (native-inputs
     `(("python-django" ,python-django)
       ("python-mock" ,python-mock)))
    (propagated-inputs
     `(("python-six" ,python-six)))
    (synopsis "Easy-to-use math field/widget captcha for Django forms")
    (description
     "A multi-value-field that presents a human answerable question,
with no settings.py configuration necessary, but instead can be configured
with arguments to the field constructor.")
    (license license:asl2.0)))

(define-public python-django-classy-tags
  (package
    (name "python-django-classy-tags")
    (version "2.0.0")
    (source
      (origin
        (method url-fetch)
        (uri (pypi-uri "django-classy-tags" version))
        (sha256
         (base32
          "1javam3zqi3y3j0r490mm61v48yh75jaha99gb7lsxkaz6yri7fm"))))
    (build-system python-build-system)
    ;; FIXME: How to make the test templates available to Django?
    (arguments '(#:tests? #f))
    (home-page "https://github.com/divio/django-classy-tags")
    (synopsis "Class based template tags for Django")
    (description
     "@code{django-classy-tags} is an approach at making writing template tags
in Django easier, shorter and more fun.  It provides an extensible argument
parser which reduces most of the boiler plate code you usually have to write
when coding custom template tags.")
    (license license:bsd-3)))

(define-public python-django-taggit
  (package
    (name "python-django-taggit")
    (version "1.3.0")
    (source
     (origin
       (method url-fetch)
       (uri (pypi-uri "django-taggit" version))
       (sha256
        (base32
         "0bbkabbs77z229ps0800gxfhf75yagp4x4j5jzfysbac3zvkp0sa"))))
    (build-system python-build-system)
    (arguments
     '(#:phases
       (modify-phases %standard-phases
         (replace 'check
           (lambda _
             (invoke "python3" "-m" "django" "test" "--settings=tests.settings"))))))
    (propagated-inputs
     `(("python-isort" ,python-isort)))
    (native-inputs
     `(("python-django" ,python-django)
       ("python-pytest" ,python-pytest)
       ("python-mock" ,python-mock)))
    (home-page
     "https://github.com/jazzband/django-taggit")
    (synopsis
     "Reusable Django application for simple tagging")
    (description
     "Django-taggit is a reusable Django application for simple tagging.")
    (license license:bsd-3)))

(define-public python-easy-thumbnails
  (package
    (name "python-easy-thumbnails")
    (version "2.7")
    (source
     (origin
       (method url-fetch)
       (uri (pypi-uri "easy-thumbnails" version))
       (sha256
        (base32
         "14gzp5cv24z0qhxb7f7k7v9jgzpaj4n8yhjq83ynpx8183fs1rz4"))))
    (build-system python-build-system)
    (native-inputs
     `(("python-django" ,python-django)))
    (propagated-inputs
     `(("python-pillow" ,python-pillow)))
    (home-page "https://github.com/SmileyChris/easy-thumbnails")
    (synopsis "Easy thumbnails for Django")
    (description
     "Easy thumbnails is a Django plugin to dynamically create thumbnails
based on source images.  Multiple thumbnails can be created from a single
source image, using different options to control parameters like the image
size and quality.")
    (license license:bsd-3)))

(define-public python-pytest-django
  (package
    (name "python-pytest-django")
    (version "3.10.0")
    (source (origin
              (method url-fetch)
              (uri (pypi-uri "pytest-django" version))
              (sha256
               (base32
                "19nvqsb7b9kz3ikpb50m8ppf7mfhzrapdxsqd5hhd1pdfz8dprjd"))))
    (build-system python-build-system)
    (arguments
     `(#:phases
       (modify-phases %standard-phases
         (replace 'check
           (lambda* (#:key tests? inputs outputs #:allow-other-keys)
             (if tests?
               (begin
                 (setenv "PYTEST_DJANGO_TEST_RUNNER" "pytest")
                 (setenv "DJANGO_SETTINGS_MODULE"
                         "pytest_django_test.settings_sqlite_file")
                 (invoke "python" "-m" "pytest" "-vv" "-k"
                         ;; FIXME: these tests fail to locate Django templates ...
                         (string-append "not test_django_not_loaded_without_settings"
                                        " and not test_settings"
                                        ;; ... and this does not discover
                                        ;; 'pytest_django_test'.
                                        " and not test_urls_cache_is_cleared")))
               (format #t "test suite not run~%")))))))
    (native-inputs
     `(("python-django" ,python-django)
       ("python-setuptools-scm" ,python-setuptools-scm)

       ;; For tests.
       ("python-pytest-xdist" ,python-pytest-xdist)))
    (propagated-inputs
     `(("python-pytest" ,python-pytest)))
    (home-page "https://pytest-django.readthedocs.org/")
    (synopsis "Django plugin for py.test")
    (description "Pytest-django is a plugin for py.test that provides a set of
useful tools for testing Django applications and projects.")
    (license license:bsd-3)))

(define-public python-django-haystack
  (package
    (name "python-django-haystack")
    (version "2.8.1")
    (source
      (origin
        (method url-fetch)
        (uri (pypi-uri "django-haystack" version))
        (sha256
         (base32
          "1302fqsrx8w474xk5cmnmg3hjqfprlxnjg9qlg86arsr4v4vqm4b"))))
    (build-system python-build-system)
    (arguments
     '(#:phases
       (modify-phases %standard-phases
         (add-after 'unpack 'loosen-verion-restrictions
           (lambda _
             (substitute* "setup.py"
               (("geopy.*") "geopy',\n"))
             #t))
         (add-before 'check 'set-gdal-lib-path
           (lambda* (#:key inputs #:allow-other-keys)
             (setenv "GDAL_LIBRARY_PATH"
                     (string-append (assoc-ref inputs "gdal")
                                    "/lib"))
             #t)))
       #:tests? #f)) ; OSError: libgdal.so.27: cannot open shared object file
    (native-inputs
     `(("gdal" ,gdal)
       ("python-coverage" ,python-coverage)
       ("python-django" ,python-django)
       ("python-dateutil" ,python-dateutil)
       ("python-geopy" ,python-geopy)
       ("python-mock" ,python-mock)
       ("python-nose" ,python-nose)
       ("python-requests" ,python-requests)
       ("python-setuptools-scm" ,python-setuptools-scm)
       ("python-pysolr" ,python-pysolr)
       ("python-whoosh" ,python-whoosh)))
    (home-page "http://haystacksearch.org/")
    (synopsis "Pluggable search for Django")
    (description "Haystack provides modular search for Django.  It features a
unified, familiar API that allows you to plug in different search backends
(such as Solr, Elasticsearch, Whoosh, Xapian, etc.) without having to modify
your code.")
    (license license:bsd-3)))

(define-public python-django-filter
  (package
    (name "python-django-filter")
    (version "2.3.0")
    (source (origin
              (method url-fetch)
              (uri (pypi-uri "django-filter" version))
              (sha256
               (base32
                "1bz5qzdk9pk4a2lp2yacrdnqmkv24vxnz4k3lykrnpc3b7bkvrhi"))))
    (build-system python-build-system)
    (arguments
     '(#:phases
       (modify-phases %standard-phases
         (replace 'check
           (lambda _
             (invoke "python" "runtests.py"))))))
    (native-inputs
     `(("python-django" ,python-django)
       ("python-djangorestframework" ,python-djangorestframework)
       ("python-django-crispy-forms" ,python-django-crispy-forms)
       ("python-mock" ,python-mock)))
    (home-page "https://django-filter.readthedocs.io/en/latest/")
    (synopsis "Reusable Django application to filter querysets dynamically")
    (description
     "Django-filter is a generic, reusable application to alleviate writing
some of the more mundane bits of view code.  Specifically, it allows users to
filter down a queryset based on a model’s fields, displaying the form to let
them do this.")
    (license license:bsd-3)))

(define-public python-django-allauth
  (package
    (name "python-django-allauth")
    (version "0.42.0")
    (source
     (origin
       (method url-fetch)
       (uri (pypi-uri "django-allauth" version))
       (sha256
        (base32
         "0c0x8izvrnjhrr48w6pwsfk9ddbi6yfxg7v3hh5dm1vz1d0hjwpi"))))
    (build-system python-build-system)
    (arguments
     '(#:phases
       (modify-phases %standard-phases
         (replace 'check
           (lambda _
             (setenv "DJANGO_SETTINGS_MODULE" "test_settings")
             (invoke "django-admin" "test" "allauth.tests"
                     "--pythonpath=."))))))
    (propagated-inputs
     `(("python-openid" ,python-openid)
       ("python-requests" ,python-requests)
       ("python-requests-oauthlib" ,python-requests-oauthlib)))
    (native-inputs
     `(("python-django" ,python-django)
       ("python-mock" ,python-mock)))
    (home-page "https://github.com/pennersr/django-allauth")
    (synopsis "Set of Django applications addressing authentication")
    (description
     "Integrated set of Django applications addressing authentication,
registration, account management as well as 3rd party (social)
account authentication.")
    (license license:expat)))

(define-public python-django-debug-toolbar
  (package
    (name "python-django-debug-toolbar")
    (version "3.2.1")
    (source
     (origin
       (method git-fetch)
       (uri (git-reference
             (url "https://github.com/jazzband/django-debug-toolbar")
             (commit version)))
       (file-name (git-file-name name version))
       (sha256
        (base32
         "1m1j2sx7q0blma0miswj3c8hrfi5q4y5cq2b816v8gagy89xgc57"))))
    (build-system python-build-system)
    (propagated-inputs
     `(("python-sqlparse" ,python-sqlparse)))
    (native-inputs
     `(("python-django" ,python-django)
       ("python-django-jinja" ,python-django-jinja)
       ("python-html5lib" ,python-html5lib)))
    (arguments
     '(#:phases
       (modify-phases %standard-phases
         (replace 'check
           (lambda _
             (invoke "make" "test"))))))
    (home-page
     "https://github.com/jazzband/django-debug-toolbar")
    (synopsis "Toolbar to help with developing Django applications")
    (description
     "A configurable set of panels that display information about the current
request and response as a toolbar on the rendered page.")
    (license license:bsd-3)))

(define-public python-django-debug-toolbar-alchemy
  (package
    (name "python-django-debug-toolbar-alchemy")
    (version "0.1.5")
    (home-page "https://github.com/miki725/django-debug-toolbar-alchemy")
    (source (origin
              (method url-fetch)
              (uri (pypi-uri "django-debug-toolbar-alchemy" version))
              (sha256
               (base32
                "1kmpzghnsc247bc1dl22s4y62k9ijgy1pjms227018h5a4frsa5b"))))
    (build-system python-build-system)
    (arguments '(#:tests? #f))          ;XXX: 'make check' does "echo TODO"
    (propagated-inputs
     `(("python-django-debug-toolbar" ,python-django-debug-toolbar)
       ("python-jsonplus" ,python-jsonplus)
       ("python-six" ,python-six)
       ("python-sqlalchemy" ,python-sqlalchemy)))
    (synopsis "Django Debug Toolbar panel for SQLAlchemy")
    (description
     "This package completely mimics the default Django Debug Toolbar SQL
panel (internally it is actually subclassed), but instead of displaying
queries done via the Django ORM, SQLAlchemy generated queries are displayed.")
    (license license:expat)))

(define-public python-django-gravatar2
  (package
    (name "python-django-gravatar2")
    (version "1.4.4")
    (source
     (origin
       (method url-fetch)
       (uri (pypi-uri "django-gravatar2" version))
       (sha256
        (base32
         "1vn921fb6jjx7rf5dzhy66rkb71nwmh9ydd0xs9ys72icw4jh4y8"))))
    (build-system python-build-system)
    (arguments
     '(;; TODO: The django project for the tests is missing from the release.
       #:tests? #f))
    (inputs
     `(("python-django" ,python-django)))
    (home-page "https://github.com/twaddington/django-gravatar")
    (synopsis "Gravatar support for Django, improved version")
    (description
     "Essential Gravatar support for Django.  Features helper methods,
templatetags and a full test suite.")
    (license license:expat)))

(define-public python-django-assets
  (package
    (name "python-django-assets")
    (version "2.0")
    (source (origin
              (method url-fetch)
              (uri (pypi-uri "django-assets" version))
              (sha256
               (base32
                "0fc6i77faxxv1gjlp06lv3kw64b5bhdiypaygfxh5djddgk83fwa"))))
    (build-system python-build-system)
    (native-inputs
     `(("python-django" ,python-django)
       ("python-nose" ,python-nose)))
    (propagated-inputs
     `(("python-webassets" ,python-webassets)))
    (home-page "https://github.com/miracle2k/django-assets")
    (synopsis "Asset management for Django")
    (description
      "Asset management for Django, to compress and merge CSS and Javascript
files.  Integrates the webassets library with Django, adding support for
merging, minifying and compiling CSS and Javascript files.")
    (license license:bsd-2)))

(define-public python-django-jinja
  (package
    (name "python-django-jinja")
    (version "2.6.0")
    (source
     (origin
       (method git-fetch)
       (uri (git-reference
             (url "https://github.com/niwinz/django-jinja")
             (commit version)))
       (file-name (git-file-name name version))
       (sha256
        (base32
         "06ldbkfkm6sc0p9sqpjph06gxrqpj78ih3dc2yik2fcba2y5mak1"))))
    (build-system python-build-system)
    (propagated-inputs
     `(("python-jinja2" ,python-jinja2)
       ("python-pytz" ,python-pytz)
       ("python-django-pipeline" ,python-django-pipeline)))
    (arguments
     '(;; TODO Tests currently fail due to issues with the configuration for
       ;; django-pipeline
       #:tests? #f
       #:phases
       (modify-phases %standard-phases
         (replace 'check
           (lambda* (#:key tests? #:allow-other-keys)
             (or
              (not tests?)
              (with-directory-excursion "testing"
                (invoke "python" "runtests.py"))))))))
    (home-page
     "https://niwinz.github.io/django-jinja/latest/")
    (synopsis "Simple jinja2 templating backend for Django")
    (description
     "This package provides a templating backend for Django, using Jinja2.  It
provides certain advantages over the builtin Jinja2 backend in Django, for
example, explicit calls to callables from templates and better performance.")
    (license license:bsd-3)))

;; JSONField is now built-in to Django, obsoleting this package.
(define-public python-django-jsonfield
  (deprecated-package "python-django-jsonfield" python-django))

(define-public python-dj-database-url
  (package
    (name "python-dj-database-url")
    (version "0.5.0")
    (source (origin
              (method url-fetch)
              (uri (pypi-uri "dj-database-url" version))
              (sha256
               (base32
                "0qs16g5y3lflxibsl8gwkwap21crhmmv98l60rdq6x1wawgypsja"))))
    (build-system python-build-system)
    (home-page "https://github.com/kennethreitz/dj-database-url")
    (synopsis "Use Database URLs in your Django Application")
    (description
      "This simple Django utility allows you to utilize the 12factor inspired
DATABASE_URL environment variable to configure your Django application.

The dj_database_url.config method returns a Django database connection
dictionary, populated with all the data specified in your URL.  There is also a
conn_max_age argument to easily enable Django’s connection pool.")
    (license license:bsd-2)))

(define-public python-django-picklefield
  (package
    (name "python-django-picklefield")
    (version "3.0.1")
    (home-page "https://github.com/gintas/django-picklefield")
    ;; Use a git checkout because the PyPI release lacks tests.
    (source
      (origin
        (method git-fetch)
        (uri (git-reference
              (url home-page)
              (commit (string-append "v" version))))
        (file-name (git-file-name name version))
        (sha256
         (base32
          "0ni7bc86k0ra4pc8zv451pzlpkhs1nyil1sq9jdb4m2mib87b5fk"))))
    (build-system python-build-system)
    (arguments
     '(#:phases (modify-phases %standard-phases
                  (replace 'check
                    (lambda _
                      (invoke "python" "-m" "django" "test" "-v2"
                              "--settings=tests.settings"))))))
    (native-inputs
     ;; XXX: Picklefield has not been updated in 10+ years and fails tests
     ;; with Django 3.2.
     `(("python-django@2.2" ,python-django-2.2)))
    (synopsis "Pickled object field for Django")
    (description "Pickled object field for Django")
    (license license:expat)))

(define-public python-django-bulk-update
  (package
    (name "python-django-bulk-update")
    (version "2.2.0")
    (source (origin
              (method url-fetch)
              (uri (pypi-uri "django-bulk-update" version))
              (sha256
               (base32
                "0dxkmrm3skyw82i0qa8vklxw1ma1y308kh9w2hcnvhpacn5cxdss"))))
    (build-system python-build-system)
    (arguments
     ;; XXX: Tests require a Postgres database.
     `(#:tests? #f))
    (home-page "https://github.com/aykut/django-bulk-update")
    (synopsis "Simple bulk update over Django ORM or with helper function")
    (description
      "Simple bulk update over Django ORM or with helper function.  This
project aims to bulk update given objects using one query over Django ORM.")
    (license license:expat)))

(define-public python-django-contact-form
  (package
    (name "python-django-contact-form")
    (version "1.8.1")
    (source (origin
              (method url-fetch)
              (uri (pypi-uri "django-contact-form" version))
              (sha256
               (base32
                "1zv7bcjfrg32gcsq3bclkld79l6mcy2wcvlj81h7q2ppv1wm8vqs"))))
    (build-system python-build-system)
    (arguments
     `(#:phases
       (modify-phases %standard-phases
         (replace 'check
           (lambda _
             (invoke "coverage" "run" "--source" "contact_form"
                     "runtests.py"))))))
    (native-inputs
     `(("python-coverage" ,python-coverage)
       ("python-django" ,python-django)))
    (home-page "https://github.com/ubernostrum/django-contact-form")
    (synopsis "Contact form for Django")
    (description
      "This application provides simple, extensible contact-form functionality
for Django sites.")
    (license license:bsd-3)))

(define-public python-django-contrib-comments
  (package
    (name "python-django-contrib-comments")
    (version "1.9.2")
    (source (origin
              (method url-fetch)
              (uri (pypi-uri "django-contrib-comments" version))
              (sha256
               (base32
                "0ccdiv784a5vnpfal36km4dyg12340rwhpr0riyy0k89wfnjn8yi"))))
    (build-system python-build-system)
    (native-inputs
     `(("python-django" ,python-django)))
    (propagated-inputs
     `(("python-six" ,python-six)))
    (home-page "https://github.com/django/django-contrib-comments")
    (synopsis "Comments framework")
    (description
      "Django used to include a comments framework; since Django 1.6 it's been
separated to a separate project.  This is that project.  This framework can be
used to attach comments to any model, so you can use it for comments on blog
entries, photos, book chapters, or anything else.")
    (license license:bsd-3)))

(define-public python-django-pipeline
  (package
    (name "python-django-pipeline")
    (version "2.0.5")
    (source
     (origin
       (method url-fetch)
       (uri (pypi-uri "django-pipeline" version))
       (sha256
        (base32
         "19vrbd5s12qw4qlg5n8ldv7zz2rs5y2sdid1i7lvgp92m71dayvc"))))
    (build-system python-build-system)
    (arguments
     '(#:phases
       (modify-phases %standard-phases
         (add-after 'unpack 'patch-source
           (lambda _
             (substitute* "tests/tests/test_compiler.py"
               (("\\/usr\\/bin\\/env")
                (which "env")))))
         (replace 'check
           (lambda*(#:key tests? #:allow-other-keys)
             (when tests?
               (setenv "DJANGO_SETTINGS_MODULE" "tests.settings")
               (invoke "django-admin" "test" "tests")))))))
    (native-inputs
     `(("python-django" ,python-django)))
    (propagated-inputs
     `(("python-css-html-js-minify" ,python-css-html-js-minify)
       ("python-slimit" ,python-slimit)
       ("python-jsmin" ,python-jsmin)))
    (home-page
     "https://github.com/jazzband/django-pipeline")
    (synopsis "Asset packaging library for Django")
    (description
     "Pipeline is an asset packaging library for Django, providing both CSS
and JavaScript concatenation and compression, built-in JavaScript template
support, and optional data-URI image and font embedding.")
    (license license:expat)))

(define-public python-django-redis
  (package
    (name "python-django-redis")
    (version "4.12.1")
    (source (origin
              (method url-fetch)
              (uri (pypi-uri "django-redis" version))
              (sha256
               (base32
                "0qvsm8yjchl0d3i7g20wba6px9lb5gv8kp3fcnr6hr0y0b3qjr9h"))))
    (build-system python-build-system)
    (arguments
     `(#:phases
       (modify-phases %standard-phases
         (replace 'check
           (lambda _
             (invoke "redis-server" "--daemonize" "yes")
             (with-directory-excursion "tests"
               (invoke "python" "runtests.py")))))))
    (native-inputs
     `(("python-django" ,python-django)
       ("python-fakeredis" ,python-fakeredis)
       ("python-hiredis" ,python-hiredis)
       ("python-mock" ,python-mock)
       ("python-msgpack" ,python-msgpack)
       ("redis" ,redis)))
    (propagated-inputs
     `(("python-redis" ,python-redis)))
    (home-page "https://github.com/niwibe/django-redis")
    (synopsis "Full featured redis cache backend for Django")
    (description
      "Full featured redis cache backend for Django.")
    (license license:bsd-3)))

(define-public python-django-rq
  (package
    (name "python-django-rq")
    (version "2.3.2")
    (source (origin
              (method url-fetch)
              (uri (pypi-uri "django-rq" version))
              (sha256
               (base32
                "0lksnjn3q3f7y72bj2yr8870w28a5b6x0vjnd9nhpq2ah6xfz6pf"))))
    (build-system python-build-system)
    (arguments
     `(#:phases
       (modify-phases %standard-phases
         (replace 'check
           (lambda _
             (invoke "redis-server" "--daemonize" "yes")
             (invoke "django-admin.py" "test" "django_rq"
                     "--settings=django_rq.tests.settings"
                     "--pythonpath=."))))))
    (native-inputs
     `(("python-django" ,python-django)
       ("python-django-redis" ,python-django-redis)
       ("python-mock" ,python-mock)
       ("python-rq-scheduler" ,python-rq-scheduler)
       ("redis" ,redis)))
    (propagated-inputs
     `(("python-rq" ,python-rq)))
    (home-page "https://github.com/ui/django-rq")
    (synopsis "Django integration with RQ")
    (description
      "Django integration with RQ, a Redis based Python queuing library.
Django-RQ is a simple app that allows you to configure your queues in django's
settings.py and easily use them in your project.")
    (license license:expat)))

(define-public python-django-q
  (package
    (name "python-django-q")
    (version "1.3.4")
    (source
      (origin
        (method url-fetch)
        (uri (pypi-uri "django-q" version))
        (sha256
         (base32 "03z1pf6wlf47i7afr79a8fiiidfk1vq19yaqnv0m4qdny7f58gaj"))))
    (build-system python-build-system)
    ;; FIXME: Tests require disque, Redis, MongoDB, Docker.
    (arguments '(#:tests? #f))
    (native-inputs
     `(("python-django" ,python-django)))
    (propagated-inputs
     `(("python-arrow" ,python-arrow)
       ("python-blessed" ,python-blessed)
       ("python-django-picklefield" ,python-django-picklefield)))
    (home-page "https://django-q.readthedocs.io/")
    (synopsis "Multiprocessing distributed task queue for Django")
    (description
     "Django Q is a native Django task queue, scheduler and worker application
using Python multiprocessing.")
    (license license:expat)))

(define-public python-django-sortedm2m
  (package
    (name "python-django-sortedm2m")
    (version "3.0.2")
    (source (origin
              (method url-fetch)
              (uri (pypi-uri "django-sortedm2m" version))
              (sha256
               (base32
                "0z0yymmrr2l5cznqbzwziw624df0qsiflvbpqwrpan52nww3dk4a"))))
    (build-system python-build-system)
    (arguments
     `(#:phases (modify-phases %standard-phases
                  (replace 'check
                    (lambda _
                      (invoke "python" "django-admin.py"
                              "test" "--settings=settings"))))))
    (native-inputs
     `(("python-django" ,python-django)))
    (home-page "https://github.com/jazzband/django-sortedm2m")
    (synopsis "Drop-in replacement for django's own ManyToManyField")
    (description
      "Sortedm2m is a drop-in replacement for django's own ManyToManyField.
The provided SortedManyToManyField behaves like the original one but remembers
the order of added relations.")
    (license license:bsd-3)))

(define-public python-django-appconf
  (package
    (name "python-django-appconf")
    (version "1.0.4")
    (source (origin
              (method url-fetch)
              (uri (pypi-uri "django-appconf" version))
              (sha256
               (base32
                "101k8nkc7xlffpjdi2qbrp9pc4v8hzvmkzi12qp7vms39asxwn5y"))))
    (build-system python-build-system)
    (arguments
     '(#:phases (modify-phases %standard-phases
                  (replace 'check
                    (lambda _
                      (setenv "DJANGO_SETTINGS_MODULE" "tests.test_settings")
                      (invoke "python" "django-admin.py" "test" "-v2"))))))
    (native-inputs
     `(("python-django" ,python-django)))
    (home-page "https://github.com/django-compressor/django-appconf")
    (synopsis "Handle configuration defaults of packaged Django apps")
    (description
      "This app precedes Django's own AppConfig classes that act as \"objects
[to] store metadata for an application\" inside Django's app loading mechanism.
In other words, they solve a related but different use case than
django-appconf and can't easily be used as a replacement.  The similarity in
name is purely coincidental.")
    (license license:bsd-3)))

(define-public python-django-statici18n
  (package
    (name "python-django-statici18n")
    (version "1.9.0")
    (home-page "https://github.com/zyegfryed/django-statici18n")
    (source (origin
              (method git-fetch)
              (uri (git-reference
                    (url home-page)
                    (commit (string-append "v" version))))
              (file-name (git-file-name name version))
              (sha256
               (base32
                "1p3myp2im6c87yc05alh91jyahqws5lcw3zzdsj4dh8lx9s9cgpf"))))
    (build-system python-build-system)
    (arguments
     '(#:phases (modify-phases %standard-phases
                  (replace 'check
                    (lambda _
                      (setenv "PYTHONPATH" "./tests/test_project")
                      (setenv "DJANGO_SETTINGS_MODULE" "project.settings")
                      (invoke "pytest" "-vv"))))))
    (native-inputs
     `(("python-django" ,python-django)
       ("python-pytest" ,python-pytest)
       ("python-pytest-django" ,python-pytest-django)))
    (propagated-inputs
     `(("django-appconf" ,python-django-appconf)))
    (synopsis "Generate JavaScript catalog to static files")
    (description
      "A Django app that provides helper for generating JavaScript catalog to
static files.")
    (license license:bsd-3)))

(define-public python-django-tagging
  (package
    (name "python-django-tagging")
    (version "0.5.0")
    (source
     (origin
       (method url-fetch)
       (uri (pypi-uri "django-tagging" version))
       (sha256
        (base32
         "13afxx30chssclxzd9gqnvwm9qyrdpnlbs6iswdfa18phfj8zmi8"))))
    (build-system python-build-system)
    (arguments
     `(#:phases
       (modify-phases %standard-phases
         (replace 'check
           (lambda _
             (setenv "DJANGO_SETTINGS_MODULE" "tagging.tests.settings")
             (invoke "django-admin" "test" "--pythonpath=."))))))
    (inputs
     `(("python-django" ,python-django)))
    (home-page "https://github.com/Fantomas42/django-tagging")
    (synopsis "Generic tagging application for Django")
    (description "This package provides a generic tagging application for
Django projects, which allows association of a number of tags with any
@code{Model} instance and makes retrieval of tags simple.")
    (license license:bsd-3)))

(define-public python-djangorestframework
  (package
    (name "python-djangorestframework")
    (version "3.12.4")
    (source
     (origin
       (method git-fetch)
       (uri (git-reference
             (url "https://github.com/encode/django-rest-framework")
             (commit version)))
       (file-name (git-file-name name version))
       (sha256
        (base32
         "16n17dw35wqv47m8k8fixn0yywrvd6v4r573yr4nx6lbbiyi2cqn"))))
    (build-system python-build-system)
    (arguments
     '(#:phases
       (modify-phases %standard-phases
         (replace 'check
           (lambda* (#:key tests? #:allow-other-keys)
             ;; Add a fix from the master branch for compatibility with Django
             ;; 3.2: https://github.com/encode/django-rest-framework/pull/7911
             ;; Remove for versions > 3.12.4.
             (substitute* "tests/test_fields.py"
               (("class MockTimezone:")
                "class MockTimezone(pytz.BaseTzInfo):"))
             (if tests?
                 (invoke "python" "runtests.py" "--nolint")
                 (format #t "test suite not run~%")))))))
    (native-inputs
     `(("python-django" ,python-django)
       ("python-pytest" ,python-pytest)
       ("python-pytest-django" ,python-pytest-django)))
    (home-page "https://www.django-rest-framework.org")
    (synopsis "Toolkit for building Web APIs with Django")
    (description
     "The Django REST framework is for building Web APIs with Django.  It
provides features like a Web-browsable API and authentication policies.")
    (license license:bsd-2)))

(define-public python-django-sekizai
  (package
    (name "python-django-sekizai")
    (version "2.0.0")
    (source
      (origin
        (method url-fetch)
        (uri (pypi-uri "django-sekizai" version))
        (sha256
         (base32
          "0vrkli625b5s1wldri3dyrfvqbxg7zxy2pg0rpjixw3b1ndz0ag8"))))
    (build-system python-build-system)
    (arguments '(#:tests? #f)) ; Tests not included with release.
    (native-inputs
     `(("python-django" ,python-django)))
    (propagated-inputs
     `(("python-django-classy-tags" ,python-django-classy-tags)
       ("python-six" ,python-six)))
    (home-page "https://github.com/divio/django-sekizai")
    (synopsis "Template blocks for Django projects")
    (description "Sekizai means blocks in Japanese, and that is what this app
provides.  A fresh look at blocks.  With @code{django-sekizai} you can define
placeholders where your blocks get rendered and at different places in your
templates append to those blocks.  This is especially useful for css and
javascript.  Your subtemplates can now define css and javscript files to be
included, and the css will be nicely put at the top and the javascript to the
bottom, just like you should.  Also sekizai will ignore any duplicate content in
a single block.")
    (license license:bsd-3)))

(define-public python-django-crispy-forms
  (package
    (name "python-django-crispy-forms")
    (version "1.9.2")
    (source
     (origin
       (method url-fetch)
       (uri (pypi-uri "django-crispy-forms" version))
       (sha256
        (base32
         "0fxlf233f49hjax786p4r650rd0ilvhnpyvw8hv1d1aqnkxy1wgj"))))
    (build-system python-build-system)
    (arguments
     '(;; No included tests
       #:tests? #f))
    (native-inputs
     `(("python-django" ,python-django)))
    (home-page
     "http://github.com/maraujop/django-crispy-forms")
    (synopsis "Tool to control Django forms without custom templates")
    (description
     "@code{django-crispy-forms} lets you easily build, customize and reuse
forms using your favorite CSS framework, without writing template code.")
    (license license:expat)))

(define-public python-django-compressor
  (package
    (name "python-django-compressor")
    (version "2.4")
    (source
      (origin
        (method url-fetch)
        (uri (pypi-uri "django_compressor" version))
        (sha256
         (base32
          "0kx7bclfa0sxlsz6ka70zr9ra00lks0hmv1kc99wbanx6xhirvfj"))))
    (build-system python-build-system)
    (arguments
     '(#:phases
       (modify-phases %standard-phases
         (replace 'check
           (lambda* (#:key tests? #:allow-other-keys)
             (if tests?
               (begin
                 (setenv "DJANGO_SETTINGS_MODULE" "compressor.test_settings")
                 (invoke "django-admin" "test"
                         "--pythonpath=."))
               #t))))
       ;; Tests fail with beautifulsoup 4.9+
       ;; https://github.com/django-compressor/django-compressor/issues/998
       #:tests? #f))
    (propagated-inputs
     `(("python-django-appconf" ,python-django-appconf)
       ("python-rcssmin" ,python-rcssmin)
       ("python-rjsmin" ,python-rjsmin)))
    (native-inputs
     `(("python-beautifulsoup4" ,python-beautifulsoup4)
       ("python-brotli" ,python-brotli)
       ("python-csscompressor" ,python-csscompressor)
       ("python-django-sekizai" ,python-django-sekizai)
       ("python-mock" ,python-mock)))
    (home-page "https://django-compressor.readthedocs.io/en/latest/")
    (synopsis
     "Compress linked and inline JavaScript or CSS into single cached files")
    (description
     "Django Compressor combines and compresses linked and inline Javascript or
CSS in a Django templates into cacheable static files by using the compress
template tag.")
    (license license:expat)))

(define-public python-django-override-storage
  (package
    (name "python-django-override-storage")
    (version "0.3.0")
    (home-page "https://github.com/danifus/django-override-storage")
    (source
     (origin
       (method git-fetch)
       (uri (git-reference
             (url home-page)
             (commit (string-append "v" version))))
       (file-name (git-file-name name version))
       (sha256
        (base32 "081kzfk7mmybhihvc92d3hsdg0r2k20ydq88fs1fgd348sq1ax51"))))
    (build-system python-build-system)
    (arguments
     '(#:phases (modify-phases %standard-phases
                  (replace 'check
                    (lambda _
                      (invoke "python" "runtests.py"))))))
    (native-inputs
     `(("python-django" ,python-django)
       ("python-mock" ,python-mock)))
    (synopsis "Django test helpers to manage file storage side effects")
    (description
     "This project provides tools to help reduce the side effects of using
FileFields during tests.")
    (license license:expat)))

(define-public python-django-auth-ldap
  (package
    (name "python-django-auth-ldap")
    (version "2.4.0")
    (source (origin
              (method url-fetch)
              (uri (pypi-uri "django-auth-ldap" version))
              (sha256
               (base32
                "0xk6cxiqz5j3q79bd54x64f26alrlc8p7k9wkp2c768w2k1vzz30"))))
    (build-system python-build-system)
    (arguments
     '(#:phases (modify-phases %standard-phases
                  (replace 'check
                    (lambda* (#:key inputs #:allow-other-keys)
                      (let ((openldap (assoc-ref inputs "openldap")))
                        ;; The tests need 'slapd' which is installed to the
                        ;; libexec directory of OpenLDAP.
                        (setenv "SLAPD" (string-append openldap "/libexec/slapd"))
                        (setenv "SCHEMA"
                                (string-append openldap "/etc/openldap/schema"))
                        (invoke "python" "-m" "django" "test"
                                "--settings" "tests.settings")))))))
    (native-inputs
     `(("openldap" ,openldap)
       ("python-django" ,python-django)
       ("python-mock" ,python-mock)))
    (propagated-inputs
     `(("python-ldap" ,python-ldap)))
    (home-page "https://github.com/django-auth-ldap/django-auth-ldap")
    (synopsis "Django LDAP authentication backend")
    (description
     "This package provides an LDAP authentication backend for Django.")
    (license license:bsd-2)))

(define-public python-django-logging-json
  (package
    (name "python-django-logging-json")
    (version "1.15")
    (source (origin
              (method url-fetch)
              (uri (pypi-uri "django-logging-json" version))
              (sha256
               (base32
                "06041a8icazzp73kg93c7k1ska12wvkq7fpcad0l0sm1qnxx5yx7"))))
    (build-system python-build-system)
    (arguments '(#:tests? #f))          ;no tests
    (native-inputs
     `(("python-django" ,python-django)))
    (propagated-inputs
     `(("python-certifi" ,python-certifi)
       ("python-elasticsearch" ,python-elasticsearch)
       ("python-six" ,python-six)))
    (home-page "https://github.com/cipriantarta/django-logging")
    (synopsis "Log requests/responses in various formats")
    (description
     "This package provides a Django library that logs request, response,
and exception details in a JSON document.  It can also send logs directly
to ElasticSearch.")
    (license license:bsd-2)))

(define-public python-django-netfields
  (package
    (name "python-django-netfields")
    (version "1.2.2")
    (source (origin
              (method url-fetch)
              (uri (pypi-uri "django-netfields" version))
              (sha256
               (base32
                "1c47azr5am0q8g45x0fbn0cay7vyrack6n7k6siliw1j2p0gzi7s"))))
    (build-system python-build-system)
    (arguments '(#:tests? #f))      ;XXX: Requires a running PostgreSQL server
    (native-inputs
     `(("python-django" ,python-django)))
    (propagated-inputs
     `(("python-netaddr" ,python-netaddr)
       ("python-six" ,python-six)))
    (home-page "https://github.com/jimfunk/django-postgresql-netfields")
    (synopsis "PostgreSQL netfields implementation for Django")
    (description
     "This package provides mappings for the PostgreSQL @code{INET} and
@code{CIDR} fields for use in Django projects.")
    (license license:bsd-3)))

(define-public python-django-url-filter
  (package
    (name "python-django-url-filter")
    (version "0.3.15")
    (home-page "https://github.com/miki725/django-url-filter")
    (source (origin
              (method git-fetch)
              (uri (git-reference (url home-page) (commit version)))
              (file-name (git-file-name name version))
              (sha256
               (base32
                "0r4zhqhs8y6cnplwyvcb0zpijizw1ifnszs38n4w8138657f9026"))))
    (build-system python-build-system)
    (arguments
     '(#:tests? #f            ;FIXME: Django raises "Apps aren't loaded yet"!?
       #:phases (modify-phases %standard-phases
                  (add-before 'check 'loosen-requirements
                    (lambda _
                      ;; Do not depend on compatibility package for old
                      ;; Python versions.
                      (substitute* "requirements.txt"
                        (("enum-compat") ""))))
                  (replace 'check
                    (lambda* (#:key tests? #:allow-other-keys)
                      (if tests?
                          (begin
                            (setenv "DJANGO_SETTINGS_MODULE"
                                    "test_project.settings")
                            (invoke "pytest" "-vv" "--doctest-modules"
                                    "tests/" "url_filter/"))
                          (format #t "test suite not run~%")))))))
    (native-inputs
     `(("python-django" ,python-django)))
    (propagated-inputs
     `(("python-cached-property" ,python-cached-property)
       ("python-six" ,python-six)))
    (synopsis "Filter data via human-friendly URLs")
    (description
     "The main goal of Django URL Filter is to provide an easy URL interface
for filtering data.  It allows the user to safely filter by model attributes
and also specify the lookup type for each filter (very much like
Django's filtering system in ORM).")
    (license license:expat)))<|MERGE_RESOLUTION|>--- conflicted
+++ resolved
@@ -6,12 +6,8 @@
 ;;; Copyright © 2017 Ricardo Wurmus <rekado@elephly.net>
 ;;; Copyright © 2018 Vijayalakshmi Vedantham <vijimay12@gmail.com>
 ;;; Copyright © 2019 Sam <smbaines8@gmail.com>
-<<<<<<< HEAD
-;;; Copyright © 2020 Marius Bakke <marius@gnu.org>
+;;; Copyright © 2020, 2021 Marius Bakke <marius@gnu.org>
 ;;; Copyright © 2021 Maxim Cournoyer <maxim.cournoyer@gmail.com>
-=======
-;;; Copyright © 2020, 2021 Marius Bakke <marius@gnu.org>
->>>>>>> 069399ee
 ;;;
 ;;; This file is part of GNU Guix.
 ;;;
@@ -81,20 +77,9 @@
                 (string-append "    @unittest.skipIf(True, 'Disabled by Guix')\n"
                                all)))))
          (replace 'check
-<<<<<<< HEAD
-           (lambda _
-             (with-directory-excursion "tests"
-               (invoke "python" "runtests.py"
-                       ;; By default tests run in parallel, which may cause
-                       ;; various race conditions.  Run sequentially for
-                       ;; consistent results.
-                       "--parallel=1")))))))
-=======
            (lambda* (#:key tests? #:allow-other-keys)
              (if tests?
                  (with-directory-excursion "tests"
-                   (setenv "PYTHONPATH"
-                           (string-append "..:" (getenv "PYTHONPATH")))
                    (invoke "python" "runtests.py"
                            ;; By default tests run in parallel, which may cause
                            ;; various race conditions.  Run sequentially for
@@ -107,7 +92,6 @@
          ;; PYTHONPATH, so just disable the wrapper to reduce the size from
          ;; ~710 MiB to ~203 MiB.
          (delete 'wrap))))
->>>>>>> 069399ee
     ;; TODO: Install extras/django_bash_completion.
     (native-inputs
      `(("tzdata" ,tzdata-for-tests)
