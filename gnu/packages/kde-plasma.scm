;;; GNU Guix --- Functional package management for GNU
;;; Copyright © 2016 Thomas Danckaert <post@thomasdanckaert.be>
;;; Copyright © 2018 Meiyo Peng <meiyo.peng@gmail.com>
;;; Copyright © 2019 Marius Bakke <mbakke@fastmail.com>
;;; Copyright © 2017, 2019, 2020 Hartmut Goebel <h.goebel@crazy-compilers.com>
;;; Copyright © 2019 Tobias Geerinckx-Rice <me@tobias.gr>
;;; Copyright © 2020, 2023 Zheng Junjie <873216071@qq.com>
;;; Copyright © 2022 Brendan Tildesley <mail@brendan.scot>
;;; Copyright © 2022 Petr Hodina <phodina@protonmail.com>
;;;
;;; This file is part of GNU Guix.
;;;
;;; GNU Guix is free software; you can redistribute it and/or modify it
;;; under the terms of the GNU General Public License as published by
;;; the Free Software Foundation; either version 3 of the License, or (at
;;; your option) any later version.
;;;
;;; GNU Guix is distributed in the hope that it will be useful, but
;;; WITHOUT ANY WARRANTY; without even the implied warranty of
;;; MERCHANTABILITY or FITNESS FOR A PARTICULAR PURPOSE.  See the
;;; GNU General Public License for more details.
;;;
;;; You should have received a copy of the GNU General Public License
;;; along with GNU Guix.  If not, see <http://www.gnu.org/licenses/>.

(define-module (gnu packages kde-plasma)
  #:use-module (guix packages)
  #:use-module (guix download)
  #:use-module (guix git-download)
  #:use-module ((guix licenses) #:prefix license:)
  #:use-module (guix gexp)
  #:use-module (guix build-system cmake)
  #:use-module (guix build-system trivial)
  #:use-module (guix build-system qt)
  #:use-module (gnu packages)
  #:use-module (gnu packages admin)
  #:use-module (gnu packages bash)
  #:use-module (gnu packages boost)
  #:use-module (gnu packages authentication)
  #:use-module (gnu packages bash)
  #:use-module (gnu packages compression)
  #:use-module (gnu packages display-managers)
  #:use-module (gnu packages firmware)
  #:use-module (gnu packages fontutils)
  #:use-module (gnu packages freedesktop)
  #:use-module (gnu packages ghostscript)
  #:use-module (gnu packages gnupg)
  #:use-module (gnu packages gl)
  #:use-module (gnu packages glib)
  #:use-module (gnu packages gnome)
  #:use-module (gnu packages gtk)
  #:use-module (gnu packages ibus)
  #:use-module (gnu packages icu4c)
  #:use-module (gnu packages iso-codes)
  #:use-module (gnu packages kde)
  #:use-module (gnu packages kde-frameworks)
  #:use-module (gnu packages kde-pim)
  ;; Including this module breaks the build
  ;#:use-module ((gnu packages kde-systemtools) #:select (konsole))
  #:use-module (gnu packages libcanberra)
  #:use-module (gnu packages linux)
  #:use-module (gnu packages libusb)
  #:use-module (gnu packages networking)
  #:use-module (gnu packages maths)
  #:use-module (gnu packages messaging)
  #:use-module (gnu packages multiprecision)
  #:use-module (gnu packages pciutils)
  #:use-module (gnu packages pkg-config)
  #:use-module (gnu packages polkit)
  #:use-module (gnu packages pulseaudio)
  #:use-module (gnu packages python)
  #:use-module (gnu packages package-management) ; flatpak
  #:use-module (gnu packages unicode)
  #:use-module (gnu packages video)
  #:use-module (gnu packages vpn)
  #:use-module (gnu packages vulkan)
  #:use-module (gnu packages textutils)
  #:use-module (gnu packages qt)
  #:use-module (gnu packages xdisorg)
  #:use-module (gnu packages xorg)
  #:use-module (gnu packages base)
  #:use-module (gnu packages gps)
  #:use-module (gnu packages web)
  #:use-module (gnu packages opencl))

(define-public bluedevil
  (package
    (name "bluedevil")
    (version "5.27.7")
    (source (origin
              (method url-fetch)
              (uri (string-append "mirror://kde/stable/plasma/" version "/"
                                  name "-" version ".tar.xz"))
              (sha256
               (base32
                "0ddzcarn06rvhbmvm9x737ba9ycxcvg030892nh6izgfrjlaxhfb"))))
    (build-system qt-build-system)
    (native-inputs (list extra-cmake-modules pkg-config qttools-5))
    (inputs (list kcoreaddons
                  kcmutils
                  kwidgetsaddons
                  kdbusaddons
                  knotifications
                  kwindowsystem
                  plasma-framework
                  ki18n
                  kio
                  kdeclarative
                  bluez-qt
                  shared-mime-info
                  qtdeclarative-5))
    (synopsis "Manage the Bluetooth settings from Plasma")
    (description
     "This package provides Bluetooth manager for Plasma Shell.")
    (home-page "https://invent.kde.org/plasma/bluedevil")
    (license (list license:lgpl2.1 license:lgpl3))))

(define-public breeze
  (package
    (name "breeze")
    (version "5.27.7")
    (source (origin
              (method url-fetch)
              (uri (string-append "mirror://kde/stable/plasma/" version "/"
                                  name "-" version ".tar.xz"))
              (sha256
               (base32
                "1wfclkg4d3wraz19kwpm87vwp9327s5y8n1a42qgrdh980qwzzdz"))))
    (build-system qt-build-system)
    ;; TODO: Warning at /gnu/store/…-kpackage-5.34.0/…/KF5PackageMacros.cmake:
    ;;   warnings during generation of metainfo for org.kde.breezedark.desktop:
    ;;   Package type "Plasma/LookAndFeel" not found
    ;; TODO: Check whether is makes sence splitting into several outputs, like
    ;; Debian does:
    ;; - breeze-cursor-theme
    ;; - "out", "devel"
    ;; - kde-style-breeze - Widget style
    ;; - kde-style-breeze-qt4 - propably not useful
    ;; - kwin-style-breeze
    ;; - qml-module-qtquick-controls-styles-breeze - QtQuick style
    (native-inputs
     (list extra-cmake-modules pkg-config))
    (inputs
     (list kcmutils ; optional
           kconfigwidgets
           kcoreaddons
           kde-frameworkintegration ; optional
           kdecoration
           kguiaddons
           ki18n
           kirigami
           kiconthemes ; for optional kde-frameworkintegration
           kpackage
           kwayland ; optional
           kwindowsystem
           qtbase-5
           qtdeclarative-5 ; optional
           qtx11extras))
    (home-page "https://invent.kde.org/plasma/breeze")
    (synopsis "Default KDE Plasma theme")
    (description "Artwork, styles and assets for the Breeze visual style for
the Plasma Desktop.  Breeze is the default theme for the KDE Plasma desktop.")
    (license license:gpl2+)))

(define-public breeze-gtk
  (package
    (name "breeze-gtk")
    (version "5.27.7")
    (source (origin
              (method url-fetch)
              (uri (string-append "mirror://kde/stable/plasma/"
                                  version "/" name
                                  "-" version ".tar.xz"))
              (sha256
               (base32
                "1s2qv51qa867b0bf29b7j90yzqmn3s2dwblczsb79h2i1gnr8ci9"))))
    (build-system qt-build-system)
    (arguments
     '(#:tests? #f))                              ;no 'test' target
    (native-inputs (list breeze extra-cmake-modules sassc python
                         python-pycairo))
    (home-page "https://invent.kde.org/plasma/breeze")
    (synopsis "Default KDE Plasma theme (GTK+ port)")
    (description "GTK+ port of the Breeze visual style for the Plasma Desktop.
Breeze is the default theme for the KDE Plasma desktop.")
    (license (list license:bsd-3                  ;cmake/FindSass.cmake
                   license:lgpl2.1+))))           ;<all other files>

(define-public calindori
  (package
    (name "calindori")
    (version "23.01.0")
    (source (origin
              (method url-fetch)
              (uri (string-append "mirror://kde/stable/plasma-mobile/" version
                                  "/calindori-" version ".tar.xz"))
              (sha256
               (base32
                "0jhrxsh6gd20qpq68n2lspfkgq3bam46j6m10jnm3zckb190pfhl"))))
    (build-system qt-build-system)
    (native-inputs (list extra-cmake-modules))
    (inputs (list kconfig
                  kcoreaddons
                  kdbusaddons
                  ki18n
                  kirigami
                  kcalendarcore
                  knotifications
                  kpeople
                  qtbase-5
                  qtdeclarative-5
                  qtquickcontrols2-5
                  qtsvg-5
                  qtgraphicaleffects))
    (home-page "https://invent.kde.org/plasma-mobile/calindori")
    (synopsis "Calendar for Plasma Mobile")
    (description
     "This package provides a touch friendly calendar application.")
    (license license:gpl3+)))

(define-public discover
  (package
    (name "discover")
    (version "5.27.7")
    (source (origin
              (method url-fetch)
              (uri (string-append "mirror://kde/stable/plasma/"
                                  version
                                  "/"
                                  name
                                  "-"
                                  version
                                  ".tar.xz"))
              (sha256
               (base32
                "0025g1whq8z1s5915jhq83xsiz4klzqpayfzqkar8c6gni5s3v59"))))
    (build-system qt-build-system)
    (arguments
     (list #:phases
           #~(modify-phases %standard-phases
               (add-before 'configure 'set-LDFLAGS
                 (lambda _
                   (setenv "LDFLAGS" (string-append "-Wl,-rpath=" #$output
                                                    "/lib/plasma-discover"))))
               (replace 'check
                 (lambda* (#:key tests? #:allow-other-keys)
                   (when tests?
                     (invoke "ctest" "-E" "knsbackendtest")))))))
    (native-inputs (list extra-cmake-modules pkg-config))
    (inputs (list appstream-qt
                  attica
                  fwupd ; optional
                  flatpak ; optional
                  kcoreaddons
                  kconfig
                  kcrash
                  kdbusaddons
                  ki18n
                  karchive
                  kxmlgui
                  kirigami
                  kuserfeedback
                  knewstuff
                  knotifications
                  kio
                  kdeclarative
                  kcmutils
                  kidletime
                  packagekit-qt5
                  purpose
                  qtdeclarative-5
                  qtgraphicaleffects
                  qtquickcontrols2-5))
    ;; -- The following features have been disabled:
    ;; * Ostree, Library to manage ostree repository. Required to build the rpm-ostree backend
    ;; * RpmOstree, rpm-ostree binary to manage the system. Required to build the rpm-ostree backend
    ;;
    ;; -- The following OPTIONAL packages have not been found:
    ;; * Snapd, Library that exposes Snapd, <https://www.snapcraft.io>
    ;; Required to build the Snap backend
    (synopsis "KDE and Plasma resources management GUI")
    (description
     "This package provides a way to find and install applications,
games, and tools.")
    (home-page "https://invent.kde.org/plasma/discover")
    (license (list license:gpl2 license:gpl3))))

(define-public drkonqi
  (package
    (name "drkonqi")
    (version "5.27.7")
    (source (origin
              (method url-fetch)
              (uri (string-append "mirror://kde/stable/plasma/"
                                  version "/" name "-"
                                  version ".tar.xz"))
              (sha256
               (base32
                "1li1j85yvg2nj392rl1jmdqx3mzmrdj0lf72j37xd8r2bi0ic9z8"))))
    (build-system qt-build-system)
    (arguments
     (list #:phases #~(modify-phases %standard-phases
                        (replace 'check
                          (lambda* (#:key tests? #:allow-other-keys)
                            (when tests?
                              (invoke "ctest" "-E" "connectiontest")))))))
    (native-inputs (list extra-cmake-modules))
    (inputs (list ki18n
                  kcoreaddons
                  kconfig
                  kservice
                  kdeclarative
                  kjobwidgets
                  kio
                  kcrash
                  kcompletion
                  kwidgetsaddons
                  kwallet
                  knotifications
                  kidletime
                  kwindowsystem
                  ksyntaxhighlighting
                  qtdeclarative-5
                  kuserfeedback))
    (synopsis "Crash handler for KDE software")
    (description "This package provides an automatic handler for crashed apps.")
    (home-page "https://invent.kde.org/plasma/drkonqi")
    (license license:gpl2+)))

(define-public kactivitymanagerd
  (package
    (name "kactivitymanagerd")
    (version "5.27.7")
    (source (origin
              (method url-fetch)
              (uri (string-append "mirror://kde/stable/plasma/"
                                  version "/" name "-"
                                  version ".tar.xz"))
              (sha256
               (base32
                "1d7vz8gwqa7nhfn62dsqircm0qbp9ryass82k2891mqj0qrlbwid"))))
    (build-system qt-build-system)
    (native-inputs (list extra-cmake-modules))
    (inputs (list boost
                  kconfig
                  kcoreaddons
                  kwindowsystem
                  kglobalaccel
                  kio
                  kxmlgui
                  kdbusaddons
                  ki18n
                  kcrash))
    (synopsis "System service to manage user's activities")
    (description "This package provides components for managing the KDE Activity
concept.")
    (home-page "https://invent.kde.org/plasma/kactivitymanagerd")
    (license (list license:gpl2 license:gpl3))))

(define-public kde-gtk-config
  (package
    (name "kde-gtk-config")
    (version "5.27.7")
    (source (origin
              (method url-fetch)
              (uri (string-append "mirror://kde/stable/plasma/" version
                                  "/kde-gtk-config-" version ".tar.xz"))
              (sha256
               (base32
                "13qwj3gdfvs0l6k01n8hf25kzrsksi3qi0b1rzpshcj1ix31wamf"))))
    (build-system qt-build-system)
    (arguments
     (list #:phases
           #~(modify-phases %standard-phases
               (add-after 'unpack 'patch-gsettings-schemas-path
                 (lambda* (#:key inputs #:allow-other-keys)
                   (substitute* "cmake/modules/FindGSettingSchemas.cmake"
                     (("\\$\\{PC_GLIB2_PREFIX\\}")
                      (assoc-ref inputs "gsettings-desktop-schemas"))))))))
    (native-inputs
     (list extra-cmake-modules pkg-config qtsvg-5 sassc))
    (inputs
     (list gsettings-desktop-schemas
           gtk+
           kconfig
           kconfigwidgets
           kcoreaddons
           kguiaddons
           kdbusaddons
           kdecoration
           kwindowsystem
           xsettingsd))
    (home-page "https://invent.kde.org/plasma/kde-gtk-config")
    (synopsis "Sync of KDE settings to GTK applications")
    (description "This package provides tools to sync KDE settings to GTK
applications.")
    (license (list license:bsd-2 license:bsd-3 license:gpl2 license:gpl3))))

(define-public kdecoration
  (package
    (name "kdecoration")
    (version "5.27.7")
    (source (origin
              (method url-fetch)
              (uri (string-append "mirror://kde/stable/plasma/" version
                                  "/kdecoration-" version ".tar.xz"))
              (sha256
               (base32
                "153j3w00zwj6gx9ndq46vkfwx3ayig80j0jsqbkajk8zsncs89pg"))))
    (build-system qt-build-system)
    (native-inputs
     (list extra-cmake-modules))
    (inputs
     (list kcoreaddons ki18n qtbase-5))
    (home-page "https://invent.kde.org/plasma/kdecoration")
    (synopsis "Plugin based library to create window decorations")
    (description "KDecoration is a library to create window decorations.
These window decorations can be used by for example an X11 based window
manager which re-parents a Client window to a window decoration frame.")
    (license license:lgpl3+)))

(define-public kde-cli-tools
  (package
    (name "kde-cli-tools")
    (version "5.27.7")
    (source (origin
              (method url-fetch)
              (uri (string-append "mirror://kde/stable/plasma/"
                                  version "/" name "-" version ".tar.xz"))
              (patches (search-patches "kde-cli-tools-delay-mime-db.patch"))
              (sha256
               (base32
                "1br1i8ba4n7d2yl618ph4glsaasn3rxy4kjp48f12l9l2pk29nxa"))))
    (build-system qt-build-system)
    (arguments
     (list #:tests? #f ;TODO: Failing 1 test
           #:phases
           #~(modify-phases %standard-phases
               (add-after 'unpack 'set-writable-location
                 (lambda* _
                   (substitute* "keditfiletype/tests/filetypestest.cpp"
                     (("QStandardPaths::writableLocation.QStandardPaths::\
GenericDataLocation.")
                      (string-append "\"" (getcwd) "/\"")))))
               (add-before 'check 'setup-env
                 (lambda* _
                   (setenv "HOME" (getcwd))))
               (add-after 'install 'symlink-kdesu
                 (lambda _
                   ;; XXX: nixpkgs say kdesu need kdeinit5 in PATH, but i can't
                   ;; found in source, need check
                   (symlink (string-append #$output "/libexec/kf5/kdesu")
                            (string-append #$output "/bin/kdesu")))))))
    (native-inputs (list extra-cmake-modules pkg-config shared-mime-info))
    (inputs (list kconfig
                  kdesu
                  kdoctools
                  kiconthemes
                  ki18n
                  kcmutils
                  kio
                  kservice
                  kwindowsystem
                  kactivities
                  kparts
                  plasma-workspace
                  qtx11extras
                  qtsvg-5))
    (synopsis "CLI tools for interacting with KDE")
    (description "This package provides command-line tools based on
KDE Frameworks 5 to better interact with the system.")
    (home-page "https://invent.kde.org/plasma/kde-cli-tools")
    (license license:lgpl2.0+)))

(define-public kdeplasma-addons
  (package
    (name "kdeplasma-addons")
    (version "5.27.7")
    (source (origin
              (method url-fetch)
              (uri (string-append "mirror://kde/stable/plasma/" version
                                  "/" name "-" version ".tar.xz"))
              (sha256
               (base32
                "0l7g4lx6y10xfabfcgvh7zb7h08clj0g9yx8ajyg7rzwfa43visi"))))
    (build-system qt-build-system)
    (arguments
     (list #:phases #~(modify-phases %standard-phases
                        (replace 'check
                          (lambda* (#:key tests? inputs #:allow-other-keys)

                            (when tests?
                              (setenv "TZDIR"
                                      (search-input-directory
                                       inputs "share/zoneinfo"))
                              (invoke "ctest" "-E"
                                      "(converterrunnertest)")))))))
    (native-inputs (list extra-cmake-modules tzdata-for-tests))
    (inputs (list karchive
                  kconfig
                  kcoreaddons
                  kdeclarative
                  kholidays
                  ki18n
                  kio
                  kcmutils
                  knotifications
                  krunner
                  kservice
                  kunitconversion
                  knewstuff
                  plasma-framework
                  purpose
                  sonnet
                  ;; qtwebengine-5 ; Optional for online dictionary
                  qtdeclarative-5))
    (synopsis "Add-ons to improve your Plasma experience")
    (description
     "This package provides multiple addons for the Plasma Desktop.")
    (home-page "https://invent.kde.org/plasma/kdeplasma-addons")
    (license license:lgpl2.0)))

(define-public kgamma
  (package
    (name "kgamma")
    (version "5.27.7")
    (source (origin
              (method url-fetch)
              (uri (string-append "mirror://kde/stable/plasma/"
                                  version "/" name "5-"
                                  version ".tar.xz"))
              (sha256
               (base32
                "0v5fynydjha9wx9j59ysw8vxx2h2gm55q27gnnhgyv0wxva8hpnl"))))
    (build-system qt-build-system)
    (native-inputs (list extra-cmake-modules))
    (inputs (list kauth
                  kcoreaddons
                  kconfig
                  kconfigwidgets
                  kdoctools
                  ki18n))
    (synopsis "Adjust monitor gamma settings")
    (description
     "This package provides a tool to adjust your monitor gamma settings.")
    (home-page "https://invent.kde.org/plasma/kgamma5")
    (properties '((upstream-name . "kgamma5")))
    (license license:gpl2+)))

(define-public khotkeys
  (package
    (name "khotkeys")
    (version "5.27.7")
    (source (origin
              (method url-fetch)
              (uri (string-append "mirror://kde/stable/plasma/" version "/"
                                  name "-" version ".tar.xz"))
              (sha256
               (base32
                "1ipg71jz356jrngw7kqbjs7jplpnr8q3yz694rkhqklsqlfh91bd"))))
    (build-system qt-build-system)
    (native-inputs (list extra-cmake-modules))
    (inputs (list kdbusaddons
                  kdoctools
                  kglobalaccel
                  ki18n
                  kcmutils
                  kio
                  ktextwidgets
                  kxmlgui
                  kdelibs4support
                  plasma-workspace
                  qtx11extras))
    (synopsis "Trigger actions with the keyboard")
    (description
     "This package provides a way to trigger actions when certain keys
are pressed.")
    (home-page "https://invent.kde.org/plasma/khotkeys")
    (license license:lgpl2.0)))

(define-public kinfocenter
  (package
    (name "kinfocenter")
    (version "5.27.7")
    (source (origin
              (method url-fetch)
              (uri (string-append "mirror://kde/stable/plasma/" version
                                  "/" name "-" version ".tar.xz"))
              (sha256
               (base32
                "15hm828ifrrzsbkvknqwf0l3qxr45pdi49z823cw421z45r8ivkj"))))
    (build-system cmake-build-system)
    (arguments
     (list #:phases #~(modify-phases %standard-phases
                        (add-after 'unpack 'fix-systemsettings-symlink
                          (lambda* (#:key inputs #:allow-other-keys)
                            (let ((replace (lambda (file cmd)
                                             (substitute* file
                                               (((string-append
                                                  "\""
                                                  cmd
                                                  "\""))
                                                (string-append
                                                 "\""
                                                 (search-input-file
                                                  inputs
                                                  (string-append "/bin/" cmd))
                                                 "\""))))))
                              (substitute* "CMakeLists.txt"
                                (("\\$\\{KDE_INSTALL_FULL_BINDIR\\}/systemsettings5")
                                 (search-input-file inputs
                                                    "/bin/.systemsettings5-real")))
                              (substitute* "Modules/kwinsupportinfo/kcm_kwinsupportinfo.json.in"
                                (("@QtBinariesDir@/qdbus")
                                 (search-input-file inputs "/bin/qdbus")))
                              (substitute* "Modules/kwinsupportinfo/main.cpp"
                                (("QLibraryInfo::location\\(QLibraryInfo::BinariesPath\\) \\+ QStringLiteral\\(\"/qdbus\"\\)")
                                 (string-append "QStringLiteral(\"" (search-input-file inputs "/bin/qdbus") "\")")))

                              (replace '("Modules/cpu/kcm_cpu.json"
                                         "Modules/cpu/main.cpp") "lscpu")
                              (replace '("Modules/opencl/kcm_opencl.json"
                                         "Modules/opencl/main.cpp") "clinfo")
                              (replace '("Modules/vulkan/kcm_vulkan.json"
                                         "Modules/vulkan/main.cpp") "vulkaninfo")
                              (replace '("Modules/glx/kcm_glx.json"
                                         "Modules/glx/main.cpp") "glxinfo")
                              (replace '("Modules/wayland/kcm_wayland.json"
                                         "Modules/wayland/main.cpp") "wayland-info")
                              (replace '("Modules/egl/kcm_egl.json"
                                         "Modules/egl/main.cpp") "eglinfo")
                              (replace '("Modules/xserver/kcm_xserver.json"
                                         "Modules/xserver/main.cpp") "xdpyinfo")))))))
    (native-inputs (list aha extra-cmake-modules kdoctools pkg-config))
    ;; * vulkaninfo
    ;; Wayland KCM
    (inputs (list dmidecode
                  ;; fwupdmgr ;; Packaged on master branch already
                  kconfig
                  kconfigwidgets
                  kcoreaddons
                  kirigami
                  ki18n
                  kcmutils
                  kio
                  kservice
                  libusb
                  kwidgetsaddons
                  kdeclarative
                  kpackage
                  kwayland
                  mesa-utils
                  pciutils
                  plasma-framework
                  qtbase-5
                  solid
                  util-linux
                  vulkan-tools
                  wayland-utils
                  xdpyinfo
                  qttools-5
                  clinfo))
    (propagated-inputs (list system-settings))
    (home-page "https://invent.kde.org/plasma/kinfocenter")
    (synopsis "View information about computer's hardware")
    (description "This package provides tool to view information about
computer's hardware.")
    (license (list license:gpl2 license:gpl3))))

(define-public kmenuedit
  (package
    (name "kmenuedit")
    (version "5.27.7")
    (source (origin
              (method url-fetch)
              (uri (string-append "mirror://kde/stable/plasma/"
                                  version "/" name "-" version
                                  ".tar.xz"))
              (sha256
               (base32
                "0n60z44wbsjinrcrhs5cfnjs9szpsv2wzva2fiwwgh36j6zz5av7"))))
    (build-system qt-build-system)
    (native-inputs (list extra-cmake-modules kdoctools))
    (inputs (list ki18n
                  kxmlgui
                  kdbusaddons
                  kiconthemes
                  kio
                  kitemviews
                  sonnet
                  kglobalaccel
                  kwindowsystem))
    (synopsis "Menu Editor for Plasma Workspaces")
    (description "This package provides menu editor for Plasma Workspaces.")
    (home-page "https://invent.kde.org/plasma/kmenuedit")
    (license license:gpl2+)))

(define-public kongress
  (package
    (name "kongress")
    (version "23.01.0")
    (source (origin
              (method url-fetch)
              (uri (string-append "mirror://kde/stable/plasma-mobile/" version
                                  "/kongress-" version ".tar.xz"))
              (sha256
               (base32
                "0yma1b44sjnvhsw31r5bndrpj2sjgwgchpzc8bf9380l6an9k4r5"))))
    (build-system qt-build-system)
    (native-inputs (list extra-cmake-modules))
    ;; NOTE: Reporting bugs is linked to web browser, better not link it and let
    ;; it reslove through xdg-open in the run time
    (inputs (list kirigami
                  kdbusaddons
                  ki18n
                  kcalendarcore
                  kconfigwidgets
                  kwindowsystem
                  kcoreaddons
                  kcontacts
                  kitemmodels
                  knotifications
                  kxmlgui
                  kiconthemes
                  qtbase-5
                  qtdeclarative-5
                  qtquickcontrols2-5
                  qtgraphicaleffects
                  qtsvg-5))
    (home-page "https://apps.kde.org/kongress/")
    (synopsis "Companion application for conferences")
    (description "This application provides list of upcoming conferences with
the schedule and venue information.")
    (license license:gpl3+)))

(define-public kpipewire
  (package
    (name "kpipewire")
    (version "5.27.7")
    (source (origin
              (method url-fetch)
              (uri (string-append "mirror://kde/stable/plasma/"
                                  version "/" name "-" version ".tar.xz"))
              (sha256
               (base32
                "10j7sa8vv530c388z5rzafkdr4sx3agjqczlnkh7412whyw77lha"))))
    (build-system cmake-build-system)
    (native-inputs (list extra-cmake-modules pkg-config))
    (propagated-inputs (list libepoxy pipewire qtbase-5 qtdeclarative-5))
    (inputs (list ffmpeg
                  kcoreaddons
                  ki18n
                  kwayland
                  plasma-wayland-protocols
                  qtwayland-5
                  wayland
                  wayland-protocols))
    (home-page "https://invent.kde.org/plasma/kpipewire")
    (synopsis "Components relating to pipewire use in Plasma")
    (description "This package offers a set of convenient classes to use
PipeWire in Qt projects.")
    ;; LGPL-2.1-only OR LGPL-3.0-only OR LicenseRef-KDE-Accepted-LGPL
    (license (list license:lgpl2.1 license:lgpl3))))

(define-public kscreen
  (package
    (name "kscreen")
    (version "5.27.7")
    (source (origin
              (method url-fetch)
              (uri (string-append "mirror://kde/stable/plasma/"
                                  version "/" name "-" version
                                  ".tar.xz"))
              (sha256
               (base32
                "03qa2qrwdjgb6va7akhwpdvzky608sq2lnwj3b1f310mn3hmbmrq"))))
    (build-system cmake-build-system)
    (arguments
     ;; TODO: All tests fail
     (list #:tests? #f))
    (native-inputs (list extra-cmake-modules qttools-5 pkg-config))
    (inputs (list kconfig
                  kdbusaddons
                  kdeclarative
                  kglobalaccel
                  ki18n
                  kwindowsystem
                  kiconthemes
                  kcoreaddons
                  kcmutils
                  kxmlgui
                  layer-shell-qt
                  libkscreen
                  libxi
                  plasma-wayland-protocols
                  qtsensors
                  qtbase-5
                  qtx11extras
                  xcb-util))
    (propagated-inputs (list plasma-framework))
    (home-page "https://invent.kde.org/plasma/kscreen")
    (synopsis "Screen management software")
    (description "This package provides the screen management software for
KDE Plasma Workspaces.")
    (license license:gpl2+)))

(define-public ksshaskpass
  (package
    (name "ksshaskpass")
    (version "5.27.7")
    (source (origin
              (method url-fetch)
              (uri (string-append "mirror://kde/stable/plasma/" version
                                  "/ksshaskpass-" version ".tar.xz"))
              (sha256
               (base32
                "0vmydvj4c9c93y9wyyjs2hr9m0hygssk1asl4idbj7mcy6n7acg1"))))
    (build-system qt-build-system)
    (native-inputs
     (list extra-cmake-modules kdoctools))
    (inputs
     (list kcoreaddons ki18n kwallet kwidgetsaddons qtbase-5))
    (home-page "https://invent.kde.org/plasma/ksshaskpass")
    (synopsis "Front-end for ssh-add using kwallet")
    (description "Ksshaskpass is a front-end for @code{ssh-add} which stores the
password of the ssh key in KWallet.  Ksshaskpass is not meant to be executed
directly, you need to tell @code{ssh-add} about it.  @code{ssh-add} will then
call it if it is not associated to a terminal.")
    (license license:gpl2+)))

(define-public ksystemstats
  (package
    (name "ksystemstats")
    (version "5.27.7")
    (source (origin
              (method url-fetch)
              (uri (string-append "mirror://kde/stable/plasma/"
                                  version "/" name "-"
                                  version ".tar.xz"))
              (sha256
               (base32
                "1fx5b566xx32q7gxi8qnnx6vny7ip5r65zi2znnx3azmwsc8jgvw"))))
    (build-system qt-build-system)
    (arguments
     (list #:phases #~(modify-phases %standard-phases
                        (replace 'check
                          (lambda* (#:key tests? #:allow-other-keys)
                            (when tests?
                              (invoke "ctest" "-E" "ksystemstatstest")))))))
    (native-inputs (list extra-cmake-modules pkg-config))
    (inputs (list glib
                  kcoreaddons
                  kdbusaddons
                  solid
                  networkmanager-qt
                  kiconthemes
                  kio
                  ki18n
                  libksysguard
                  libnl
                  eudev
                  `(,lm-sensors "lib")
                  network-manager))
    (synopsis "Plugin based system monitoring daemon")
    (description
     "This package provides a daemon that collects statistics about
the running system.")
    (home-page "https://invent.kde.org/plasma/ksystemstats")
    (license (list license:gpl2 license:gpl3))))

(define-public latte-dock
  (package
    (name "latte-dock")
    (version "0.10.9")
    (source (origin
              (method url-fetch)
              (uri (string-append "mirror://kde/stable/latte-dock/"
                                  "latte-dock-" version ".tar.xz"))
              (sha256
               (base32
                "0zj818wpxdiqpzivvwrgbzj26lcmmv49zw8206v4shcms1afbl9j"))))
    (build-system cmake-build-system)
    (native-inputs (list extra-cmake-modules))
    (inputs (list qtbase-5
                  qtdeclarative-5
                  knotifications
                  kwindowsystem
                  kio
                  plasma-framework
                  kwayland
                  kactivities
                  kcrash
                  kiconthemes
                  knewstuff
                  karchive
                  kguiaddons
                  kdbusaddons
                  kglobalaccel
                  kirigami
                  ki18n
                  kdeclarative
                  kcoreaddons
                  xcb-util
                  qtx11extras
                  libsm))
    (synopsis "Latte is a dock based on plasma frameworks")
    (description
     "Latte is a dock based on plasma frameworks that provides
an elegant and intuitive experience for your tasks and plasmoids.")
    (home-page "https://github.com/KDE/latte-dock")
    (license license:gpl2+)))

(define-public layer-shell-qt
  (package
    (name "layer-shell-qt")
    (version "5.27.7")
    (source (origin
              (method url-fetch)
              (uri (string-append "mirror://kde/stable/plasma/" version
                                  "/layer-shell-qt-" version ".tar.xz"))
              (sha256
               (base32
                "08glqqh7jmqrli4n7j04lz3w3c6192w8p7ki51ksmwivnxylxi17"))))
    (build-system qt-build-system)
    (native-inputs
     (list extra-cmake-modules pkg-config))
    (inputs
     (list libxkbcommon
           qtbase-5
           qtdeclarative-5
           qtwayland-5
           wayland
           wayland-protocols))
    (home-page "https://invent.kde.org/plasma/layer-shell-qt")
    (synopsis "Qt component for the Wayland ql-layer-shell protocol")
    (description "Qt component for the Wayland ql-layer-shell protocol.")
    (license license:gpl2+)))

(define-public kscreenlocker
  (package
    (name "kscreenlocker")
    (version "5.27.7")
    (source (origin
              (method url-fetch)
              (uri (string-append "mirror://kde/stable/plasma/" version
                                  "/kscreenlocker-" version ".tar.xz"))
              (sha256
               (base32
                "11y3ksd29p8hdn8chaf8vscnc7fbh8xkjdsbakrb056p1r8kn0f2"))))
    (build-system qt-build-system)
    (arguments
     (list #:tests? #f ;TODO: make tests pass
           #:phases #~(modify-phases %standard-phases
                        (add-before 'check 'check-setup
                          (lambda* (#:key inputs outputs #:allow-other-keys)
                            (system "Xvfb :1 -screen 0 640x480x24 &")
                            (setenv "DISPLAY" ":1")))
                        (delete 'check)
                        ;; Tests use the installed library and require a DBus session.
                        (add-after 'install 'check
                          (lambda* (#:key tests? #:allow-other-keys)
                            (if tests?
                                (begin
                                  (setenv "CTEST_OUTPUT_ON_FAILURE" "1")
                                  (invoke "dbus-launch" "ctest"))))))))
    (native-inputs (list extra-cmake-modules pkg-config
                         ;; For tests.
                         dbus xorg-server-for-tests))
    (inputs (list kcmutils
                  kconfig
                  kcrash
                  kdeclarative
                  kglobalaccel
                  ki18n
                  kio
                  kidletime
                  knotifications
                  ktextwidgets
                  kwayland
                  kwindowsystem
                  kxmlgui
                  layer-shell-qt
                  libkscreen
                  libseccomp ;for sandboxing the look'n'feel package
                  libxcursor ;missing in CMakeList.txt
                  libxi ;XInput, required for grabbing XInput2 devices
                  linux-pam
                  elogind ;optional loginctl support
                  qtbase-5
                  qtdeclarative-5
                  qtx11extras
                  solid
                  wayland
                  xcb-util-keysyms))
    (home-page "https://invent.kde.org/plasma/kscreenlocker")
    (synopsis "Screen locking library")
    (description
     "@code{kscreenlocker} is a library for creating secure lock screens.")
    (license license:gpl2+)))

(define-public ksysguard
  (package
    (name "ksysguard")
    (version "5.22.0")
    (source
     (origin
      (method url-fetch)
      (uri (string-append "mirror://kde/stable/ksysguard/" version
                          "/ksysguard-" version ".tar.xz"))
      (sha256
       (base32 "0bb2aj46v7ig0wn3ir68igryl2gblz2n75cddn8fwamvbx76570g"))))
    (build-system qt-build-system)
    ;; TODO: No tests found
    (native-inputs
     (list extra-cmake-modules kdoctools))
    (inputs
     (list kconfig
       kcoreaddons
       kdbusaddons
       ki18n
       kiconthemes
       kinit
       kio
       kitemviews
       knewstuff
       knotifications
       kwindowsystem
       libksysguard
       `(,lm-sensors "lib")
       qtbase-5))
    (home-page "https://www.kde.org/applications/system/ksysguard/")
    (synopsis "Plasma process and performance monitor")
    (description "KSysGuard is a program to monitor various elements of your
system, or any other remote system with the KSysGuard daemon (ksysgardd)
installed.")
    (license license:gpl2+)))

(define-public libkscreen
  (package
    (name "libkscreen")
    (version "5.27.7")
    (source
     (origin
       (method url-fetch)
       (uri (string-append "mirror://kde/stable/plasma/" version "/"
                           name "-" version ".tar.xz"))
       (sha256
        (base32 "1ary7qavz8vkzbvjx2mxv09h61hxa7i4f7rfgbykldbc83ripdc6"))))
    (build-system qt-build-system)
    (arguments
     '(#:phases
       (modify-phases %standard-phases
         (replace 'check
           (lambda* (#:key tests? #:allow-other-keys)
             (when tests?
               (setenv "HOME" (getcwd))
               (setenv "QT_QPA_PLATFORM" "offscreen")
               (setenv "WAYLAND_DISPLAY" "libkscreen-test-wayland-backend-0")
               (invoke "ctest" "-E"
                       (string-append "(kscreen-testedid"
                                      "|kscreen-testqscreenbackend"
                                      "|kscreen-testkwaylandbackend"
                                      "|kscreen-testkwaylandconfig"
                                      "|kscreen-testkwaylanddpms)"))))))))
    (native-inputs
     (list extra-cmake-modules
           pkg-config
           qttools-5
           ;; For testing.
           dbus))
    (inputs
     (list kconfig kwayland libxrandr plasma-wayland-protocols
           qtbase-5 qtwayland-5 wayland qtx11extras))
    (home-page "https://community.kde.org/Solid/Projects/ScreenManagement")
    (synopsis "KDE's screen management software")
    (description "KScreen is the new screen management software for KDE Plasma
Workspaces which tries to be as magic and automatic as possible for users with
basic needs and easy to configure for those who want special setups.")
    (license license:gpl2+)))

(define-public libksysguard
  (package
    (name "libksysguard")
    (version "5.27.7")
    (source
     (origin
       (method url-fetch)
       (uri (string-append "mirror://kde/stable/plasma/" version
                           "/libksysguard-" version ".tar.xz"))
       (patches (search-patches "libksysguard-qdiriterator-follow-symlinks.patch"))
       (sha256
        (base32 "066bjar4105bfyry6ni7nnikz66bqzy5nvssz6vm4np3aa996ak8"))))
    (native-inputs
     (list bash-minimal extra-cmake-modules pkg-config qttools-5))
    (inputs
     (list kauth
           kcompletion
           kconfig
           kconfigwidgets
           kcoreaddons
           kdeclarative
           kglobalaccel
           ki18n
           kiconthemes
           kio
           knewstuff
           kservice
           kwidgetsaddons
           kwindowsystem
           libnl
           libcap
           libpcap
           `(,lm-sensors "lib")
           plasma-framework
           qtbase-5
           qtdeclarative-5
           qtscript
           qtwebchannel-5
           qtwebengine-5
           qtx11extras
           zlib))
    (build-system qt-build-system)
    (arguments
     (list #:phases #~(modify-phases %standard-phases
                        (add-after 'unpack 'fix-test
                          (lambda* _
                            (substitute* "autotests/processtest.cpp"
                              (("/bin/sh")
                               (which "bash"))))))))
    (home-page "https://userbase.kde.org/KSysGuard")
    (synopsis "Network enabled task and system monitoring")
    (description "KSysGuard can obtain information on system load and
manage running processes.  It obtains this information by interacting
with a ksysguardd daemon, which may also run on a remote system.")
    (license license:gpl3+)))

(define-public kwallet-pam
  (package
    (name "kwallet-pam")
    (version "5.27.7")
    (source (origin
              (method url-fetch)
              (uri (string-append "mirror://kde/stable/plasma/"
                                  version "/" name "-" version
                                  ".tar.xz"))
              (sha256
               (base32
                "1ac0hqpzqivg40jq7pfr2s1zydl600a3nyzfv97wc20i9myzafrb"))))
    (build-system qt-build-system)
    (arguments
     (list #:tests? #f)) ;no tests
    (native-inputs (list extra-cmake-modules pkg-config))
    (inputs (list linux-pam kwallet libgcrypt socat))
    (synopsis "PAM Integration with KWallet")
    (description "Provide PAM Integration with KWallet to unlock KWallet when
you login.")
    (home-page "https://invent.kde.org/plasma/kwallet-pam")
    (license (list license:lgpl2.1+))))

(define-public kwayland-integration
  (package
    (name "kwayland-integration")
    (version "5.27.7")
    (source (origin
              (method url-fetch)
              (uri (string-append "mirror://kde/stable/plasma/"
                                  version "/" name "-"
                                  version ".tar.xz"))
              (sha256
               (base32
                "1fvf64vx5m3h5v8h697ixkcifhva6a14wlz75kv6759ji9l9fy8y"))))
    (build-system qt-build-system)
    (arguments
     (list #:phases #~(modify-phases %standard-phases
                        (delete 'check)
                        (add-after 'install 'check-after-install
                          (lambda* (#:key tests? #:allow-other-keys)
                            (when tests?
                              (setenv "HOME" (getcwd))
                              (setenv "XDG_RUNTIME_DIR" (getcwd))
                              (setenv "QT_QPA_PLATFORM" "offscreen")
                              ;; https://bugs.gentoo.org/668872
                              (invoke "ctest" "-E" "(idleTest-kwayland-test)"))))
                        (add-before 'check-after-install 'check-setup
                          (lambda* (#:key outputs #:allow-other-keys)
                            (setenv "QT_PLUGIN_PATH"
                                    (string-append #$output
                                                   "/lib/qt5/plugins:"
                                                   (getenv "QT_PLUGIN_PATH"))))))))
    (native-inputs (list extra-cmake-modules wayland-protocols pkg-config))
    (inputs (list kguiaddons
                  kidletime
                  kwindowsystem
                  kwayland
                  libxkbcommon
                  wayland
                  qtbase-5
                  qtwayland-5))
    (synopsis "KWayland runtime integration plugins")
    (description "This package provides Wayland integration plugins for various
KDE Frameworks components.")
    (home-page "https://invent.kde.org/plasma/kwayland-integration")
    (license (list license:lgpl2.1 license:lgpl3))))

(define-public kwin
  (package
    (name "kwin")
    (version "5.27.7")
    (source (origin
              (method url-fetch)
              (uri (string-append "mirror://kde/stable/plasma/" version "/"
                                  name "-" version ".tar.xz"))
<<<<<<< HEAD
=======
              (patches (search-patches "kwin-unwrap-executable-name-for-dot-desktop-search.patch"))
>>>>>>> 5694352c
              (sha256
               (base32
                "0bssp76lzqqlan5pfg6wjf4z9c6pl6p66ri8p82vqqw406x5bzyb"))))
    (build-system qt-build-system)
    (arguments
     (list
      #:phases
      #~(modify-phases %standard-phases
          (add-after 'unpack 'patch
            (lambda* (#:key inputs #:allow-other-keys)
              (substitute* '("src/plugins/kdecorations/aurorae/src/aurorae.cpp")
                (("(^\\s*QDirIterator it.path, QDirIterator::Subdirectories)(\\);)"
                  _ a b)
                 (string-append a
                                " | QDirIterator::FollowSymlinks" b)))
              (substitute*
                  '("autotests/integration/dont_crash_glxgears.cpp"
                    "autotests/integration/debug_console_test.cpp"
                    "autotests/integration/x11_window_test.cpp")
                (("setProgram\\(QStringLiteral\\(\"glxgears\"\\)")
                 (string-append
                  "setProgram(QByteArrayLiteral(\"" (which "glxgears") "\")")))
              (substitute*
                  '("src/wayland/tests/renderingservertest.cpp"
                    "src/wayland/tests/waylandservertest.cpp")
                (("QByteArrayLiteral\\(\"Xwayland\"\\)")
                 (string-append
                  "QByteArrayLiteral(\"" (which "Xwayland") "\")")))
              (substitute* '("src/xwayland/xwaylandlauncher.cpp")
                (("(m_xwaylandProcess->setProgram.QStringLiteral..)(Xwayland)(...;)"
                  _ a Xwayland b)
                 (string-append a
                                (which "Xwayland") b)))
              ;; https://github.com/NixOS/nixpkgs/blob/6da4bc6cb07cba1b8e53d139cbf1d2fb8061d967/pkgs/desktops/plasma-5/kwin/0003-plugins-qpa-allow-using-nixos-wrapper.patch
              (substitute* "src/plugins/qpa/main.cpp"
                (("(\\(QLatin1String\\(\"kwin_wayland\"\\)\\))" _ start)
                 (string-append start " && !QCoreApplication::applicationFilePath()\
.endsWith(QLatin1String(\".kwin_wayland-real\"))" )))
              (substitute* '("cmake/modules/Findhwdata.cmake")
                (("/usr/share")
                 (string-append #$(this-package-input "hwdata") "/share")))))
          (add-after 'install 'add-symlinks
            (lambda* (#:key outputs #:allow-other-keys)
              (let ((kst5 (string-append #$output
                                         "/share/kservicetypes5/")))
                (symlink (string-append kst5 "kwineffect.desktop")
                         (string-append kst5 "kwin-effect.desktop"))
                (symlink (string-append kst5 "kwinscript.desktop")
                         (string-append kst5 "kwin-script.desktop")))))
          (replace 'check
            (lambda* (#:key tests? #:allow-other-keys)
              (when tests?
                (setenv "XDG_RUNTIME_DIR" (getcwd))
                (setenv "HOME" (getcwd))
                (setenv "XDG_DATA_DIRS"
                        (string-append #$output "/share:"
                                       (getenv "XDG_DATA_DIRS")))
                (setenv "QT_PLUGIN_PATH"
                        (string-append #$output
                                       "/lib/qt5/plugins:"
                                       (getenv "QT_PLUGIN_PATH")))
                (setenv "DISPLAY" ":1")
                (system "Xvfb :1 &")
                (sleep 5)
                (invoke "dbus-launch"
                        "ctest"
                        "-E"
                        (string-join
                         (list "kwin-testXkb"
                               "kwin-testPointerInput"
                               "kwin-testXdgShellWindow"
                               "kwin-testXdgShellWindow-waylandonly"
                               "kwin-testSceneOpenGLES"
                               "kwin-testSceneOpenGLES-waylandonly"
                               "kwin-testNightColor"
                               "kwin-testNightColor-waylandonly"
                               "kwin-testScriptedEffects"
                               "kwayland-testWaylandSurface")
                         "|"))))))))
    (native-inputs (list extra-cmake-modules
                         dbus
                         kdoctools
                         mesa-utils
                         pkg-config
                         qttools-5
                         wayland-protocols
                         xorg-server-for-tests))
    (inputs (list breeze
                  eudev
                  fontconfig
                  freetype
                  `(,hwdata "pnp")
                  kactivities
                  kcmutils
                  kcompletion
                  kconfig
                  kconfigwidgets
                  kcoreaddons
                  kcrash
                  kdbusaddons
                  kdeclarative
                  kdecoration
                  kglobalaccel
                  ki18n
                  kiconthemes
                  kidletime
                  kio
                  kirigami
                  knewstuff
                  knotifications
                  kpackage
                  krunner
                  kscreenlocker
                  ktextwidgets
                  kwayland
                  kwindowsystem
                  kxmlgui
                  libqaccessibilityclient
                  lcms
                  libcap
                  libepoxy
                  libglvnd ; For OpenGLES
                  libinput
                  libxkbcommon
                  pipewire
                  plasma-framework
                  plasma-wayland-protocols
                  qtbase-5
                  qtdeclarative-5
                  qtmultimedia-5
                  qtwayland-5
                  qtx11extras
                  wayland
                  xcb-util ;fails at build time without this
                  xcb-util-cursor
                  xcb-util-keysyms
                  xcb-util-wm
                  xcmsdb
                  xinput ;XXX: Says disabled in configure phase
                  xorg-server-xwayland
                  zlib))
    ;; Runtime-only dependency needed for mapping monitor hardware vendor IDs to full names
    ;; * QtQuick.Controls-QMLModule, QML module 'QtQuick.Controls' is a runtime dependency.
    ;; * org.kde.plasma.core-QMLModule, QML module 'org.kde.plasma.core' is a runtime dependency.
    ;; * org.kde.plasma.components-QMLModule, QML module 'org.kde.plasma.components' is a runtime dependency.
    (home-page "https://userbase.kde.org/KWin")
    (synopsis "KDE Plasma Window Manager")
    (description
     "KWin is an easy to use, but flexible, composited Window Manager for
Xorg windowing systems (Wayland, X11) on Linux.  Its primary usage is in
conjunction with the KDE Plasma Desktop.")
    (license license:gpl2+)))

(define-public kwrited
  (package
    (name "kwrited")
    (version "5.27.7")
    (source (origin
              (method url-fetch)
              (uri (string-append "mirror://kde/stable/plasma/"
                                  version "/" name "-"
                                  version ".tar.xz"))
              (sha256
               (base32
                "1a4g05ynblbz0j0lqclxf6628x6wcd3b52l0smic3rdvbis43v0n"))))
    (build-system qt-build-system)
    (native-inputs (list extra-cmake-modules))
    (inputs (list kcoreaddons ki18n kpty knotifications))
    (home-page "https://invent.kde.org/plasma/kwrited")
    (synopsis "System notification daemon")
    (description
     "This package provides a daemon that listens to system notifications.")
    (license license:gpl2+)))

(define-public lightly
  (package
    (name "lightly")
    (version "0.4.1")
    (source (origin
              (method git-fetch)
              (uri (git-reference
                    (url "https://github.com/Luwx/Lightly")
                    (commit (string-append "v" version))))
              (file-name (git-file-name name version))
              (sha256
               (base32
                "0qkjzgjplgwczhk6959iah4ilvazpprv7yb809jy75kkp1jw8mwk"))))
    (build-system qt-build-system)
    (native-inputs (list extra-cmake-modules))
    (inputs (list kdecoration
                  kcoreaddons
                  kguiaddons
                  kconfigwidgets
                  kwindowsystem
                  ki18n
                  kiconthemes
                  qtx11extras))
    (home-page "https://github.com/Luwx/Lightly")
    (synopsis "Modern style for Qt applications")
    (description
     "Lightly is a fork of the Breeze theme that aims to be visually modern
and minimalistic.")
    (license license:gpl2+)))

(define-public milou
  (package
    (name "milou")
    (version "5.27.7")
    (source (origin
              (method url-fetch)
              (uri (string-append "mirror://kde/stable/plasma/"
                                  version "/" name "-"
                                  version ".tar.xz"))
              (sha256
               (base32
                "0lq8m72nwink8x46m8qd5zdkadym1kc70ipnkb04b16mr7zhnsc1"))))
    (build-system qt-build-system)
    (native-inputs (list extra-cmake-modules))
    (inputs (list kcoreaddons
                  ki18n
                  kdeclarative
                  kitemmodels
                  kservice
                  plasma-framework
                  kwindowsystem
                  krunner
                  qtdeclarative-5))
    (synopsis "Dedicated search application built on top of Baloo")
    (description "This package provides a dedicated search application built
on top of Baloo.")
    (home-page "https://invent.kde.org/plasma/milou")
    (license (list license:gpl2+))))

(define-public oxygen-sounds
  (package
    (name "oxygen-sounds")
    (version "5.27.7")
    (source (origin
              (method url-fetch)
              (uri (string-append "mirror://kde/stable/plasma/"
                                  version "/" name "-"
                                  version ".tar.xz"))
              (sha256
               (base32
                "132jaabfpj8k6xk6f1732a0qgjz1mzyyk74b1mm7q7pyhpypr2gq"))))
    (build-system cmake-build-system)
    (native-inputs (list extra-cmake-modules))
    (home-page "https://community.kde.org/Frameworks")
    (synopsis "Sounds for the KDE desktop")
    (description "This package provides Oxygen sounds for the KDE desktop.")
    (license license:lgpl3+)))

(define-public plasma
  (package
    (name "plasma")
    (version "5.27.7")
    (source #f)
    (build-system trivial-build-system)
    (arguments
     (list #:builder #~(begin
                         (mkdir #$output))))
    ;; TODO: cleanup, check what is no need
    (propagated-inputs (list kdeclarative ;; require by sddm breeze theme

                             baloo
                             breeze-icons ; default mouse icon
                             breeze
                             breeze-gtk
                             drkonqi
                             kactivitymanagerd ; require this run dbus
                             kde-cli-tools
                             kdecoration
                             kdeplasma-addons
                             kgamma
                             khotkeys
                             ktexteditor

                             kscreen
                             libkscreen

                             ksystemstats
                             kwallet-pam
                             kwin
                             kinit

                             libksysguard
                             milou
                             ;; oxygen
                             oxygen-sounds

                             kde-gtk-config
                             kdesu
                             krunner
                             kinfocenter
                             kscreenlocker
                             ksshaskpass
                             discover
                             kmenuedit
                             plasma-welcome
                             plasma-browser-integration
                             plasma-desktop
                             plasma-disks
                             polkit-kde-agent
                             system-settings
                             xdg-desktop-portal-kde
                             ;; module cyclic referencing
                             (module-ref
                              (resolve-interface
                               '(gnu packages kde-systemtools))
                              'dolphin)
                             (module-ref
                              (resolve-interface
                               '(gnu packages kde-systemtools))
                              'konsole)
                             (module-ref
                              (resolve-interface
                               '(gnu packages kde-systemtools))
                              'spectacle)

                             kwayland-integration
                             plasma-firewall
                             plasma-integration
                             plasma-nm
                             plasma-pa
                             plasma-systemmonitor
                             ;; plasma-thunderbolt ;; waiting for bolt

                             kglobalaccel
                             plasma-vault
                             plasma-workspace
                             powerdevil))
    (synopsis "The KDE Plasma desktop environment")
    (home-page "https://kde.org/plasma-desktop/")
    (description
     "KDE Plasma is an advanced graphical desktop system.")
    (license license:gpl2+)))

(define-public plasma-bigscreen
  (package
    (name "plasma-bigscreen")
    (version "5.27.7")
    (source (origin
              (method url-fetch)
              (uri (string-append "mirror://kde/stable/plasma/" version
                                  "/" name "-" version ".tar.xz"))
              (sha256
               (base32
                "0b2w0d5w1s2jm7al1nqdc1qh9fmrj8fw93wjbb2bsa9fabz2i81b"))))
    (build-system cmake-build-system)
    (arguments
     (list #:phases #~(modify-phases %standard-phases
                        (add-after 'unpack 'fix-startplasma
                          (lambda* (#:key inputs #:allow-other-keys)
                            (substitute* "bin/plasma-bigscreen-wayland.in"
                              (("^startplasma-wayland")
                               (search-input-file inputs
                                                  "/bin/startplasma-wayland")))
                              (substitute* "bin/plasma-bigscreen-x11"
                                (("startplasma-x11")
                                 (search-input-file inputs
                                                    "/bin/startplasma-x11"))))))))
    (native-inputs (list extra-cmake-modules))
    (inputs (list kactivities
                  kactivities-stats
                  plasma-framework
                  ki18n
                  kirigami
                  kdeclarative
                  kcmutils
                  knotifications
                  kio
                  kwayland
                  kwindowsystem
                  plasma-workspace
                  qtbase-5
                  qtmultimedia-5))
    (home-page "https://invent.kde.org/plasma/plasma-bigscreen")
    (synopsis "Plasma shell for TVs")
    (description
     "This package provides a big launcher designed for large screens.  It
is controllable via voice or TV remote.")
    (license license:gpl2+)))

(define-public plasmatube
  (package
    (name "plasmatube")
    (version "23.01.0")
    (source (origin
              (method url-fetch)
              (uri (string-append "mirror://kde/stable/plasma-mobile/"
                                  version "/" name "-" version ".tar.xz"))
              (sha256
               (base32
                "06hwa1m6gaacjmcyssa63vw43cgx096x9aj87rv1z9k9qsv2qgfj"))))
    (build-system cmake-build-system)
    (native-inputs (list extra-cmake-modules pkg-config))
    (inputs
     (list kconfig
           kirigami
           ki18n
           qtbase-5
           qtdeclarative-5
           qtmultimedia-5
           qtquickcontrols2-5
           qtsvg-5
           mpv
           youtube-dl))
    (home-page "https://apps.kde.org/plasmatube/")
    (synopsis "Kirigami YouTube video player")
    (description "This package provides YouTube video player based
on QtMultimedia and @command{yt-dlp}.")
    (license license:gpl3+)))

(define-public plasma-active-window-control
(let ((commit "0b1c091b5662fb21917064d7809b3be8b4a8be47")
       (revision "1"))
  (package
    (name "plasma-active-window-control")
    (version (git-version "1.7.3" revision commit))
    (source (origin
              (method git-fetch)
              (uri (git-reference
                    (url "https://invent.kde.org/plasma/plasma-active-window-control")
                    (commit commit)))
              (file-name (git-file-name name version))
              (sha256
               (base32
                "1lns1n7p6b64z7l3bn27hni100pp3k2whzzzg0adr4hiynycdix6"))))
    (build-system qt-build-system)
    (native-inputs (list extra-cmake-modules))
    (inputs
     (list kwindowsystem
           libsm
           plasma-framework
           qtdeclarative-5
           qtx11extras))
    (home-page "https://invent.kde.org/plasma/plasma-active-window-control")
    (synopsis "Plasma applet for controlling the currently active window")
    (description "This package provides window control applet for the current
active window on Plasma Desktop.")
    (license (list license:gpl2 license:gpl3)))))

(define-public plasma-browser-integration
  (package
    (name "plasma-browser-integration")
    (version "5.27.7")
    (source (origin
              (method url-fetch)
              (uri (string-append "mirror://kde/stable/plasma/" version
                                  "/" name "-" version ".tar.xz"))
              (sha256
               (base32
                "0c30pdlhl452bjpdc7mwxl01hqabahyc0j1cc54liy0hla9vir9y"))))
    (build-system qt-build-system)
    (native-inputs (list extra-cmake-modules pkg-config))
    ;; TODO: Figure out how to integrate this package into web browsers
    ;; CHROMIUM_EXTENSIONS_DIR - extension for chromium
    ;; MOZILLA_DIR - extension for firefox
    (inputs (list kio
                  ki18n
                  kcoreaddons
                  kconfig
                  kcrash
                  kdbusaddons
                  knotifications
                  kitemmodels
                  krunner
                  kactivities
                  purpose
                  kfilemetadata
                  kjobwidgets
                  qtdeclarative-5))
    (propagated-inputs (list plasma-workspace))
    (home-page "https://invent.kde.org/plasma/plasma-browser-integration")
    (synopsis "Integrate browsers into the Plasma Desktop")
    (description
     "This package aims to provide better integration of web browsers with
the KDE Plasma 5 desktop.")
    (license license:gpl3+)))

(define-public plasma-desktop
  (package
    (name "plasma-desktop")
    (version "5.27.7")
    (source (origin
              (method url-fetch)
              (uri (string-append "mirror://kde/stable/plasma/" version
                                  "/" name "-" version ".tar.xz"))
              (sha256
               (base32
                "1njkjf3fhxfmwyviypxqzrn23klxiih82bazvd8y61cshqwai6i2"))))
    (build-system qt-build-system)
    (native-inputs (list extra-cmake-modules
                         dbus
                         kdoctools
                         intltool
                         pkg-config
                         qtsvg-5
                         qttools-5
                         ;; require QtWaylandScanner
                         qtwayland-5))
    (inputs (list packagekit-qt5
                  signon-plugin-oauth2
                  signond
                  attica
                  appstream-qt
                  baloo
                  breeze
                  breeze-icons
                  eudev
                  fontconfig
                  glib
                  ibus
                  kaccounts-integration
                  kactivities
                  kactivities-stats
                  kauth
                  karchive
                  kcmutils
                  kconfig
                  kcoreaddons
                  kcrash
                  kdbusaddons
                  kdeclarative
                  kded
                  kdesu
                  kdelibs4support
                  kglobalaccel
                  kguiaddons
                  kholidays
                  ki18n
                  kiconthemes
                  kidletime
                  kinit
                  kio
                  kitemmodels
                  knewstuff
                  knotifications
                  knotifyconfig
                  kpackage
                  kpeople
                  krunner
                  kscreenlocker
                  ktexteditor
                  ktextwidgets
                  kunitconversion
                  kuserfeedback
                  kwallet
                  kwayland
                  kwin
                  layer-shell-qt
                  libaccounts-qt
                  libcanberra
                  libkscreen
                  libksysguard
                  libqalculate
                  gmp
                  mpfr
                  libsm
                  libxi
                  libxft
                  libxkbcommon
                  libxrender
                  libxtst
                  networkmanager-qt
                  phonon
                  pipewire
                  plasma-framework
                  plasma-wayland-protocols
                  pulseaudio
                  prison
                  qqc2-desktop-style
                  qtbase-5
                  qtdeclarative-5
                  qtquickcontrols-5
                  qtquickcontrols2-5
                  qtwayland
                  qtx11extras
                  wayland
                  wayland-protocols
                  xcb-util
                  xcb-util-image
                  xcb-util-keysyms
                  xdg-user-dirs

                  ;; These are needed for Xserver
                  xf86-input-libinput
                  xf86-input-evdev
                  xorg-server
                  xf86-input-synaptics
                  xkeyboard-config
                  libxkbfile
                  libxcursor
                  libxkbcommon))
    (propagated-inputs (list iso-codes kirigami plasma-workspace))
    (arguments
     (list #:phases
           #~(modify-phases %standard-phases
               (add-after 'unpack 'fix-paths
                 (lambda* (#:key inputs #:allow-other-keys)
                   (substitute* "kcms/keyboard/iso_codes.h"
                     (("\"/usr/share/xml/iso-codes\"")
                      (string-append "\"" (search-input-directory
                                           inputs "/share/xml/iso-codes")
                                     "\"")))))
               (replace 'check
                 (lambda* (#:key tests? #:allow-other-keys)
                   (when tests?
                     (setenv "HOME" (getcwd))
                     (setenv "XDG_RUNTIME_DIR" (getcwd))
                     (setenv "XDG_CACHE_HOME" (getcwd))
                     (setenv "QT_QPA_PLATFORM" "offscreen")
                     (invoke "ctest" "-E" "foldermodeltest")))))))
    (home-page "https://kde.org/plasma-desktop/")
    (synopsis "Plasma for the Desktop")
    (description
     "Plasma Desktop offers a beautiful looking desktop that takes
complete advantage of modern computing technology.  Through the use of visual
effects and scalable graphics, the desktop experience is not only smooth but
also pleasant to the eye.  The looks of Plasma Desktop not only provide
beauty, they are also used to support and improve your computer
activities effectively, without being distracting.")
    (license license:gpl2+)))

(define-public plasma-disks
  (package
    (name "plasma-disks")
    (version "5.27.7")
    (source (origin
              (method url-fetch)
              (uri (string-append "mirror://kde/stable/plasma/"
                                  version "/" name "-"
                                  version ".tar.xz"))
              (sha256
               (base32
                "0jwjv20ra1mhwl2cm7x2jz8pasmkc58fd57qxhzzf84l4sgbda9v"))))
    (build-system qt-build-system)
    (native-inputs (list extra-cmake-modules))
    (inputs (list kcoreaddons
                  kdbusaddons
                  knotifications
                  ki18n
                  solid
                  kservice
                  kio
                  kauth
                  kdeclarative
                  smartmontools))
    (synopsis "Monitors S.M.A.R.T. capable devices for imminent failure")
    (description "This package provides interface to S.M.A.R.T. data of disks.")
    (home-page "https://invent.kde.org/plasma/plasma-disks")
    (license (list license:gpl2 license:gpl3))))

(define-public plasma-firewall
  (package
    (name "plasma-firewall")
    (version "5.27.7")
    (source (origin
              (method url-fetch)
              (uri (string-append "mirror://kde/stable/plasma/"
                                  version "/" name "-"
                                  version ".tar.xz"))
              (sha256
               (base32
                "1n5ljkydhcx6qapwrshslq835zaf02gssp2zvzi3vwfy4asc7ind"))))
    (build-system qt-build-system)
    (native-inputs (list extra-cmake-modules))
    (inputs (list iproute
                  kcoreaddons
                  kcmutils
                  ki18n
                  kdeclarative
                  python
                  qtdeclarative-5))
    (synopsis "Control Panel for system firewall")
    (description "This package provides interface to system firewall.")
    (home-page "https://invent.kde.org/plasma/plasma-firewall")
    (license (list license:gpl2 license:gpl3))))

(define-public plasma-integration
  (package
    (name "plasma-integration")
    (version "5.27.7")
    (source (origin
              (method url-fetch)
              (uri (string-append "mirror://kde/stable/plasma/"
                                  version "/" name "-"
                                  version ".tar.xz"))
              (sha256
               (base32
                "1ahzckvc69wk2rx73sl40h0in1y7ny0vm0i7lbrrcggv1v36dwp3"))))
    (build-system qt-build-system)
    (arguments
     (list #:tests? #f                  ;TODO: Failing tests
           #:phases #~(modify-phases %standard-phases
                        (replace 'check
                          (lambda* (#:key tests? #:allow-other-keys)
                            (when tests?
                              (setenv "HOME" (getcwd))
                              (setenv "XDG_RUNTIME_DIR" (getcwd))
                              (setenv "XDG_CACHE_HOME" (getcwd))
                              (setenv "QT_QPA_PLATFORM" "offscreen")
                              (invoke "ctest" "-E"
                                      "(frameworkintegration-kdeplatformtheme_unittest|frameworkintegration-kfontsettingsdata_unittest|frameworkintegration-kfiledialog_unittest|qmltests|frameworkintegration-kfiledialogqml_unittest")))))))
    (native-inputs (list extra-cmake-modules pkg-config))
    (inputs (list breeze
                  kconfig
                  kio
                  ki18n
                  kwidgetsaddons
                  kconfigwidgets
                  kiconthemes
                  knotifications
                  libxcb
                  libxcursor
                  plasma-wayland-protocols
                  qtdeclarative-5
                  qtquickcontrols2-5
                  qtwayland-5
                  qtx11extras
                  wayland))
    (home-page "https://invent.kde.org/plasma/plasma-integration")
    (synopsis
     "Qt Platform Theme integration plugins for the Plasma workspaces")
    (description
     "This package provides a set of plugins responsible for better
integration of Qt applications when running on a KDE Plasma workspace.")
    (license license:lgpl2.0)))

(define-public plasma-nano
  (package
    (name "plasma-nano")
    (version "5.27.7")
    (source (origin
              (method url-fetch)
              (uri (string-append "mirror://kde/stable/plasma/"
                                  version "/plasma-nano-" version ".tar.xz"))
              (sha256
               (base32
                "14wc76bxnwd0z51gz4zb88p5h9n2711ifr1wpx9lrj9r7y1llank"))))
    (build-system cmake-build-system)
    (native-inputs (list extra-cmake-modules pkg-config qttools))
    (inputs (list qtbase-5
                  qtdeclarative-5
                  plasma-framework
                  kwindowsystem
                  kwayland
                  ki18n))
    (home-page "https://plasma-mobile.org/")
    (synopsis "Minimal Plasma Shell package")
    (description
     "This package provides a minimal implementation of Plasma Shell.")
    (license license:lgpl2.0+)))

(define-public plasma-nm
  (package
    (name "plasma-nm")
    (version "5.27.7")
    (source (origin
              (method url-fetch)
              (uri (string-append "mirror://kde/stable/plasma/"
                                  version "/" name "-" version
                                  ".tar.xz"))
              (sha256
               (base32
                "1w9zclih2mh8gqwahsmbbm0nrg1b6gcr5w2w02szlw30iq8k92j8"))))
    (build-system qt-build-system)
    (arguments
     (list #:phases #~(modify-phases %standard-phases
                        (replace 'check
                          (lambda* (#:key tests? #:allow-other-keys)
                            (when tests?
                              (invoke "ctest" "-E" "mobileproviderstest")))))))
    (native-inputs (list extra-cmake-modules pkg-config))
    (home-page "https://invent.kde.org/plasma/plasma-nm")
    (inputs (list kconfigwidgets
                  kcompletion
                  kcoreaddons
                  kcmutils
                  kdeclarative
                  kdbusaddons
                  kio
                  ki18n
                  networkmanager-qt
                  knotifications
                  kirigami
                  plasma-framework
                  modemmanager-qt
                  network-manager
                  qca
                  kservice
                  solid
                  prison
                  kwallet
                  kwidgetsaddons
                  kwindowsystem
                  openconnect
                  qtdeclarative-5))
    (synopsis "Plasma applet for managing network connections")
    (description "This package provides Plasma applet for managing network
connections.")
    (license (list license:lgpl2.1 license:lgpl3))))

(define-public plasma-mobile
  (package
    (name "plasma-mobile")
    (version "5.24.3")
    (source (origin
              (method url-fetch)
              (uri (string-append "mirror://kde/stable/plasma/"
                                  version "/plasma-mobile-" version ".tar.xz"))
              (sha256
               (base32
                "1bwmy7xvd8wmh0snqqjh9jjgawib8ks2g30w48sqxwhplhf3da58"))))
    (build-system cmake-build-system)
    (arguments
     (list #:phases #~(modify-phases %standard-phases
                        (add-after 'install 'wrap-script
                          (lambda* (#:key inputs outputs #:allow-other-keys)
                            (wrap-program (string-append #$output
                                                         "/bin/kwinwrapper")
                                          `("PATH" ":" prefix
                                            (,(string-append #$plasma-framework
                                                             "/bin")))))))))
    (native-inputs (list extra-cmake-modules pkg-config qttools))
    (inputs (list bash-minimal
                  kdeclarative
                  ki18n
                  kio
                  knotifications
                  kwayland
                  kwin
                  modemmanager-qt
                  networkmanager-qt
                  plasma-framework
                  qtbase-5))
    (home-page "https://plasma-mobile.org/")
    (synopsis
     "General UI components for Plasma Phone including shell, containment and applets")
    (description "This package provides user-friendly, privacy-enabling and
customizable platform for mobile devices.")
    (license (list license:gpl3+ license:lgpl2.1+))))

(define-public plasma-mobile-settings
  (package
    (name "plasma-mobile-settings")
    (version "22.02")
    (source (origin
              (method url-fetch)
              (uri (string-append "mirror://kde/stable/plasma-mobile/" version
                                  "/plasma-settings-" version ".tar.xz"))
              (sha256
               (base32
                "0b7lj3r9z9cz2vr0h15sqqxdaa7m07hsk8i2p8nf4a3yh02ywsxy"))))
    (build-system cmake-build-system)
    (native-inputs (list extra-cmake-modules pkg-config))
    (inputs (list qtbase-5
                  qtdeclarative-5
                  kio
                  modemmanager-qt
                  networkmanager-qt
                  ki18n
                  plasma-framework
                  kdeclarative
                  kdbusaddons))
    (home-page "https://plasma-mobile.org/")
    (synopsis "Settings application for Plasma Mobile")
    (description
     "This package provides Settings application for Plasma Mobile.")
    (license license:gpl2+)))

(define-public plasma-mobile-sounds
  (package
    (name "plasma-mobile-sounds")
    (version "0.1")
    (source (origin
              (method url-fetch)
              (uri (string-append
                    "mirror://kde/stable/plasma-mobile-sounds/"
                    version "/plasma-mobile-sounds-" version ".tar.xz"))
              (sha256
               (base32
                "1br6kzicrr45vgg0ciqczxlcid21n5lfjm6zc06rw86ys7fx7bpi"))))
    (build-system cmake-build-system)
    (native-inputs (list extra-cmake-modules pkg-config))
    (home-page "https://plasma-mobile.org/")
    (synopsis "Sounds for Plasma Mobile devices")
    (description "This package provides sound files for Plasma Mobile.")
    (license (list license:cc0 license:cc-by4.0))))

(define-public plasma-pa
  (package
    (name "plasma-pa")
    (version "5.27.7")
    (source (origin
              (method url-fetch)
              (uri (string-append "mirror://kde/stable/plasma/"
                                  version "/" name "-"
                                  version ".tar.xz"))
              (sha256
               (base32
                "1vg28v5n648y94m6amcwmr0n7dw4a2kfx16kny7jb9bkmxrgnwsc"))))
    (build-system qt-build-system)
    (native-inputs (list extra-cmake-modules kdoctools pkg-config))
    (inputs (list glib
                  kcoreaddons
                  kcmutils
                  kdeclarative
                  kglobalaccel
                  knotifications
                  kwindowsystem
                  kirigami
                  ki18n
                  qtdeclarative-5))
    (propagated-inputs (list libcanberra pulseaudio plasma-framework))
    (home-page "https://invent.kde.org/plasma/plasma-pa")
    (synopsis "Plasma applet for audio volume management using PulseAudio")
    (description
     "This package provides Plasma applet for audio volume management using
PulseAudio.")
    (license (list license:lgpl2.1 license:lgpl3))))

(define-public plasma-pass
  (package
    (name "plasma-pass")
    (version "1.2.1")
    (source (origin
              (method url-fetch)
              (uri (string-append "mirror://kde/stable/" name "/"
                                  name "-" version ".tar.xz"))
              (sha256
               (base32
                "0x1yj9wsz2hb5333g645wjasxd83gd2phpwg80h24vfpqdhz62qj"))))
    (build-system qt-build-system)
    (native-inputs (list extra-cmake-modules))
    (inputs (list ki18n kitemmodels kwindowsystem oath-toolkit
                  qgpgme qtdeclarative-5))
    (propagated-inputs (list plasma-framework))
    (home-page "https://invent.kde.org/plasma/plasma-pass")
    (synopsis "Plasma applet for the Pass password manager")
    (description
     "This package provides a Plasma applet for the Pass password manager.")
    (license license:lgpl2.1+)))

(define-public plasma-phonebook
  (package
    (name "plasma-phonebook")
    (version "0.1")
    (source (origin
              (method url-fetch)
              (uri (string-append "mirror://kde/stable/plasma-phonebook/"
                                  version "/plasma-phonebook-" version
                                  ".tar.xz"))
              (sha256
               (base32
                "13nnzdzpganlp319sc9dm9w5hsjhw4f3w8rb80q3nd8q6nyrpky8"))))
    (build-system cmake-build-system)
    (native-inputs (list extra-cmake-modules pkg-config))
    (inputs (list kpeople
                  kirigami
                  kpeoplevcard
                  kcoreaddons
                  kcontacts
                  qtbase-5
                  qtdeclarative-5
                  qtquickcontrols2-5
                  qtsvg-5))
    (home-page "https://plasma-mobile.org/")
    (synopsis "Phonebook for Plasma Mobile devices")
    (description "This package provides contacts application which allows
adding, modifying and removing contacts.")
    (license license:lgpl2.0+)))

(define-public plasma-phone-components
  (package
    (name "plasma-phone-components")
    (version "5.23.4")
    (source (origin
              (method url-fetch)
              (uri (string-append "mirror://kde/stable/plasma/" version
                                  "/plasma-phone-components-" version
                                  ".tar.xz"))
              (sha256
               (base32
                "0ml5pyi90nlmx5550sf3x9263f8mypj4jmdskzabzhnz44ck8vy9"))))
    (build-system cmake-build-system)
    (native-inputs (list extra-cmake-modules pkg-config qttools))
    (inputs (list qtbase-5
                  qtdeclarative
                  kactivities
                  kauth
                  kbookmarks
                  kwin
                  kcodecs
                  kcompletion
                  kconfig
                  kconfigwidgets
                  kcoreaddons
                  kdbusaddons
                  kdeclarative
                  ki18n
                  kio
                  kitemviews
                  kjobwidgets
                  knotifications
                  kpackage
                  kpeople
                  kservice
                  kwayland
                  kwidgetsaddons
                  kwindowsystem
                  kxmlgui
                  libphonenumber
                  modemmanager-qt
                  plasma-framework
                  solid))
    (home-page "https://plasma-mobile.org/")
    (synopsis "Modules providing phone functionality for Plasma")
    (description "This package provides user-friendly, privacy-enabling
and customizable platform for mobile devices.")
    (license (list license:gpl3+ license:lgpl2.1+))))

(define-public plasma-redshift-control
  (let ((commit "d9f38a5f0bcf030be16db1776166581c16e802cb")
        (revision "1"))
    (package
      (name "plasma-redshift-control")
      (version (git-version "0.1-pre" revision commit))
      (home-page "https://invent.kde.org/plasma/plasma-redshift-control")
      (source (origin
                (method git-fetch)
                (uri (git-reference (url home-page) (commit commit)))
                (file-name (git-file-name name version))
                (sha256
                 (base32
                  "1wadxhy6iljhikfw2rbj9dhwb86f2sgwyf62r7sfq6cszcpgp0xi"))))
      (build-system qt-build-system)
      (native-inputs (list extra-cmake-modules pkg-config))
      (inputs (list kwindowsystem plasma-framework redshift))
      (synopsis "Adjust color temperature")
      (description
       "This package provides color temperature control applet for the Plasma
Desktop.")
      (license (list license:lgpl2.1 license:lgpl3)))))

(define-public plasma-vault
  (package
    (name "plasma-vault")
    (version "5.27.7")
    (source (origin
              (method url-fetch)
              (uri (string-append "mirror://kde/stable/plasma/" version
                                  "/" name "-" version ".tar.xz"))
              (sha256
               (base32
                "1p5m5rlamb50cbd1qlx81m003sv8vdijkpy5airmy1pf6xmvl6hq"))))
    (build-system qt-build-system)
    (native-inputs (list extra-cmake-modules pkg-config))
    (inputs (list kio
                  ki18n
                  kconfigwidgets
                  kconfig
                  kactivities
                  kdbusaddons
                  kiconthemes
                  networkmanager-qt
                  libksysguard
                  plasma-framework
                  qtdeclarative-5))
    (home-page "https://invent.kde.org/plasma/plasma-vault")
    (synopsis "Plasma applet and services for creating encrypted vaults")
    (description "Provides Plasma applet and services for creating encrypted
vaults.")
    (license (list license:gpl2 license:gpl3))))

(define-public plasma-systemmonitor
  (package
    (name "plasma-systemmonitor")
    (version "5.27.7")
    (source (origin
              (method url-fetch)
              (uri (string-append "mirror://kde/stable/plasma/" version "/"
                                  name "-" version ".tar.xz"))
              (sha256
               (base32
                "1qr8krc7d1hzxv0gx0ii0rxk9bm62rgh157mr8x785qqbd11nq8l"))))
    (build-system qt-build-system)
    (native-inputs (list extra-cmake-modules))
    (inputs (list ki18n
                  kconfig
                  kdeclarative
                  kservice
                  kiconthemes
                  kglobalaccel
                  kio
                  kdbusaddons
                  kirigami
                  knewstuff
                  ksystemstats
                  kitemmodels
                  libksysguard
                  qqc2-desktop-style
                  qtdeclarative-5
                  qtquickcontrols2-5))
    (synopsis "System sensors, process information and other system resources
monitor")
    (description "This package provides an interface for monitoring system
sensors, process information and other system resources.")
    (home-page "https://invent.kde.org/plasma/plasma-systemmonitor")
    (license (list license:gpl2 license:gpl3))))

(define-public plasma-welcome
  (package
    (name "plasma-welcome")
    (version  "5.27.7")
    (source (origin
              (method url-fetch)
              (uri (string-append "mirror://kde/stable/plasma/"
                                  version "/plasma-welcome"
                                  "-"
                                  version ".tar.xz"))
              (sha256
               (base32
                "0nz1hxz5nvgl3sbm6k3a76s0l3fy3j38i4plly2zhp5xqdk0ks1x"))))
    (build-system qt-build-system)
    (native-inputs
     (list extra-cmake-modules pkg-config))
    (inputs
     (list kcoreaddons
           kdbusaddons
           kdeclarative
           ki18n
           kio
           kirigami
           knotifications
           kservice
           knewstuff
           kaccounts-integration
           signond
           kuserfeedback
           libaccounts-qt
           kwindowsystem
           networkmanager-qt
           plasma-framework
           qtdeclarative-5
           qtgraphicaleffects
           qtsvg-5
           qtquickcontrols2-5))
    (synopsis "Plasma welcome screen")
    (description
     "This package provides a wizard for Plasma to configure settings.")
    (home-page "https://invent.kde.org/plasma/plasma-welcome")
    (license (list license:gpl2 license:gpl3))))

(define-public plasma-workspace
  (package
    (name "plasma-workspace")
    (version "5.27.7")
    (source (origin
              (method url-fetch)
              (uri (string-append "mirror://kde/stable/plasma/" version
                                  "/" name "-" version ".tar.xz"))
              (sha256
               (base32
                "0pyf5vc466mfgicxpp76igdz58lpa0n7x2cl2hhaq4zmrlfr8hh6"))))
    (build-system qt-build-system)
    (native-inputs (list extra-cmake-modules kdoctools pkg-config qtsvg-5
                         qttools-5
                         xorg-server-for-tests))
    (inputs (list appmenu-gtk-module
                  appstream-qt
                  baloo
                  breeze
                  breeze-icons
                  dbus
                  fontconfig
                  icu4c
                  iso-codes
                  kactivities
                  kactivities-stats
                  karchive
                  kcmutils
                  kcoreaddons
                  kcrash
                  kdbusaddons
                  kdeclarative
                  kded
                  kdesu
                  kglobalaccel
                  kguiaddons
                  kholidays
                  ki18n
                  kiconthemes
                  kidletime
                  kinit
                  kio
                  kio-extras
                  kio-fuse
                  kitemmodels
                  kirigami
                  knewstuff
                  knotifications
                  knotifyconfig
                  kquickcharts
                  kpackage
                  kpeople
                  kpipewire
                  kquickcharts
                  krunner
                  kscreenlocker
                  ktexteditor
                  ktextwidgets
                  kunitconversion
                  kuserfeedback
                  kwallet
                  kwayland
                  kwin
                  layer-shell-qt
                  libkscreen
                  libksysguard
                  libqalculate
                  gmp
                  mpfr
                  libsm
                  libxft
                  libxkbcommon
                  libxrender
                  libxtst
                  networkmanager-qt
                  phonon
                  pipewire
                  plasma-framework
                  plasma-workspace-wallpapers
                  plasma-wayland-protocols
                  prison
                  qtbase-5
                  qtdeclarative-5
                  qtquickcontrols2-5
                  qttools-5
                  qtwayland-5
                  qtgraphicaleffects
                  qtx11extras
                  wayland
                  wayland-protocols
                  xcb-util
                  xcb-util-image
                  xcb-util-keysyms
                  xrdb
                  xmessage
                  xsetroot
                  polkit-qt
                  ucd

                  libxcursor
                  libkexiv2
                  gpsd
                  zlib

                  ;; qml dependency
                  qtquickcontrols-5
                  plasma-nm
                  plasma-pa
                  kscreen))
    (arguments
     (list #:phases
           #~(modify-phases %standard-phases
               (add-after 'unpack 'patch-wallpaper
                 (lambda* (#:key inputs #:allow-other-keys)
                   (substitute* "lookandfeel/sddm-theme/theme.conf.cmake"
                     (("background=..KDE_INSTALL_FULL_WALLPAPERDIR.")
                      (string-append "background="
                                     #$(this-package-input "breeze")
                                     "/share/wallpapers")))))
               (add-after 'unpack 'patch-workspace-bins
                 (lambda* (#:key inputs #:allow-other-keys)
                   (let ((xmessage (search-input-file inputs "/bin/xmessage"))
                         (xsetroot (search-input-file inputs "/bin/xsetroot"))
                         (xrdb (search-input-file inputs "/bin/xrdb"))
                         (kinit #$(this-package-input "kinit"))
                         (qttools #$(this-package-input "qttools")))
                     (substitute* "startkde/startplasma.cpp"
                       (("xmessage") xmessage)
                       (("xsetroot") xsetroot))
                     (substitute* (list "kcms/fonts/fontinit.cpp"
                                        "kcms/fonts/fonts.cpp"
                                        "kcms/krdb/krdb.cpp")
                       (("xrdb") xrdb))
                     (substitute* "startkde/plasma-session/startup.cpp"
                       (("CMAKE_INSTALL_FULL_LIBEXECDIR_KF5..")
                        (string-append "\"" kinit
                                       "/libexec/kf5")))
                     (substitute* (list
                                   "startkde/startplasma-wayland.cpp"
                                   "startkde/startplasma-x11.cpp")
                       (("kdeinit5_shutdown")
                        (string-append kinit "/bin/kdeinit5_shutdown")))
                     ;; QT_INSTALL_BINS refers to qtbase, but qdbus is in
                     ;; qttools.
                     (substitute* "CMakeLists.txt"
                       (("ecm_query_qt\\(QtBinariesDir QT_INSTALL_BINS\\)")
                        (string-append "set(QtBinariesDir \"" qttools
                                       "/bin\")"))))))
               (delete 'check)
               (add-after 'install 'check-after-install
                 (lambda* (#:key tests? #:allow-other-keys)
                   (when tests?
                     (setenv "DISPLAY" ":1")
                     (system "Xvfb +extension GLX :1 &")
                     (setenv "HOME" (getcwd))
                     (setenv "XDG_RUNTIME_DIR" (getcwd))
                     (setenv "XDG_CACHE_HOME" (getcwd))
                     (setenv "QT_QPA_PLATFORM" "offscreen")
                     (setenv "QT_PLUGIN_PATH"
                             (string-append #$output
                                            "/lib/qt5/plugins:"
                                            (getenv "QT_PLUGIN_PATH")))
                     (setenv "QML2_IMPORT_PATH"
                             (string-append #$output
                                            "/lib/qt5/qml:"
                                            (getenv "QML2_IMPORT_PATH")))
                     (invoke "dbus-launch" "ctest"
                             "--output-on-failure"
                             "--rerun-failed"
                             "-E"
                             "(appstreamtest|tasksmodeltest|shelltest|\
testimagefinder|systemtraymodeltest|testimagelistmodel|\
testpackageimagelistmodel|testimageproxymodel|testslidemodel|testdesktop)")))))))
    (home-page "https://invent.kde.org/plasma/plasma-workspace")
    (synopsis "Plasma workspace components")
    (description
     "Workspaces provide support for KDE Plasma Widgets, integrated search,
hardware management, and a high degree of customizability.")
    (license (list license:gpl2 license:gpl3))))

(define-public plasma-workspace-wallpapers
  (package
    (name "plasma-workspace-wallpapers")
    (version "5.27.7")
    (source (origin
              (method url-fetch)
              (uri (string-append "mirror://kde/stable/plasma/" version
                                  "/" name "-" version ".tar.xz"))
              (sha256
               (base32
                "181q0mmmp3dygzafgh4qq2pwi5w15vw6mwc21nkl98qf6z773ify"))))
    (build-system cmake-build-system)
    (native-inputs (list extra-cmake-modules))
    (home-page "https://community.kde.org/Frameworks")
    (synopsis "Oxygen wallpapers for the KDE desktop")
    (description
     "This package provides wallpapers for the KDE desktop.")
    (license license:lgpl3+)))

(define-public polkit-kde-agent
  (package
    (name "polkit-kde-agent")
    (version "5.27.7")
    (source (origin
              (method url-fetch)
              (uri (string-append "mirror://kde/stable/plasma/" version "/"
                                  name "-1-" version ".tar.xz"))
              (sha256
               (base32
                "0p6gnv59mnb5y6riiifyg98sk8zycchv8bkf7x1332qa7zqhcjcc"))))
    (build-system qt-build-system)
    (native-inputs (list extra-cmake-modules))
    (inputs (list ki18n
                  kwindowsystem
                  kdbusaddons
                  kwidgetsaddons
                  kcoreaddons
                  kcrash
                  kiconthemes
                  polkit-qt))
    (synopsis "Polkit authentication UI for Plasma")
    (description
     "This package contains a daemon providing a Polkit authentication
UI for Plasma")
    (home-page "https://invent.kde.org/plasma/polkit-kde-agent-1")
    (properties '((upstream-name . "polkit-kde-agent-1")))
    (license license:gpl2+)))

(define-public powerdevil
  (package
    (name "powerdevil")
    (version "5.27.7")
    (source (origin
              (method url-fetch)
              (uri (string-append "mirror://kde/stable/plasma/" version
                                  "/" name "-" version ".tar.xz"))
              (sha256
               (base32
                "151qhpf5j33jk3jhhxsr4zaf0z3f8xlnw8inmzf2a8lficiq9060"))))
    (build-system qt-build-system)
    (native-inputs (list extra-cmake-modules qttools-5 pkg-config))
    (inputs (list bluez-qt
                  glib
                  kauth
                  kactivities
                  kcmutils
                  kscreen
                  kidletime
                  kconfig
                  kdbusaddons
                  solid
                  ki18n
                  kcrash
                  knotifyconfig
                  networkmanager-qt
                  kio
                  kwayland
                  kglobalaccel
                  kcrash
                  knotifications
                  kirigami
                  libcap
                  libkscreen
                  network-manager
                  plasma-workspace
                  eudev
                  qtx11extras))
    (synopsis "Manage power consumption")
    (description "This package provides the power consumption settings
of a Plasma shell.")
    (home-page "https://invent.kde.org/plasma/powerdevil")
    (license license:gpl2+)))

(define-public system-settings
  (package
    (name "system-settings")
    (version "5.27.7")
    (source (origin
              (method url-fetch)
              (uri (string-append "mirror://kde/stable/plasma/" version
                                  "/systemsettings-" version ".tar.xz"))
              (sha256
               (base32
                "0vkcmb4sch97sq5xd8rj8z42qdcxy5ys758q6dl69kbv9hadl7bw"))))
    (build-system qt-build-system)
    (native-inputs (list extra-cmake-modules))
    (inputs (list kauth
                  kcrash
                  kitemviews
                  kitemmodels
                  kcmutils
                  ki18n
                  kio
                  kservice
                  kiconthemes
                  kwidgetsaddons
                  kwindowsystem
                  kxmlgui
                  kdbusaddons
                  kconfig
                  kpackage
                  kactivities
                  kactivities-stats
                  kguiaddons
                  kirigami
                  knotifications
                  krunner
                  plasma-workspace
                  qtdeclarative-5
                  ;; qml's indirect dependency
                  ;; XXX: make them propagated dependency runtime qml module
                  qtquickcontrols-5
                  qtquickcontrols2-5
                  kirigami-addons
                  qtgraphicaleffects
                  kdeclarative
                  kuserfeedback
                  knewstuff
                  plasma-pa
                  bluez-qt
                  kwin
                  bluedevil))
    (synopsis "Control center to configure Plasma Desktop")
    (description "This package provides configuration UI for Plasma Desktop.")
    (home-page "https://invent.kde.org/plasma/systemsettings")
    (properties '((upstream-name . "systemsettings")))
    (license license:gpl2+)))<|MERGE_RESOLUTION|>--- conflicted
+++ resolved
@@ -1210,10 +1210,7 @@
               (method url-fetch)
               (uri (string-append "mirror://kde/stable/plasma/" version "/"
                                   name "-" version ".tar.xz"))
-<<<<<<< HEAD
-=======
               (patches (search-patches "kwin-unwrap-executable-name-for-dot-desktop-search.patch"))
->>>>>>> 5694352c
               (sha256
                (base32
                 "0bssp76lzqqlan5pfg6wjf4z9c6pl6p66ri8p82vqqw406x5bzyb"))))
