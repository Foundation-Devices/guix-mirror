;;; GNU Guix --- Functional package management for GNU
;;; Copyright © 2013-2018, 2020, 2023 Ludovic Courtès <ludo@gnu.org>
;;; Copyright © 2014, 2015, 2018 Mark H Weaver <mhw@netris.org>
;;; Copyright © 2016, 2019, 2023 Janneke Nieuwenhuizen <janneke@gnu.org>
;;; Copyright © 2016 Manolis Fragkiskos Ragkousis <manolis837@gmail.com>
;;; Copyright © 2018 Tobias Geerinckx-Rice <me@tobias.gr>
;;; Copyright © 2019, 2020, 2021 Marius Bakke <marius@gnu.org>
;;; Copyright © 2019 Carl Dong <contact@carldong.me>
;;; Copyright © 2020 Mathieu Othacehe <m.othacehe@gmail.com>
;;; Copyright © 2022 Maxim Cournoyer <maxim.cournoyer@gmail.com>
;;; Copyright © 2023 Josselin Poiret <dev@jpoiret.xyz>
;;; Copyright © 2023 Foundation Devices, Inc. <hello@foundationdevices.com>
;;;
;;; This file is part of GNU Guix.
;;;
;;; GNU Guix is free software; you can redistribute it and/or modify it
;;; under the terms of the GNU General Public License as published by
;;; the Free Software Foundation; either version 3 of the License, or (at
;;; your option) any later version.
;;;
;;; GNU Guix is distributed in the hope that it will be useful, but
;;; WITHOUT ANY WARRANTY; without even the implied warranty of
;;; MERCHANTABILITY or FITNESS FOR A PARTICULAR PURPOSE.  See the
;;; GNU General Public License for more details.
;;;
;;; You should have received a copy of the GNU General Public License
;;; along with GNU Guix.  If not, see <http://www.gnu.org/licenses/>.

(define-module (gnu packages cross-base)
  #:use-module (gnu packages)
  #:use-module (gnu packages avr)
  #:use-module (gnu packages gcc)
  #:use-module (gnu packages base)
  #:use-module (gnu packages linux)
  #:use-module (gnu packages hurd)
  #:use-module (gnu packages mingw)
  #:use-module (guix memoization)
  #:use-module (guix platform)
  #:use-module (guix packages)
  #:use-module (guix diagnostics)
  #:use-module (guix download)
  #:use-module (guix i18n)
  #:use-module (guix utils)
  #:use-module (guix build-system gnu)
  #:use-module (guix build-system trivial)
  #:use-module (guix gexp)
  #:use-module (srfi srfi-1)
  #:use-module (srfi srfi-26)
  #:use-module (ice-9 match)
  #:use-module (ice-9 regex)
  #:export (cross-binutils
            cross-libc
            cross-gcc
            cross-mig
            cross-kernel-headers
            cross-gcc-toolchain))

(define-syntax %xgcc
  ;; GCC package used as the basis for cross-compilation.  It doesn't have to
  ;; be 'gcc' and can be a specific variant such as 'gcc-4.8'.
  ;;
  ;; Note: This is a macro so that we do not refer to 'gcc' from the top
  ;; level, which would lead to circular-dependency issues.
  (identifier-syntax gcc))

(define %gcc-include-paths
  ;; Environment variables for header search paths.
  ;; Note: See <http://bugs.gnu.org/22186> for why not 'CPATH'.
  '("C_INCLUDE_PATH"
    "CPLUS_INCLUDE_PATH"
    "OBJC_INCLUDE_PATH"
    "OBJCPLUS_INCLUDE_PATH"))

(define %gcc-cross-include-paths
  ;; Search path for target headers when cross-compiling.
  (map (cut string-append "CROSS_" <>) %gcc-include-paths))

(define (cross p target)
  (package (inherit p)
    (name (string-append (package-name p) "-cross-" target))
    (arguments
     (substitute-keyword-arguments (package-arguments p)
       ((#:configure-flags flags ''())
        `(cons ,(string-append "--target=" target)
               ,flags))))))

(define (contains-keyword? args)
  "Check if ARGS contains a keyword object."
  (find keyword? args))

(define* (cross-binutils . args)
  (if (or (= (length args) 1) (contains-keyword? args))
      (apply cross-binutils* args)
      (apply cross-binutils/deprecated args)))

(define* (cross-binutils/deprecated target #:optional (binutils binutils))
  (warning (G_ "'cross-binutils' must be used with keyword arguments~%"))
  (cross-binutils* target #:binutils binutils))

(define* (cross-binutils* target #:key (binutils binutils))
  "Return a cross-Binutils for TARGET using BINUTILS."
  (let ((binutils (package
                    (inherit binutils)
                    (arguments
                     (substitute-keyword-arguments (package-arguments
                                                    binutils)
                       ((#:configure-flags flags)
                        ;; Build with `--with-sysroot' so that ld honors
                        ;; DT_RUNPATH entries when searching for a needed
                        ;; library.  This works because as a side effect
                        ;; `genscripts.sh' sets `USE_LIBPATH=yes', which tells
                        ;; elf32.em to use DT_RUNPATH in its search list.
                        ;; See <http://sourceware.org/ml/binutils/2013-05/msg00312.html>.
                        ;;
                        ;; In theory choosing / as the sysroot could lead ld
                        ;; to pick up native libs instead of target ones.  In
                        ;; practice the RUNPATH of target libs only refers to
                        ;; target libs, not native libs, so this is safe.
                        `(cons "--with-sysroot=/" ,flags)))))))

    ;; For Xtensa, apply Qualcomm's patch.
    (cross (cond ((string-prefix? "xtensa-" target)
                  (package-with-patches binutils
                                        (search-patches
                                         "ath9k-htc-firmware-binutils.patch")))
                 ((target-mingw? target)
                  (package-with-extra-patches
                   (package-with-extra-configure-variable
                    ;; mingw binutils does not work correctly when configured
                    ;; with `--enable-compressed-debug-sections`. An error
                    ;; like the following will occur whenever you try to link:
                    ;;
                    ;;   x86_64-w64-mingw32-ld: final link failed: bad value
                    ;;
                    ;; TODO: This seems like a deeper problem that warrants
                    ;; deeper investigation.
                    binutils "--enable-compressed-debug-sections" "no")
                   (search-patches "binutils-mingw-w64-timestamp.patch"
                                   "binutils-mingw-w64-deterministic.patch")))
                 (else binutils))
           target)))

(define (cross-gcc-arguments target xgcc libc)
  "Return build system arguments for a cross-gcc for TARGET, using XGCC as the
base compiler and using LIBC (which may be either a libc package or #f.)"
  ;; Set the current target system so that 'glibc-dynamic-linker' returns the
  ;; right name.
  (parameterize ((%current-target-system target))
    ;; Disable stripping as this can break binaries, with object files of
    ;; libgcc.a showing up as having an unknown architecture.  See
    ;; <http://lists.fedoraproject.org/pipermail/arm/2010-August/000663.html>
    ;; for instance.
    (let ((args `(#:strip-binaries? #f
                  ,@(package-arguments xgcc))))
      (substitute-keyword-arguments args
        ((#:configure-flags flags)
         #~(append (list #$(string-append "--target=" target)
                         #$@(if libc
                                #~( ;; Disable libcilkrts because it is not
                                   ;; ported to GNU/Hurd.
                                   "--disable-libcilkrts"
                                   ;; When building a cross compiler, --with-sysroot is
                                   ;; implicitly set to "$gcc_tooldir/sys-root".  This does
                                   ;; not work for us, because --with-native-system-header-dir
                                   ;; is searched for relative to this location.  Thus, we set
                                   ;; it to "/" so GCC is able to find the target libc headers.
                                   ;; This is safe because in practice GCC uses CROSS_CPATH
                                   ;; & co to separate target and host libraries.
                                   "--with-sysroot=/")
                                #~( ;; Disable features not needed at this stage.
                                   "--disable-shared" "--enable-static"
                                   "--enable-languages=c,c++"

                                   ;; libstdc++ cannot be built at this stage
                                   ;; ("Link tests are not allowed after
                                   ;; GCC_NO_EXECUTABLES.").
                                   "--disable-libstdc++-v3"

                                   "--disable-threads" ;libgcc, would need libc
                                   "--disable-libatomic"
                                   "--disable-libmudflap"
                                   "--disable-libgomp"
                                   "--disable-libmpx"
                                   "--disable-libssp"
                                   "--disable-libquadmath"
                                   "--disable-decimal-float" ;would need libc
                                   "--disable-libcilkrts"

                                   ;; When target is any OS other than 'none' these
                                   ;; libraries will fail if there is no libc
                                   ;; present. See
                                   ;; <https://lists.gnu.org/archive/html/guix-devel/2016-02/msg01311.html>
                                   "--disable-libitm"
                                   "--disable-libvtv"
                                   "--disable-libsanitizer"
                                   ))

                         ;; Install cross-built libraries such as libgcc_s.so in
                         ;; the "lib" output.
                         #$@(if libc
                                #~((string-append "--with-toolexeclibdir="
                                                  (assoc-ref %outputs "lib")
                                                  "/" #$target "/lib"))
                                #~())


                         #$@(if (target-avr? target)
                                #~("--enable-multilib")
                                #~())


                         #$@(if (and libc (target-avr? target))
                                #~(;; By default GCC will attemp to compile
                                   ;; some libraries for other languages (objc,
                                   ;; fortran) but compilation fails for AVR.
                                   "--enable-languages=c,c++"
                                   (string-append "--with-native-system-header-dir="
                                                  #$libc "/" #$target "/include"))
                                #~()))

                   (remove
                     (lambda (flag)
                       (or (and #$libc
                                (string-prefix? "--enable-languages" flag))
                           (and #$libc
                                #$(target-avr? target)
                                (string-prefix? "--with-native-system-header-dir"
                                                flag))
                           (and #$(target-avr? target)
                                (string=? flag "--disable-multilib"))))
                     #$flags)))
        ((#:make-flags flags)
         (if libc
             #~(let ((libc (assoc-ref %build-inputs "libc"))
                     (lib-prefix (if #$(target-avr? target)
                                     (string-append "/" #$target)
                                     "")))
                ;; FLAGS_FOR_TARGET are needed for the target libraries to receive
                ;; the -Bxxx for the startfiles.
                 (cons (string-append "FLAGS_FOR_TARGET=-B"
                                      libc lib-prefix "/lib")
                       #$flags))
             flags))
        ((#:phases phases)
         #~(cross-gcc-build-phases #$target #$phases))))))

(define (cross-gcc-patches xgcc target)
  "Return GCC patches needed for XGCC and TARGET."
  (cond ((string-prefix? "xtensa-" target)
         ;; Patch by Qualcomm needed to build the ath9k-htc firmware.
         (search-patches "ath9k-htc-firmware-gcc.patch"))
        ((target-mingw? target)
         (append (search-patches "gcc-4.9.3-mingw-gthr-default.patch")
                 (if (version>=? (package-version xgcc) "7.0")
                     (search-patches "gcc-7-cross-mingw.patch")
                     '())))
        (else '())))

(define (cross-gcc-snippet target)
  "Return GCC snippet needed for TARGET."
  `(begin
     ,@(if (target-mingw? target)
           '((copy-recursively "libstdc++-v3/config/os/mingw32-w64"
                               "libstdc++-v3/config/os/newlib"))
           '())
     ;; TOOLDIR_BASE_PREFIX is erroneous when using a separate "lib"
     ;; output. Specify it correctly, otherwise GCC won't find its shared
     ;; libraries installed in the "lib" output.  See:
     ;; https://lists.gnu.org/archive/html/bug-guix/2020-03/msg00196.html.
     (substitute* "gcc/Makefile.in"
       (("-DTOOLDIR_BASE_PREFIX=[^ ]*")
        "-DTOOLDIR_BASE_PREFIX=\\\"../../../../\\\""))
     #t))

(define (cross-gcc-search-paths target)
  "Return list of GCC search path specifications needed for TARGET."
  (cons (search-path-specification
          (variable "CROSS_LIBRARY_PATH")
          (files `("lib" "lib64"
                   ,@(list (string-append target "/lib")
                           (string-append target "/lib64")))))

        (map (lambda (variable)
               (search-path-specification
                 (variable variable)

                 ;; Add 'include/c++' here so that <cstdlib>'s
                 ;; "#include_next <stdlib.h>" finds GCC's
                 ;; <stdlib.h>, not libc's.
                 (files (match variable
                          ("CROSS_CPLUS_INCLUDE_PATH"
                           `("include/c++" "include"
                             ,@(list (string-append target "/include/c++")
                                     (string-append target "/include"))))
                          (_
                           `("include"
                             ,(string-append target "/include")))))))
             %gcc-cross-include-paths)))

(define* (cross-gcc target
                    #:key
                    (xgcc %xgcc)
                    (xbinutils (cross-binutils target))
                    (libc #f))
  "Return a cross-compiler for TARGET, where TARGET is a GNU triplet.  Use
XGCC as the base compiler.  Use XBINUTILS as the associated cross-Binutils.
If LIBC is false, then build a GCC that does not target a libc; otherwise,
target that libc."
  (package
    (inherit xgcc)
    (name (string-append "gcc-cross-"
                         (if libc "" "sans-libc-")
                         target))
    (source
     (origin
       (inherit
        (package-source xgcc))
       (patches
        (append
         (origin-patches (package-source xgcc))
         (append (cond
                  ((version>=? (package-version xgcc) "12.0")
                   (search-patches "gcc-12-cross-environment-variables.patch"
                                   "gcc-cross-gxx-include-dir.patch"))
                  ((version>=? (package-version xgcc) "10.0")
                   (search-patches "gcc-10-cross-environment-variables.patch"
                                   "gcc-cross-gxx-include-dir.patch"))
                  ((version>=? (package-version xgcc) "8.0")
                   (search-patches "gcc-8-cross-environment-variables.patch"))
                  ((version>=? (package-version xgcc) "6.0")
                   (search-patches "gcc-7-cross-toolexeclibdir.patch"
                                   "gcc-6-cross-environment-variables.patch"))
                  (else
                   (search-patches "gcc-cross-environment-variables.patch")))
                 (cross-gcc-patches xgcc target))))
       (modules '((guix build utils)))
       (snippet
        (cross-gcc-snippet target))))

    (outputs '("out" "lib"))

    (arguments
     `(#:implicit-inputs? #f
       #:imported-modules ((gnu build cross-toolchain)
                           ,@%default-gnu-imported-modules)
       #:modules ((guix build gnu-build-system)
                  (guix build utils)
                  (gnu build cross-toolchain)
                  (srfi srfi-1)
                  (srfi srfi-26)
                  (ice-9 regex))

       ,@(cross-gcc-arguments target xgcc libc)))

    (native-inputs
     `(("ld-wrapper-cross" ,(make-ld-wrapper
                             (string-append "ld-wrapper-" target)
                             #:target (const target)
                             #:binutils xbinutils))
       ("binutils-cross" ,xbinutils)

       ,@(let ((inputs (append (package-inputs xgcc)
                               (fold alist-delete (%final-inputs)
                                     '("libc" "libc:static"))

                               ;; Call it differently so that the builder can
                               ;; check whether the "libc" input is #f.
                               `(("libc-native"
                                  ,@(assoc-ref (%final-inputs) "libc"))
                                 ("libc-native:static"
                                  ,@(assoc-ref (%final-inputs)
                                               "libc:static"))))))
           (cond
            ((target-mingw? target)
             (if libc
                 `(,@inputs
                   ("libc" ,libc))
                 `(,@inputs
                   ("mingw-source" ,(package-source mingw-w64)))))
            ((and libc (target-avr? target))
             `(,@inputs
               ("libc" ,libc)))
            (libc
             `(,@inputs
               ("libc" ,libc)
               ("libc:static" ,libc "static")
               ("xkernel-headers"       ;the target headers
                ,@(assoc-ref (package-propagated-inputs libc)
                             "kernel-headers"))))
            (else inputs)))))

    (inputs '())

    ;; Only search target inputs, not host inputs.
    (search-paths (cross-gcc-search-paths target))
    (native-search-paths '())))

(define* (cross-kernel-headers . args)
  (if (or (= (length args) 1) (contains-keyword? args))
      (apply cross-kernel-headers* args)
      (apply cross-kernel-headers/deprecated args)))

(define* (cross-kernel-headers/deprecated target
                                          #:optional
                                          (linux-headers linux-libre-headers)
                                          (xgcc (cross-gcc target))
                                          (xbinutils (cross-binutils target)))
  (warning (G_ "'cross-kernel-headers' must be used with keyword arguments~%"))
  (cross-kernel-headers* target
                         #:linux-headers linux-headers
                         #:xgcc xgcc
                         #:xbinutils xbinutils))

(define* (cross-gnumach-headers target
                                #:key
                                (xgcc (cross-gcc target))
                                (xbinutils (cross-binutils target)))
  (package
    (inherit gnumach-headers)
    (name (string-append (package-name gnumach-headers)
                         "-cross-" target))
    (arguments
     (substitute-keyword-arguments (package-arguments gnumach-headers)
       ((#:phases phases #~%standard-phases)
        #~(modify-phases #$phases
            ;; Cheat by setting the host_cpu variable manually, since using
            ;; --host= would require a working cross-compiler, which we don't
            ;; have yet.
            (add-after 'unpack 'substitute-host-cpu
              (lambda _
                (substitute* "configure.ac"
                  (("AC_CANONICAL_HOST")
                   #$(string-append
                      "host_cpu="
                      (match target
                        ((? target-x86-32?)
                         "i386")
                        ((? target-x86-64?)
                         "x86_64")))))))))))
    (native-inputs
     (modify-inputs (package-native-inputs gnumach-headers)
       (prepend xgcc xbinutils)))))

(define* (cross-mig target
                    #:key
                    (xgcc (cross-gcc target))
                    (xbinutils (cross-binutils target)))
  "Return a cross-mig for TARGET, where TARGET is a GNU triplet.  Use XGCC as
the base compiler.  Use XBINUTILS as the associated cross-Binutils."
  (define xgnumach-headers
    (cross-gnumach-headers target
                           #:xgcc xgcc
                           #:xbinutils xbinutils))
  (package
    (inherit mig)
    (name (string-append "mig-cross"))
    (arguments
     (substitute-keyword-arguments (package-arguments mig)
       ((#:configure-flags flags #~'())
        #~(list #$(string-append "--target=" target)))
       ((#:tests? _ #f)
        #f)
       ((#:phases phases #~%standard-phases)
        #~(modify-phases #$phases
            (add-before 'configure 'set-cross-headers-path
              (lambda* (#:key inputs #:allow-other-keys)
                (let* ((mach #+xgnumach-headers)
                       (cpath (string-append mach "/include")))
                  (for-each (lambda (variable)
                              (setenv variable cpath))
                            '#$%gcc-cross-include-paths))))))))
    (propagated-inputs
     (list xgnumach-headers))
    (native-inputs
     (modify-inputs (package-native-inputs mig)
       (prepend xgcc xbinutils)))))

(define* (cross-kernel-headers* target
                                #:key
                                (linux-headers linux-libre-headers)
                                (xgcc (cross-gcc target))
                                (xbinutils (cross-binutils target)))
  "Return headers depending on TARGET."

  (define xlinux-headers
    (package
      (inherit linux-headers)
      (name (string-append (package-name linux-headers)
                           "-cross-" target))
      (arguments
       (substitute-keyword-arguments
           `(#:implicit-cross-inputs? #f
             ,@(package-arguments linux-headers))
         ((#:phases phases)
          `(modify-phases ,phases
             (replace 'build
               (lambda _
                 (setenv "ARCH" ,(platform-linux-architecture
                                  (lookup-platform-by-target target)))
                 (format #t "`ARCH' set to `~a' (cross compiling)~%"
                         (getenv "ARCH"))

                 (invoke "make" ,(system->defconfig target))
                 (invoke "make" "mrproper"
                         ,@(if (version>=? (package-version linux-headers) "5.3")
                               '("headers")
                               '("headers_check")))))))))
      (native-inputs `(("cross-gcc" ,xgcc)
                       ("cross-binutils" ,xbinutils)
                       ,@(package-native-inputs linux-headers)))))

  (define xmig
    (cross-mig target #:xgcc xgcc #:xbinutils xbinutils))

  (define xgnumach-headers
    (cross-gnumach-headers target #:xgcc xgcc #:xbinutils xbinutils))

  (define xhurd-headers
    (package
      (inherit hurd-headers)
      (name (string-append (package-name hurd-headers)
                           "-cross-" target))

      (arguments
       (substitute-keyword-arguments (package-arguments hurd-headers)
         ((#:configure-flags flags)
          `(cons* ,(string-append "--build=" (%current-system))
                  ,(string-append "--host=" target)
                  ,flags))))

      (native-inputs `(("cross-gcc" ,xgcc)
                       ("cross-binutils" ,xbinutils)
                       ("cross-mig" ,xmig)
                       ,@(alist-delete "mig" (package-native-inputs hurd-headers))))))

  (define xglibc/hurd-headers
    (package
      (inherit glibc/hurd-headers)
      (name (string-append (package-name glibc/hurd-headers)
                           "-cross-" target))

      (arguments
       (substitute-keyword-arguments
           `(#:modules ((guix build gnu-build-system)
                        (guix build utils)
                        (srfi srfi-26))
             ,@(package-arguments glibc/hurd-headers))
         ((#:phases phases)
          `(modify-phases ,phases
             (add-after 'unpack 'set-cross-headers-path
               (lambda* (#:key inputs #:allow-other-keys)
                 (let* ((mach (assoc-ref inputs "gnumach-headers"))
                        (hurd (assoc-ref inputs "hurd-headers"))
                        (cpath (string-append mach "/include:"
                                              hurd "/include")))
                   (for-each (cut setenv <> cpath)
                             ',%gcc-cross-include-paths)
                   #t)))))
         ((#:configure-flags flags)
          `(cons* ,(string-append "--build=" (%current-system))
                  ,(string-append "--host=" target)
                  ,flags))))

      (propagated-inputs `(("gnumach-headers" ,xgnumach-headers)
                           ("hurd-headers" ,xhurd-headers)))

      (native-inputs `(("cross-gcc" ,xgcc)
                       ("cross-binutils" ,xbinutils)
                       ("cross-mig" ,xmig)
                       ,@(alist-delete "mig"(package-native-inputs glibc/hurd-headers))))))

  (define xhurd-minimal
    (package
      (inherit hurd-minimal)
      (name (string-append (package-name hurd-minimal)
                           "-cross-" target))
      (arguments
       (substitute-keyword-arguments
           `(#:modules ((guix build gnu-build-system)
                        (guix build utils)
                        (srfi srfi-26))
             ,@(package-arguments hurd-minimal))
         ((#:configure-flags flags)
          `(cons* ,(string-append "--build=" (%current-system))
                  ,(string-append "--host=" target)
                  ,flags))
         ((#:phases phases)
          #~(modify-phases #$phases
              (add-after 'unpack 'delete-shared-target
                ;; Cannot create shared libraries due to missing crt1.o
                (lambda _
                  (substitute* "Makeconf"
                    (("(targets := \\$\\(libname\\)\\.a) \\$\\(libname\\)\\.so" all static)
                     static)
                    (("\\$\\(DESTDIR\\)\\$\\(libdir\\)/\\$\\(libname\\)\\.so\\.\\$\\(hurd-version\\)")
                     "")
                    (("^libs: .*\\.so\\..*" all)
                     (string-append "# " all)))))
             (add-before 'configure 'set-cross-headers-path
               (lambda* (#:key inputs #:allow-other-keys)
                 (let* ((glibc-headers (assoc-ref inputs "cross-glibc-hurd-headers"))
                        (mach-headers (assoc-ref inputs "cross-gnumach-headers"))
                        (cpath (string-append glibc-headers "/include"
                                              ":" mach-headers "/include")))
                   (for-each (cut setenv <> cpath)
                             '#$%gcc-cross-include-paths)
                   #t)))))))

      (inputs `(("cross-glibc-hurd-headers" ,xglibc/hurd-headers)
                ("cross-gnumach-headers" ,xgnumach-headers)))

      (native-inputs `(("cross-gcc" ,xgcc)
                       ("cross-binutils" ,xbinutils)
                       ("cross-mig" ,xmig)
                       ,@(alist-delete "mig"
                                       (package-native-inputs hurd-minimal))))))

  (define xhurd-core-headers
    (package
      (inherit hurd-core-headers)
      (name (string-append (package-name hurd-core-headers)
                           "-cross-" target))

      (inputs `(("gnumach-headers" ,xgnumach-headers)
                ("hurd-headers" ,xhurd-headers)
                ("hurd-minimal" ,xhurd-minimal)))))

  (match target
    ((or "i586-pc-gnu" "i586-gnu") xhurd-core-headers)
    (_ xlinux-headers)))

(define* (cross-libc . args)
  (if (or (= (length args) 1) (contains-keyword? args))
      (apply cross-libc* args)
      (apply cross-libc/deprecated args)))

(define* (cross-libc/deprecated target
                                #:optional
                                (libc (libc-for-target target))
                                (xgcc (cross-gcc target))
                                (xbinutils (cross-binutils target))
                                (xheaders (cross-kernel-headers target)))
  (warning (G_ "'cross-libc' must be used with keyword arguments~%"))
  (cross-libc* target
               #:libc libc
               #:xgcc xgcc
               #:xbinutils xbinutils
               #:xheaders xheaders))

(define* (cross-libc* target
                      #:key
                      (libc (libc-for-target target))
                      (xgcc (cross-gcc target))
                      (xbinutils (cross-binutils target))
                      (xheaders (cross-kernel-headers target)))
  "Return LIBC cross-built for TARGET, a GNU triplet. Use XGCC and XBINUTILS
<<<<<<< HEAD
and the cross tool chain."
  (if (target-mingw? target)
      (let ((machine (substring target 0 (string-index target #\-))))
        (make-mingw-w64 machine
                        #:xgcc xgcc
                        #:xbinutils xbinutils))
      (package
        (inherit libc)
        (name (string-append "glibc-cross-" target))
        (arguments
         (substitute-keyword-arguments
             `( ;; Disable stripping (see above.)
               #:strip-binaries? #f

               ;; This package is used as a target input, but it should not have
               ;; the usual cross-compilation inputs since that would include
               ;; itself.
               #:implicit-cross-inputs? #f

               ;; We need SRFI 26.
               #:modules ((guix build gnu-build-system)
                          (guix build utils)
                          (srfi srfi-26))

               ,@(package-arguments libc))
           ((#:configure-flags flags)
            `(cons ,(string-append "--host=" target)
                   ,(if (target-hurd? target)
                        `(append (list "--disable-werror"
                                       ,@%glibc/hurd-configure-flags)
                                 ,flags)
                        flags)))
           ((#:phases phases)
            `(modify-phases ,phases
               (add-before 'configure 'set-cross-kernel-headers-path
                 (lambda* (#:key inputs #:allow-other-keys)
                   (let* ((kernel (assoc-ref inputs "kernel-headers"))
                          (cpath (string-append kernel "/include")))
                     (for-each (cut setenv <> cpath)
                               ',%gcc-cross-include-paths)
                     (setenv "CROSS_LIBRARY_PATH"
                             (string-append kernel "/lib")) ; for Hurd's libihash
                     #t)))
               (add-before 'configure 'add-cross-binutils-to-PATH
                 (lambda* (#:key inputs #:allow-other-keys)
                   ;; Add BINUTILS/TARGET/bin to $PATH so that 'gcc
                   ;; -print-prog-name=objdump' returns the correct name.  See
                   ;; <https://inbox.sourceware.org/libc-alpha/d72f5f6f-cc3a-bd89-0800-ffb068928e0f@linaro.org/t/>.
                   (define cross-objdump
                     (search-input-file
                      inputs
                      (string-append ,target "/bin/objdump")))

                   (define cross-binutils
                     (dirname cross-objdump))

                   (format #t "adding '~a' to the front of 'PATH'~%"
                           cross-binutils)
                   (setenv "PATH" (string-append cross-binutils ":"
                                                 (getenv "PATH")))))

               ;; This phase would require running 'localedef' built for
               ;; TARGET, which is impossible by definition.
               (delete 'install-utf8-c-locale)

               ,@(if (target-hurd? target)
                     '((add-after 'install 'augment-libc.so
                         (lambda* (#:key outputs #:allow-other-keys)
                           (let* ((out (assoc-ref outputs "out")))
                             (substitute* (string-append out "/lib/libc.so")
                               (("/[^ ]+/lib/libc.so.0.3")
                                (string-append out "/lib/libc.so.0.3"
                                               " libmachuser.so libhurduser.so"))))
                           #t)))
                     '())))))

        ;; Shadow the native "kernel-headers" because glibc's recipe expects the
        ;; "kernel-headers" input to point to the right thing.
        (propagated-inputs `(("kernel-headers" ,xheaders)))

        (native-inputs `(("cross-gcc" ,xgcc)
                         ("cross-binutils" ,xbinutils)
                         ,@(if (target-hurd? target)
                               `(("cross-mig"
                                  ,(cross-mig target
                                              #:xgcc xgcc
                                              #:xbinutils xbinutils)))
                               '())
                         ,@(package-inputs libc) ;FIXME: static-bash
                         ,@(package-native-inputs libc))))))
=======
and the cross tool chain.  If TARGET doesn't have a standard C library #f is
returned."
  (match target
   ((? target-mingw?)
    (let ((machine (substring target 0 (string-index target #\-))))
      (make-mingw-w64 machine
                      #:xgcc xgcc
                      #:xbinutils xbinutils)))
   ((or (? target-linux?) (? target-hurd?))
    (package
      (inherit libc)
      (name (string-append "glibc-cross-" target))
      (arguments
       (substitute-keyword-arguments
         `(;; Disable stripping (see above.)
           #:strip-binaries? #f

           ;; This package is used as a target input, but it should not have
           ;; the usual cross-compilation inputs since that would include
           ;; itself.
           #:implicit-cross-inputs? #f

           ;; We need SRFI 26.
           #:modules ((guix build gnu-build-system)
                      (guix build utils)
                      (srfi srfi-26))

           ,@(package-arguments libc))
         ((#:configure-flags flags)
          `(cons ,(string-append "--host=" target)
                 ,(if (target-hurd? target)
                      `(append (list "--disable-werror"
                                     ,@%glibc/hurd-configure-flags)
                               ,flags)
                      flags)))
         ((#:phases phases)
          `(modify-phases ,phases
             (add-before 'configure 'set-cross-kernel-headers-path
               (lambda* (#:key inputs #:allow-other-keys)
                 (let* ((kernel (assoc-ref inputs "kernel-headers"))
                        (cpath (string-append kernel "/include")))
                   (for-each (cut setenv <> cpath)
                             ',%gcc-cross-include-paths)
                   (setenv "CROSS_LIBRARY_PATH"
                              (string-append kernel "/lib")) ; for Hurd's libihash
                      #t)))
             ,@(if (target-hurd? target)
                   '((add-after 'install 'augment-libc.so
                       (lambda* (#:key outputs #:allow-other-keys)
                         (let* ((out (assoc-ref outputs "out")))
                           (substitute* (string-append out "/lib/libc.so")
                             (("/[^ ]+/lib/libc.so.0.3")
                              (string-append out "/lib/libc.so.0.3"
                                             " libmachuser.so libhurduser.so"))))
                         #t)))
                   '())))))

      ;; Shadow the native "kernel-headers" because glibc's recipe expects the
      ;; "kernel-headers" input to point to the right thing.
      (propagated-inputs `(("kernel-headers" ,xheaders)))

      (native-inputs `(("cross-gcc" ,xgcc)
                       ("cross-binutils" ,xbinutils)
                       ,@(if (target-hurd? target)
                             `(("cross-mig"
                                ,(cross-mig target
                                            #:xgcc xgcc
                                            #:xbinutils xbinutils)))
                             '())
                       ,@(package-inputs libc) ;FIXME: static-bash
                       ,@(package-native-inputs libc)))))
   ((? target-avr?)
    (make-avr-libc #:xbinutils xbinutils
                   #:xgcc xgcc))
   (else #f)))

(define* (cross-gcc-toolchain/implementation target
                                             #:key
                                             (base-gcc %xgcc)
                                             (xbinutils (cross-binutils target))
                                             (libc (cross-libc
                                                     target
                                                     #:xgcc (cross-gcc target #:xgcc base-gcc)
                                                     #:xbinutils xbinutils))
                                             (xgcc (cross-gcc target
                                                              #:xgcc base-gcc
                                                              #:libc libc
                                                              #:xbinutils xbinutils)))
  "Returns PACKAGE that contains a cross-compilation tool chain for TARGET
with XBINUTILS, XGCC and LIBC (if exists for TARGET)."
  (package
    (name (string-append (package-name xgcc) "-toolchain"))
    (version (package-version xgcc))
    (source #f)
    (build-system trivial-build-system)
    (arguments
     (list #:modules '((guix build union))
           #:builder
           #~(begin
               (use-modules (ice-9 match)
                            (guix build union))

               (match %build-inputs
                 (((names . directory) ...)
                  (union-build #$output directory))))))
    (inputs `(,xbinutils ,xgcc ,@(if libc (list libc) '())))
    (home-page (package-home-page xgcc))
    (synopsis
     (format #f "Complete GCC tool chain for C/C++ development (~a)" target))
    (description "This package provides a complete GCC cross toolchain for
C/C++ development to be installed in user profiles.  This includes GCC, as
well as libc (headers and binariesl), and Binutils.  GCC is the GNU Compiler
Collection.")
    (license (delete-duplicates `(,(package-license xgcc)
                                  ,(package-license xbinutils)
                                  ,@(if libc
                                        (list (package-license libc))
                                        '()))))))

(define cross-gcc-toolchain
  (memoize cross-gcc-toolchain/implementation))
>>>>>>> 5f8a993a


;;; Concrete cross tool chains are instantiated like this:
;;
;; (define-public xgcc-armhf
;;   (let ((triplet "arm-linux-gnueabihf"))
;;     (cross-gcc triplet
;;                #:xbinutils (cross-binutils triplet)
;;                #:libc (cross-libc triplet))))
;;
;;; We don't do that here because we'd be referring to bindings from (gnu
;;; packages gcc) from the top level, which doesn't play well with circular
;;; dependencies among modules.<|MERGE_RESOLUTION|>--- conflicted
+++ resolved
@@ -654,98 +654,6 @@
                       (xbinutils (cross-binutils target))
                       (xheaders (cross-kernel-headers target)))
   "Return LIBC cross-built for TARGET, a GNU triplet. Use XGCC and XBINUTILS
-<<<<<<< HEAD
-and the cross tool chain."
-  (if (target-mingw? target)
-      (let ((machine (substring target 0 (string-index target #\-))))
-        (make-mingw-w64 machine
-                        #:xgcc xgcc
-                        #:xbinutils xbinutils))
-      (package
-        (inherit libc)
-        (name (string-append "glibc-cross-" target))
-        (arguments
-         (substitute-keyword-arguments
-             `( ;; Disable stripping (see above.)
-               #:strip-binaries? #f
-
-               ;; This package is used as a target input, but it should not have
-               ;; the usual cross-compilation inputs since that would include
-               ;; itself.
-               #:implicit-cross-inputs? #f
-
-               ;; We need SRFI 26.
-               #:modules ((guix build gnu-build-system)
-                          (guix build utils)
-                          (srfi srfi-26))
-
-               ,@(package-arguments libc))
-           ((#:configure-flags flags)
-            `(cons ,(string-append "--host=" target)
-                   ,(if (target-hurd? target)
-                        `(append (list "--disable-werror"
-                                       ,@%glibc/hurd-configure-flags)
-                                 ,flags)
-                        flags)))
-           ((#:phases phases)
-            `(modify-phases ,phases
-               (add-before 'configure 'set-cross-kernel-headers-path
-                 (lambda* (#:key inputs #:allow-other-keys)
-                   (let* ((kernel (assoc-ref inputs "kernel-headers"))
-                          (cpath (string-append kernel "/include")))
-                     (for-each (cut setenv <> cpath)
-                               ',%gcc-cross-include-paths)
-                     (setenv "CROSS_LIBRARY_PATH"
-                             (string-append kernel "/lib")) ; for Hurd's libihash
-                     #t)))
-               (add-before 'configure 'add-cross-binutils-to-PATH
-                 (lambda* (#:key inputs #:allow-other-keys)
-                   ;; Add BINUTILS/TARGET/bin to $PATH so that 'gcc
-                   ;; -print-prog-name=objdump' returns the correct name.  See
-                   ;; <https://inbox.sourceware.org/libc-alpha/d72f5f6f-cc3a-bd89-0800-ffb068928e0f@linaro.org/t/>.
-                   (define cross-objdump
-                     (search-input-file
-                      inputs
-                      (string-append ,target "/bin/objdump")))
-
-                   (define cross-binutils
-                     (dirname cross-objdump))
-
-                   (format #t "adding '~a' to the front of 'PATH'~%"
-                           cross-binutils)
-                   (setenv "PATH" (string-append cross-binutils ":"
-                                                 (getenv "PATH")))))
-
-               ;; This phase would require running 'localedef' built for
-               ;; TARGET, which is impossible by definition.
-               (delete 'install-utf8-c-locale)
-
-               ,@(if (target-hurd? target)
-                     '((add-after 'install 'augment-libc.so
-                         (lambda* (#:key outputs #:allow-other-keys)
-                           (let* ((out (assoc-ref outputs "out")))
-                             (substitute* (string-append out "/lib/libc.so")
-                               (("/[^ ]+/lib/libc.so.0.3")
-                                (string-append out "/lib/libc.so.0.3"
-                                               " libmachuser.so libhurduser.so"))))
-                           #t)))
-                     '())))))
-
-        ;; Shadow the native "kernel-headers" because glibc's recipe expects the
-        ;; "kernel-headers" input to point to the right thing.
-        (propagated-inputs `(("kernel-headers" ,xheaders)))
-
-        (native-inputs `(("cross-gcc" ,xgcc)
-                         ("cross-binutils" ,xbinutils)
-                         ,@(if (target-hurd? target)
-                               `(("cross-mig"
-                                  ,(cross-mig target
-                                              #:xgcc xgcc
-                                              #:xbinutils xbinutils)))
-                               '())
-                         ,@(package-inputs libc) ;FIXME: static-bash
-                         ,@(package-native-inputs libc))))))
-=======
 and the cross tool chain.  If TARGET doesn't have a standard C library #f is
 returned."
   (match target
@@ -790,8 +698,30 @@
                    (for-each (cut setenv <> cpath)
                              ',%gcc-cross-include-paths)
                    (setenv "CROSS_LIBRARY_PATH"
-                              (string-append kernel "/lib")) ; for Hurd's libihash
-                      #t)))
+                           (string-append kernel "/lib")) ; for Hurd's libihash
+                   #t)))
+             (add-before 'configure 'add-cross-binutils-to-PATH
+               (lambda* (#:key inputs #:allow-other-keys)
+                 ;; Add BINUTILS/TARGET/bin to $PATH so that 'gcc
+                 ;; -print-prog-name=objdump' returns the correct name.  See
+                 ;; <https://inbox.sourceware.org/libc-alpha/d72f5f6f-cc3a-bd89-0800-ffb068928e0f@linaro.org/t/>.
+                 (define cross-objdump
+                   (search-input-file
+                    inputs
+                    (string-append ,target "/bin/objdump")))
+
+                 (define cross-binutils
+                   (dirname cross-objdump))
+
+                 (format #t "adding '~a' to the front of 'PATH'~%"
+                         cross-binutils)
+                 (setenv "PATH" (string-append cross-binutils ":"
+                                               (getenv "PATH")))))
+
+             ;; This phase would require running 'localedef' built for
+             ;; TARGET, which is impossible by definition.
+             (delete 'install-utf8-c-locale)
+
              ,@(if (target-hurd? target)
                    '((add-after 'install 'augment-libc.so
                        (lambda* (#:key outputs #:allow-other-keys)
@@ -867,7 +797,6 @@
 
 (define cross-gcc-toolchain
   (memoize cross-gcc-toolchain/implementation))
->>>>>>> 5f8a993a
 
  
