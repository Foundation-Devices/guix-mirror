--- conflicted
+++ resolved
@@ -44,11 +44,7 @@
 (define-public syncthing
   (package
     (name "syncthing")
-<<<<<<< HEAD
-    (version "1.23.6")
-=======
     (version "1.24.0")
->>>>>>> 5694352c
     (source (origin
               (method url-fetch)
               (uri (string-append "https://github.com/syncthing/syncthing"
@@ -56,11 +52,7 @@
                                   "/syncthing-source-v" version ".tar.gz"))
               (sha256
                (base32
-<<<<<<< HEAD
-                "03myinspq61aiis29mq0xjigj5rh5jd8m0d9xakf43vi7pqgwjbc"))))
-=======
                 "13v04slf231hd3rywyan0n7yyc94s34wfwnmwz8sfw4vgxk5k52a"))))
->>>>>>> 5694352c
     (build-system go-build-system)
     ;; The primary Syncthing executable goes to "out", while the auxiliary
     ;; server programs and utility tools go to "utils".  This reduces the size
@@ -70,11 +62,7 @@
      (list #:modules '((srfi srfi-26) ; for cut
                        (guix build utils)
                        (guix build go-build-system))
-<<<<<<< HEAD
-           #:go go-1.19
-=======
            #:go go-1.20
->>>>>>> 5694352c
            #:import-path "github.com/syncthing/syncthing"
            ;; We don't need to install the source code for end-user applications.
            #:install-source? #f
@@ -111,11 +99,7 @@
                                "stdisco" "stdiscosrv" "stevents" "stfileinfo"
                                "stfinddevice" "stfindignored" "stgenfiles"
                                "strelaypoolsrv" "strelaysrv" "stsigtool"
-<<<<<<< HEAD
-                               "stvanity" "stwatchfile" "uraggregate" "ursrv")))))
-=======
                                "stvanity" "stwatchfile" "ursrv")))))
->>>>>>> 5694352c
 
          (add-after 'install 'install-docs
            (lambda _
