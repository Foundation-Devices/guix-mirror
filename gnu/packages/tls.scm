;;; GNU Guix --- Functional package management for GNU
;;; Copyright © 2012, 2013, 2014, 2015, 2016, 2017 Ludovic Courtès <ludo@gnu.org>
;;; Copyright © 2014, 2015, 2016, 2017 Mark H Weaver <mhw@netris.org>
;;; Copyright © 2014 Ian Denhardt <ian@zenhack.net>
;;; Copyright © 2013, 2015 Andreas Enge <andreas@enge.fr>
;;; Copyright © 2015 David Thompson <davet@gnu.org>
;;; Copyright © 2015, 2016, 2017 Leo Famulari <leo@famulari.name>
;;; Copyright © 2016, 2017 Efraim Flashner <efraim@flashner.co.il>
;;; Copyright © 2016, 2017 ng0 <ng0@infotropique.org>
;;; Copyright © 2016 Hartmut Goebel <h.goebel@crazy-compilers.com>
;;; Copyright © 2017 Ricardo Wurmus <rekado@elephly.net>
;;; Copyright © 2017 Marius Bakke <mbakke@fastmail.com>
;;; Copyright © 2017 Tobias Geerinckx-Rice <me@tobias.gr>
;;; Copyright © 2017 Rutger Helling <rhelling@mykolab.com>
;;;
;;; This file is part of GNU Guix.
;;;
;;; GNU Guix is free software; you can redistribute it and/or modify it
;;; under the terms of the GNU General Public License as published by
;;; the Free Software Foundation; either version 3 of the License, or (at
;;; your option) any later version.
;;;
;;; GNU Guix is distributed in the hope that it will be useful, but
;;; WITHOUT ANY WARRANTY; without even the implied warranty of
;;; MERCHANTABILITY or FITNESS FOR A PARTICULAR PURPOSE.  See the
;;; GNU General Public License for more details.
;;;
;;; You should have received a copy of the GNU General Public License
;;; along with GNU Guix.  If not, see <http://www.gnu.org/licenses/>.

(define-module (gnu packages tls)
  #:use-module ((guix licenses) #:prefix license:)
  #:use-module (guix packages)
  #:use-module (guix download)
  #:use-module (guix utils)
  #:use-module (guix build-system gnu)
  #:use-module (guix build-system perl)
  #:use-module (guix build-system python)
  #:use-module (guix build-system cmake)
  #:use-module (guix build-system haskell)
  #:use-module (gnu packages compression)
  #:use-module (gnu packages)
  #:use-module (gnu packages check)
  #:use-module (gnu packages dns)
  #:use-module (gnu packages guile)
  #:use-module (gnu packages haskell)
  #:use-module (gnu packages haskell-check)
  #:use-module (gnu packages haskell-crypto)
  #:use-module (gnu packages libbsd)
  #:use-module (gnu packages libffi)
  #:use-module (gnu packages libidn)
  #:use-module (gnu packages linux)
  #:use-module (gnu packages ncurses)
  #:use-module (gnu packages nettle)
  #:use-module (gnu packages perl)
  #:use-module (gnu packages pkg-config)
  #:use-module (gnu packages python)
  #:use-module (gnu packages python-crypto)
  #:use-module (gnu packages python-web)
  #:use-module (gnu packages texinfo)
  #:use-module (gnu packages time)
  #:use-module (gnu packages base)
  #:use-module (srfi srfi-1))

(define-public libtasn1
  (package
    (name "libtasn1")
    (version "4.12")
    (source
     (origin
      (method url-fetch)
      (uri (string-append "mirror://gnu/libtasn1/libtasn1-"
                          version ".tar.gz"))
      (sha256
       (base32
        "0ls7jdq3y5fnrwg0pzhq11m21r8pshac2705bczz6mqjc8pdllv7"))
      (patches (search-patches "libtasn1-CVE-2017-10790.patch"))))
    (build-system gnu-build-system)
    (native-inputs `(("perl" ,perl)))
    (home-page "https://www.gnu.org/software/libtasn1/")
    (synopsis "ASN.1 library")
    (description
     "GNU libtasn1 is a library implementing the ASN.1 notation.  It is used
for transmitting machine-neutral encodings of data objects in computer
networking, allowing for formal validation of data according to some
specifications.")
    (license license:lgpl2.0+)))

(define-public asn1c
  (package
    (name "asn1c")
    (version "0.9.28")
    (source (origin
      (method url-fetch)
      (uri (string-append "https://lionet.info/soft/asn1c-"
                          version ".tar.gz"))
      (sha256
       (base32
        "1fc64g45ykmv73kdndr4zdm4wxhimhrir4rxnygxvwkych5l81w0"))))
    (build-system gnu-build-system)
    (native-inputs
     `(("perl" ,perl)))
    (home-page "https://lionet.info/asn1c")
    (synopsis "ASN.1 to C compiler")
    (description "The ASN.1 to C compiler takes ASN.1 module
files and generates C++ compatible C source code.  That code can be
used to serialize the native C structures into compact and unambiguous
BER/XER/PER-based data files, and deserialize the files back.

Various ASN.1 based formats are widely used in the industry, such as to encode
the X.509 certificates employed in the HTTPS handshake, to exchange control
data between mobile phones and cellular networks, to car-to-car communication
in intelligent transportation networks.")
    (license license:bsd-2)))

(define-public p11-kit
  (package
    (name "p11-kit")
    (version "0.23.9")
    (source
     (origin
      (method url-fetch)
      (uri (string-append "https://github.com/p11-glue/p11-kit/releases/"
                          "download/" version "/p11-kit-" version ".tar.gz"))
      (sha256
       (base32
        "0qyvnkb5hfi94wv3bn67y20hcbbvynvjwxpk7k9sh1si6ff69hg1"))))
    (build-system gnu-build-system)
    (native-inputs
     `(("pkg-config" ,pkg-config)))
    (inputs
     `(("libffi" ,libffi)
       ("libtasn1" ,libtasn1)))
    (arguments
     `(#:configure-flags '("--without-trust-paths")))
    (home-page "http://p11-glue.freedesktop.org/p11-kit.html")
    (synopsis "PKCS#11 library")
    (description
     "p11-kit provides a way to load and enumerate PKCS#11 modules.  It
provides a standard configuration setup for installing PKCS#11 modules
in such a way that they are discoverable.  It also solves problems with
coordinating the use of PKCS#11 by different components or libraries
living in the same process.")
    (license license:bsd-3)))

(define-public gnutls
  (package
    (name "gnutls")
    (version "3.5.13")
    (source (origin
             (method url-fetch)
             (uri
              ;; Note: Releases are no longer on ftp.gnu.org since the
              ;; schism (after version 3.1.5).
              (string-append "mirror://gnupg/gnutls/v"
                             (version-major+minor version)
                             "/gnutls-" version ".tar.xz"))
             (patches
              (search-patches "gnutls-skip-trust-store-test.patch"
                              "gnutls-skip-pkgconfig-test.patch"))
             (sha256
              (base32
               "15ihq6p0hnnhs8cnjrkj40dmlcaa1jjg8xg0g2ydbnlqs454ixbr"))))
    (build-system gnu-build-system)
    (arguments
     `(; Ensure we don't keep a reference to this buggy software.
       #:disallowed-references (,net-tools)
       #:configure-flags
       (list
             ;; GnuTLS doesn't consult any environment variables to specify
             ;; the location of the system-wide trust store.  Instead it has a
             ;; configure-time option.  Unless specified, its configure script
             ;; attempts to auto-detect the location by looking for common
             ;; places in the file system, none of which are present in our
             ;; chroot build environment.  If not found, then no default trust
             ;; store is used, so each program has to provide its own
             ;; fallback, and users have to configure each program
             ;; independently.  This seems suboptimal.
             "--with-default-trust-store-dir=/etc/ssl/certs"

             ;; FIXME: Temporarily disable p11-kit support since it is not
             ;; working on mips64el.
             "--without-p11-kit")

       #:phases (modify-phases %standard-phases
                  (add-after
                   'install 'move-doc
                   (lambda* (#:key outputs #:allow-other-keys)
                     ;; Copy the 4.1 MiB of section 3 man pages to "doc".
                     (let* ((out    (assoc-ref outputs "out"))
                            (doc    (assoc-ref outputs "doc"))
                            (mandir (string-append doc "/share/man/man3"))
                            (oldman (string-append out "/share/man/man3")))
                       (mkdir-p mandir)
                       (copy-recursively oldman mandir)
                       (delete-file-recursively oldman)
                       #t))))))
    (outputs '("out"                              ;4.4 MiB
               "debug"
               "doc"))                            ;4.1 MiB of man pages
    (native-inputs
     `(("net-tools" ,net-tools)
       ("pkg-config" ,pkg-config)
       ("which" ,which)))
    (inputs
     `(("guile" ,guile-2.2)))
    (propagated-inputs
     ;; These are all in the 'Requires.private' field of gnutls.pc.
     `(("libtasn1" ,libtasn1)
       ("libidn2" ,libidn2)
       ("nettle" ,nettle)
       ("zlib" ,zlib)))
    (home-page "https://www.gnu.org/software/gnutls/")
    (synopsis "Transport layer security library")
    (description
     "GnuTLS is a secure communications library implementing the SSL, TLS
and DTLS protocols.  It is provided in the form of a C library to support the
protocols, as well as to parse and write X.5009, PKCS 12, OpenPGP and other
required structures.")
    (license license:lgpl2.1+)
    (properties '((ftp-server . "ftp.gnutls.org")
                  (ftp-directory . "/gcrypt/gnutls")))))

(define-public gnutls/guile-2.2
  (deprecated-package "guile2.2-gnutls" gnutls))

(define-public gnutls/guile-2.0
  ;; GnuTLS for Guile 2.0.
  (package
    (inherit gnutls)
    (name "guile2.0-gnutls")
    (inputs `(("guile" ,guile-2.0)
              ,@(alist-delete "guile" (package-inputs gnutls))))))

(define-public gnutls/dane
  ;; GnuTLS with build libgnutls-dane, implementing DNS-based
  ;; Authentication of Named Entities.  This is required for GNS functionality
  ;; by GNUnet and gnURL.  This is done in an extra package definition
  ;; to have the choice between GnuTLS with Dane and without Dane.
  (package
    (inherit gnutls)
    (name "gnutls-dane")
    (inputs `(("unbound" ,unbound)
              ,@(package-inputs gnutls)))))

(define-public openssl
  (package
   (name "openssl")
<<<<<<< HEAD
   (version "1.0.2m")
=======
   (version "1.0.2l")
   (replacement openssl-1.0.2n)
>>>>>>> 98bd11cf
   (source (origin
             (method url-fetch)
             (uri (list (string-append "https://www.openssl.org/source/openssl-"
                                       version ".tar.gz")
                        (string-append "ftp://ftp.openssl.org/source/"
                                       name "-" version ".tar.gz")
                        (string-append "ftp://ftp.openssl.org/source/old/"
                                       (string-trim-right version char-set:letter)
                                       "/" name "-" version ".tar.gz")))
             (sha256
              (base32
               "03vvlfnxx4lhxc83ikfdl6jqph4h52y7lb7li03va6dkqrgg2vwc"))
             (snippet
              '(begin
                 ;; Remove ELF files.  'substitute*' can't read them.
                 (delete-file "test/ssltest_old")
                 (delete-file "test/v3ext")
                 (delete-file "test/x509aux")
                 #t))
             (patches (search-patches "openssl-runpath.patch"
                                      "openssl-c-rehash-in.patch"))))
   (build-system gnu-build-system)
   (outputs '("out"
              "doc"                               ;1.5MiB of man3 pages
              "static"))                          ;6MiB of .a files
   (native-inputs `(("perl" ,perl)))
   (arguments
    `(#:disallowed-references (,perl)
      #:parallel-build? #f
      #:parallel-tests? #f
      #:test-target "test"

      ;; Changes to OpenSSL sometimes cause Perl to "sneak in" to the closure,
      ;; so we explicitly disallow it here.
      #:disallowed-references ,(list (canonical-package perl))
      #:phases
      (modify-phases %standard-phases
        (add-before
         'configure 'patch-Makefile.org
         (lambda* (#:key outputs #:allow-other-keys)
           ;; The default MANDIR is some unusual place.  Fix that.
           (let ((out (assoc-ref outputs "out")))
             (patch-makefile-SHELL "Makefile.org")
             (substitute* "Makefile.org"
               (("^MANDIR[[:blank:]]*=.*$")
                (string-append "MANDIR = " out "/share/man\n")))
             #t)))
        (replace
         'configure
         (lambda* (#:key outputs #:allow-other-keys)
           (let ((out (assoc-ref outputs "out")))
             (zero?
              (system* "./config"
                       "shared"                   ;build shared libraries
                       "--libdir=lib"

                       ;; The default for this catch-all directory is
                       ;; PREFIX/ssl.  Change that to something more
                       ;; conventional.
                       (string-append "--openssldir=" out
                                      "/share/openssl-" ,version)

                       (string-append "--prefix=" out)

                       ;; XXX FIXME: Work around a code generation bug in GCC
                       ;; 4.9.3 on ARM when compiled with -mfpu=neon.  See:
                       ;; <https://gcc.gnu.org/bugzilla/show_bug.cgi?id=66917>
                       ,@(if (and (not (%current-target-system))
                                  (string-prefix? "armhf" (%current-system)))
                             '("-mfpu=vfpv3")
                             '()))))))
        (add-after
         'install 'make-libraries-writable
         (lambda* (#:key outputs #:allow-other-keys)
           ;; Make libraries writable so that 'strip' does its job.
           (let ((out (assoc-ref outputs "out")))
             (for-each (lambda (file)
                         (chmod file #o644))
                       (find-files (string-append out "/lib")
                                   "\\.so"))
             #t)))
        (add-after 'install 'move-static-libraries
          (lambda* (#:key outputs #:allow-other-keys)
            ;; Move static libraries to the "static" output.
            (let* ((out    (assoc-ref outputs "out"))
                   (lib    (string-append out "/lib"))
                   (static (assoc-ref outputs "static"))
                   (slib   (string-append static "/lib")))
              (for-each (lambda (file)
                          (install-file file slib)
                          (delete-file file))
                        (find-files lib "\\.a$"))
              #t)))
        (add-after 'install 'move-man3-pages
          (lambda* (#:key outputs #:allow-other-keys)
            ;; Move section 3 man pages to "doc".
            (let* ((out    (assoc-ref outputs "out"))
                   (man3   (string-append out "/share/man/man3"))
                   (doc    (assoc-ref outputs "doc"))
                   (target (string-append doc "/share/man/man3")))
              (mkdir-p target)
              (for-each (lambda (file)
                          (rename-file file
                                       (string-append target "/"
                                                      (basename file))))
                        (find-files man3))
              (delete-file-recursively man3)
              #t)))
        (add-before
         'patch-source-shebangs 'patch-tests
         (lambda* (#:key inputs native-inputs #:allow-other-keys)
           (let ((bash (assoc-ref (or native-inputs inputs) "bash")))
             (substitute* (find-files "test" ".*")
               (("/bin/sh")
                (string-append bash "/bin/sh"))
               (("/bin/rm")
                "rm"))
             #t)))
        (add-after
         'install 'remove-miscellany
         (lambda* (#:key outputs #:allow-other-keys)
           ;; The 'misc' directory contains random undocumented shell and Perl
           ;; scripts.  Remove them to avoid retaining a reference on Perl.
           (let ((out (assoc-ref outputs "out")))
             (delete-file-recursively (string-append out "/share/openssl-"
                                                     ,version "/misc"))
             #t))))))
   (native-search-paths
    (list (search-path-specification
           (variable "SSL_CERT_DIR")
           (separator #f)                        ;single entry
           (files '("etc/ssl/certs")))
          (search-path-specification
           (variable "SSL_CERT_FILE")
           (file-type 'regular)
           (separator #f)                        ;single entry
           (files '("etc/ssl/certs/ca-certificates.crt")))))
   (synopsis "SSL/TLS implementation")
   (description
    "OpenSSL is an implementation of SSL/TLS.")
   (license license:openssl)
   (home-page "http://www.openssl.org/")))

<<<<<<< HEAD
=======
;; Fixes CVE-2017-3735, CVE-2017-3736, CVE-2017-3737, and CVE-2017-3738.
;; See <https://www.openssl.org/news/cl102.txt>.
(define-public openssl-1.0.2n
  (package
    (inherit openssl)
    (version "1.0.2n")
    (source (origin
              (inherit (package-source openssl))
              (uri (list (string-append "https://www.openssl.org/source/openssl-"
                                        version ".tar.gz")
                         (string-append "ftp://ftp.openssl.org/source/openssl-"
                                        version ".tar.gz")
                         (string-append "ftp://ftp.openssl.org/source/old/"
                                        (string-trim-right version char-set:letter)
                                        "/openssl-" version ".tar.gz")))
              (sha256
               (base32
                "1zm82pyq5a9jm10q6iv7d3dih3xwjds4x30fqph3k317byvsn2rp"))))))

>>>>>>> 98bd11cf
(define-public openssl-next
  (package
    (inherit openssl)
    (name "openssl")
    (version "1.1.0g")
    (source (origin
             (method url-fetch)
             (uri (list (string-append "https://www.openssl.org/source/openssl-"
                                       version ".tar.gz")
                        (string-append "ftp://ftp.openssl.org/source/"
                                       name "-" version ".tar.gz")
                        (string-append "ftp://ftp.openssl.org/source/old/"
                                       (string-trim-right version char-set:letter)
                                       "/" name "-" version ".tar.gz")))
              (patches (search-patches "openssl-1.1.0-c-rehash-in.patch"))
              (sha256
               (base32
                "1bvka2wf33w2vxv7yw578nnjqyhz2b3chvfb0l4k2ffscw950kfy"))))
    (outputs '("out"
               "doc"        ;1.3MiB of man3 pages
               "static"))   ; 5.5MiB of .a files
    (arguments
     (substitute-keyword-arguments (package-arguments openssl)
       ((#:phases phases)
        `(modify-phases ,phases
           (delete 'patch-tests)          ; These two phases are not needed by
           (delete 'patch-Makefile.org)   ; OpenSSL 1.1.0.

           ;; Override configure phase since -rpath is now a configure option.
           (replace 'configure
             (lambda* (#:key outputs #:allow-other-keys)
               (let* ((out (assoc-ref outputs "out"))
                      (lib (string-append out "/lib")))
                 (zero?
                  (system* "./config"
                           "shared"                   ;build shared libraries
                           "--libdir=lib"

                           ;; The default for this catch-all directory is
                           ;; PREFIX/ssl.  Change that to something more
                           ;; conventional.
                           (string-append "--openssldir=" out
                                          "/share/openssl-" ,version)

                           (string-append "--prefix=" out)
                           (string-append "-Wl,-rpath," lib)

                           ;; XXX FIXME: Work around a code generation bug in GCC
                           ;; 4.9.3 on ARM when compiled with -mfpu=neon.  See:
                           ;; <https://gcc.gnu.org/bugzilla/show_bug.cgi?id=66917>
                           ,@(if (and (not (%current-target-system))
                                      (string-prefix? "armhf" (%current-system)))
                                 '("-mfpu=vfpv3")
                                 '()))))))

           ;; XXX: Duplicate this phase to make sure 'version' evaluates
           ;; in the current scope and not the inherited one.
           (replace 'remove-miscellany
             (lambda* (#:key outputs #:allow-other-keys)
               ;; The 'misc' directory contains random undocumented shell and Perl
               ;; scripts.  Remove them to avoid retaining a reference on Perl.
               (let ((out (assoc-ref outputs "out")))
                 (delete-file-recursively (string-append out "/share/openssl-"
                                                         ,version "/misc"))
                 #t)))))))))

(define-public libressl
  (package
    (name "libressl")
    (version "2.6.3")
    (source (origin
              (method url-fetch)
              (uri (string-append "mirror://openbsd/LibreSSL/"
                                  name "-" version ".tar.gz"))
              (sha256
               (base32
                "162wgzmg4zzqj5cxrsrmkfv1623dc4g8h3fsf1lvjw9i4sc6bbdf"))))
    (build-system gnu-build-system)
    (arguments
     ;; Do as if 'getentropy' was missing since older Linux kernels lack it
     ;; and libc would return ENOSYS, which is not properly handled.
     ;; See <https://lists.gnu.org/archive/html/guix-devel/2017-04/msg00235.html>.
     '(#:configure-flags '("ac_cv_func_getentropy=no"
                           ;; Provide a TLS-enabled netcat.
                           "--enable-nc")))
    (native-search-paths
      ;; FIXME: These two variables must designate a single file or directory
      ;; and are not actually "search paths."  In practice it works OK in
      ;; user profiles because there's always just one item that matches the
      ;; specification.
     (list (search-path-specification
            (variable "SSL_CERT_DIR")
            (files '("etc/ssl/certs")))
           (search-path-specification
            (variable "SSL_CERT_FILE")
            (files '("etc/ssl/certs/ca-certificates.crt")))))
    (home-page "https://www.libressl.org/")
    (synopsis "SSL/TLS implementation")
    (description "LibreSSL is a version of the TLS/crypto stack, forked from
OpenSSL in 2014 with the goals of modernizing the codebase, improving security,
and applying best practice development processes.  This package also includes a
netcat implementation that supports TLS.")
    ;; Files taken from OpenSSL keep their license, others are under various
    ;; non-copyleft licenses.
    (license (list license:openssl
                   (license:non-copyleft
                     "file://COPYING"
                     "See COPYING in the distribution.")))))

(define-public python-acme
  (package
    (name "python-acme")
    ;; Remember to update the hash of certbot when updating python-acme.
    (version "0.20.0")
    (source (origin
              (method url-fetch)
              (uri (pypi-uri "acme" version))
              (sha256
               (base32
                "1md3llp6640dviv9bzyy7qzn3szxil38645cjqcg7hlcdknil4j5"))))
    (build-system python-build-system)
    (arguments
     `(#:phases
       (modify-phases %standard-phases
         (add-after 'build 'build-documentation
           (lambda _
             (zero? (system* "make" "-C" "docs" "man" "info"))))
         (add-after 'install 'install-documentation
           (lambda* (#:key outputs #:allow-other-keys)
             (let* ((out (assoc-ref outputs "out"))
                    (man (string-append out "/share/man/man1"))
                    (info (string-append out "/info")))
               (install-file "docs/_build/texinfo/acme-python.info" info)
               (install-file "docs/_build/man/acme-python.1" man)
               #t))))))
    ;; TODO: Add optional inputs for testing.
    (native-inputs
     `(("python-mock" ,python-mock)
       ;; For documentation
       ("python-sphinx" ,python-sphinx)
       ("python-sphinxcontrib-programoutput" ,python-sphinxcontrib-programoutput)
       ("python-sphinx-rtd-theme" ,python-sphinx-rtd-theme)
       ("texinfo" ,texinfo)))
    (propagated-inputs
     `(("python-six" ,python-six)
       ("python-requests" ,python-requests)
       ("python-pytz" ,python-pytz)
       ("python-pyrfc3339" ,python-pyrfc3339)
       ("python-pyasn1" ,python-pyasn1)
       ("python-cryptography" ,python-cryptography)
       ("python-pyopenssl" ,python-pyopenssl)))
    (home-page "https://github.com/letsencrypt/letsencrypt")
    (synopsis "ACME protocol implementation in Python")
    (description "ACME protocol implementation in Python")
    (license license:asl2.0)))

(define-public certbot
  (package
    (name "certbot")
    ;; Certbot and python-acme are developed in the same repository, and their
    ;; versions should remain synchronized.
    (version (package-version python-acme))
    (source (origin
              (method url-fetch)
              (uri (pypi-uri name version))
              (sha256
               (base32
                "126y6jg1nyd8js2jchl4dbmpg507hawaxnyw7510qh7vcidm1gya"))))
    (build-system python-build-system)
    (arguments
     `(,@(substitute-keyword-arguments (package-arguments python-acme)
           ((#:phases phases)
            `(modify-phases ,phases
              (replace 'install-documentation
                (lambda* (#:key outputs #:allow-other-keys)
                  (let* ((out (assoc-ref outputs "out"))
                         (man1 (string-append out "/share/man/man1"))
                         (man7 (string-append out "/share/man/man7"))
                         (info (string-append out "/info")))
                    (install-file "docs/_build/texinfo/Certbot.info" info)
                    (install-file "docs/_build/man/certbot.1" man1)
                    (install-file "docs/_build/man/certbot.7" man7)
                    #t))))))))
    ;; TODO: Add optional inputs for testing.
    (native-inputs
     `(("python-nose" ,python-nose)
       ("python-mock" ,python-mock)
       ;; For documentation
       ("python-sphinx" ,python-sphinx)
       ("python-sphinx-rtd-theme" ,python-sphinx-rtd-theme)
       ("python-sphinx-repoze-autointerface" ,python-sphinx-repoze-autointerface)
       ("python-sphinxcontrib-programoutput" ,python-sphinxcontrib-programoutput)
       ("texinfo" ,texinfo)))
    (propagated-inputs
     `(("python-acme" ,python-acme)
       ("python-zope-interface" ,python-zope-interface)
       ("python-pyrfc3339" ,python-pyrfc3339)
       ("python-pyopenssl" ,python-pyopenssl)
       ("python-configobj" ,python-configobj)
       ("python-configargparse" ,python-configargparse)
       ("python-zope-component" ,python-zope-component)
       ("python-parsedatetime" ,python-parsedatetime)
       ("python-six" ,python-six)
       ("python-psutil" ,python-psutil)
       ("python-requests" ,python-requests)
       ("python-pytz" ,python-pytz)))
    (synopsis "Let's Encrypt client by the Electronic Frontier Foundation")
    (description "Certbot automatically receives and installs X.509 certificates
to enable Transport Layer Security (TLS) on servers.  It interoperates with the
Let’s Encrypt certificate authority (CA), which issues browser-trusted
certificates for free.")
    (home-page "https://certbot.eff.org/")
    (license license:asl2.0)))

(define-public letsencrypt
  (package (inherit certbot)
    (name "letsencrypt")
    (properties `((superseded . ,certbot)))))

(define-public perl-net-ssleay
  (package
    (name "perl-net-ssleay")
    (version "1.82")
    (source (origin
              (method url-fetch)
              (uri (string-append "mirror://cpan/authors/id/M/MI/MIKEM/"
                                  "Net-SSLeay-" version ".tar.gz"))
              (sha256
               (base32
                "1rf78z1macgmp6mwd7c2xq4yfw6wpf28hfwfz1d5wslqr4cwb5aq"))))
    (build-system perl-build-system)
    (inputs `(("openssl" ,openssl)))
    (arguments
     `(#:phases
       (modify-phases %standard-phases
         (add-before
          'configure 'set-ssl-prefix
          (lambda* (#:key inputs #:allow-other-keys)
            (setenv "OPENSSL_PREFIX" (assoc-ref inputs "openssl"))
            #t)))))
    (synopsis "Perl extension for using OpenSSL")
    (description
     "This module offers some high level convenience functions for accessing
web pages on SSL servers (for symmetry, the same API is offered for accessing
http servers, too), an sslcat() function for writing your own clients, and
finally access to the SSL api of the SSLeay/OpenSSL package so you can write
servers or clients for more complicated applications.")
    (license license:perl-license)
    (home-page "http://search.cpan.org/~mikem/Net-SSLeay-1.66/")))

(define-public perl-crypt-openssl-rsa
 (package
  (name "perl-crypt-openssl-rsa")
  (version "0.28")
  (source
    (origin
      (method url-fetch)
      (uri (string-append
             "mirror://cpan/authors/id/P/PE/PERLER/Crypt-OpenSSL-RSA-"
             version
             ".tar.gz"))
      (sha256
        (base32
          "1gnpvv09b2gpifwdzc5jnhama3d1a4c39lzj9hcaicsb8rvzjmsk"))))
  (build-system perl-build-system)
  (inputs
    `(("perl-crypt-openssl-bignum" ,perl-crypt-openssl-bignum)
      ("perl-crypt-openssl-random" ,perl-crypt-openssl-random)
      ("openssl" ,openssl)))
  (arguments perl-crypt-arguments)
  (home-page
    "http://search.cpan.org/dist/Crypt-OpenSSL-RSA")
  (synopsis
    "RSA encoding and decoding, using the openSSL libraries")
  (description "Crypt::OpenSSL::RSA does RSA encoding and decoding (using the
OpenSSL libraries).")
  (license license:perl-license)))

(define perl-crypt-arguments
   `(#:phases (modify-phases %standard-phases
      (add-before 'configure 'patch-Makefile.PL
        (lambda* (#:key inputs #:allow-other-keys)
          (substitute* "Makefile.PL"
            (("'LIBS'.*=>.*") (string-append "'LIBS' => ['-L"
                                             (assoc-ref inputs "openssl")
                                             "/lib -lcrypto'],")))
          #t)))))

(define-public perl-crypt-openssl-bignum
 (package
  (name "perl-crypt-openssl-bignum")
  (version "0.09")
  (source
    (origin
      (method url-fetch)
      (uri (string-append
             "mirror://cpan/authors/id/K/KM/KMX/Crypt-OpenSSL-Bignum-"
             version
             ".tar.gz"))
      (sha256
        (base32
          "1p22znbajq91lbk2k3yg12ig7hy5b4vy8igxwqkmbm4nhgxp4ki3"))))
  (build-system perl-build-system)
  (inputs `(("openssl" ,openssl)))
  (arguments perl-crypt-arguments)
  (home-page
    "http://search.cpan.org/dist/Crypt-OpenSSL-Bignum")
  (synopsis
    "OpenSSL's multiprecision integer arithmetic in Perl")
  (description "Crypt::OpenSSL::Bignum provides multiprecision integer
arithmetic in Perl.")
  ;; At your option either gpl1+ or the Artistic License
  (license license:perl-license)))

(define-public perl-crypt-openssl-random
 (package
  (name "perl-crypt-openssl-random")
  (version "0.11")
  (source
    (origin
      (method url-fetch)
      (uri (string-append
             "mirror://cpan/authors/id/R/RU/RURBAN/Crypt-OpenSSL-Random-"
             version
             ".tar.gz"))
      (sha256
        (base32
          "0yjcabkibrkafywvdkmd1xpi6br48skyk3l15ni176wvlg38335v"))))
  (build-system perl-build-system)
  (inputs `(("openssl" ,openssl)))
  (arguments perl-crypt-arguments)
  (home-page
    "http://search.cpan.org/dist/Crypt-OpenSSL-Random")
  (synopsis
    "OpenSSL/LibreSSL pseudo-random number generator access")
  (description "Crypt::OpenSSL::Random is a OpenSSL/LibreSSL pseudo-random
number generator")
  (license license:perl-license)))

(define-public acme-client
  (package
    (name "acme-client")
    (version "0.1.16")
    (source (origin
              (method url-fetch)
              (uri (string-append "https://kristaps.bsd.lv/" name "/"
                                  "snapshots/" name "-portable-"
                                  version ".tgz"))
              (sha256
               (base32
                "00q05b3b1dfnfp7sr1nbd212n0mqrycl3cr9lbs51m7ncaihbrz9"))))
    (build-system gnu-build-system)
    (arguments
     '(#:tests? #f ; no test suite
       #:make-flags
       (list "CC=gcc"
             (string-append "PREFIX=" (assoc-ref %outputs "out")))
       #:phases
       (modify-phases %standard-phases
         (add-after 'unpack 'patch-paths
           (lambda* (#:key inputs #:allow-other-keys)
             (let ((pem (string-append (assoc-ref inputs "libressl")
                                       "/etc/ssl/cert.pem")))
               (substitute* "http.c"
                 (("/etc/ssl/cert.pem") pem))
               #t)))
         (delete 'configure)))) ; no './configure' script
    (native-inputs
     `(("pkg-config" ,pkg-config)))
    (inputs
     `(("libbsd" ,libbsd)
       ("libressl" ,libressl)))
    (synopsis "Let's Encrypt client by the OpenBSD project")
    (description "acme-client is a Let's Encrypt client implemented in C.  It
uses a modular design, and attempts to secure itself by dropping privileges and
operating in a chroot where possible.  acme-client is developed on OpenBSD and
then ported to the GNU / Linux environment.")
    (home-page "https://kristaps.bsd.lv/acme-client/")
    ;; acme-client is distributed under the ISC license, but the files 'jsmn.h'
    ;; and 'jsmn.c' are distributed under the Expat license.
    (license (list license:isc license:expat))))

;; The "-apache" variant is the upstreamed prefered variant. A "-gpl"
;; variant exists in addition to the "-apache" one.
(define-public mbedtls-apache
  (package
    (name "mbedtls-apache")
    (version "2.6.0")
    (source
     (origin
       (method url-fetch)
       ;; XXX: The download links on the website are script redirection links
       ;; which effectively lead to the format listed in the uri here.
       (uri (string-append "https://tls.mbed.org/download/mbedtls-"
                           version "-apache.tgz"))
       (sha256
        (base32
         "11wnj34rfqxjggmdgf042i49lr6civgbqwv2p7p8bn6k2919vg4r"))))
    (build-system cmake-build-system)
    (arguments
     `(#:configure-flags
       (list "-DUSE_SHARED_MBEDTLS_LIBRARY=ON")))
    (native-inputs
     `(("perl" ,perl)))
    (synopsis "Small TLS library")
    (description
     "@code{mbed TLS}, formerly known as PolarSSL, makes it trivially easy
for developers to include cryptographic and SSL/TLS capabilities in their
(embedded) products, facilitating this functionality with a minimal
coding footprint.")
    (home-page "https://tls.mbed.org")
    (license license:asl2.0)))

(define-public ghc-tls
  (package
    (name "ghc-tls")
    (version "1.3.8")
    (source (origin
              (method url-fetch)
              (uri (string-append "https://hackage.haskell.org/package/"
                                  "tls/tls-" version ".tar.gz"))
              (sha256
               (base32
                "1rdidf18i781c0vdvy9yn79yh08hmcacf6fp3sgghyiy3h0wyh5l"))))
    (build-system haskell-build-system)
    (inputs
     `(("ghc-mtl" ,ghc-mtl)
       ("ghc-cereal" ,ghc-cereal)
       ("ghc-data-default-class" ,ghc-data-default-class)
       ("ghc-memory" ,ghc-memory)
       ("ghc-cryptonite" ,ghc-cryptonite)
       ("ghc-asn1-types" ,ghc-asn1-types)
       ("ghc-asn1-encoding" ,ghc-asn1-encoding)
       ("ghc-x509" ,ghc-x509)
       ("ghc-x509-store" ,ghc-x509-store)
       ("ghc-x509-validation" ,ghc-x509-validation)
       ("ghc-async" ,ghc-async)
       ("ghc-network" ,ghc-network)
       ("ghc-hourglass" ,ghc-hourglass)))
    (native-inputs
     `(("ghc-tasty" ,ghc-tasty)
       ("ghc-tasty-quickcheck" ,ghc-tasty-quickcheck)
       ("ghc-quickcheck" ,ghc-quickcheck)))
    (home-page "https://github.com/vincenthz/hs-tls")
    (synopsis
     "TLS/SSL protocol native implementation (Server and Client)")
    (description
     "Native Haskell TLS and SSL protocol implementation for server and client.
This provides a high-level implementation of a sensitive security protocol,
eliminating a common set of security issues through the use of the advanced
type system, high level constructions and common Haskell features.  Currently
implement the SSL3.0, TLS1.0, TLS1.1 and TLS1.2 protocol, and support RSA and
Ephemeral (Elliptic curve and regular) Diffie Hellman key exchanges, and many
extensions.")
    (license license:bsd-3)))<|MERGE_RESOLUTION|>--- conflicted
+++ resolved
@@ -246,12 +246,8 @@
 (define-public openssl
   (package
    (name "openssl")
-<<<<<<< HEAD
    (version "1.0.2m")
-=======
-   (version "1.0.2l")
    (replacement openssl-1.0.2n)
->>>>>>> 98bd11cf
    (source (origin
              (method url-fetch)
              (uri (list (string-append "https://www.openssl.org/source/openssl-"
@@ -395,8 +391,6 @@
    (license license:openssl)
    (home-page "http://www.openssl.org/")))
 
-<<<<<<< HEAD
-=======
 ;; Fixes CVE-2017-3735, CVE-2017-3736, CVE-2017-3737, and CVE-2017-3738.
 ;; See <https://www.openssl.org/news/cl102.txt>.
 (define-public openssl-1.0.2n
@@ -416,7 +410,6 @@
                (base32
                 "1zm82pyq5a9jm10q6iv7d3dih3xwjds4x30fqph3k317byvsn2rp"))))))
 
->>>>>>> 98bd11cf
 (define-public openssl-next
   (package
     (inherit openssl)
