--- conflicted
+++ resolved
@@ -361,7 +361,6 @@
 
 (define-public pango
   (package
-<<<<<<< HEAD
     (name "pango")
     (version "1.48.9")
     (source (origin
@@ -380,7 +379,7 @@
                   (add-after 'unpack 'disable-cantarell-tests
                     (lambda _
                       (substitute* "tests/meson.build"
-                        ;; XXX FIXME: These tests require "font-cantarell", but
+                        ;; XXX FIXME: These tests require "font-abattis-cantarell", but
                         ;; adding it here would introduce a circular dependency.
                         (("\\[ 'test-layout'.*") "")
                         (("\\[ 'test-itemize'.*") "")
@@ -421,56 +420,6 @@
 handling for GTK+-2.x.")
     (home-page "https://pango.gnome.org/")
     (license license:lgpl2.0+)))
-=======
-   (name "pango")
-   (version "1.44.7")
-   (source (origin
-            (method url-fetch)
-            (uri (string-append "mirror://gnome/sources/pango/"
-                                (version-major+minor version) "/"
-                                name "-" version ".tar.xz"))
-            (patches (search-patches "pango-skip-libthai-test.patch"))
-            (sha256
-             (base32
-              "07qvxa2sk90chp1l12han6vxvy098mc37sdqcznyywyv2g6bd9b6"))))
-   (build-system meson-build-system)
-   (arguments
-    '(#:phases (modify-phases %standard-phases
-                 (add-after 'unpack 'disable-cantarell-tests
-                   (lambda _
-                     (substitute* "tests/meson.build"
-                       ;; XXX FIXME: These tests require "font-abattis-cantarell", but
-                       ;; adding it here would introduce a circular dependency.
-                       (("\\[ 'test-harfbuzz'.*") "")
-                       (("\\[ 'test-itemize'.*") "")
-                       (("\\[ 'test-layout'.*") ""))
-                     #t)))))
-   (propagated-inputs
-    ;; These are all in Requires or Requires.private of the '.pc' files.
-    `(("cairo" ,cairo)
-      ("fribidi" ,fribidi)
-      ("fontconfig" ,fontconfig)
-      ("freetype" ,freetype)
-      ("glib" ,glib)
-      ("harfbuzz" ,harfbuzz)
-
-      ;; Some packages, such as Openbox, expect Pango to be built with the
-      ;; optional libxft support.
-      ("libxft" ,libxft)))
-   (inputs
-    `(("zlib" ,zlib)))
-   (native-inputs
-    `(("pkg-config" ,pkg-config)
-      ("glib" ,glib "bin")                               ; glib-mkenums, etc.
-      ("gobject-introspection" ,gobject-introspection))) ; g-ir-compiler, etc.
-   (synopsis "GNOME text and font handling library")
-   (description
-    "Pango is the core text and font handling library used in GNOME
-applications.  It has extensive support for the different writing systems
-used throughout the world.")
-   (license license:lgpl2.0+)
-   (home-page "https://developer.gnome.org/pango/")))
->>>>>>> 88badc07
 
 (define-public pango-1.42
   (package
