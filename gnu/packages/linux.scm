--- conflicted
+++ resolved
@@ -75,10 +75,7 @@
 ;;; Copyright © 2023 Yovan Naumovski <yovan@gorski.stream>
 ;;; Copyright © 2023 Zheng Junjie <873216071@qq.com>
 ;;; Copyright © 2023 dan <i@dan.games>
-<<<<<<< HEAD
-=======
 ;;; Copyright © 2023 Foundation Devices, Inc. <hello@foundationdevices.com>
->>>>>>> 5694352c
 ;;;
 ;;; This file is part of GNU Guix.
 ;;;
@@ -498,9 +495,6 @@
 ;; The current "stable" kernels. That is, the most recently released major
 ;; versions that are still supported upstream.
 
-<<<<<<< HEAD
-(define-public linux-libre-6.4-version "6.4.15")
-=======
 (define-public linux-libre-6.5-version "6.5.5")
 (define-public linux-libre-6.5-gnu-revision "gnu")
 (define deblob-scripts-6.5
@@ -517,24 +511,16 @@
                             deblob-scripts-6.5)))
 
 (define-public linux-libre-6.4-version "6.4.16")
->>>>>>> 5694352c
 (define-public linux-libre-6.4-gnu-revision "gnu")
 (define deblob-scripts-6.4
   (linux-libre-deblob-scripts
    linux-libre-6.4-version
    linux-libre-6.4-gnu-revision
    (base32 "012d16rjprxdv9frf7kcakpikvw7l0s3kvj4kkp9flzdg3j8wxpz")
-<<<<<<< HEAD
-   (base32 "1rwm09anyn4py1g877f9vh6ya86y2hfvlqx51bpa53dci5k0b0ds")))
-(define-public linux-libre-6.4-pristine-source
-  (let ((version linux-libre-6.4-version)
-        (hash (base32 "1phlx375ln5pslw5vjqm029cdv6pzf4ang10xlrf90x5sb4fgy93")))
-=======
    (base32 "02zizxf0dp4291hbvjrif04m19h8rrc55c11qinlrm0p19s9srcx")))
 (define-public linux-libre-6.4-pristine-source
   (let ((version linux-libre-6.4-version)
         (hash (base32 "0zgj1z97jyx7wf12zrnlcp0mj4cl43ais9qsy6dh1jwylf2fq9ln")))
->>>>>>> 5694352c
    (make-linux-libre-source version
                             (%upstream-linux-source version hash)
                             deblob-scripts-6.4)))
@@ -542,11 +528,7 @@
 ;; The "longterm" kernels — the older releases with long-term upstream support.
 ;; Here are the support timelines:
 ;; <https://www.kernel.org/category/releases.html>
-<<<<<<< HEAD
-(define-public linux-libre-6.1-version "6.1.52")
-=======
 (define-public linux-libre-6.1-version "6.1.53")
->>>>>>> 5694352c
 (define-public linux-libre-6.1-gnu-revision "gnu")
 (define deblob-scripts-6.1
   (linux-libre-deblob-scripts
@@ -556,11 +538,7 @@
    (base32 "1c73516nbhnz0cxjz38b5794dxygb8sznv9idiibw7ablmjbhd11")))
 (define-public linux-libre-6.1-pristine-source
   (let ((version linux-libre-6.1-version)
-<<<<<<< HEAD
-        (hash (base32 "0lis73mxnl7hxz8lyja6sfgmbym944l3k1h7dab6b4mw1nckfxsn")))
-=======
         (hash (base32 "0zpdg3fcc12iyjhfs5w7cw75700z4i8m9jcg38mlzlhh92hf0msz")))
->>>>>>> 5694352c
    (make-linux-libre-source version
                             (%upstream-linux-source version hash)
                             deblob-scripts-6.1)))
@@ -672,14 +650,11 @@
   (source-with-patches linux-libre-6.5-pristine-source
                        (list %boot-logo-patch
                              %linux-libre-arm-export-__sync_icache_dcache-patch)))
-<<<<<<< HEAD
-=======
 
 (define-public linux-libre-6.4-source
   (source-with-patches linux-libre-6.4-pristine-source
                        (list %boot-logo-patch
                              %linux-libre-arm-export-__sync_icache_dcache-patch)))
->>>>>>> 5694352c
 
 (define-public linux-libre-6.1-source
   (source-with-patches linux-libre-6.1-pristine-source
@@ -1156,8 +1131,6 @@
                        "aarch64-linux" "powerpc64le-linux" "riscv64-linux")
                      #:configuration-file kernel-config))
 
-<<<<<<< HEAD
-=======
 (define-public linux-libre-6.4
   (make-linux-libre* linux-libre-6.4-version
                      linux-libre-6.4-gnu-revision
@@ -1166,7 +1139,6 @@
                        "aarch64-linux" "powerpc64le-linux" "riscv64-linux")
                      #:configuration-file kernel-config))
 
->>>>>>> 5694352c
 (define-public linux-libre-version         linux-libre-6.4-version)
 (define-public linux-libre-gnu-revision    linux-libre-6.4-gnu-revision)
 (define-public linux-libre-pristine-source linux-libre-6.4-pristine-source)
