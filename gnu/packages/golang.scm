;;; GNU Guix --- Functional package management for GNU
;;; Copyright © 2016, 2017, 2018, 2019, 2020, 2021 Efraim Flashner <efraim@flashner.co.il>
;;; Copyright © 2016 Matthew Jordan <matthewjordandevops@yandex.com>
;;; Copyright © 2016 Andy Wingo <wingo@igalia.com>
;;; Copyright © 2016, 2019, 2021 Ludovic Courtès <ludo@gnu.org>
;;; Copyright © 2016, 2017 Petter <petter@mykolab.ch>
;;; Copyright © 2016, 2017, 2018, 2019, 2020 Leo Famulari <leo@famulari.name>
;;; Copyright © 2017 Sergei Trofimovich <slyfox@inbox.ru>
;;; Copyright © 2017 Alex Vong <alexvong1995@gmail.com>
;;; Copyright © 2018, 2021 Tobias Geerinckx-Rice <me@tobias.gr>
;;; Copyright © 2018 Christopher Baines <mail@cbaines.net>
;;; Copyright © 2018 Tomáš Čech <sleep_walker@gnu.org>
;;; Copyright © 2018 Pierre-Antoine Rouby <pierre-antoine.rouby@inria.fr>
;;; Copyright © 2018 Pierre Neidhardt <mail@ambrevar.xyz>
;;; Copyright © 2018, 2019, 2020 Katherine Cox-Buday <cox.katherine.e@gmail.com>
;;; Copyright © 2019 Giovanni Biscuolo <g@xelera.eu>
;;; Copyright © 2019, 2020 Alex Griffin <a@ajgrf.com>
;;; Copyright © 2019, 2020, 2021 Arun Isaac <arunisaac@systemreboot.net>
;;; Copyright © 2020 Jack Hill <jackhill@jackhill.us>
;;; Copyright © 2020 Jakub Kądziołka <kuba@kadziolka.net>
;;; Copyright © 2020 Nicolas Goaziou <mail@nicolasgoaziou.com>
;;; Copyright © 2020 Ryan Prior <rprior@protonmail.com>
;;; Copyright © 2020 Marius Bakke <marius@gnu.org>
;;; Copyright © 2020 raingloom <raingloom@riseup.net>
;;; Copyright © 2020 Martin Becze <mjbecze@riseup.net>
;;; Copyright © 2021 Ricardo Wurmus <rekado@elephly.net>
;;; Copyright © 2021 Guillaume Le Vaillant <glv@posteo.net>
;;; Copyright © 2021 Sharlatan Hellseher <sharlatanus@mgail.com>
;;; Copyright © 2021 Sarah Morgensen <iskarian@mgsn.dev>
;;; Copyright © 2021 Raghav Gururajan <rg@raghavgururajan.name>
;;; Copyright © 2021 jgart <jgart@dismail.de>
;;;
;;; This file is part of GNU Guix.
;;;
;;; GNU Guix is free software; you can redistribute it and/or modify it
;;; under the terms of the GNU General Public License as published by
;;; the Free Software Foundation; either version 3 of the License, or (at
;;; your option) any later version.
;;;
;;; GNU Guix is distributed in the hope that it will be useful, but
;;; WITHOUT ANY WARRANTY; without even the implied warranty of
;;; MERCHANTABILITY or FITNESS FOR A PARTICULAR PURPOSE.  See the
;;; GNU General Public License for more details.
;;;
;;; You should have received a copy of the GNU General Public License
;;; along with GNU Guix.  If not, see <http://www.gnu.org/licenses/>.

(define-module (gnu packages golang)
  #:use-module ((guix licenses) #:prefix license:)
  #:use-module (guix utils)
  #:use-module ((guix build utils) #:select (alist-replace))
  #:use-module (guix download)
  #:use-module (guix git-download)
  #:use-module (guix packages)
  #:use-module (guix build-system gnu)
  #:use-module (guix build-system trivial)
  #:use-module (guix build-system go)
  #:use-module (gnu packages)
  #:use-module (gnu packages admin)
  #:use-module (gnu packages base)
  #:use-module ((gnu packages bootstrap) #:select (glibc-dynamic-linker))
  #:use-module (gnu packages gcc)
  #:use-module (gnu packages glib)
  #:use-module (gnu packages lua)
  #:use-module (gnu packages mp3)
  #:use-module (gnu packages pcre)
  #:use-module (gnu packages perl)
  #:use-module (gnu packages pkg-config)
  #:use-module (gnu packages pulseaudio)
  #:use-module (gnu packages syncthing)
  #:use-module (gnu packages terminals)
  #:use-module (gnu packages textutils)
  #:use-module (gnu packages tls)
  #:use-module (gnu packages web)
  #:use-module (ice-9 match)
  #:use-module (srfi srfi-1))

;; According to https://golang.org/doc/install/gccgo, gccgo-4.8.2 includes a
;; complete go-1.1.2 implementation, gccgo-4.9 includes a complete go-1.2
;; implementation, and gccgo-5 a complete implementation of go-1.4.  Ultimately
;; we hope to build go-1.5+ with a bootstrap process using gccgo-5.  As of
;; go-1.5, go cannot be bootstrapped without go-1.4, so we need to use go-1.4 or
;; gccgo-5.  Mips is not officially supported, but it should work if it is
;; bootstrapped.

(define-public go-1.4
  (package
    (name "go")
    ;; The C-language bootstrap of Go:
    ;; https://golang.org/doc/install/source#go14
    (version "1.4-bootstrap-20171003")
    (source (origin
              (method url-fetch)
              (uri (string-append "https://storage.googleapis.com/golang/"
                                  name version ".tar.gz"))
              (sha256
               (base32
                "0liybk5z00hizsb5ypkbhqcawnwwa6mkwgvjjg4y3jm3ndg5pzzl"))))
    (build-system gnu-build-system)
    (outputs '("out"
               "doc"
               "tests"))
    (arguments
     `(#:modules ((ice-9 match)
                  (guix build gnu-build-system)
                  (guix build utils)
                  (srfi srfi-1))
       #:tests? #f ; Tests are run by the all.bash script.
       ,@(if (string-prefix? "aarch64-linux" (or (%current-system)
                                                 (%current-target-system)))
             '(#:system "armhf-linux")
             '())
       #:phases
       (modify-phases %standard-phases
         (delete 'configure)
         (add-after 'patch-generated-file-shebangs 'chdir
           (lambda _
             (chdir "src")
             #t))
         (add-before 'build 'prebuild
           (lambda* (#:key inputs outputs #:allow-other-keys)
             (let* ((gcclib (string-append (assoc-ref inputs "gcc:lib") "/lib"))
                    (ld (string-append (assoc-ref inputs "libc") "/lib"))
                    (loader (car (find-files ld "^ld-linux.+")))
                    (net-base (assoc-ref inputs "net-base"))
                    (tzdata-path
                     (string-append (assoc-ref inputs "tzdata") "/share/zoneinfo"))
                    (output (assoc-ref outputs "out")))

               ;; Removing net/ tests, which fail when attempting to access
               ;; network resources not present in the build container.
               (for-each delete-file
                         '("net/multicast_test.go" "net/parse_test.go"
                           "net/port_test.go"))

               ;; Add libgcc to the RUNPATH.
               (substitute* "cmd/go/build.go"
                 (("cgoldflags := \\[\\]string\\{\\}")
                  (string-append "cgoldflags := []string{"
                                 "\"-rpath=" gcclib "\"}"))
                 (("ldflags := buildLdflags")
                  (string-append
                   "ldflags := buildLdflags\n"
                   "ldflags = append(ldflags, \"-r\")\n"
                   "ldflags = append(ldflags, \"" gcclib "\")\n")))

               (substitute* "os/os_test.go"
                 (("/usr/bin") (getcwd))
                 (("/bin/pwd") (which "pwd")))

               ;; Disable failing tests: these tests attempt to access
               ;; commands or network resources which are neither available or
               ;; necessary for the build to succeed.
               (for-each
                (match-lambda
                  ((file regex)
                   (substitute* file
                     ((regex all before test_name)
                      (string-append before "Disabled" test_name)))))
                '(("net/net_test.go" "(.+)(TestShutdownUnix.+)")
                  ("net/dial_test.go" "(.+)(TestDialTimeout.+)")
                  ("os/os_test.go" "(.+)(TestHostname.+)")
                  ("time/format_test.go" "(.+)(TestParseInSydney.+)")

                  ;; XXX: This test fails with tzdata 2020b and newer.  Later
                  ;; Go releases work fine, so just disable this for the
                  ;; bootstrap Go.
                  ("time/example_test.go" "(.+)(ExampleParseInLocation.+)")

                  ("os/exec/exec_test.go" "(.+)(TestEcho.+)")
                  ("os/exec/exec_test.go" "(.+)(TestCommandRelativeName.+)")
                  ("os/exec/exec_test.go" "(.+)(TestCatStdin.+)")
                  ("os/exec/exec_test.go" "(.+)(TestCatGoodAndBadFile.+)")
                  ("os/exec/exec_test.go" "(.+)(TestExitStatus.+)")
                  ("os/exec/exec_test.go" "(.+)(TestPipes.+)")
                  ("os/exec/exec_test.go" "(.+)(TestStdinClose.+)")
                  ("syscall/syscall_unix_test.go" "(.+)(TestPassFD\\(.+)")
                  ("os/exec/exec_test.go" "(.+)(TestExtraFiles.+)")))

               (substitute* "net/lookup_unix.go"
                 (("/etc/protocols") (string-append net-base "/etc/protocols")))
               (substitute* "time/zoneinfo_unix.go"
                 (("/usr/share/zoneinfo/") tzdata-path))
               (substitute* (find-files "cmd" "asm.c")
                 (("/lib/ld-linux.*\\.so\\.[0-9]") loader))
               #t)))

         (replace 'build
           (lambda* (#:key inputs outputs #:allow-other-keys)
             ;; FIXME: Some of the .a files are not bit-reproducible.
             (let* ((output (assoc-ref outputs "out")))
               (setenv "CC" (which "gcc"))
               (setenv "GOOS" "linux")
               (setenv "GOROOT" (dirname (getcwd)))
               (setenv "GOROOT_FINAL" output)
               (setenv "GO14TESTS" "1")
               (invoke "sh" "all.bash"))))

         (replace 'install
           (lambda* (#:key outputs inputs #:allow-other-keys)
             (let* ((output (assoc-ref outputs "out"))
                    (doc_out (assoc-ref outputs "doc"))
                    (bash (string-append (assoc-ref inputs "bash") "bin/bash"))
                    (docs (string-append doc_out "/share/doc/" ,name "-" ,version))
                    (tests (string-append
                            (assoc-ref outputs "tests") "/share/" ,name "-" ,version)))
               (mkdir-p tests)
               (copy-recursively "../test" (string-append tests "/test"))
               (delete-file-recursively "../test")
               (mkdir-p docs)
               (copy-recursively "../api" (string-append docs "/api"))
               (delete-file-recursively "../api")
               (copy-recursively "../doc" (string-append docs "/doc"))
               (delete-file-recursively "../doc")

               (for-each (lambda (file)
                           (let ((file (string-append "../" file)))
                             (install-file file docs)
                             (delete-file file)))
                         '("README" "CONTRIBUTORS" "AUTHORS" "PATENTS"
                           "LICENSE" "VERSION" "robots.txt"))
               (copy-recursively "../" output)
               #t))))))
    (inputs
     `(("tzdata" ,tzdata)
       ("pcre" ,pcre)
       ("gcc:lib" ,(canonical-package gcc) "lib")))
    (native-inputs
     `(("pkg-config" ,pkg-config)
       ("which" ,which)
       ("net-base" ,net-base)
       ("perl" ,perl)))

    (home-page "https://golang.org/")
    (synopsis "Compiler and libraries for Go, a statically-typed language")
    (description "Go, also commonly referred to as golang, is an imperative
programming language designed primarily for systems programming.  Go is a
compiled, statically typed language in the tradition of C and C++, but adds
garbage collection, various safety features, and concurrent programming features
in the style of communicating sequential processes (@dfn{CSP}).")
    (supported-systems '("x86_64-linux" "i686-linux" "armhf-linux" "aarch64-linux"))
    (license license:bsd-3)))

(define-public go-1.14
  (package
    (inherit go-1.4)
    (name "go")
    (version "1.14.15")
    (source
     (origin
       (method git-fetch)
       (uri (git-reference
             (url "https://github.com/golang/go")
             (commit (string-append "go" version))))
       (file-name (git-file-name name version))
       (sha256
        (base32
         "1crh90qkvhlx23hwsi4wxy3l3h8973lr18135y6h1nnzzwr3n3ps"))))
    (arguments
     (substitute-keyword-arguments (package-arguments go-1.4)
       ((#:system system)
        (if (string-prefix? "aarch64-linux" (or (%current-system)
                                                (%current-target-system)))
          "aarch64-linux"
          system))
       ((#:phases phases)
        `(modify-phases ,phases
           (replace 'prebuild
             (lambda* (#:key inputs outputs #:allow-other-keys)
               (let* ((gcclib (string-append (assoc-ref inputs "gcc:lib") "/lib"))
                      (ld (string-append (assoc-ref inputs "libc") "/lib"))
                      (loader (car (find-files ld "^ld-linux.+")))
                      (net-base (assoc-ref inputs "net-base"))
                      (tzdata-path
                       (string-append (assoc-ref inputs "tzdata") "/share/zoneinfo"))
                      (output (assoc-ref outputs "out")))

                 ;; Having the patch in the 'patches' field of <origin> breaks
                 ;; the 'TestServeContent' test due to the fact that
                 ;; timestamps are reset.  Thus, apply it from here.
                 (invoke "patch" "-p2" "--force" "-i"
                         (assoc-ref inputs "go-skip-gc-test.patch"))

                 ;; A side effect of these test scripts is testing
                 ;; cgo. Attempts at using cgo flags and directives with these
                 ;; scripts as specified here (https://golang.org/cmd/cgo/)
                 ;; have not worked. The tests continue to state that they can
                 ;; not find object files/headers despite being present.
                 (for-each
                  delete-file
                  '("cmd/go/testdata/script/mod_case_cgo.txt"
                    "cmd/go/testdata/script/list_find.txt"
                    "cmd/go/testdata/script/list_compiled_imports.txt"
                    "cmd/go/testdata/script/cgo_syso_issue29253.txt"
                    "cmd/go/testdata/script/cover_cgo.txt"
                    "cmd/go/testdata/script/cover_cgo_xtest.txt"
                    "cmd/go/testdata/script/cover_cgo_extra_test.txt"
                    "cmd/go/testdata/script/cover_cgo_extra_file.txt"
                    "cmd/go/testdata/script/cgo_path_space.txt"
                    "cmd/go/testdata/script/ldflag.txt"
                    "cmd/go/testdata/script/cgo_path.txt"))

                 (for-each make-file-writable (find-files "."))

                 (substitute* "os/os_test.go"
                   (("/usr/bin") (getcwd))
                   (("/bin/pwd") (which "pwd"))
                   (("/bin/sh") (which "sh")))

                 ;; Add libgcc to runpath
                 (substitute* "cmd/link/internal/ld/lib.go"
                   (("!rpath.set") "true"))
                 (substitute* "cmd/go/internal/work/gccgo.go"
                   (("cgoldflags := \\[\\]string\\{\\}")
                    (string-append "cgoldflags := []string{"
                                   "\"-rpath=" gcclib "\""
                                   "}"))
                   (("\"-lgcc_s\", ")
                    (string-append
                     "\"-Wl,-rpath=" gcclib "\", \"-lgcc_s\", ")))
                 (substitute* "cmd/go/internal/work/gc.go"
                   (("ldflags = setextld\\(ldflags, compiler\\)")
                    (string-append
                     "ldflags = setextld(ldflags, compiler)\n"
                     "ldflags = append(ldflags, \"-r\")\n"
                     "ldflags = append(ldflags, \"" gcclib "\")\n")))

                 ;; Disable failing tests: these tests attempt to access
                 ;; commands or network resources which are neither available
                 ;; nor necessary for the build to succeed.
                 (for-each
                  (match-lambda
                    ((file regex)
                     (substitute* file
                       ((regex all before test_name)
                        (string-append before "Disabled" test_name)))))
                  '(("net/net_test.go" "(.+)(TestShutdownUnix.+)")
                    ("net/dial_test.go" "(.+)(TestDialTimeout.+)")
                    ("net/cgo_unix_test.go" "(.+)(TestCgoLookupPort.+)")
                    ("net/cgo_unix_test.go" "(.+)(TestCgoLookupPortWithCancel.+)")
                    ;; 127.0.0.1 doesn't exist
                    ("net/cgo_unix_test.go" "(.+)(TestCgoLookupPTR.+)")
                    ;; 127.0.0.1 doesn't exist
                    ("net/cgo_unix_test.go" "(.+)(TestCgoLookupPTRWithCancel.+)")
                    ;; /etc/services doesn't exist
                    ("net/parse_test.go" "(.+)(TestReadLine.+)")
                    ("os/os_test.go" "(.+)(TestHostname.+)")
                    ;; The user's directory doesn't exist
                    ("os/os_test.go" "(.+)(TestUserHomeDir.+)")
                    ("time/format_test.go" "(.+)(TestParseInSydney.+)")
                    ("time/format_test.go" "(.+)(TestParseInLocation.+)")
                    ("os/exec/exec_test.go" "(.+)(TestEcho.+)")
                    ("os/exec/exec_test.go" "(.+)(TestCommandRelativeName.+)")
                    ("os/exec/exec_test.go" "(.+)(TestCatStdin.+)")
                    ("os/exec/exec_test.go" "(.+)(TestCatGoodAndBadFile.+)")
                    ("os/exec/exec_test.go" "(.+)(TestExitStatus.+)")
                    ("os/exec/exec_test.go" "(.+)(TestPipes.+)")
                    ("os/exec/exec_test.go" "(.+)(TestStdinClose.+)")
                    ("os/exec/exec_test.go" "(.+)(TestIgnorePipeErrorOnSuccess.+)")
                    ("syscall/syscall_unix_test.go" "(.+)(TestPassFD\\(.+)")
                    ("os/exec/exec_test.go" "(.+)(TestExtraFiles/areturn.+)")
                    ("cmd/go/go_test.go" "(.+)(TestCoverageWithCgo.+)")
                    ("cmd/go/go_test.go" "(.+)(TestTwoPkgConfigs.+)")
                    ("os/exec/exec_test.go" "(.+)(TestOutputStderrCapture.+)")
                    ("os/exec/exec_test.go" "(.+)(TestExtraFiles.+)")
                    ("os/exec/exec_test.go" "(.+)(TestExtraFilesRace.+)")
                    ("net/lookup_test.go" "(.+)(TestLookupPort.+)")
                    ("syscall/exec_linux_test.go"
                     "(.+)(TestCloneNEWUSERAndRemapNoRootDisableSetgroups.+)")))

                 ;; These tests fail on aarch64-linux
                 (substitute* "cmd/dist/test.go"
                   (("t.registerHostTest\\(\"testsanitizers/msan.*") ""))

                 ;; fix shebang for testar script
                 ;; note the target script is generated at build time.
                 (substitute* "../misc/cgo/testcarchive/carchive_test.go"
                   (("#!/usr/bin/env") (string-append "#!" (which "env"))))

                 (substitute* "net/lookup_unix.go"
                   (("/etc/protocols") (string-append net-base "/etc/protocols")))
                 (substitute* "net/port_unix.go"
                   (("/etc/services") (string-append net-base "/etc/services")))
                 (substitute* "time/zoneinfo_unix.go"
                   (("/usr/share/zoneinfo/") tzdata-path))
                 (substitute* (find-files "cmd" "\\.go")
                   (("/lib(64)?/ld-linux.*\\.so\\.[0-9]") loader))
                 #t)))
           (add-before 'build 'set-bootstrap-variables
             (lambda* (#:key outputs inputs #:allow-other-keys)
               ;; Tell the build system where to find the bootstrap Go.
               (let ((go  (assoc-ref inputs "go")))
                 (setenv "GOROOT_BOOTSTRAP" go)
                 (setenv "GOGC" "400")
                 #t)))
           (replace 'build
             (lambda* (#:key inputs outputs #:allow-other-keys)
               ;; FIXME: Some of the .a files are not bit-reproducible.
               (let* ((output (assoc-ref outputs "out")))
                 (setenv "CC" (which "gcc"))
                 (setenv "GOOS" "linux")
                 (setenv "GOROOT" (dirname (getcwd)))
                 (setenv "GOROOT_FINAL" output)
                 (setenv "CGO_ENABLED" "1")
                 (invoke "sh" "all.bash"))))
           (replace 'install
             ;; TODO: Most of this could be factorized with Go 1.4.
             (lambda* (#:key outputs #:allow-other-keys)
               (let* ((output (assoc-ref outputs "out"))
                      (doc_out (assoc-ref outputs "doc"))
                      (docs (string-append doc_out "/share/doc/" ,name "-" ,version))
                      (src (string-append
                            (assoc-ref outputs "tests") "/share/" ,name "-" ,version)))
                 ;; Prevent installation of the build cache, which contains
                 ;; store references to most of the tools used to build Go and
                 ;; would unnecessarily increase the size of Go's closure if it
                 ;; was installed.
                 (delete-file-recursively "../pkg/obj")

                 (mkdir-p src)
                 (copy-recursively "../test" (string-append src "/test"))
                 (delete-file-recursively "../test")
                 (mkdir-p docs)
                 (copy-recursively "../api" (string-append docs "/api"))
                 (delete-file-recursively "../api")
                 (copy-recursively "../doc" (string-append docs "/doc"))
                 (delete-file-recursively "../doc")

                 (for-each
                  (lambda (file)
                    (let* ((filein (string-append "../" file))
                           (fileout (string-append docs "/" file)))
                      (copy-file filein fileout)
                      (delete-file filein)))
                  ;; Note the slightly different file names compared to 1.4.
                  '("README.md" "CONTRIBUTORS" "AUTHORS" "PATENTS"
                    "LICENSE" "VERSION" "CONTRIBUTING.md" "robots.txt"))

                 (copy-recursively "../" output)
                 #t)))))))
    (native-inputs
     `(("go" ,go-1.4)
       ("go-skip-gc-test.patch" ,(search-patch "go-skip-gc-test.patch"))
       ,@(match (%current-system)
           ((or "armhf-linux" "aarch64-linux")
            `(("gold" ,binutils-gold)))
           (_ `()))
       ,@(package-native-inputs go-1.4)))
    (supported-systems %supported-systems)))

(define-public go-1.16
  (package
    (inherit go-1.14)
    (name "go")
    (version "1.16.7")
    (source
     (origin
       (method git-fetch)
       (uri (git-reference
             (url "https://github.com/golang/go")
             (commit (string-append "go" version))))
       (file-name (git-file-name name version))
       (sha256
        (base32
         "1id6nsavf7gm78bmzsvym135pi2xa0v75ny51xrw93j70clz9w0h"))))
    (arguments
     (substitute-keyword-arguments (package-arguments go-1.14)
       ((#:tests? _) #t)
       ((#:phases phases)
        `(modify-phases ,phases
           (add-after 'unpack 'remove-unused-sourcecode-generators
             (lambda _
               ;; Prevent perl from inclusion in closure through unused files
               (for-each delete-file (find-files "src" "\\.pl$"))))
           (replace 'prebuild
             (lambda* (#:key inputs outputs #:allow-other-keys)
               (let* ((gcclib (string-append (assoc-ref inputs "gcc:lib") "/lib"))
                      (net-base (assoc-ref inputs "net-base"))
                      (tzdata-path
                       (string-append (assoc-ref inputs "tzdata") "/share/zoneinfo")))

                 ;; Having the patch in the 'patches' field of <origin> breaks
                 ;; the 'TestServeContent' test due to the fact that
                 ;; timestamps are reset.  Thus, apply it from here.
                 (invoke "patch" "-p2" "--force" "-i"
                         (assoc-ref inputs "go-skip-gc-test.patch"))
                 (invoke "patch" "-p2" "--force" "-i"
                         (assoc-ref inputs "go-fix-script-tests.patch"))

                 (for-each make-file-writable (find-files "."))

                 (substitute* "os/os_test.go"
                   (("/usr/bin") (getcwd))
                   (("/bin/sh") (which "sh")))

                 (substitute* "cmd/go/testdata/script/cgo_path_space.txt"
                   (("/bin/sh") (which "sh")))

                 ;; Add libgcc to runpath
                 (substitute* "cmd/link/internal/ld/lib.go"
                   (("!rpath.set") "true"))
                 (substitute* "cmd/go/internal/work/gccgo.go"
                   (("cgoldflags := \\[\\]string\\{\\}")
                    (string-append "cgoldflags := []string{"
                                   "\"-Wl,-rpath=" gcclib "\""
                                   "}"))
                   (("\"-lgcc_s\", ")
                    (string-append
                     "\"-Wl,-rpath=" gcclib "\", \"-lgcc_s\", ")))
                 (substitute* "cmd/go/internal/work/gc.go"
                   (("ldflags = setextld\\(ldflags, compiler\\)")
                    (string-append
                     "ldflags = setextld(ldflags, compiler)\n"
                     "ldflags = append(ldflags, \"-r\")\n"
                     "ldflags = append(ldflags, \"" gcclib "\")\n")))

                 ;; Disable failing tests: these tests attempt to access
                 ;; commands or network resources which are neither available
                 ;; nor necessary for the build to succeed.
                 (for-each
                  (match-lambda
                    ((file regex)
                     (substitute* file
                       ((regex all before test_name)
                        (string-append before "Disabled" test_name)))))
                  '(("net/net_test.go" "(.+)(TestShutdownUnix.+)")
                    ("net/dial_test.go" "(.+)(TestDialTimeout.+)")
                    ("net/cgo_unix_test.go" "(.+)(TestCgoLookupPort.+)")
                    ("net/cgo_unix_test.go" "(.+)(TestCgoLookupPortWithCancel.+)")
                    ;; 127.0.0.1 doesn't exist
                    ("net/cgo_unix_test.go" "(.+)(TestCgoLookupPTR.+)")
                    ;; 127.0.0.1 doesn't exist
                    ("net/cgo_unix_test.go" "(.+)(TestCgoLookupPTRWithCancel.+)")
                    ;; /etc/services doesn't exist
                    ("net/parse_test.go" "(.+)(TestReadLine.+)")
                    ("os/os_test.go" "(.+)(TestHostname.+)")
                    ;; The user's directory doesn't exist
                    ("os/os_test.go" "(.+)(TestUserHomeDir.+)")
                    ("time/format_test.go" "(.+)(TestParseInSydney.+)")
                    ("time/format_test.go" "(.+)(TestParseInLocation.+)")
                    ("os/exec/exec_test.go" "(.+)(TestEcho.+)")
                    ("os/exec/exec_test.go" "(.+)(TestCommandRelativeName.+)")
                    ("os/exec/exec_test.go" "(.+)(TestCatStdin.+)")
                    ("os/exec/exec_test.go" "(.+)(TestCatGoodAndBadFile.+)")
                    ("os/exec/exec_test.go" "(.+)(TestExitStatus.+)")
                    ("os/exec/exec_test.go" "(.+)(TestPipes.+)")
                    ("os/exec/exec_test.go" "(.+)(TestStdinClose.+)")
                    ("os/exec/exec_test.go" "(.+)(TestIgnorePipeErrorOnSuccess.+)")
                    ("syscall/syscall_unix_test.go" "(.+)(TestPassFD\\(.+)")
                    ("os/exec/exec_test.go" "(.+)(TestExtraFiles/areturn.+)")
                    ("cmd/go/go_test.go" "(.+)(TestCoverageWithCgo.+)")
                    ("cmd/go/go_test.go" "(.+)(TestTwoPkgConfigs.+)")
                    ("os/exec/exec_test.go" "(.+)(TestOutputStderrCapture.+)")
                    ("os/exec/exec_test.go" "(.+)(TestExtraFiles.+)")
                    ("os/exec/exec_test.go" "(.+)(TestExtraFilesRace.+)")
                    ("net/lookup_test.go" "(.+)(TestLookupPort.+)")
                    ("syscall/exec_linux_test.go"
                     "(.+)(TestCloneNEWUSERAndRemapNoRootDisableSetgroups.+)")))

                 ;; These tests fail on aarch64-linux
                 (substitute* "cmd/dist/test.go"
                   (("t.registerHostTest\\(\"testsanitizers/msan.*") ""))

                 ;; fix shebang for testar script
                 ;; note the target script is generated at build time.
                 (substitute* "../misc/cgo/testcarchive/carchive_test.go"
                   (("#!/usr/bin/env") (string-append "#!" (which "env"))))

                 (substitute* "net/lookup_unix.go"
                   (("/etc/protocols") (string-append net-base "/etc/protocols")))
                 (substitute* "net/port_unix.go"
                   (("/etc/services") (string-append net-base "/etc/services")))
                 (substitute* "time/zoneinfo_unix.go"
                   (("/usr/share/zoneinfo/") tzdata-path)))))
           (replace 'build
             (lambda* (#:key inputs outputs (parallel-build? #t)
                       #:allow-other-keys)
               ;; FIXME: Some of the .a files are not bit-reproducible.
               ;; (Is this still true?)
               (let* ((njobs (if parallel-build? (parallel-job-count) 1))
                      (output (assoc-ref outputs "out"))
                      (loader (string-append (assoc-ref inputs "libc")
                                             ,(glibc-dynamic-linker))))
                 (setenv "CC" (which "gcc"))
                 (setenv "GO_LDSO" loader)
                 (setenv "GOOS" "linux")
                 (setenv "GOROOT" (dirname (getcwd)))
                 (setenv "GOROOT_FINAL" output)
                 (setenv "GOCACHE" "/tmp/go-cache")
                 (setenv "GOMAXPROCS" (number->string njobs))
                 (invoke "sh" "make.bash" "--no-banner"))))
           (replace 'check
             (lambda* (#:key target (tests? (not target)) (parallel-tests? #t)
                       #:allow-other-keys)
               (let* ((njobs (if parallel-tests? (parallel-job-count) 1)))
                 (when tests?
                   (setenv "GOMAXPROCS" (number->string njobs))
                   (invoke "sh" "run.bash" "--no-rebuild")))))
           (add-before 'install 'unpatch-perl-shebangs
             (lambda _
               ;; Rewrite references to perl input in test scripts
               (substitute* "net/http/cgi/testdata/test.cgi"
                 (("^#!.*") "#!/usr/bin/env perl\n"))))))))
    (native-inputs
     `(("go-fix-script-tests.patch" ,(search-patch "go-fix-script-tests.patch"))
       ,@(if (not (member (%current-system) (package-supported-systems go-1.4)))
             (alist-replace "go" (list gccgo-10) (package-native-inputs go-1.14))
             (package-native-inputs go-1.14))))))

(define-public go go-1.14)

(define-public go-0xacab-org-leap-shapeshifter
  (let ((commit "0aa6226582efb8e563540ec1d3c5cfcd19200474")
        (revision "12"))
    (package
      (name "go-0xacab-org-leap-shapeshifter")
      (version (git-version "0.0.0" revision commit))
      (source
       (origin
         (method git-fetch)
         (uri
          (git-reference
           (url "https://0xacab.org/leap/shapeshifter")
           (commit commit)))
         (file-name (git-file-name name version))
         (sha256
          (base32 "0m4fla9ppl53k9syms4dsad92wakr74cdvids3xxv3amdh4d1w4i"))))
      (build-system go-build-system)
      (arguments
       `(#:import-path "0xacab.org/leap/shapeshifter"))
      (propagated-inputs
       `(("go-github-com-operatorfoundation-obfs4"
          ,go-github-com-operatorfoundation-obfs4)
         ("go-github-com-operatorfoundation-shapeshifter-transports"
          ,go-github-com-operatorfoundation-shapeshifter-transports)
         ("go-golang-org-x-net" ,go-golang-org-x-net)))
      (home-page "https://0xacab.org/leap/shapeshifter")
      (synopsis "Shapeshifter Dispatcher Library")
      (description "Shapeshifter provides network protocol shapeshifting
technology.  The purpose of this technology is to change the characteristics of
network traffic so that it is not identified and subsequently blocked by network
filtering devices.")
      (license license:bsd-2))))

(define-public go-github-com-operatorfoundation-shapeshifter-transports
  (package
    (name "go-github-com-operatorfoundation-shapeshifter-transports")
    (version "3.0.12")
    (source
     (origin
       (method git-fetch)
       (uri
        (git-reference
         (url "https://github.com/OperatorFoundation/shapeshifter-transports")
         (commit (string-append "v" version))))
       (file-name (git-file-name name version))
       (sha256
        (base32 "0f1hzhk3q2fgqdg14zlg3z0s0ib1y9xwj89qnjk95b37zbgqjgsb"))))
    (build-system go-build-system)
    (arguments
     `(#:unpack-path "github.com/OperatorFoundation/shapeshifter-transports"
       #:phases
       (modify-phases %standard-phases
         (add-after 'unpack 'patch
           (lambda _
             (substitute* (find-files "." "\\.go$")
               ;; To drop '.git' suffix in import path of goptlib.
               (("goptlib\\.git") "goptlib"))))
         (replace 'build
           (lambda arguments
             (for-each
              (lambda (directory)
                (apply (assoc-ref %standard-phases 'build)
                       `(,@arguments #:import-path ,directory)))
              (list
               "github.com/OperatorFoundation/shapeshifter-transports/transports/Dust/v2"
               "github.com/OperatorFoundation/shapeshifter-transports/transports/Dust/v3"
               "github.com/OperatorFoundation/shapeshifter-transports/transports/Optimizer/v2"
               "github.com/OperatorFoundation/shapeshifter-transports/transports/Optimizer/v3"
               "github.com/OperatorFoundation/shapeshifter-transports/transports/Replicant/v2"
               "github.com/OperatorFoundation/shapeshifter-transports/transports/Replicant/v3"
               "github.com/OperatorFoundation/shapeshifter-transports/transports/meeklite/v2"
               "github.com/OperatorFoundation/shapeshifter-transports/transports/meeklite/v3"
               "github.com/OperatorFoundation/shapeshifter-transports/transports/meekserver/v2"
               "github.com/OperatorFoundation/shapeshifter-transports/transports/meekserver/v3"
               "github.com/OperatorFoundation/shapeshifter-transports/transports/obfs2/v2"
               "github.com/OperatorFoundation/shapeshifter-transports/transports/obfs2/v3"
               "github.com/OperatorFoundation/shapeshifter-transports/transports/obfs4/v2"
               "github.com/OperatorFoundation/shapeshifter-transports/transports/obfs4/v3"
               "github.com/OperatorFoundation/shapeshifter-transports/transports/shadow/v2"
               "github.com/OperatorFoundation/shapeshifter-transports/transports/shadow/v3"))))
         (replace 'check
           (lambda arguments
             (for-each
              (lambda (directory)
                (apply (assoc-ref %standard-phases 'check)
                       `(,@arguments #:import-path ,directory)))
              (list
               ;;; ERROR: invalid memory address or nil pointer dereference.
               ;;"github.com/OperatorFoundation/shapeshifter-transports/transports/Dust/v2"
               ;;"github.com/OperatorFoundation/shapeshifter-transports/transports/Dust/v3"
               ;;; ERROR: failed with status 1.
               ;;"github.com/OperatorFoundation/shapeshifter-transports/transports/Optimizer/v2"
               ;;"github.com/OperatorFoundation/shapeshifter-transports/transports/Optimizer/v3"
               ;;"github.com/OperatorFoundation/shapeshifter-transports/transports/Replicant/v2"
               ;;"github.com/OperatorFoundation/shapeshifter-transports/transports/Replicant/v3"
               ;;"github.com/OperatorFoundation/shapeshifter-transports/transports/meeklite/v2"
               ;;"github.com/OperatorFoundation/shapeshifter-transports/transports/meeklite/v3"
               ;;; ERROR: bind: permission denied.
               ;;"github.com/OperatorFoundation/shapeshifter-transports/transports/meekserver/v2"
               ;;"github.com/OperatorFoundation/shapeshifter-transports/transports/meekserver/v3"
               "github.com/OperatorFoundation/shapeshifter-transports/transports/obfs2/v2"
               "github.com/OperatorFoundation/shapeshifter-transports/transports/obfs2/v3"))))
               ;;; ERROR: failed with status 1.
               ;;"github.com/OperatorFoundation/shapeshifter-transports/transports/obfs4/v2"
               ;;"github.com/OperatorFoundation/shapeshifter-transports/transports/obfs4/v3"
               ;;"github.com/OperatorFoundation/shapeshifter-transports/transports/shadow/v2"
               ;;"github.com/OperatorFoundation/shapeshifter-transports/transports/shadow/v3"))))
         (replace 'install
           (lambda arguments
             (for-each
              (lambda (directory)
                (apply (assoc-ref %standard-phases 'install)
                       `(,@arguments #:import-path ,directory)))
              (list
               "github.com/OperatorFoundation/shapeshifter-transports/transports/Dust/v2"
               "github.com/OperatorFoundation/shapeshifter-transports/transports/Dust/v3"
               "github.com/OperatorFoundation/shapeshifter-transports/transports/Optimizer/v2"
               "github.com/OperatorFoundation/shapeshifter-transports/transports/Optimizer/v3"
               "github.com/OperatorFoundation/shapeshifter-transports/transports/Replicant/v2"
               "github.com/OperatorFoundation/shapeshifter-transports/transports/Replicant/v3"
               "github.com/OperatorFoundation/shapeshifter-transports/transports/meeklite/v2"
               "github.com/OperatorFoundation/shapeshifter-transports/transports/meeklite/v3"
               "github.com/OperatorFoundation/shapeshifter-transports/transports/meekserver/v2"
               "github.com/OperatorFoundation/shapeshifter-transports/transports/meekserver/v3"
               "github.com/OperatorFoundation/shapeshifter-transports/transports/obfs2/v2"
               "github.com/OperatorFoundation/shapeshifter-transports/transports/obfs2/v3"
               "github.com/OperatorFoundation/shapeshifter-transports/transports/obfs4/v2"
               "github.com/OperatorFoundation/shapeshifter-transports/transports/obfs4/v3"
               "github.com/OperatorFoundation/shapeshifter-transports/transports/shadow/v2"
               "github.com/OperatorFoundation/shapeshifter-transports/transports/shadow/v3")))))))
    (native-inputs
     `(("go-github-com-stretchr-testify"
        ,go-github-com-stretchr-testify)))
    (propagated-inputs
     `(("go-github-com-aead-chacha20"
        ,go-github-com-aead-chacha20)
       ("go-github-com-blanu-dust"
        ,go-github-com-blanu-dust)
       ("go-github-com-deckarep-golang-set"
        ,go-github-com-deckarep-golang-set)
       ("go-github-com-kataras-golog"
        ,go-github-com-kataras-golog)
       ("go-github-com-mufti1-interconv"
        ,go-github-com-mufti1-interconv)
       ("go-github-com-opentracing-opentracing-go"
        ,go-github-com-opentracing-opentracing-go)
       ("go-github-com-operatorfoundation-monolith-go"
        ,go-github-com-operatorfoundation-monolith-go)
       ("go-github-com-operatorfoundation-obfs4"
        ,go-github-com-operatorfoundation-obfs4)
       ("go-github-com-operatorfoundation-shapeshifter-ipc"
        ,go-github-com-operatorfoundation-shapeshifter-ipc)
       ("go-github-com-shadowsocks-go-shadowsocks2"
        ,go-github-com-shadowsocks-go-shadowsocks2)
       ("go-golang-org-x-crypto" ,go-golang-org-x-crypto)
       ("go-golang-org-x-net" ,go-golang-org-x-net)
       ("go-torproject-org-pluggable-transports-goptlib"
        ,go-torproject-org-pluggable-transports-goptlib)))
    (home-page "https://github.com/OperatorFoundation/shapeshifter-transports")
    (synopsis "Go implementation of Pluggable Transports")
    (description "Shapeshifter-Transports is a set of Pluggable Transports
implementing the Go API from the Pluggable Transports 2.0 specification.
Each transport implements a different method of shapeshifting network traffic.
The goal is for application traffic to be sent over the network in a shapeshifted
form that bypasses network filtering, allowing the application to work on
networks where it would otherwise be blocked or heavily throttled.")
    (license license:expat)))

(define-public go-github-com-kataras-golog
  (package
    (name "go-github-com-kataras-golog")
    (version "0.1.7")
    (source
     (origin
       (method git-fetch)
       (uri
        (git-reference
         (url "https://github.com/kataras/golog")
         (commit (string-append "v" version))))
       (file-name (git-file-name name version))
       (sha256
        (base32 "1ll24g50j48wqikzf67cyaq0m0f57v1ap24nbz3cmv3yzqi6wdl9"))))
    (build-system go-build-system)
    (arguments
     `(#:import-path "github.com/kataras/golog"))
    (propagated-inputs
     `(("go-github-com-kataras-pio"
        ,go-github-com-kataras-pio)))
    (home-page "https://github.com/kataras/golog")
    (synopsis "Logging foundation for Go applications")
    (description "GoLog is a level-based logger written in Go.")
    (license license:bsd-3)))

(define-public go-github-com-kataras-pio
  (package
    (name "go-github-com-kataras-pio")
    (version "0.0.10")
    (source
     (origin
       (method git-fetch)
       (uri
        (git-reference
         (url "https://github.com/kataras/pio")
         (commit (string-append "v" version))))
       (file-name (git-file-name name version))
       (sha256
        (base32 "11d2jy9xz4airicgmjcy4nb80kwv22jp140wzn2l5412jdr4jmkp"))))
    (build-system go-build-system)
    (arguments
     `(#:import-path "github.com/kataras/pio"))
    (home-page "https://github.com/kataras/pio")
    (synopsis "Pill for Input/Output")
    (description "PIO is a low-level package that provides a way to centralize
different output targets.  Supports colors and text decoration to all popular
terminals.")
    (license license:bsd-3)))

(define-public go-github-com-shadowsocks-go-shadowsocks2
  (package
    (name "go-github-com-shadowsocks-go-shadowsocks2")
    ;; Version > 0.1.3 requires go-toolchain v1.16.
    (version "0.1.3")
    (source
     (origin
       (method git-fetch)
       (uri
        (git-reference
         (url "https://github.com/shadowsocks/go-shadowsocks2")
         (commit (string-append "v" version))))
       (file-name (git-file-name name version))
       (sha256
        (base32 "1wzy3ml4ld83iawcl6p313bskzs6zjhz8vlg8kpwgn71cnbv4pvi"))))
    (build-system go-build-system)
    (arguments
     `(#:import-path "github.com/shadowsocks/go-shadowsocks2"))
    (propagated-inputs
     `(("go-github-com-riobard-go-bloom"
        ,go-github-com-riobard-go-bloom)
       ("go-golang-org-x-crypto" ,go-golang-org-x-crypto)
       ("go-golang-org-x-net" ,go-golang-org-x-net)
       ("go-golang-org-x-sys" ,go-golang-org-x-sys)
       ("go-golang-org-x-text" ,go-golang-org-x-text)))
    (home-page "https://github.com/shadowsocks/go-shadowsocks2")
    (synopsis "Shadowsocks tunnel proxy")
    (description "Go-ShadowSocks is a Go implementation of the Shadowsocks tunnel
proxy protocol.")
    (license license:asl2.0)))

(define-public go-github-com-riobard-go-bloom
  (let ((commit "cdc8013cb5b3eb0efebec85f0e904efccac42df9")
        (revision "0"))
    (package
      (name "go-github-com-riobard-go-bloom")
      (version (git-version "0.0.0" revision commit))
      (source
       (origin
         (method git-fetch)
         (uri
          (git-reference
           (url "https://github.com/riobard/go-bloom")
           (commit commit)))
         (file-name (git-file-name name version))
         (sha256
          (base32 "10a8ixh6zw52df2imxrzgxi82zc1j5hqnv5smjp818qwdn1a1rhj"))))
      (build-system go-build-system)
      (arguments
       `(#:import-path "github.com/riobard/go-bloom"))
      (home-page "https://github.com/riobard/go-bloom")
      (synopsis "Bloom filter in Go")
      (description "Go-Bloom implements bloom filter using double hashing.")
      (license license:asl2.0))))

(define-public go-github-com-aead-chacha20
  (let ((commit "8b13a72661dae6e9e5dea04f344f0dc95ea29547")
        (revision "0"))
    (package
      (name "go-github-com-aead-chacha20")
      (version (git-version "0.0.0" revision commit))
      (source
       (origin
         (method git-fetch)
         (uri
          (git-reference
           (url "https://github.com/aead/chacha20")
           (commit commit)))
         (file-name (git-file-name name version))
         (sha256
          (base32 "0gbmgq5kbqmbyrsav57ql4jzbvqvp1q7yvcd5fl3wf5g94iyv56r"))))
      (build-system go-build-system)
      (arguments
       `(#:import-path "github.com/aead/chacha20"))
      (propagated-inputs
       `(("go-golang-org-x-sys" ,go-golang-org-x-sys)))
      (home-page "https://github.com/aead/chacha20")
      (synopsis "ChaCha20 and XChaCha20 stream ciphers")
      (description "ChaCha is a stream cipher family created by Daniel Bernstein.
The most common ChaCha variant is ChaCha20 (20 rounds).  ChaCha20 is
standardized in RFC 7539.")
      (license license:expat))))

(define-public go-github-com-mufti1-interconv
  (let ((commit "d7c72925c6568d60d361757bb9f2d252dcca745c")
        (revision "0"))
    (package
      (name "go-github-com-mufti1-interconv")
      (version (git-version "0.0.0" revision commit))
      (source
       (origin
         (method git-fetch)
         (uri
          (git-reference
           (url "https://github.com/mufti1/interconv")
           (commit commit)))
         (file-name (git-file-name name version))
         (sha256
          (base32 "13f5pvr74afa28pbpmgvjzjx68vv5zmrwlvxp7hr5bl5625zlxmy"))))
      (build-system go-build-system)
      (arguments
       `(#:unpack-path "github.com/mufti1/interconv"
         #:import-path "github.com/mufti1/interconv/package"))
      (home-page "https://github.com/mufti1/interconv")
      (synopsis "Data type converter")
      (description "InterConv converts interfaces into any data type.")
      (license license:expat))))

(define-public go-github-com-opentracing-opentracing-go
  (package
    (name "go-github-com-opentracing-opentracing-go")
    (version "1.2.0")
    (source
     (origin
       (method git-fetch)
       (uri
        (git-reference
         (url "https://github.com/opentracing/opentracing-go")
         (commit (string-append "v" version))))
       (file-name (git-file-name name version))
       (sha256
        (base32 "04rgdwl29kimp2wnm4dycnzp7941hvpj6wym85x23c6fclacm94h"))))
    (build-system go-build-system)
    (arguments
     `(#:import-path "github.com/opentracing/opentracing-go"))
    (native-inputs
     `(("go-github-com-stretchr-testify"
        ,go-github-com-stretchr-testify)))
    (home-page "https://github.com/opentracing/opentracing-go")
    (synopsis "OpenTracing API for Go")
    (description "OpenTracing-Go is a Go implementation of the OpenTracing API.")
    (license license:asl2.0)))

(define-public go-github-com-operatorfoundation-monolith-go
  (package
    (name "go-github-com-operatorfoundation-monolith-go")
    (version "1.0.4")
    (source
     (origin
       (method git-fetch)
       (uri
        (git-reference
         (url "https://github.com/OperatorFoundation/monolith-go")
         (commit (string-append "v" version))))
       (file-name (git-file-name name version))
       (sha256
        (base32 "066bqlgw5h7a3kxswqlv734asb7nw2y6snsn09yqk0ixj23qw22s"))))
    (build-system go-build-system)
    (arguments
     `(#:tests? #f ; ERROR: Generated bytes do not match correct answer.
       #:unpack-path "github.com/OperatorFoundation/monolith-go"
       #:import-path "github.com/OperatorFoundation/monolith-go/monolith"))
    (propagated-inputs
     `(("go-github-com-deckarep-golang-set"
        ,go-github-com-deckarep-golang-set)))
    (home-page "https://github.com/OperatorFoundation/monolith-go")
    (synopsis "Byte sequences library")
    (description "Monolith-Go is a Go library for working with byte sequences.")
    (license license:expat)))

(define-public go-github-com-deckarep-golang-set
  (package
    (name "go-github-com-deckarep-golang-set")
    (version "1.7.1")
    (source
     (origin
       (method git-fetch)
       (uri
        (git-reference
         (url "https://github.com/deckarep/golang-set")
         (commit (string-append "v" version))))
       (file-name (git-file-name name version))
       (sha256
        (base32 "0y64c0p6a7ww5jp6adm6fm97vsni86njw8wkwxfmciy466vhl0lf"))))
    (build-system go-build-system)
    (arguments
     `(#:import-path "github.com/deckarep/golang-set"))
    (home-page "https://github.com/deckarep/golang-set")
    (synopsis "Set type for Go")
    (description "Set is the set collection for the Go language.")
    (license license:expat)))

(define-public go-github-com-blanu-dust
  (package
    (name "go-github-com-blanu-dust")
    (version "1.0.1")
    (source
     (origin
       (method git-fetch)
       (uri
        (git-reference
         (url "https://github.com/blanu/Dust")
         (commit (string-append "v" version))))
       (file-name (git-file-name name version))
       (sha256
        (base32 "1lya21w06ramq37af5hdiafbrv5k1csjm7k7m00v0bfxg3ni01bs"))))
    (build-system go-build-system)
    (arguments
     `(#:unpack-path "github.com/blanu/Dust"
       #:phases
       (modify-phases %standard-phases
<<<<<<< HEAD
         (delete 'configure)
         (add-after 'patch-generated-file-shebangs 'chdir
           (lambda _
             (chdir "src")
             #t))
         (add-before 'build 'prebuild
           (lambda* (#:key inputs outputs #:allow-other-keys)
             (let* ((gcclib (string-append (assoc-ref inputs "gcc:lib") "/lib"))
                    (ld (dirname (search-input-file inputs "/lib/libc.so")))
                    (loader (car (find-files ld "^ld-linux.+")))
                    (net-base (assoc-ref inputs "net-base"))
                    (tzdata-path
                     (search-input-directory inputs "share/zoneinfo"))
                    (output (assoc-ref outputs "out")))

               ;; Removing net/ tests, which fail when attempting to access
               ;; network resources not present in the build container.
               (for-each delete-file
                         '("net/multicast_test.go" "net/parse_test.go"
                           "net/port_test.go"))

               ;; Add libgcc to the RUNPATH.
               (substitute* "cmd/go/build.go"
                 (("cgoldflags := \\[\\]string\\{\\}")
                  (string-append "cgoldflags := []string{"
                                 "\"-rpath=" gcclib "\"}"))
                 (("ldflags := buildLdflags")
                  (string-append
                   "ldflags := buildLdflags\n"
                   "ldflags = append(ldflags, \"-r\")\n"
                   "ldflags = append(ldflags, \"" gcclib "\")\n")))

               (substitute* "os/os_test.go"
                 (("/usr/bin") (getcwd))
                 (("/bin/pwd") (which "pwd")))

               ;; Disable failing tests: these tests attempt to access
               ;; commands or network resources which are neither available or
               ;; necessary for the build to succeed.
               (for-each
                (match-lambda
                  ((file regex)
                   (substitute* file
                     ((regex all before test_name)
                      (string-append before "Disabled" test_name)))))
                '(("net/net_test.go" "(.+)(TestShutdownUnix.+)")
                  ("net/dial_test.go" "(.+)(TestDialTimeout.+)")
                  ("os/os_test.go" "(.+)(TestHostname.+)")
                  ("time/format_test.go" "(.+)(TestParseInSydney.+)")

                  ;; XXX: This test fails with tzdata 2020b and newer.  Later
                  ;; Go releases work fine, so just disable this for the
                  ;; bootstrap Go.
                  ("time/example_test.go" "(.+)(ExampleParseInLocation.+)")

                  ("os/exec/exec_test.go" "(.+)(TestEcho.+)")
                  ("os/exec/exec_test.go" "(.+)(TestCommandRelativeName.+)")
                  ("os/exec/exec_test.go" "(.+)(TestCatStdin.+)")
                  ("os/exec/exec_test.go" "(.+)(TestCatGoodAndBadFile.+)")
                  ("os/exec/exec_test.go" "(.+)(TestExitStatus.+)")
                  ("os/exec/exec_test.go" "(.+)(TestPipes.+)")
                  ("os/exec/exec_test.go" "(.+)(TestStdinClose.+)")
                  ("syscall/syscall_unix_test.go" "(.+)(TestPassFD\\(.+)")
                  ("os/exec/exec_test.go" "(.+)(TestExtraFiles.+)")))

               (substitute* "net/lookup_unix.go"
                 (("/etc/protocols") (string-append net-base "/etc/protocols")))
               (substitute* "time/zoneinfo_unix.go"
                 (("/usr/share/zoneinfo/") tzdata-path))
               (substitute* (find-files "cmd" "asm.c")
                 (("/lib/ld-linux.*\\.so\\.[0-9]") loader))
               #t)))

=======
>>>>>>> 4eb0a514
         (replace 'build
           (lambda arguments
             (for-each
              (lambda (directory)
                (apply (assoc-ref %standard-phases 'build)
                       `(,@arguments #:import-path ,directory)))
              (list
               "github.com/blanu/Dust/go/buf"
               "github.com/blanu/Dust/go/dist"
               "github.com/blanu/Dust/go/huffman"
               "github.com/blanu/Dust/go/model1"
               "github.com/blanu/Dust/go/prim1"
               "github.com/blanu/Dust/go/proc"
               "github.com/blanu/Dust/go/sillyHex"
               "github.com/blanu/Dust/go/skein"
               "github.com/blanu/Dust/go/v2/Dust2_proxy"
               "github.com/blanu/Dust/go/v2/Dust2_tool"
               "github.com/blanu/Dust/go/v2/crypting"
               "github.com/blanu/Dust/go/v2/interface"
               "github.com/blanu/Dust/go/v2/shaping"))))
         (replace 'check
           (lambda arguments
             (for-each
              (lambda (directory)
                (apply (assoc-ref %standard-phases 'check)
                       `(,@arguments #:import-path ,directory)))
              (list
               "github.com/blanu/Dust/go/buf"
               "github.com/blanu/Dust/go/dist"
               ;; Repository is missing test files directory.
               ;;"github.com/blanu/Dust/go/huffman"
               "github.com/blanu/Dust/go/model1"
               "github.com/blanu/Dust/go/prim1"
               "github.com/blanu/Dust/go/proc"
               "github.com/blanu/Dust/go/sillyHex"
               "github.com/blanu/Dust/go/skein"
               "github.com/blanu/Dust/go/v2/Dust2_proxy"
               "github.com/blanu/Dust/go/v2/Dust2_tool"
               "github.com/blanu/Dust/go/v2/crypting"
               "github.com/blanu/Dust/go/v2/interface"
               "github.com/blanu/Dust/go/v2/shaping"))))
         (replace 'install
<<<<<<< HEAD
           (lambda* (#:key outputs inputs #:allow-other-keys)
             (let* ((output (assoc-ref outputs "out"))
                    (doc_out (assoc-ref outputs "doc"))
                    (bash (search-input-file inputs "bin/bash"))
                    (docs (string-append doc_out "/share/doc/" ,name "-" ,version))
                    (tests (string-append
                            (assoc-ref outputs "tests") "/share/" ,name "-" ,version)))
               (mkdir-p tests)
               (copy-recursively "../test" (string-append tests "/test"))
               (delete-file-recursively "../test")
               (mkdir-p docs)
               (copy-recursively "../api" (string-append docs "/api"))
               (delete-file-recursively "../api")
               (copy-recursively "../doc" (string-append docs "/doc"))
               (delete-file-recursively "../doc")

               (for-each (lambda (file)
                           (let ((file (string-append "../" file)))
                             (install-file file docs)
                             (delete-file file)))
                         '("README" "CONTRIBUTORS" "AUTHORS" "PATENTS"
                           "LICENSE" "VERSION" "robots.txt"))
               (copy-recursively "../" output)
               #t))))))
    (inputs
     `(("tzdata" ,tzdata)
       ("pcre" ,pcre)
       ("gcc:lib" ,(canonical-package gcc) "lib")))
    (native-inputs
     `(("pkg-config" ,pkg-config)
       ("which" ,which)
       ("net-base" ,net-base)
       ("perl" ,perl)))

    (home-page "https://golang.org/")
    (synopsis "Compiler and libraries for Go, a statically-typed language")
    (description "Go, also commonly referred to as golang, is an imperative
programming language designed primarily for systems programming.  Go is a
compiled, statically typed language in the tradition of C and C++, but adds
garbage collection, various safety features, and concurrent programming features
in the style of communicating sequential processes (@dfn{CSP}).")
    (supported-systems '("x86_64-linux" "i686-linux" "armhf-linux" "aarch64-linux"))
    (license license:bsd-3)))
=======
           (lambda arguments
             (for-each
              (lambda (directory)
                (apply (assoc-ref %standard-phases 'install)
                       `(,@arguments #:import-path ,directory)))
              (list
               "github.com/blanu/Dust/go/buf"
               "github.com/blanu/Dust/go/dist"
               "github.com/blanu/Dust/go/huffman"
               "github.com/blanu/Dust/go/model1"
               "github.com/blanu/Dust/go/prim1"
               "github.com/blanu/Dust/go/proc"
               "github.com/blanu/Dust/go/sillyHex"
               "github.com/blanu/Dust/go/skein"
               "github.com/blanu/Dust/go/v2/Dust2_proxy"
               "github.com/blanu/Dust/go/v2/Dust2_tool"
               "github.com/blanu/Dust/go/v2/crypting"
               "github.com/blanu/Dust/go/v2/interface"
               "github.com/blanu/Dust/go/v2/shaping")))))))
    (propagated-inputs
     `(("go-github-com-operatorfoundation-ed25519"
        ,go-github-com-operatorfoundation-ed25519)
       ("go-github-com-op-go-logging"
        ,go-github-com-op-go-logging)
       ("go-golang-org-x-crypto" ,go-golang-org-x-crypto)))
    (home-page "https://github.com/blanu/Dust")
    (synopsis "Censorship-resistant internet transport protocol")
    (description "Dust is an Internet protocol designed to resist a number of
attacks currently in active use to censor Internet communication.  While
adherence to the theoretical maxims of cryptographic security is observed where
possible, the focus of Dust is on real solutions to real attacks.")
    (license
     (list
      ;; Skein.
      license:bsd-2
      ;; Others.
      license:expat))))
>>>>>>> 4eb0a514

(define-public go-github-com-op-go-logging
  (package
    (name "go-github-com-op-go-logging")
    (version "1")
    (source
     (origin
       (method git-fetch)
       (uri
        (git-reference
         (url "https://github.com/op/go-logging")
         (commit (string-append "v" version))))
       (file-name (git-file-name name version))
       (sha256
        (base32 "01a6lkpj5p82gplddh55az194s9y3014p4j8x4zc8yv886z9c8gn"))))
    (build-system go-build-system)
    (arguments
<<<<<<< HEAD
     (substitute-keyword-arguments (package-arguments go-1.4)
       ((#:system system)
        (if (string-prefix? "aarch64-linux" (or (%current-system)
                                                (%current-target-system)))
          "aarch64-linux"
          system))
       ((#:phases phases)
        `(modify-phases ,phases
           (replace 'prebuild
             (lambda* (#:key inputs outputs #:allow-other-keys)
               (let* ((gcclib (string-append (assoc-ref inputs "gcc:lib") "/lib"))
                      (ld (dirname (search-input-file inputs "/lib/libc.so")))
                      (loader (car (find-files ld "^ld-linux.+")))
                      (net-base (assoc-ref inputs "net-base"))
                      (tzdata-path
                       (search-input-directory inputs "share/zoneinfo"))
                      (output (assoc-ref outputs "out")))

                 ;; Having the patch in the 'patches' field of <origin> breaks
                 ;; the 'TestServeContent' test due to the fact that
                 ;; timestamps are reset.  Thus, apply it from here.
                 (invoke "patch" "-p2" "--force" "-i"
                         (assoc-ref inputs "go-skip-gc-test.patch"))

                 ;; A side effect of these test scripts is testing
                 ;; cgo. Attempts at using cgo flags and directives with these
                 ;; scripts as specified here (https://golang.org/cmd/cgo/)
                 ;; have not worked. The tests continue to state that they can
                 ;; not find object files/headers despite being present.
                 (for-each
                  delete-file
                  '("cmd/go/testdata/script/mod_case_cgo.txt"
                    "cmd/go/testdata/script/list_find.txt"
                    "cmd/go/testdata/script/list_compiled_imports.txt"
                    "cmd/go/testdata/script/cgo_syso_issue29253.txt"
                    "cmd/go/testdata/script/cover_cgo.txt"
                    "cmd/go/testdata/script/cover_cgo_xtest.txt"
                    "cmd/go/testdata/script/cover_cgo_extra_test.txt"
                    "cmd/go/testdata/script/cover_cgo_extra_file.txt"
                    "cmd/go/testdata/script/cgo_path_space.txt"
                    "cmd/go/testdata/script/ldflag.txt"
                    "cmd/go/testdata/script/cgo_path.txt"))
=======
     `(#:tests? #f ; ERROR: incorrect callpath: String.rec...a.b.c.Info.
       #:import-path "github.com/op/go-logging"))
    (home-page "https://github.com/op/go-logging")
    (synopsis "Go logging library")
    (description "Go-Logging implements a logging infrastructure for Go.  Its
output format is customizable and supports different logging backends like
syslog, file and memory.  Multiple backends can be utilized with different log
levels per backend and logger.")
    (license license:bsd-3)))
>>>>>>> 4eb0a514

(define-public go-github-com-operatorfoundation-shapeshifter-ipc
  (package
    (name "go-github-com-operatorfoundation-shapeshifter-ipc")
    (version "2.0.0")
    (source
     (origin
       (method git-fetch)
       (uri
        (git-reference
         (url "https://github.com/OperatorFoundation/shapeshifter-ipc")
         (commit (string-append "v" version))))
       (file-name (git-file-name name version))
       (sha256
        (base32 "1q1fcnllg462nfca16s5mr0n2jh92x3hj946qnaqc682phjz04lg"))))
    (build-system go-build-system)
    (arguments
     `(#:tests? #f                      ; ERROR: undefined: Args.
       #:unpack-path "github.com/OperatorFoundation/shapeshifter-ipc"
       #:phases
       (modify-phases %standard-phases
         (replace 'build
           (lambda arguments
             (for-each
              (lambda (directory)
                (apply (assoc-ref %standard-phases 'build)
                       `(,@arguments #:import-path ,directory)))
              (list
               "github.com/OperatorFoundation/shapeshifter-ipc/v2"
               "github.com/OperatorFoundation/shapeshifter-ipc/v3"))))
         (replace 'check
           (lambda arguments
             (for-each
              (lambda (directory)
                (apply (assoc-ref %standard-phases 'check)
                       `(,@arguments #:import-path ,directory)))
              (list
               "github.com/OperatorFoundation/shapeshifter-ipc/v2"
               "github.com/OperatorFoundation/shapeshifter-ipc/v3"))))
         (replace 'install
           (lambda arguments
             (for-each
              (lambda (directory)
                (apply (assoc-ref %standard-phases 'install)
                       `(,@arguments #:import-path ,directory)))
              (list
               "github.com/OperatorFoundation/shapeshifter-ipc/v2"
               "github.com/OperatorFoundation/shapeshifter-ipc/v3")))))))
    (home-page "https://github.com/OperatorFoundation/shapeshifter-ipc")
    (synopsis "Go implementation of the Pluggable Transports IPC protocol")
    (description "Shapeshifter-IPC is a library for Go implementing the IPC
protocol from the Pluggable Transports 2.0 specification.")
    (license license:expat)))

(define-public go-github-com-operatorfoundation-obfs4
  (package
    (name "go-github-com-operatorfoundation-obfs4")
    (version "1.0.0")
    (source
     (origin
       (method git-fetch)
       (uri
        (git-reference
         (url "https://github.com/OperatorFoundation/obfs4")
         (commit (string-append "v" version))))
       (file-name (git-file-name name version))
       (sha256
        (base32 "0s730xagdxs66wfh65hb5v9a5h01q5ncic3pyij0a043scagizgr"))))
    (build-system go-build-system)
    (arguments
     `(#:unpack-path "github.com/OperatorFoundation/obfs4"
       #:phases
       (modify-phases %standard-phases
         (add-after 'unpack 'patch
           (lambda _
             (substitute* (find-files "." "\\.go$")
               ;; To drop '.git' suffix in import path of goptlib.
               (("goptlib\\.git") "goptlib"))))
         (replace 'build
           (lambda arguments
             (for-each
              (lambda (directory)
                (apply (assoc-ref %standard-phases 'build)
                       `(,@arguments #:import-path ,directory)))
              (list
               "github.com/OperatorFoundation/obfs4/common/csrand"
               "github.com/OperatorFoundation/obfs4/common/drbg"
               "github.com/OperatorFoundation/obfs4/common/log"
               "github.com/OperatorFoundation/obfs4/common/ntor"
               "github.com/OperatorFoundation/obfs4/common/probdist"
               "github.com/OperatorFoundation/obfs4/common/pt_extras"
               "github.com/OperatorFoundation/obfs4/common/replayfilter"
               "github.com/OperatorFoundation/obfs4/common/socks5"
               "github.com/OperatorFoundation/obfs4/common/termmon"
               "github.com/OperatorFoundation/obfs4/common/uniformdh"
               "github.com/OperatorFoundation/obfs4/modes/pt_socks5"
               "github.com/OperatorFoundation/obfs4/modes/stun_udp"
               "github.com/OperatorFoundation/obfs4/modes/transparent_tcp"
               "github.com/OperatorFoundation/obfs4/modes/transparent_udp"
               "github.com/OperatorFoundation/obfs4/obfs4proxy"
               "github.com/OperatorFoundation/obfs4/proxy_dialers/proxy_http"
               "github.com/OperatorFoundation/obfs4/proxy_dialers/proxy_socks4"
               "github.com/OperatorFoundation/obfs4/transports"))))
         (replace 'check
           (lambda arguments
             (for-each
              (lambda (directory)
                (apply (assoc-ref %standard-phases 'check)
                       `(,@arguments #:import-path ,directory)))
              (list
               "github.com/OperatorFoundation/obfs4/common/csrand"
               "github.com/OperatorFoundation/obfs4/common/drbg"
               "github.com/OperatorFoundation/obfs4/common/log"
               "github.com/OperatorFoundation/obfs4/common/ntor"
               "github.com/OperatorFoundation/obfs4/common/probdist"
               "github.com/OperatorFoundation/obfs4/common/pt_extras"
               "github.com/OperatorFoundation/obfs4/common/replayfilter"
               "github.com/OperatorFoundation/obfs4/common/socks5"
               "github.com/OperatorFoundation/obfs4/common/termmon"
               "github.com/OperatorFoundation/obfs4/common/uniformdh"
               ;; ERROR: Println arg dialFn is a func value, not called.
               ;;"github.com/OperatorFoundation/obfs4/modes/pt_socks5"
               ;; ERROR: Infof format %s has arg ln of wrong type *net.UDPConn.
               ;;"github.com/OperatorFoundation/obfs4/modes/stun_udp"
               "github.com/OperatorFoundation/obfs4/modes/transparent_tcp"
               ;; ERROR: Infof format %s has arg ln of wrong type *net.UDPConn
               ;;"github.com/OperatorFoundation/obfs4/modes/transparent_udp"
               ;; ERROR: Println call has possible formatting directive %s.
               ;;"github.com/OperatorFoundation/obfs4/obfs4proxy"
               "github.com/OperatorFoundation/obfs4/proxy_dialers/proxy_http"
               "github.com/OperatorFoundation/obfs4/proxy_dialers/proxy_socks4"
               "github.com/OperatorFoundation/obfs4/transports"))))
         (replace 'install
           (lambda arguments
             (for-each
              (lambda (directory)
                (apply (assoc-ref %standard-phases 'install)
                       `(,@arguments #:import-path ,directory)))
              (list
               "github.com/OperatorFoundation/obfs4/common/csrand"
               "github.com/OperatorFoundation/obfs4/common/drbg"
               "github.com/OperatorFoundation/obfs4/common/log"
               "github.com/OperatorFoundation/obfs4/common/ntor"
               "github.com/OperatorFoundation/obfs4/common/probdist"
               "github.com/OperatorFoundation/obfs4/common/pt_extras"
               "github.com/OperatorFoundation/obfs4/common/replayfilter"
               "github.com/OperatorFoundation/obfs4/common/socks5"
               "github.com/OperatorFoundation/obfs4/common/termmon"
               "github.com/OperatorFoundation/obfs4/common/uniformdh"
               "github.com/OperatorFoundation/obfs4/modes/pt_socks5"
               "github.com/OperatorFoundation/obfs4/modes/stun_udp"
               "github.com/OperatorFoundation/obfs4/modes/transparent_tcp"
               "github.com/OperatorFoundation/obfs4/modes/transparent_udp"
               "github.com/OperatorFoundation/obfs4/obfs4proxy"
               "github.com/OperatorFoundation/obfs4/proxy_dialers/proxy_http"
               "github.com/OperatorFoundation/obfs4/proxy_dialers/proxy_socks4"
               "github.com/OperatorFoundation/obfs4/transports")))))))
    (propagated-inputs
     `(("go-github-com-dchest-siphash"
        ,go-github-com-dchest-siphash)
       ("go-github-com-operatorfoundation-ed25519"
        ,go-github-com-operatorfoundation-ed25519)
       ("go-github-com-willscott-goturn"
        ,go-github-com-willscott-goturn)
       ("go-golang-org-x-crypto" ,go-golang-org-x-crypto)
       ("go-golang-org-x-net" ,go-golang-org-x-net)
       ("go-torproject-org-pluggable-transports-goptlib"
        ,go-torproject-org-pluggable-transports-goptlib)))
    (home-page "https://github.com/OperatorFoundation/obfs4")
    (synopsis "Network obfourscator to scramble network traffic")
    (description "Obfs4 is a look-like nothing obfuscation protocol that
incorporates ideas and concepts from Philipp Winter's ScrambleSuit protocol.
The notable differences between ScrambleSuit and obfs4 are:
@itemize
@item The handshake always does a full key exchange (no such thing as a Session
Ticket Handshake).
@item The handshake uses the Tor Project's ntor handshake with public keys
obfuscated via the Elligator 2 mapping.
@item The link layer encryption uses NaCl secret boxes (Poly1305/XSalsa20).
@end itemize")
    (license license:bsd-2)))

<<<<<<< HEAD
                 ;; Backport fix for go-1.14 with GCC 9+
                 ;; https://github.com/golang/go/issues/39157
                 (substitute* "cmd/go/note_test.go"
                   (("cannot find 'ld'") "cannot find [‘']ld[’']"))

                 ;; Add libgcc to runpath
                 (substitute* "cmd/link/internal/ld/lib.go"
                   (("!rpath.set") "true"))
                 (substitute* "cmd/go/internal/work/gccgo.go"
                   (("cgoldflags := \\[\\]string\\{\\}")
                    (string-append "cgoldflags := []string{"
                                   "\"-rpath=" gcclib "\""
                                   "}"))
                   (("\"-lgcc_s\", ")
                    (string-append
                     "\"-Wl,-rpath=" gcclib "\", \"-lgcc_s\", ")))
                 (substitute* "cmd/go/internal/work/gc.go"
                   (("ldflags = setextld\\(ldflags, compiler\\)")
                    (string-append
                     "ldflags = setextld(ldflags, compiler)\n"
                     "ldflags = append(ldflags, \"-r\")\n"
                     "ldflags = append(ldflags, \"" gcclib "\")\n")))
=======
(define-public go-github-com-willscott-goturn
  (let ((commit "19f41278d0c9251d64e0ee29f37d51e87a24a97b")
        (revision "0"))
    (package
      (name "go-github-com-willscott-goturn")
      (version (git-version "0.0.0" revision commit))
      (source
       (origin
         (method git-fetch)
         (uri
          (git-reference
           (url "https://github.com/willscott/goturn")
           (commit commit)))
         (file-name (git-file-name name version))
         (sha256
          (base32 "0zwvhfznr84ayzknn9flh65nvqjsixisgy9fkhz2jlahl1ldqcq7"))))
      (build-system go-build-system)
      (arguments
       `(#:import-path "github.com/willscott/goturn"))
      (home-page "https://github.com/willscott/goturn")
      (synopsis "Go TURN dialer")
      (description "GoTURN is a library providing a Go interface compatible with
the golang proxy package which connects through a TURN relay.  It provides
parsing and encoding support for STUN and TURN protocols.")
      (license license:bsd-3))))
>>>>>>> 4eb0a514

(define-public go-torproject-org-pluggable-transports-goptlib
  (package
    (name "go-torproject-org-pluggable-transports-goptlib")
    (version "1.1.0")
    (source
     (origin
       (method git-fetch)
       (uri
        (git-reference
         (url "https://git.torproject.org/pluggable-transports/goptlib")
         (commit (string-append "v" version))))
       (file-name (git-file-name name version))
       (sha256
        (base32 "1lh938194hvkf8pqgnxwf6hvjv9rv0j3kasi07r2ckrj8sxzk4jc"))))
    (build-system go-build-system)
    (arguments
     `(#:import-path "git.torproject.org/pluggable-transports/goptlib"))
    (home-page "https://gitweb.torproject.org/pluggable-transports/goptlib.git/")
    (synopsis "Go pluggable transports library")
    (description "GoPtLib is a library for writing Tor pluggable transports in
Go.")
    (license license:cc0)))

(define-public go-github-com-sevlyar-go-daemon
  (package
    (name "go-github-com-sevlyar-go-daemon")
    (version "0.1.5")
    (source
     (origin
       (method git-fetch)
       (uri
        (git-reference
         (url "https://github.com/sevlyar/go-daemon")
         (commit (string-append "v" version))))
       (file-name (git-file-name name version))
       (sha256
        (base32 "1y3gnxaifykcjcbzx91lz9bc93b95w3xj4rjxjbii26pm3j7gqyk"))))
    (build-system go-build-system)
    (arguments
     `(#:import-path "github.com/sevlyar/go-daemon"))
    (propagated-inputs
     `(("go-golang-org-x-sys" ,go-golang-org-x-sys)))
    (home-page "https://github.com/sevlyar/go-daemon")
    (synopsis "Library for writing system daemons")
    (description "Go-Daemon is a library for writing system daemons in Go.")
    (license license:expat)))

(define-public go-github-com-keybase-go-ps
  (let ((commit "91aafc93ba19d1988cff338c1929d35b6c6f5b50")
        (revision "0"))
    (package
      (name "go-github-com-keybase-go-ps")
      (version (git-version "0.0.0" revision commit))
      (source
       (origin
         (method git-fetch)
         (uri
          (git-reference
           (url "https://github.com/keybase/go-ps")
           (commit commit)))
         (file-name (git-file-name name version))
         (sha256
          (base32 "1la7m9pd1rrij727g34k9d2iapqwrkwdkqwpkbsbcq8ig0fg634h"))))
      (build-system go-build-system)
      (arguments
       `(#:import-path "github.com/keybase/go-ps"
         #:phases
         (modify-phases %standard-phases
           (add-after 'unpack 'fix-tests
             (lambda* (#:key native-inputs inputs #:allow-other-keys)
               (substitute* (find-files "." "test\\.go")
                 (("/bin/sleep" command)
                  (string-append
                   (assoc-ref (or native-inputs inputs) "coreutils")
                   command))))))))
      (native-inputs
       `(("coreutils" ,coreutils)
         ("go-github-com-stretchr-testify"
          ,go-github-com-stretchr-testify)))
      (home-page "https://github.com/keybase/go-ps")
      (synopsis "Process list library for Go")
      (description "Go-Ps is a library for Go that implements OS-specific APIs
to list and manipulate processes in a safe way.")
      (license license:expat))))

(define-public go-github-com-apparentlymart-go-openvpn-mgmt
  (let ((commit "4d2ce95ae600ee04eeb020ee0997aabb82752210")
        (revision "0"))
    (package
      (name "go-github-com-apparentlymart-go-openvpn-mgmt")
      (version (git-version "0.0.0" revision commit))
      (source
       (origin
         (method git-fetch)
         (uri
          (git-reference
           (url "https://github.com/apparentlymart/go-openvpn-mgmt")
           (commit commit)))
         (file-name (git-file-name name version))
         (sha256
          (base32 "1dn431jnswg5ns1ah10wswnw6wiv48zq21zr5xp1178l4waswj7k"))))
      (build-system go-build-system)
      (arguments
       `(#:unpack-path "github.com/apparentlymart/go-openvpn-mgmt"
         #:phases
         (modify-phases %standard-phases
           (replace 'build
             (lambda arguments
               (for-each
                (lambda (directory)
                  (apply (assoc-ref %standard-phases 'build)
                         `(,@arguments #:import-path ,directory)))
                (list
                 "github.com/apparentlymart/go-openvpn-mgmt/demux"
                 "github.com/apparentlymart/go-openvpn-mgmt/openvpn"))))
           (replace 'check
             (lambda arguments
               (for-each
                (lambda (directory)
                  (apply (assoc-ref %standard-phases 'check)
                         `(,@arguments #:import-path ,directory)))
                (list
                 "github.com/apparentlymart/go-openvpn-mgmt/demux"
                 "github.com/apparentlymart/go-openvpn-mgmt/openvpn"))))
           (replace 'install
             (lambda arguments
               (for-each
                (lambda (directory)
                  (apply (assoc-ref %standard-phases 'install)
                         `(,@arguments #:import-path ,directory)))
                (list
                 "github.com/apparentlymart/go-openvpn-mgmt/demux"
                 "github.com/apparentlymart/go-openvpn-mgmt/openvpn")))))))
      (home-page "https://github.com/apparentlymart/go-openvpn-mgmt")
      (synopsis "Go client library for OpenVPN's management protocol")
      (description "Go-OpenVPN-Mgmt implements a client for the OpenVPN
management interface.  It can be used to monitor and control an OpenVPN process
running with its management port enabled.")
      (license license:expat))))

(define-public go-github-com-emersion-go-autostart
  (let ((commit "00ed301c8e9ae79e82878c6361c709983ac5dd2c")
        (revision "0"))
    (package
      (name "go-github-com-emersion-go-autostart")
      (version (git-version "0.0.0" revision commit))
      (source
       (origin
         (method git-fetch)
         (uri
          (git-reference
           (url "https://github.com/emersion/go-autostart")
           (commit commit)))
         (file-name (git-file-name name version))
         (sha256
          (base32 "0cqqvbzn32xv5lknfygrx01rx2sc6pi833k7008nlk9lsfgry06v"))))
      (build-system go-build-system)
      (arguments
       `(#:import-path "github.com/emersion/go-autostart"))
      (home-page "https://github.com/emersion/go-autostart")
      (synopsis "Autostart library in Go")
      (description "Go-Autostart is a Go library to run a command after login.")
      (license license:expat))))

(define-public go-github-com-dchest-siphash
  (package
    (name "go-github-com-dchest-siphash")
    (version "1.2.1")
    (source
     (origin
       (method git-fetch)
       (uri
        (git-reference
         (url "https://github.com/dchest/siphash")
         (commit (string-append "v" version))))
       (file-name (git-file-name name version))
       (sha256
        (base32 "08s076y7vmjqnq7jz0762hkm896r6r31v8b31a3gy0n8rfa01k8k"))))
    (build-system go-build-system)
    (arguments
     `(#:import-path "github.com/dchest/siphash"))
    (home-page "https://github.com/dchest/siphash")
    (synopsis "Go library for pseudorandom functions")
    (description "SipHash is a family of pseudorandom functions (PRFs) optimized
for speed on short messages.")
    (license license:cc0)))

(define-public go-github-com-rakyll-statik
  (package
    (name "go-github-com-rakyll-statik")
    (version "0.1.7")
    (source
     (origin
       (method git-fetch)
       (uri
        (git-reference
         (url "https://github.com/rakyll/statik")
         (commit (string-append "v" version))))
       (file-name (git-file-name name version))
       (sha256
        (base32 "0y0kbzma55vmyqhyrw9ssgvxn6nw7d0zg72a7nz8vp1zly4hs6va"))))
    (build-system go-build-system)
    (arguments
     `(#:import-path "github.com/rakyll/statik"))
    (home-page "https://github.com/rakyll/statik/")
    (synopsis "Embed files into a Go executable")
    (description "Statik allows you to embed a directory of static files into
your Go binary to be later served from an http.FileSystem.")
    (license license:asl2.0)))

(define-public go-github-com-alsm-ioprogress
  (let ((commit "063c3725f436e7fba0c8f588547bee21ffec7ac5")
        (revision "0"))
    (package
      (name "go-github-com-alsm-ioprogress")
      (version (git-version "0.0.0" revision commit))
      (source (origin
                (method git-fetch)
                (uri (git-reference
                       (url "https://github.com/alsm/ioprogress")
                       (commit commit)))
                (file-name (git-file-name name version))
                (sha256
                 (base32
                  "10ym5qlq77nynmkxbk767f2hfwyxg2k7hrzph05hvgzv833dhivh"))))
      (build-system go-build-system)
      (arguments
       '(#:import-path "github.com/alsm/ioprogress"))
      (synopsis "Textual progress bars in Go")
      (description "@code{ioprogress} is a Go library with implementations of
@code{io.Reader} and @code{io.Writer} that draws progress bars.  The primary use
case for these are for command-line applications but alternate progress bar
writers can be supplied for alternate environments.")
      (home-page "https://github.com/alsm/ioprogress")
      (license license:expat))))

(define-public go-github-com-aki237-nscjar
  (let ((commit "e2df936ddd6050d30dd90c7214c02b5019c42f06")
        (revision "0"))
    (package
      (name "go-github-com-aki237-nscjar")
      (version (git-version "0.0.0" revision commit))
      (source (origin
                (method git-fetch)
                (uri (git-reference
                       (url "https://github.com/aki237/nscjar")
                       (commit commit)))
                (file-name (git-file-name name version))
                (sha256
                 (base32
                  "03y7zzq12qvhsq86lb06sgns8xrkblbn7i7wd886wk3zr5574b96"))))
      (build-system go-build-system)
      (arguments
       '(#:import-path "github.com/aki237/nscjar"))
      (synopsis "Handle Netscape / Mozilla cookies")
      (description "@code{nscjar} is a Go library used to parse and output
Netscape/Mozilla's old-style cookie files.  It also implements a simple cookie
jar struct to manage the cookies added to the cookie jar.")
      (home-page "https://github.com/aki237/nscjar")
      (license license:expat))))

(define-public go-github-com-gizak-termui
  (package
    (name "go-github-com-gizak-termui")
    (version "3.1.0")
    (source
     (origin
       (method git-fetch)
       (uri (git-reference
             (url "https://github.com/gizak/termui")
             (commit (string-append "v" version))))
       (file-name (git-file-name name version))
       (sha256
        (base32 "1v3k8l5p95kb1v297ra5mw9sxdd59y82y6ibjzya5ma2pry6k5cn"))))
    (build-system go-build-system)
    (arguments
     '(#:unpack-path "github.com/gizak/termui"
       #:import-path "github.com/gizak/termui/v3"))
    (propagated-inputs
     `(("go-github.com-mattn-go-runewidth" ,go-github.com-mattn-go-runewidth)
       ("go-github-com-mitchellh-go-wordwrap"
        ,go-github-com-mitchellh-go-wordwrap)
       ("go-github.com-nsf-termbox-go" ,go-github.com-nsf-termbox-go)))
    (home-page "https://github.com/gizak/termui")
    (synopsis "Terminal dashboard widget Go library")
    (description
     "The termui Go library draws customizable dashboard widgets in a text
terminal.  It includes several common widgets: lists, trees, tables and tabs,
but also more complex items such as (stacked) bar and pie charts, scatter plots,
gauges, and even images and a canvas for drawing `high resolution' braille dots.

You can also easily create new custom widgets.  Widgets can be coloured and
styled and positioned absolutely or relatively.  They respond to keyboard,
mouse, and terminal resizing events.")
    (license license:expat)))

(define-public go-github-com-golangplus-fmt
  (package
    (name "go-github-com-golangplus-fmt")
    (version "1.0.0")
    (home-page "https://github.com/golangplus/fmt")
    (source (origin
              (method git-fetch)
              (uri (git-reference
                    (url home-page)
                    (commit (string-append "v" version))))
              (file-name (git-file-name name version))
              (sha256
               (base32 "07d5kxz0f8ss3v46y0c8jg02sagi0wlaaijhjzzp0r462jyzqii7"))))
    (build-system go-build-system)
    (arguments
     '(#:import-path "github.com/golangplus/fmt"))
    (synopsis "Additions to Go's standard @code{fmt} package")
    (description "This package provides additions to Go's stdlib @code{fmt}.")
    (license license:bsd-3)))

(define-public go-github-com-mitchellh-go-wordwrap
  (package
    (name "go-github-com-mitchellh-go-wordwrap")
    (version "1.0.1")
    (source
     (origin
       (method git-fetch)
       (uri (git-reference
             (url "https://github.com/mitchellh/go-wordwrap")
             (commit (string-append "v" version))))
       (file-name (git-file-name name version))
       (sha256
        (base32 "12imq66hgj8q9ii2xqdy8apc0icphh6yimjb0div1pvl3s9gn83y"))))
    (build-system go-build-system)
    (arguments
     '(#:import-path "github.com/mitchellh/go-wordwrap"))
    (propagated-inputs
     `(("go-gopkg-in-yaml-v2" ,go-gopkg-in-yaml-v2)))
    (home-page "https://github.com/mitchellh/go-wordwrap")
    (synopsis "Go library for word-wrapping strings")
    (description
     "This Go library automatically wraps words onto multiple lines.  It's
primary goal is to format command-line output, but of course word wrapping is a
generally useful thing to do.")
    (license license:expat)))

(define-public go-github-com-motemen-go-colorine
  (let ((commit "45d19169413a019e4e2be69629dde5c7d92f8706")
        (revision "0"))
    (package
      (name "go-github-com-motemen-go-colorine")
      (version (git-version "0.0.0" revision commit))
      (home-page "https://github.com/motemen/go-colorine")
      (source (origin
                (method git-fetch)
                (uri (git-reference
                      (url home-page)
                      (commit commit)))
                (file-name (git-file-name name version))
                (sha256
                 (base32 "1mdy6q0926s1frj027nlzlvm2qssmkpjis7ic3l2smajkzh07118"))))
      (build-system go-build-system)
      (arguments
       '(#:import-path "github.com/motemen/go-colorine"))
      (propagated-inputs
       `(("github.com/daviddengcn/go-colortext" ,go-github-com-daviddengcn-go-colortext)))
      (synopsis "Simple colorized console logger for golang")
      (description
       "This package provides simple colorized console logger for golang.")
      (license license:expat))))

(define-public go-github-com-daviddengcn-go-colortext
  (package
    (name "go-github-com-daviddengcn-go-colortext")
    (version "1.0.0")
    (home-page "https://github.com/daviddengcn/go-colortext")
    (source (origin
              (method git-fetch)
              (uri (git-reference
                    (url home-page)
                    (commit (string-append "v" version))))
              (file-name (git-file-name name version))
              (sha256
               (base32 "0j5ldwg3a768d3nniiglghr9axj4p87k7f7asqxa1a688xvcms48"))))
    (build-system go-build-system)
    (arguments
     '(#:import-path "github.com/daviddengcn/go-colortext"))
    (native-inputs
     `(("go-github-com-golangplus-testing" ,go-github-com-golangplus-testing)))
    (synopsis "Change the color of console text and background")
    (description
     "This is a package to change the color of the text and background in the
console, working both under Windows and other systems.

Under Windows, the console APIs are used.  Otherwise, ANSI texts are output.")
    ;; dual-licensed
    (license (list license:bsd-3 license:expat))))

(define-public go-github-com-golangplus-testing
  (package
    (name "go-github-com-golangplus-testing")
    (version "1.0.0")
    (home-page "https://github.com/golangplus/testing")
    (source (origin
              (method git-fetch)
              (uri (git-reference
                    (url home-page)
                    (commit (string-append "v" version))))
              (file-name (git-file-name name version))
              (sha256
               (base32 "1a29m4zplf9m14k74lrb55dids2l17vx28sv0g3y3qcv1xygksiv"))))
    (build-system go-build-system)
    (arguments
     '(#:import-path "github.com/golangplus/testing"))
    (propagated-inputs
     `(("go-github-com-golangplus-fmt" ,go-github-com-golangplus-fmt)))
    (synopsis "Additions to Go's standard testing package")
    (description "This package provides additions to Go's stdlib testing.")
    (license license:bsd-3)))

(define-public go-github-com-leodido-go-urn
  (package
    (name "go-github-com-leodido-go-urn")
    (version "1.2.0")
    (home-page "https://github.com/leodido/go-urn")
    (source
     (origin
       (method git-fetch)
       (uri (git-reference
             (url home-page)
             (commit (string-append "v" version))))
       (file-name (git-file-name name version))
       (sha256
        (base32 "1d4g1vkhc1180l1n7q48vl84b27c7cziywml78cyijbcdz2f8vim"))))
    (build-system go-build-system)
    (arguments
     '(#:import-path "github.com/leodido/go-urn"))
    (native-inputs
     `(("go-github-com-stretchr-testify" ,go-github-com-stretchr-testify)))
    (synopsis "Parser for uniform resource names as seen on RFC 2141")
    (description
     "This package implements a parser for uniform resource names (URN) as
specified by @uref{https://tools.ietf.org/html/rfc2141, IETF RFC 2141}.")
    (license license:expat)))

(define-public go-github.com-jessevdk-go-flags
  (package
    (name "go-github.com-jessevdk-go-flags")
    (version "1.3.0")
    (source (origin
              (method git-fetch)
              (uri (git-reference
                    (url "https://github.com/jessevdk/go-flags")
                    (commit (string-append "v" version))))
              (file-name (git-file-name name version))
              (sha256
               (base32
                "1jk2k2l10lwrn1r3nxdvbs0yz656830j4khzirw8p4ahs7c5zz36"))))
    (build-system go-build-system)
    (arguments
     '(#:import-path "github.com/jessevdk/go-flags"))
    (synopsis "Go library for parsing command line arguments")
    (description
     "The @code{flags} package provides a command line option parser.  The
functionality is similar to the go builtin @code{flag} package, but
@code{flags} provides more options and uses reflection to provide a succinct
way of specifying command line options.")
    (home-page "https://github.com/jessevdk/go-flags")
    (license license:bsd-3)))

(define-public go-gopkg-in-go-playground-assert-v1
  (package
    (name "go-gopkg-in-go-playground-assert-v1")
    (version "1.2.1")
    (home-page "https://github.com/go-playground/assert")
    (source
     (origin
       (method git-fetch)
       (uri (git-reference
             (url home-page)
             (commit (string-append "v" version))))
       (file-name (git-file-name name version))
       (sha256
        (base32 "1h4amgykpa0djwi619llr3g55p75ia0mi184h9s5zdl8l4rhn9pm"))))
    (build-system go-build-system)
    (arguments
     '(#:import-path "gopkg.in/go-playground/assert.v1"))
    (synopsis "Basic assertion library used alongside native Go testing")
    (description
     "This package provides basic assertions along with building blocks for
custom assertions to be used alongside native Go testing.")
    (license license:expat)))

(define-public go-github-com-go-playground-locales
  (package
    (name "go-github-com-go-playground-locales")
    (version "0.13.0")
    (home-page "https://github.com/go-playground/locales")
    (source
     (origin
       (method git-fetch)
       (uri (git-reference
             (url home-page)
             (commit (string-append "v" version))))
       (file-name (git-file-name name version))
       (sha256
        (base32 "0qydcpkvss3mf8mk3xzg6a34n8i69aydrigcl2apifrkx72jw7pf"))))
    (build-system go-build-system)
    (arguments
     '(#:import-path "github.com/go-playground/locales"))
    (synopsis "Set of locales generated from the CLDR Unicode Project")
    (description
     "This package provides a set of locales generated from the
@uref{http://cldr.unicode.org/, Unicode CLDR Project} which can be used
independently or within an internalization (i18n) package.  Its currently
implemented features include

@itemize
@item Rules generated from the CLDR data, v31.0.3
@item Contains Cardinal, Ordinal and Range Plural Rules
@item Contains Month, Weekday and Timezone translations built in
@item Contains Date & Time formatting functions
@item Contains Number, Currency, Accounting and Percent formatting functions
@item Supports the \"Gregorian\" calendar only
@end itemize")
    (license license:expat)))

(define-public go-github-com-go-playground-universal-translator
  (package
    (name "go-github-com-go-playground-universal-translator")
    (version "0.17.0")
    (home-page "https://github.com/go-playground/universal-translator")
    (source
     (origin
       (method git-fetch)
       (uri (git-reference
             (url home-page)
             (commit (string-append "v" version))))
       (file-name (git-file-name name version))
       (sha256
        (base32 "1zdiaisb32iv4x93cpbqrgx8ll7sxh4hcd2iibpswy4bwvjbjlz6"))))
    (build-system go-build-system)
    (arguments
     '(#:import-path "github.com/go-playground/universal-translator"))
    (propagated-inputs
     `(("go-github-com-go-playground-locales" ,go-github-com-go-playground-locales)))
    (synopsis "Translator using Unicode CLDR data and pluralization rules")
    (description
     "This package offers an Internalization Translator for Go using
@uref{http://cldr.unicode.org/, Unicode CLDR Project} data and pluralization
rules.  Its currently implemented features include

@itemize
@item Rules generated from the CLDR data, v30.0.3
@item Contains Cardinal, Ordinal and Range Plural Rules
@item Contains Month, Weekday and Timezone translations built in
@item Contains Date & Time formatting functions
@item Contains Number, Currency, Accounting and Percent formatting functions
@item Supports the \"Gregorian\" calendar only
@item Support loading translations from files
@item Exporting translations to file(s), mainly for getting them
professionally translated
@end itemize")
    (license license:expat)))

(define-public go-gopkg-in-go-playground-validator-v9
  (package
    (name "go-gopkg-in-go-playground-validator-v9")
    (version "9.31.0")
    (home-page "https://gopkg.in/go-playground/validator.v9")
    (source
     (origin
       (method git-fetch)
       (uri (git-reference
             (url "https://github.com/go-playground/validator")
             (commit (string-append "v" version))))
       (file-name (git-file-name name version))
       (sha256
        (base32 "1f8c77s8kx9rip2jarv27x5s4xkcmanh4ndyhbcwvrhncs5rq061"))))
    (build-system go-build-system)
    (arguments
     '(#:import-path "gopkg.in/go-playground/validator.v9"))
    (native-inputs
     `(("go-gopkg-in-go-playground-assert-v1"
        ,go-gopkg-in-go-playground-assert-v1)))
    (propagated-inputs
     `(("go-github-com-go-playground-universal-translator"
        ,go-github-com-go-playground-universal-translator)
       ("go-github-com-leodido-go-urn" ,go-github-com-leodido-go-urn)))
    (synopsis "Validator for structs and individual fields based on tags")
    (description
     "This package implements value validations for structs and individual
fields based on tags.  It has the following unique features:

@itemize
@item Cross Field and Cross Struct validations by using validation tags or
custom validators
@item Slice, Array and Map diving, which allows any or all levels of a
multidimensional field to be validated
@item Ability to dive into both map keys and values for validation
@item Handles type interface by determining it's underlying type prior to validation
@item Handles custom field types such as sql driver
@uref{https://golang.org/src/database/sql/driver/types.go?s=1210:1293#L29,
Valuer}
@item Alias validation tags, which allows for mapping of several validations
to a single tag for easier defining of validations on structs
@item Extraction of custom defined Field Name e.g. can specify to extract the
JSON name while validating and have it available in the resulting FieldError
@item Customizable i18n aware error messages.
@item Default validator for the @uref{https://github.com/gin-gonic/gin, gin}
web framework
@end itemize")
    (license license:expat)))

(define-public go-github-com-aws-sdk
  (package
    (name "go-github-com-aws-sdk")
    (version "1.35.2")
    (source
     (origin
       (method git-fetch)
       (uri (git-reference
             (url "https://github.com/aws/aws-sdk-go")
             (commit (string-append "v" version))))
       (file-name (git-file-name name version))
       (sha256
        (base32
         "1ky5lw2s2zpslnnqcs6hgsrwvwbxwgflb5jwf16dd4aga3vrg10c"))))
    (build-system go-build-system)
    (arguments
     '(#:import-path "github.com/aws/aws-sdk-go/aws"
       #:unpack-path "github.com/aws/aws-sdk-go"))
    (propagated-inputs
     `(("go-github-com-go-sql-driver-mysql" ,go-github-com-go-sql-driver-mysql)
       ("go-github-com-jmespath-go-jmespath" ,go-github-com-jmespath-go-jmespath)
       ("go-github-com-pkg-errors" ,go-github-com-pkg-errors)
       ("go-golang-org-x-net" ,go-golang-org-x-net)))
    (home-page "https://github.com/aws/aws-sdk-go")
    (synopsis "Library to access Amazon Web Services (AWS)")
    (description
     "This is the official AWS SDK for the Go programming language.")
    (license license:asl2.0)))

(define-public go-gopkg.in-tomb.v2
  (let ((commit "d5d1b5820637886def9eef33e03a27a9f166942c")
        (revision "0"))
    (package
      (name "go-gopkg.in-tomb.v2")
      (version (string-append "0.0.0-" revision "." (string-take commit 7)))
      (source (origin
                (method git-fetch)
                (uri (git-reference
                      (url "https://github.com/go-tomb/tomb")
                      (commit commit)))
                (file-name (string-append name "-" version ".tar.gz"))
                (sha256
                 (base32
                  "1sv15sri99szkdz1bkh0ir46w9n8prrwx5hfai13nrhkawfyfy10"))))
      (build-system go-build-system)
      (arguments
       '(#:import-path "gopkg.in/tomb.v2"
         #:phases
         (modify-phases %standard-phases
           (add-after 'unpack 'patch-source
             (lambda _
               ;; Add a missing % to fix the compilation of this test
               (substitute* "src/gopkg.in/tomb.v2/tomb_test.go"
                 (("t.Fatalf\\(`Killf\\(\"BO%s")
                  "t.Fatalf(`Killf(\"BO%%s"))
               #t)))))
      (synopsis "@code{tomb} handles clean goroutine tracking and termination")
      (description
       "The @code{tomb} package handles clean goroutine tracking and
termination.")
      (home-page "https://gopkg.in/tomb.v2")
      (license license:bsd-3))))

(define-public go-gopkg-in-natefinch-lumberjack.v2
  (package
    (name "go-gopkg-in-natefinch-lumberjack.v2")
    (version "2.1")
    (source
     (origin
       (method git-fetch)
       (uri (git-reference
             (url "https://github.com/natefinch/lumberjack")
             (commit (string-append "v" version))))
       (file-name (git-file-name name version))
       (sha256
        (base32
         "1l3vlv72b7rfkpy1164kwd3qzrqmmjnb67akzxqp2mlvc66k6p3d"))))
    (build-system go-build-system)
    (arguments
     '(#:import-path "gopkg.in/natefinch/lumberjack.v2"))
    (propagated-inputs
     `(("github.com/burntsush/toml" ,go-github-com-burntsushi-toml)
       ("gopkg.in/yaml.v2" ,go-gopkg-in-yaml-v2)))
    (home-page "https://github.com/natefinch/lumberjack")
    (synopsis "Rolling logger for Go")
    (description
     "Lumberjack is a Go package for writing logs to rolling files.")
    (license license:expat)))

(define-public go-github.com-jtolds-gls
  (package
    (name "go-github.com-jtolds-gls")
    (version "4.20")
    (source (origin
              (method git-fetch)
              (uri (git-reference
                    (url "https://github.com/jtolds/gls")
                    (commit (string-append "v" version))))
              (file-name (git-file-name name version))
              (sha256
               (base32
                "1k7xd2q2ysv2xsh373qs801v6f359240kx0vrl0ydh7731lngvk6"))))
    (build-system go-build-system)
    (arguments
     '(#:import-path "github.com/jtolds/gls"))
    (synopsis "@code{gls} provides Goroutine local storage")
    (description
     "The @code{gls} package provides a way to store a retrieve values
per-goroutine.")
    (home-page "https://github.com/jtolds/gls")
    (license license:expat)))

(define-public go-github-com-saracen-walker
  (package
    (name "go-github-com-saracen-walker")
    (version "0.1.1")
    (source
     (origin
       (method git-fetch)
       (uri (git-reference
             (url "https://github.com/saracen/walker")
             (commit (string-append "v" version))))
       (file-name (git-file-name name version))
       (sha256
        (base32 "1rq1lrp99lx7k1ysbfznn4c1iagnxdhb4lnnklsadnnzi3gvygqz"))))
    (build-system go-build-system)
    (arguments
     `(#:import-path "github.com/saracen/walker"))
    (inputs
     `(("go-golang-org-x-sync" ,go-golang-org-x-sync)))
    (home-page "https://github.com/saracen/walker")
    (synopsis "Faster, parallel version of Go's filepath.Walk")
    (license license:expat)
    (description "The @code{walker} function is a faster, parallel version, of
@code{filepath.Walk}")))

(define-public go-github-com-tj-docopt
  (package
    (name "go-github-com-tj-docopt")
    (version "1.0.0")
    (source (origin
              (method git-fetch)
              (uri (git-reference
                    (url "https://github.com/tj/docopt")
                    (commit (string-append "v" version))))
              (file-name (git-file-name name version))
              (sha256
               (base32
                "06h8hdg1mh3s78zqlr01g4si7k0f0g6pr7fj7lnvfg446hgc7080"))))
    (build-system go-build-system)
    (arguments
     '(#:import-path "github.com/tj/docopt"))
    (synopsis "Go implementation of docopt")
    (description
     "This library allows the user to define a command-line interface from a
program's help message rather than specifying it programmatically with
command-line parsers.")
    (home-page "https://github.com/tj/docopt")
    (license license:expat)))

(define-public go-github-com-hashicorp-hcl
  (let ((commit "23c074d0eceb2b8a5bfdbb271ab780cde70f05a8")
        (revision "0"))
    (package
      (name "go-github-com-hashicorp-hcl")
      (version (git-version "0.0.0" revision commit))
      (source (origin
                (method git-fetch)
                (uri (git-reference
                       (url "https://github.com/hashicorp/hcl")
                       (commit commit)))
                (file-name (git-file-name name version))
                (sha256
                  (base32
                    "0db4lpqb5m130rmfy3s3gjjf4dxllypmyrzxv6ggqhkmwmc7w4mc"))))
      (build-system go-build-system)
      (arguments
       '(#:tests? #f
         #:import-path "github.com/hashicorp/hcl"))
      (synopsis "Go implementation of HashiCorp Configuration Language")
      (description
       "This package contains the main implementation of the @acronym{HCL,
HashiCorp Configuration Language}.  HCL is designed to be a language for
expressing configuration which is easy for both humans and machines to read.")
      (home-page "https://github.com/hashicorp/hcl")
      (license license:mpl2.0))))

(define-public go-golang-org-x-tools
  (let ((commit "8b927904ee0dec805c89aaf9172f4459296ed6e8")
        (revision "0"))
    (package
      (name "go-golang-org-x-tools")
      (version (git-version "0.1.3" revision commit))
      (source (origin
                (method git-fetch)
                (uri (git-reference
                      (url "https://go.googlesource.com/tools")
                      (commit commit)))
                (file-name (string-append "go.googlesource.com-tools-"
                                          version "-checkout"))
                (sha256
                 (base32
                  "0iinb70xhcjsddgi42ia1n745lx2ibnjdm6m2v666qrk3876vpck"))))
      (build-system go-build-system)
      (arguments
       `(#:import-path "golang.org/x/tools"
         ;; Source-only package
         #:tests? #f
         #:phases
         (modify-phases %standard-phases
           ;; Source-only package
           (delete 'build))))
      (synopsis "Tools that support the Go programming language")
      (description "This package provides miscellaneous tools that support the
Go programming language.")
      (home-page "https://go.googlesource.com/tools/")
      (license license:bsd-3))))

(define-public go-golang-org-x-crypto
  (let ((commit "2aa609cf4a9d7d1126360de73b55b6002f9e052a")
        (revision "5"))
    (package
      (name "go-golang-org-x-crypto")
      (version (git-version "0.0.0" revision commit))
      (source (origin
                (method git-fetch)
                (uri (git-reference
                      (url "https://go.googlesource.com/crypto")
                      (commit commit)))
                (file-name (string-append "go.googlesource.com-crypto-"
                                          version "-checkout"))
                (sha256
                 (base32
                  "1yvis6fqbsd7f356aqyi18f76vnwj3bry6mxqnkvshq4cwrf92il"))))
      (build-system go-build-system)
      (arguments
       '(#:import-path "golang.org/x/crypto"
         ;; Source-only package
         #:tests? #f
         #:phases
         (modify-phases %standard-phases
           ;; Source-only package
           (delete 'build)
           (add-before 'reset-gzip-timestamps 'make-gzip-archive-writable
             (lambda* (#:key outputs #:allow-other-keys)
               (map (lambda (file)
                      (make-file-writable file))
                    (find-files
                      (string-append (assoc-ref outputs "out")
                                     "/src/golang.org/x/crypto/ed25519/testdata")
                      ".*\\.gz$"))
               #t)))))
      (propagated-inputs
       `(("go-golang-org-x-sys" ,go-golang-org-x-sys)))
      (synopsis "Supplementary cryptographic libraries in Go")
      (description "This package provides supplementary cryptographic libraries
for the Go language.")
      (home-page "https://go.googlesource.com/crypto/")
      (license license:bsd-3))))

(define-public go-golang-org-x-net
  (let ((commit "ba9fcec4b297b415637633c5a6e8fa592e4a16c3")
        (revision "4"))
    (package
      (name "go-golang-org-x-net")
      (version (git-version "0.0.0" revision commit))
      (source (origin
                (method git-fetch)
                (uri (git-reference
                      (url "https://go.googlesource.com/net")
                      (commit commit)))
                (file-name (git-file-name name version))
                (sha256
                 (base32
                  "1hbqvy6r0s5h0dpdqw8fynl3cq0acin3iyqki9xvl5r8h33yb9bx"))))
      (build-system go-build-system)
      (arguments
       `(#:import-path "golang.org/x/net"
         ; Source-only package
         #:tests? #f
         #:phases
         (modify-phases %standard-phases
           (delete 'build))))
      (synopsis "Go supplemental networking libraries")
      (description "This package provides supplemental Go networking libraries.")
      (home-page "https://go.googlesource.com/net")
      (license license:bsd-3))))

(define-public go-golang-org-x-net-html
  (package
    (inherit go-golang-org-x-net)
    (name "go-golang.org-x-net-html")
    (arguments
     '(#:import-path "golang.org/x/net/html"
       #:unpack-path "golang.org/x/net"))
    (synopsis "HTML5-compliant tokenizer and parser")
    (description
     "This package provides an HTML5-compliant tokenizer and parser.")
    (home-page "https://godoc.org/golang.org/x/net/html")))

(define-public go-golang-org-x-image
  (let ((commit "58c23975cae11f062d4b3b0c143fe248faac195d")
        (revision "1"))
    (package
      (name "go-golang-org-x-image")
      (version (git-version "0.0.0" revision commit))
      (source (origin
                (method git-fetch)
                (uri (git-reference
                       (url "https://go.googlesource.com/image")
                       (commit commit)))
                (file-name (string-append "go.googlesource.com-image-"
                                          version "-checkout"))
                (sha256
                 (base32
                  "0i2p2girc1sfcic6xs6vrq0fp3szfx057xppksb67kliywjjrm5x"))))
      (build-system go-build-system)
      (arguments
       `(#:import-path "golang.org/x/image"
         ; Source-only package
         #:tests? #f
         #:phases
         (modify-phases %standard-phases
           (delete 'build))))
      (home-page "https://go.googlesource.com/image")
      (synopsis "Supplemental Go image libraries")
      (description "This package provides supplemental Go libraries for image
processing.")
      (license license:bsd-3))))

(define-public go-golang-org-x-sync
  (let ((commit "6e8e738ad208923de99951fe0b48239bfd864f28")
        (revision "1"))
    (package
      (name "go-golang-org-x-sync")
      (version (git-version "0.0.0" revision commit))
      (source (origin
                (method git-fetch)
                (uri (git-reference
                      (url "https://go.googlesource.com/sync")
                      (commit commit)))
                (file-name (git-file-name name version))
                (sha256
                 (base32
                  "1avk27pszd5l5df6ff7j78wgla46ir1hhy2jwfl9a3c0ys602yx9"))))
      (build-system go-build-system)
      (arguments
       `(#:import-path "golang.org/x/sync"
         #:tests? #f
         ;; Source-only package
         #:phases
         (modify-phases %standard-phases
           (delete 'build))))
      (synopsis "Additional Go concurrency primitives")
      (description "This package provides Go concurrency primitives in addition
to the ones provided by the language and “sync” and “sync/atomic”
packages.")
      (home-page "https://go.googlesource.com/sync/")
      (license license:bsd-3))))

(define-public go-golang-org-x-sys
  (let ((commit "05986578812163b26672dabd9b425240ae2bb0ad")
        (revision "7"))
    (package
      (name "go-golang-org-x-sys")
      (version (git-version "0.0.0" revision commit))
      (source (origin
                (method git-fetch)
                (uri (git-reference
                      (url "https://go.googlesource.com/sys")
                      (commit commit)))
                (file-name (git-file-name name version))
                (sha256
                 (base32
                  "1q2rxb6z5l6pmlckjsz2l0b8lw7bqgk6frhzbmi1dv0y5irb2ka7"))))
      (build-system go-build-system)
      (arguments
       `(#:import-path "golang.org/x/sys"
         ;; Source-only package
         #:tests? #f
         #:phases
         (modify-phases %standard-phases
           (delete 'build))))
      (synopsis "Go support for low-level system interaction")
      (description "This package provides supplemental libraries offering Go
support for low-level interaction with the operating system.")
      (home-page "https://go.googlesource.com/sys")
      (license license:bsd-3))))

(define-public go-golang-org-x-text
  (package
    (name "go-golang-org-x-text")
    (version "0.3.2")
    (source (origin
              (method git-fetch)
              (uri (git-reference
                    (url "https://go.googlesource.com/text")
                    (commit (string-append "v" version))))
              (file-name (string-append "go.googlesource.com-text-"
                                        version "-checkout"))
              (sha256
               (base32
                "0flv9idw0jm5nm8lx25xqanbkqgfiym6619w575p7nrdh0riqwqh"))))
    (build-system go-build-system)
    (arguments
     `(#:import-path "golang.org/x/text"
       ; Source-only package
       #:tests? #f
       #:phases
       (modify-phases %standard-phases
         (delete 'build))))
    (synopsis "Supplemental Go text processing libraries")
    (description "This package provides supplemental Go libraries for text
    processing.")
    (home-page "https://go.googlesource.com/text")
    (license license:bsd-3)))

(define-public go-golang-org-x-time
  (let ((commit "9d24e82272b4f38b78bc8cff74fa936d31ccd8ef")
        (revision "2"))
    (package
      (name "go-golang-org-x-time")
      (version (git-version "0.0.0" revision commit))
      (source (origin
                (method git-fetch)
                (uri (git-reference
                      (url "https://go.googlesource.com/time")
                      (commit commit)))
                (file-name (git-file-name name version))
                (sha256
                 (base32
                  "1f5nkr4vys2vbd8wrwyiq2f5wcaahhpxmia85d1gshcbqjqf8dkb"))))
      (build-system go-build-system)
      (arguments
       `(#:import-path "golang.org/x/time"
         ; Source-only package
         #:tests? #f
         #:phases
         (modify-phases %standard-phases
           (delete 'build))))
;      (propagated-inputs
;       `(("go-golang-org-x-net" ,go-golang-org-x-net)))
      (synopsis "Supplemental Go time libraries")
      (description "This package provides supplemental Go libraries related to
time.")
      (home-page "https://godoc.org/golang.org/x/time/rate")
      (license license:bsd-3))))

(define-public go-golang-org-x-oauth2
  (let ((commit "0f29369cfe4552d0e4bcddc57cc75f4d7e672a33")
        (revision "1"))
    (package
      (name "go-golang-org-x-oauth2")
      (version (git-version "0.0.0" revision commit))
      (source (origin
                (method git-fetch)
                (uri (git-reference
                      (url "https://go.googlesource.com/oauth2")
                      (commit commit)))
                (file-name (string-append "go.googlesource.com-oauth2-"
                                          version "-checkout"))
                (sha256
                 (base32
                  "06jwpvx0x2gjn2y959drbcir5kd7vg87k0r1216abk6rrdzzrzi2"))))
      (build-system go-build-system)
      (arguments
       `(#:import-path "golang.org/x/oauth2"))
      (propagated-inputs
       `(("go-golang-org-x-net" ,go-golang-org-x-net)))
      (home-page "https://go.googlesource.com/oauth2")
      (synopsis "Client implementation of the OAuth 2.0 spec")
      (description "This package contains a client implementation for OAuth 2.0
 spec in Go.")
      (license license:bsd-3))))

(define-public go-golang-org-x-xerrors
  (let ((commit "5ec99f83aff198f5fbd629d6c8d8eb38a04218ca")
        (revision "0"))
    (package
      (name "go-golang-org-x-xerrors")
      (version (git-version "0.0.0" revision commit))
      (source (origin
                (method git-fetch)
                (uri (git-reference
                      (url "https://go.googlesource.com/xerrors")
                      (commit commit)))
                (file-name (git-file-name name version))
                (sha256
                 (base32
                  "1dbzc3gmf2haazpv7cgmv97rq40g2xzwbglc17vas8dwhgwgwrzb"))))
      (build-system go-build-system)
      (arguments
       '(#:import-path "golang.org/x/xerrors"))
      (synopsis "Go 1.13 error values")
      (description
       "This package holds the transition packages for the new Go 1.13 error values.")
      (home-page "https://godoc.org/golang.org/x/xerrors")
      (license license:bsd-3))))

(define-public go-github-com-burntsushi-toml
  (package
    (name "go-github-com-burntsushi-toml")
    (version "0.3.1")
    (source
     (origin
       (method git-fetch)
       (uri (git-reference
             (url "https://github.com/BurntSushi/toml")
             (commit (string-append "v" version))))
       (file-name (git-file-name name version))
       (sha256
        (base32
         "1fjdwwfzyzllgiwydknf1pwjvy49qxfsczqx5gz3y0izs7as99j6"))))
    (build-system go-build-system)
    (arguments
     '(#:import-path "github.com/BurntSushi/toml"))
    (home-page "https://github.com/BurntSushi/toml")
    (synopsis "Toml parser and encoder for Go")
    (description "This package is toml parser and encoder for Go.  The interface
is similar to Go's standard library @code{json} and @code{xml} package.")
    (license license:expat)))

(define-public go-github-com-getsentry-raven-go
  (let ((commit "5c24d5110e0e198d9ae16f1f3465366085001d92")
        (revision "0"))
    (package
      (name "go-github-com-getsentry-raven-go")
      (version (git-version "0.2.0" revision commit))
      (source
       (origin
         (method git-fetch)
         (uri (git-reference
               (url "https://github.com/getsentry/raven-go")
               (commit commit)))
         (file-name (git-file-name name version))
         (sha256
          (base32
           "0lvc376sq8r8jhy2v1m6rf1wyld61pvbk0x6j9xpg56ivqy69xs7"))))
      (build-system go-build-system)
      (arguments
       '(#:import-path "github.com/getsentry/raven-go"))
      (propagated-inputs
       `(("go-github-com-certifi-gocertifi" ,go-github-com-certifi-gocertifi)
         ("go-github-com-pkg-errors" ,go-github-com-pkg-errors)))
      (home-page "https://github.com/getsentry/raven-go")
      (synopsis "Sentry client in Go")
      (description "This package is a Go client API for the Sentry event/error
logging system.")
      (license license:bsd-3))))

(define-public go-github-com-hashicorp-go-version
  (let ((commit
         "03c5bf6be031b6dd45afec16b1cf94fc8938bc77")
        (revision "0"))
    (package
      (name "go-github-com-hashicorp-go-version")
      (version (git-version "0.0.0" revision commit))
      (source
       (origin
         (method git-fetch)
         (uri (git-reference
               (url "https://github.com/hashicorp/go-version")
               (commit commit)))
         (file-name (git-file-name name version))
         (sha256
          (base32
           "0sjq57gpfznaqdrbyb2p0bn90g9h661cvr0jrk6ngags4pbw14ik"))))
      (build-system go-build-system)
      (arguments
       '(#:import-path "github.com/hashicorp/go-version"))
      (home-page
       "https://github.com/hashicorp/go-version")
      (synopsis "Go library for parsing and verifying versions and version
constraints")
      (description "This package is a library for parsing versions and version
constraints, and verifying versions against a set of constraints.  It can sort
a collection of versions properly, handles prerelease/beta versions, can
increment versions.")
      (license license:mpl2.0))))

(define-public go-github-com-jpillora-backoff
  (let ((commit
         "06c7a16c845dc8e0bf575fafeeca0f5462f5eb4d")
        (revision "0"))
    (package
      (name "go-github-com-jpillora-backoff")
      (version (git-version "0.0.0" revision commit))
      (source
       (origin
         (method git-fetch)
         (uri (git-reference
               (url "https://github.com/jpillora/backoff")
               (commit commit)))
         (file-name (git-file-name name version))
         (sha256
          (base32
           "0xhvxr7bm47czdc5hy3kl508z3y4j91i2jm7vg774i52zych6k4l"))))
      (build-system go-build-system)
      (arguments
       '(#:import-path "github.com/jpillora/backoff"))
      (home-page "https://github.com/jpillora/backoff")
      (synopsis "Simple exponential backoff counter in Go")
      (description "This package is a simple exponential backoff counter in
Go.")
      (license license:expat))))

(define-public go-github-com-stretchr-objx
  (package
    (name "go-github-com-stretchr-objx")
    (version "0.2.0")
    (source
     (origin
       (method git-fetch)
       (uri (git-reference
             (url "https://github.com/stretchr/objx")
             (commit (string-append "v" version))))
       (file-name (git-file-name name version))
       (sha256
        (base32
         "0pcdvakxgddaiwcdj73ra4da05a3q4cgwbpm2w75ycq4kzv8ij8k"))))
    (build-system go-build-system)
    (arguments
     '(#:import-path "github.com/stretchr/objx"))
    (home-page "https://github.com/stretchr/objx")
    (synopsis "Go package for dealing with maps, slices, JSON and other data")
    (description "This package provides a Go library for dealing with maps,
slices, JSON and other data.")
    (license license:expat)))

(define-public go-github-com-stretchr-testify
  (package
    (name "go-github-com-stretchr-testify")
    (version "1.5.1")
    (source
     (origin
       (method git-fetch)
       (uri (git-reference
             (url "https://github.com/stretchr/testify")
             (commit (string-append "v" version))))
       (file-name (git-file-name name version))
       (sha256
        (base32
         "09r89m1wy4cjv2nps1ykp00qjpi0531r07q3s34hr7m6njk4srkl"))))
    (build-system go-build-system)
    (arguments
     '(#:import-path "github.com/stretchr/testify"))
    (propagated-inputs
     `(("github.com/davecgh/go-spew" ,go-github-com-davecgh-go-spew)
       ("github.com/pmezard/go-difflib" ,go-github-com-pmezard-go-difflib)
       ("github.com/stretchr/objx" ,go-github-com-stretchr-objx)
       ("gopkg.in/yaml.v2" ,go-gopkg-in-yaml-v2)))
    (home-page "https://github.com/stretchr/testify")
    (synopsis "Go helper library for tests and invariant checking")
    (description "This package provide many tools for testifying that your
code will behave as you intend.

Features include:
@itemize
@item Easy assertions
@item Mocking
@item HTTP response trapping
@item Testing suite interfaces and functions.
@end itemize")
    (license license:expat)))

(define-public go-github-com-tevino-abool
  (let ((commit
          "3c25f2fe7cd0ef3eabefce1d90efd69a65d35b12")
        (revision "0"))
    (package
      (name "go-github-com-tevino-abool")
      (version (git-version "0.0.0" revision commit))
      (source
        (origin
          (method git-fetch)
          (uri (git-reference
                 (url "https://github.com/tevino/abool")
                 (commit commit)))
          (file-name (git-file-name name version))
          (sha256
            (base32
              "1wxqrclxk93q0aj15z596dx2y57x9nkhi64nbrr5cxnhxn8vwixm"))))
      (build-system go-build-system)
      (arguments
        '(#:import-path "github.com/tevino/abool"))
      (home-page "https://github.com/tevino/abool")
      (synopsis "Atomic boolean library for Go code")
      (description "This package is atomic boolean library for Go code,
optimized for performance yet simple to use.")
      (license license:expat))))

(define-public go-github-com-tomnomnom-gron
  (package
    (name "gron")
    (version "0.6.1")
    (home-page "https://github.com/tomnomnom/gron")
    (source
     (origin
       (method git-fetch)
       (uri (git-reference
             (url home-page)
             (commit (string-append "v" version))))
       (file-name (git-file-name name version))
       (sha256
        (base32 "0qmzawkhg0qn9kxxrssbdjni2khvamhrcklv3yxc0ljmh77mh61m"))))
    (build-system go-build-system)
    (arguments
     (let ((import-path "github.com/tomnomnom/gron"))
       `(#:import-path ,import-path
         #:phases
         (modify-phases %standard-phases
           (add-after 'check 'remove-non-source
             (lambda _
               (for-each (lambda (dir)
                           (delete-file-recursively
                            (string-append "src/" ,import-path dir)))
                         '("/docs" "/script" "/testdata"))
               #t))))))
    (inputs
     `(("github.com/fatih/color" ,go-github-com-fatih-color)
       ("github.com/mattn/go-colorable" ,go-github-com-mattn-go-colorable)
       ("github.com/mattn/go-isatty" ,go-github-com-mattn-go-isatty)
       ("github.com/nwidger/jsoncolor" ,go-github-com-nwidger-jsoncolor)
       ("github.com/pkg/errors" ,go-github-com-pkg-errors)))
    (synopsis "Transform JSON to make it easier to grep")
    (description
     "This package transforms JSON into discrete assignments to make it easier
to use line-based tools such as grep to search for what you want and see the
absolute \"path\" to it.")
    (license license:expat)))

(define-public go-github-com-tv42-httpunix
  (let ((commit "2ba4b9c3382c77e7b9ea89d00746e6111d142a22")
        (revision "0"))
    (package
      (name "go-github-com-tv42-httpunix")
      (version (git-version "0.0.0" revision commit))
      (source
       (origin
         (method git-fetch)
         (uri (git-reference
               (url "https://github.com/tv42/httpunix")
               (commit commit)))
         (file-name (git-file-name name version))
         (sha256
          (base32 "0xbwpip2hsfhd2kd878jn5ndl8y1i9658lggha4x3xb5m1rsds9w"))))
      (build-system go-build-system)
      (arguments
       '(#:import-path "github.com/tv42/httpunix"))
      (home-page "https://github.com/tv42/httpunix")
      (synopsis "Go library to talk HTTP over Unix domain sockets")
      (description "This package is a Go library to talk HTTP over Unix domain
sockets.")
      (license license:expat))))

(define-public go-github-com-blang-semver
  (let ((commit "60ec3488bfea7cca02b021d106d9911120d25fe9")
        (revision "0"))
    (package
      (name "go-github-com-blang-semver")
      (version (git-version "0.0.0" revision commit))
      (source
       (origin
         (method git-fetch)
         (uri (git-reference
               (url "https://github.com/blang/semver")
               (commit commit)))
         (file-name (git-file-name name version))
         (sha256
          (base32
           "19pli07y5592g4dyjyj0jq5rn548vc3fz0qg3624vm1j5828p1c2"))))
      (build-system go-build-system)
      (arguments
       '(#:import-path "github.com/blang/semver"))
      (home-page "https://github.com/blang/semver")
      (synopsis "Semantic versioning library written in Go")
      (description "Semver is a library for Semantic versioning written in Go.")
      (license license:expat))))

(define-public go-github-com-emicklei-go-restful
  (package
    (name "go-github-com-emicklei-go-restful")
    (version "3.4.0")
    (source
     (origin
       (method git-fetch)
       (uri (git-reference
             (url "https://github.com/emicklei/go-restful")
             (commit (string-append "v" version))))
       (file-name (git-file-name name version))
       (sha256
        (base32
         "0m1y5a6xr6hmdj77afrvyh2llkbhn1166lcrgis654shl8zs9qhz"))))
    (build-system go-build-system)
    (arguments
     '(#:import-path "github.com/emicklei/go-restful"))
    (home-page "https://github.com/emicklei/go-restful")
    (synopsis "Build REST-style web services using Go")
    (description "This package provides @code{go-restful}, which helps
developers to use @code{http} methods explicitly and in a way that's consistent
with the HTTP protocol definition.")
    (license license:expat)))

(define-public go-github-com-google-cadvisor
  (let ((commit "2ed7198f77395ee9a172878a0a7ab92ab59a2cfd")
        (revision "0"))
    (package
      (name "go-github-com-google-cadvisor")
      (version (git-version "0.0.0" revision commit))
      (source
       (origin
         (method git-fetch)
         (uri (git-reference
               (url "https://github.com/google/cadvisor")
               (commit commit)))
         (file-name (git-file-name name version))
         (sha256
          (base32
           "1w8p345z5j0gk3yiq5ah0znd5lfh348p2s624k5r10drz04p3f55"))))
      (build-system go-build-system)
      (arguments
       '(#:import-path "github.com/google/cadvisor"))
      (home-page "https://github.com/google/cadvisor")
      (synopsis "Analyze resource usage of running containers")
      (description "The package provides @code{cadvisor}, which provides
information about the resource usage and performance characteristics of running
containers.")
      (license license:asl2.0))))

(define-public go-github-com-google-gofuzz
  (let ((commit "fd52762d25a41827db7ef64c43756fd4b9f7e382")
        (revision "0"))
    (package
      (name "go-github-com-google-gofuzz")
      (version (git-version "0.0.0" revision commit))
      (source
       (origin
         (method git-fetch)
         (uri (git-reference
               (url "https://github.com/google/gofuzz")
               (commit commit)))
         (file-name (git-file-name name version))
         (sha256
          (base32
           "1yxmmr73h0lq7ryf3q9a7pcm2x5xrg4d5bxkq8n5pxwxwyq26kw8"))))
      (build-system go-build-system)
      (arguments
       '(#:import-path "github.com/google/gofuzz"))
      (home-page "https://github.com/google/gofuzz")
      (synopsis "Fuzz testing library for Go")
      (description "Gofuzz is a library for populationg Go objects with random
values for the purpose of fuzz testing.")
      (license license:asl2.0))))

(define-public go-github-com-gorilla-css
  (package
    (name "go-github-com-gorilla-css")
    (version "1.0.0")
    (source (origin
              (method git-fetch)
              (uri (git-reference
                    (url "https://github.com/gorilla/css")
                    (commit (string-append "v" version))))
              (file-name (git-file-name name version))
              (sha256
               (base32
                "116fhy3n7bsq3psyn4pa0i4x9zy916kh1zxslmbbp0p9l4i7ysrj"))))
    (build-system go-build-system)
    (arguments
     `(#:import-path "github.com/gorilla/css/scanner"
       #:unpack-path "github.com/gorilla/css"))
    (home-page "https://github.com/gorilla/css/")
    (synopsis "CSS3 tokenizer")
    (description "This package provides a CSS3 tokenizer.")
    (license license:bsd-3)))

(define-public go-github-com-gorilla-context
  (let ((commit "08b5f424b9271eedf6f9f0ce86cb9396ed337a42")
        (revision "0"))
    (package
      (name "go-github-com-gorilla-context")
      (version (git-version "0.0.0" revision commit))
      (source
       (origin
         (method git-fetch)
         (uri (git-reference
               (url "https://github.com/gorilla/context")
               (commit commit)))
         (file-name (git-file-name name version))
         (sha256
          (base32
           "03p4hn87vcmfih0p9w663qbx9lpsf7i7j3lc7yl7n84la3yz63m4"))))
      (build-system go-build-system)
      (arguments
       '(#:import-path "github.com/gorilla/context"))
      (home-page "https://github.com/gorilla/context")
      (synopsis "Go registry for request variables")
      (description "This package provides @code{gorilla/context}, which is a general purpose registry for global request variables in the Go programming language.")
      (license license:bsd-3))))

(define-public go-github-com-gorilla-mux
  (package
    (name "go-github-com-gorilla-mux")
    (version "1.8.0")
    (source
     (origin
       (method git-fetch)
       (uri (git-reference
             (url "https://github.com/gorilla/mux")
             (commit (string-append "v" version))))
       (file-name (git-file-name name version))
       (sha256
        (base32
         "18f0q9qxgq1yh4ji07mqhiydfcwvi56z9d775v7dc7yckj33kpdk"))))
    (build-system go-build-system)
    (arguments
     '(#:import-path "github.com/gorilla/mux"))
    (home-page "https://github.com/gorilla/mux")
    (synopsis "URL router and dispatcher for Go")
    (description
     "Gorilla/Mux implements a request router and dispatcher for matching
incoming requests with their respective handler.")
    (license license:bsd-3)))

(define-public go-github-com-gorilla-handlers
  (package
    (name "go-github-com-gorilla-handlers")
    (version "1.5.1")
    (source
     (origin
       (method git-fetch)
       (uri (git-reference
             (url "https://github.com/gorilla/handlers")
             (commit (string-append "v" version))))
       (file-name (git-file-name name version))
       (sha256
        (base32
         "15gycdz9lkjnsvvichsbdf25vf6pi1sfn41khhz53iqf300l0w0s"))))
    (build-system go-build-system)
    (propagated-inputs
     `(("github.com/felixge/httpsnoop" ,go-github-com-felixge-httpsnoop)))
    (arguments
     '(#:tests? #f                      ; Tries to download from the internet
       #:import-path "github.com/gorilla/handlers"))
    (home-page "https://github.com/gorilla/handlers")
    (synopsis "Middleware for Go HTTP services and web applications")
    (description "A collection of useful middleware for Go HTTP services
and web applications.")
    (license license:bsd-3)))

(define-public go-github-com-gorilla-securecookie
  (package
    (name "go-github-com-gorilla-securecookie")
    (version "1.1.1")
    (source
     (origin
       (method git-fetch)
       (uri (git-reference
             (url "https://github.com/gorilla/securecookie")
             (commit (string-append "v" version))))
       (file-name (git-file-name name version))
       (sha256
        (base32
         "16bqimpxs9vj5n59vm04y04v665l7jh0sddxn787pfafyxcmh410"))))
    (build-system go-build-system)
    (arguments
     '(#:import-path "github.com/gorilla/securecookie"))
    (home-page "https://github.com/gorilla/securecookie")
    (synopsis "Encodes and decodes authenticated and optionally encrypted
cookie values")
    (description
     "Gorilla/securecookie encodes and decodes authenticated and optionally
encrypted cookie values for Go web applications.")
    (license license:bsd-3)))

(define-public go-github-com-gorilla-csrf
  (package
    (name "go-github-com-gorilla-csrf")
    (version "1.7.0")
    (source
     (origin
       (method git-fetch)
       (uri (git-reference
             (url "https://github.com/gorilla/csrf")
             (commit (string-append "v" version))))
       (file-name (git-file-name name version))
       (sha256
        (base32
         "0iryq0z48yi7crfbd8jxyn7lh1gsglpiglvjgnf23bz6xfisssav"))))
    (build-system go-build-system)
    (propagated-inputs
     `(("github.com/gorilla/securecookie" ,go-github-com-gorilla-securecookie)
       ("github.com/pkg/errors" ,go-github-com-pkg-errors)))
    (arguments
     '(#:import-path "github.com/gorilla/csrf"))
    (home-page "https://github.com/gorilla/csrf")
    (synopsis "Cross Site Request Forgery (CSRF) prevention middleware")
    (description
     "Gorilla/csrf provides Cross Site Request Forgery (CSRF) prevention
middleware for Go web applications and services.")
    (license license:bsd-3)))

(define-public go-github-com-jonboulle-clockwork
  (let ((commit "e3653ace2d63753697e0e5b07b9393971c0bba9d")
        (revision "0"))
    (package
      (name "go-github-com-jonboulle-clockwork")
      (version (git-version "0.0.0" revision commit))
      (source
        (origin
          (method git-fetch)
          (uri (git-reference
                 (url "https://github.com/jonboulle/clockwork")
                 (commit commit)))
          (file-name (git-file-name name version))
          (sha256
            (base32
              "1avzqhks12a8x2yzpvjsf3k0gv9cy7zx2z88hn0scacnxkphisvc"))))
      (build-system go-build-system)
      (arguments
        '(#:import-path "github.com/jonboulle/clockwork"))
      (home-page "https://github.com/jonboulle/clockwork")
      (synopsis "Fake clock library for Go")
      (description
       "Replace uses of the @code{time} package with the
@code{clockwork.Clock} interface instead.")
      (license license:asl2.0))))

(define-public go-github-com-spf13-afero
  (package
    (name "go-github-com-spf13-afero")
    (version "1.2.2")
    (source
     (origin
       (method git-fetch)
       (uri (git-reference
             (url "https://github.com/spf13/afero")
             (commit (string-append "v" version))))
       (file-name (git-file-name name version))
       (sha256
        (base32
         "0j9r65qgd58324m85lkl49vk9dgwd62g7dwvkfcm3k6i9dc555a9"))))
    (build-system go-build-system)
    (arguments
     `(#:import-path "github.com/spf13/afero"))
    (propagated-inputs
     `(("golang.org/x/text" ,go-golang-org-x-text)))
    (home-page "https://github.com/spf13/afero")
    (synopsis "File system abstraction for Go")
    (description
     "This package provides a file system abstraction for Go.")
    (license license:asl2.0)))

(define-public go-github-com-spf13-cast
  (package
    (name "go-github-com-spf13-cast")
    (version "1.3.1")
    (source
     (origin
       (method git-fetch)
       (uri (git-reference
             (url "https://github.com/spf13/cast")
             (commit (string-append "v" version))))
       (file-name (git-file-name name version))
       (sha256
        (base32
         "0lb84788glr0qzrq2ifi36rgvp96qrgywvxrr3ggq5hrbr38hgn1"))))
    (build-system go-build-system)
    (arguments
     `(#:import-path "github.com/spf13/cast"))
    (native-inputs
     `(("go-github-com-stretchr-testify" ,go-github-com-stretchr-testify)))
    (home-page "https://github.com/spf13/cast")
    (synopsis "Safe and easy casting from one type to another in Go")
    (description "Safe and easy casting from one type to another in Go")
    (license license:expat)))

(define-public go-github-com-spf13-cobra
  (package
    (name "go-github-com-spf13-cobra")
    (version "1.0.0")
    (source
     (origin
       (method git-fetch)
       (uri (git-reference
             (url "https://github.com/spf13/cobra")
             (commit (string-append "v" version))))
       (file-name (git-file-name name version))
       (sha256
        (base32
         "0vbppqqhby302a5ayn0296jqr71qkcd4c9am7wzsk6z71fwdsa7h"))))
    (build-system go-build-system)
    (arguments
     `(#:import-path "github.com/spf13/cobra"))
    (propagated-inputs
     `(("github.com/spf13/pflag" ,go-github-com-spf13-pflag)))
    (home-page "https://github.com/spf13/cobra")
    (synopsis "Go library for creating CLI applications")
    (description "Cobra is both a library for creating powerful modern CLI
applications as well as a program to generate applications and command files.")
    (license license:asl2.0)))

(define-public go-github-com-spf13-jwalterweatherman
  (package
    (name "go-github-com-spf13-jwalterweatherman")
    (version "1.1.0")
    (source
     (origin
       (method git-fetch)
       (uri (git-reference
             (url "https://github.com/spf13/jwalterweatherman")
             (commit (string-append "v" version))))
       (file-name (git-file-name name version))
       (sha256
        (base32
         "1ywmkwci5zyd88ijym6f30fj5c0k2yayxarkmnazf5ybljv50q7b"))))
    (build-system go-build-system)
    (arguments
     `(#:import-path "github.com/spf13/jwalterweatherman"))
    (native-inputs
     `(("go-github-com-stretchr-testify" ,go-github-com-stretchr-testify)))
    (home-page "https://github.com/spf13/jwalterweatherman")
    (synopsis "Go logging library")
    (description "Go logging library")
    (license license:expat)))

(define-public go-github-com-spf13-pflag
  (package
    (name "go-github-com-spf13-pflag")
    (version "1.0.5")
    (source
      (origin
        (method git-fetch)
        (uri (git-reference
               (url "https://github.com/spf13/pflag")
               (commit (string-append "v" version))))
        (file-name (git-file-name name version))
        (sha256
         (base32
          "0gpmacngd0gpslnbkzi263f5ishigzgh6pbdv9hp092rnjl4nd31"))))
    (build-system go-build-system)
    (arguments
      '(#:import-path "github.com/spf13/pflag"))
    (home-page "https://github.com/spf13/pflag")
    (synopsis "Replacement for Go's @code{flag} package")
    (description
     "Pflag is library to replace Go's @code{flag} package.  It implements
POSIX/GNU-style command-line options with double hyphens.  It is is compatible
with the
@uref{https://www.gnu.org/software/libc/manual/html_node/Argument-Syntax.html,
GNU extensions} to the POSIX recommendations for command-line options.")
    (license license:bsd-3)))

(define-public go-github-com-spf13-viper
  (package
    (name "go-github-com-spf13-viper")
    (version "1.7.0")
    (source
     (origin
       (method git-fetch)
       (uri (git-reference
             (url "https://github.com/spf13/viper")
             (commit (string-append "v" version))))
       (file-name (git-file-name name version))
       (sha256
        (base32
         "099n2g7fg6r8hqyszqw2axr775qyhyvwhsykvgw0f0s16ql48h5c"))))
    (build-system go-build-system)
    (arguments
     '(#:import-path "github.com/spf13/viper"))
    (propagated-inputs
     `(("github.com/spf13/afero" ,go-github-com-spf13-afero)
       ("github.com/spf13/cast" ,go-github-com-spf13-cast)
       ("github.com/spf13/pflag" ,go-github-com-spf13-pflag)
       ("github.com/spf13/jwalterweatherman" ,go-github-com-spf13-jwalterweatherman)
       ("github.com/fsnotify/fsnotify" ,go-github-com-fsnotify-fsnotify)
       ("github.com/hashicorp/hcl" ,go-github-com-hashicorp-hcl)
       ("github.com/magiconair/properties" ,go-github-com-magiconair-properties)
       ("github.com/mitchellh/mapstructure" ,go-github-com-mitchellh-mapstructure)
       ("github.com/pelletier/go-toml" ,go-github-com-pelletier-go-toml)
       ("github.com/subosito/gotenv" ,go-github-com-subosito-gotenv)

       ("gopkg.in/ini.v1" ,go-gopkg-in-ini-v1)
       ("gopkg.in/yaml.v2" ,go-gopkg-in-yaml-v2)))
    (native-inputs
     `(("go-github-com-stretchr-testify" ,go-github-com-stretchr-testify)))
    (home-page "https://github.com/spf13/viper")
    (synopsis "Go configuration with fangs")
    (description
     "Viper is a complete configuration solution for Go applications including
12-Factor apps.  It is designed to work within an application, and can handle
all types of configuration needs and formats.")
    (license license:expat)))

(define-public go-github-com-felixge-httpsnoop
  (package
    (name "go-github-com-felixge-httpsnoop")
    (version "1.0.1")
    (source
     (origin
       (method git-fetch)
       (uri (git-reference
             (url "https://github.com/felixge/httpsnoop")
             (commit (string-append "v" version))))
       (file-name (git-file-name name version))
       (sha256
        (base32
         "0ncd8lar5zxiwjhsp315s4hsl4bhnm271h49jhyxc66r5yffgmac"))))
    (build-system go-build-system)
    (arguments
     '(#:import-path "github.com/felixge/httpsnoop"))
    (home-page "https://github.com/felixge/httpsnoop/")
    (synopsis "Capture http related metrics")
    (description
     "Httpsnoop provides an easy way to capture http related
metrics (i.e. response time, bytes written, and http status code) from your
application's http.Handlers.")
    (license license:expat)))

(define-public go-github-com-fsnotify-fsnotify
  (package
    (name "go-github-com-fsnotify-fsnotify")
    (version "1.4.9")
    (source
     (origin
       (method git-fetch)
       (uri (git-reference
             (url "https://github.com/fsnotify/fsnotify")
             (commit (string-append "v" version))))
       (file-name (git-file-name name version))
       (sha256
        (base32
         "1i1r72knpbfwwql9frn9bqc3nhfc2ai5m6qllcyr6wban62lr40x"))))
    (build-system go-build-system)
    (arguments
     `(#:import-path "github.com/fsnotify/fsnotify"))
    (propagated-inputs
     `(("golang.org/x/sys" ,go-golang-org-x-sys)))
    (home-page "https://github.com/fsnotify/fsnotify")
    (synopsis "File system notifications for Go")
    (description "File system notifications for Go")
    (license license:bsd-3)))

(define-public go-github-com-magiconair-properties
  (package
    (name "go-github-com-magiconair-properties")
    (version "1.8.5")
    (source
     (origin
       (method git-fetch)
       (uri (git-reference
             (url "https://github.com/magiconair/properties")
             (commit (string-append "v" version))))
       (file-name (git-file-name name version))
       (sha256
        (base32
         "0v4agnkhc30fblbmhs0gq2bikhdnnmqmpp4phrnza68m04j5hxbn"))))
    (build-system go-build-system)
    (arguments
     `(#:import-path "github.com/magiconair/properties"))
    (home-page "https://github.com/magiconair/properties")
    (synopsis "Java properties scanner for Go")
    (description "Java properties scanner for Go")
    (license license:bsd-2)))

(define-public go-github-com-pelletier-go-toml
  (package
    (name "go-github-com-pelletier-go-toml")
    (version "1.9.3")
    (source
     (origin
       (method git-fetch)
       (uri (git-reference
             (url "https://github.com/pelletier/go-toml")
             (commit (string-append "v" version))))
       (file-name (git-file-name name version))
       (sha256
        (base32
         "0cqwnvlgs1wgdgjxlwv8j52f7d6syniadr51sjh2fya99m5wzvsn"))))
    (build-system go-build-system)
    (arguments
     `(#:import-path "github.com/pelletier/go-toml"))
    (native-inputs
     `(("github.com/BurntSushi/toml" ,go-github-com-burntsushi-toml)
       ("github.com/davecgh/go-spew" ,go-github-com-davecgh-go-spew)
       ("gopkg.in/yaml.v2" ,go-gopkg-in-yaml-v2)))
    (home-page "https://github.com/pelletier/go-toml")
    (synopsis "Go library for the TOML configuration language")
    (description "Go library for the TOML configuration language")
    (license license:expat)))

(define-public go-github-com-subosito-gotenv
  (package
    (name "go-github-com-subosito-gotenv")
    (version "1.2.0")
    (source
     (origin
       (method git-fetch)
       (uri (git-reference
             (url "https://github.com/subosito/gotenv")
             (commit (string-append "v" version))))
       (file-name (git-file-name name version))
       (sha256
        (base32
         "0mav91j7r4arjkpq5zcf9j74f6pww8ic53x43wy7kg3ibw31yjs5"))))
    (build-system go-build-system)
    (arguments
     `(#:import-path "github.com/subosito/gotenv"))
    (native-inputs
     `(("go-github-com-stretchr-testify" ,go-github-com-stretchr-testify)))
    (home-page "https://github.com/subosito/gotenv")
    (synopsis "Go library for loading environment variables from files")
    (description "Go library for loading environment variables from files")
    (license license:expat)))

(define-public go-github-com-sirupsen-logrus
  (package
    (name "go-github-com-sirupsen-logrus")
    (version "1.8.1")
    (source
     (origin
       (method git-fetch)
       (uri (git-reference
             (url "https://github.com/sirupsen/logrus")
             (commit (string-append "v" version))))
       (file-name (git-file-name name version))
       (sha256
        (base32
         "0rvqzic2zz7fpxyizmqxwmhv1m52ii9bgxnqa6km8wsa0l08wh42"))))
    (build-system go-build-system)
    (propagated-inputs
     `(("go-github-com-davecgh-go-spew" ,go-github-com-davecgh-go-spew)
       ("go-github-com-pmezard-go-difflib" ,go-github-com-pmezard-go-difflib)
       ("go-github-com-stretchr-testify" ,go-github-com-stretchr-testify)
       ("go-golang-org-x-crypto" ,go-golang-org-x-crypto)
       ("go-golang-org-x-sys" ,go-golang-org-x-sys)))
    (arguments
     '(#:import-path "github.com/sirupsen/logrus"))
    (home-page "https://github.com/sirupsen/logrus")
    (synopsis "Structured, pluggable logging for Go")
    (description "Logrus is a structured logger for Go, completely API
compatible with the standard library logger.")
    (license license:expat)))

(define-public go-github-com-rifflock-lfshook
  (package
    (name "go-github-com-rifflock-lfshook")
    (version "2.4")
    (source (origin
              (method git-fetch)
              (uri (git-reference
                    (url "https://github.com/rifflock/lfshook")
                    (commit (string-append "v" version))))
              (file-name (git-file-name name version))
              (sha256
               (base32
                "0wxqjcjfg8c0klmdgmbw3ckagby3wg9rkga9ihd4fsf05x5scxrc"))))
    (build-system go-build-system)
    (arguments
     `(#:import-path "github.com/rifflock/lfshook"))
    (propagated-inputs
     `(("go-github-com-sirupsen-logrus" ,go-github-com-sirupsen-logrus)))
    (home-page "https://github.com/rifflock/lfshook")
    (synopsis "Local File System hook for Logrus logger")
    (description "This package provides a hook for Logrus to write directly to
a file on the file system.  The log levels are dynamic at instantiation of the
hook, so it is capable of logging at some or all levels.")
    (license license:expat)))

(define-public go-github-com-kardianos-osext
  (let ((commit "ae77be60afb1dcacde03767a8c37337fad28ac14")
        (revision "1"))
    (package
      (name "go-github-com-kardianos-osext")
      (version (git-version "0.0.0" revision commit))
      (source (origin
                (method git-fetch)
                (uri (git-reference
                      (url "https://github.com/kardianos/osext")
                      (commit commit)))
                (file-name (git-file-name name version))
                (sha256
                 (base32
                  "056dkgxrqjj5r18bnc3knlpgdz5p3yvp12y4y978hnsfhwaqvbjz"))))
      (build-system go-build-system)
      (arguments
       `(#:import-path "github.com/kardianos/osext"
         ;; The tests are flaky:
         ;; <https://github.com/kardianos/osext/issues/21>
         #:tests? #f))
      (synopsis "Find the running executable")
      (description "Osext provides a method for finding the current executable
file that is running.  This can be used for upgrading the current executable or
finding resources located relative to the executable file.")
      (home-page "https://github.com/kardianos/osext")
      (license license:bsd-3))))

(define-public go-github-com-ayufan-golang-kardianos-service
  (let ((commit "0c8eb6d8fff2e2fb884a7bfd23e183fb63c0eff3")
        (revision "0"))
    (package
      (name "go-github-com-ayufan-golang-kardianos-service")
      (version (git-version "0.0.0" revision commit))
      (source
       (origin
         (method git-fetch)
         (uri (git-reference
               (url
                "https://github.com/ayufan/golang-kardianos-service")
               (commit commit)))
         (file-name (git-file-name name version))
         (sha256
          (base32
           "0x0cn7l5gda2khsfypix7adxd5yqighzn04mxjw6hc4ayrh7his5"))))
      (build-system go-build-system)
      (native-inputs
       `(("go-github-com-kardianos-osext"
          ,go-github-com-kardianos-osext)))
      (arguments
       '(#:tests? #f                ;FIXME tests fail: Service is not running.
         #:import-path "github.com/ayufan/golang-kardianos-service"))
      (home-page "https://github.com/ayufan/golang-kardianos-service")
      (synopsis "Go interface to a variety of service supervisors")
      (description "This package provides @code{service}, a Go module that can
run programs as a service using a variety of supervisors, including systemd,
SysVinit, and more.")
      (license license:zlib))))

(define-public go-github-com-docker-distribution
  (let ((commit "325b0804fef3a66309d962357aac3c2ce3f4d329")
        (revision "0"))
    (package
      (name "go-github-com-docker-distribution")
      (version (git-version "0.0.0" revision commit))
      (source
       ;; FIXME: This bundles many things, see
       ;; <https://debbugs.gnu.org/cgi/bugreport.cgi?bug=31881#41>.
       (origin
         (method git-fetch)
         (uri (git-reference
               (url "https://github.com/docker/distribution")
               (commit commit)))
         (file-name (git-file-name name version))
         (sha256
          (base32
           "1yg2zrikn3vkvkx5mn51p6bfjk840qdkn7ahhhvvcsc8mpigrjc6"))))
      (build-system go-build-system)
      (native-inputs
       `(("go-golang-org-x-sys" ,go-golang-org-x-sys)
         ("go-github-com-sirupsen-logrus"
          ,go-github-com-sirupsen-logrus)
         ("go-golang-org-x-crypto"
          ,go-golang-org-x-crypto)))
      (arguments
       '(#:import-path "github.com/docker/distribution"
         #:phases
         (modify-phases %standard-phases
           (add-before 'reset-gzip-timestamps 'make-gzip-archive-writable
             (lambda* (#:key outputs #:allow-other-keys)
               (map (lambda (file)
                      (make-file-writable file))
                    (find-files
                     (assoc-ref outputs "out")
                     ".*\\.gz$"))
               #t)))))
      (home-page
       "https://github.com/docker/distribution")
      (synopsis "This package is a Docker toolset to pack, ship, store, and
deliver content")
      (description "Docker Distribution is a Docker toolset to pack, ship,
store, and deliver content.  It contains Docker Registry 2.0 and libraries
to interact with distribution components.")
      (license license:asl2.0))))

(define-public go-github-com-docker-go-connections
  (let ((commit "3ede32e2033de7505e6500d6c868c2b9ed9f169d")
        (revision "0"))
    (package
      (name "go-github-com-docker-go-connections")
      (version (git-version "0.0.0" revision commit))
      (source
        (origin
          (method git-fetch)
          (uri (git-reference
                 (url "https://github.com/docker/go-connections")
                 (commit commit)))
          (file-name (git-file-name name version))
          (sha256
            (base32
              "0v1pkr8apwmhyzbjfriwdrs1ihlk6pw7izm57r24mf9jdmg3fyb0"))))
      (build-system go-build-system)
      (arguments
        '(#:import-path "github.com/docker/go-connections"))
      (home-page "https://github.com/docker/go-connections")
      (synopsis "Networking library for Go")
      (description
       "This package provides a library to work with network connections in
the Go language.  In particular it provides tools to deal with network address
translation (NAT), proxies, sockets, and transport layer security (TLS).")
      (license license:asl2.0))))

(define-public go-github-com-docker-machine
  (let ((commit "7b7a141da84480342357c51838be142bf183b095")
        (revision "0"))
    (package
      (name "go-github-com-docker-machine")
      (version (git-version "0.0.0" revision commit))
      (source
       (origin
         (method git-fetch)
         (uri (git-reference
               (url "https://github.com/docker/machine")
               (commit commit)))
         (file-name (git-file-name name version))
         (sha256
          (base32
           "0bavk0lvs462yh0lnmnxi9psi5qv1x3nvzmd2b0drsahlp1gxi8s"))))
      (build-system go-build-system)
      (arguments
       '(#:import-path "github.com/docker/machine"))
      (home-page "https://github.com/docker/machine")
      (synopsis "Machine management for a container-centric world")
      (description
       "@dfn{Machine} lets you create Docker hosts on your computer, on
hosting providers, and inside your data center.  It creates servers, installs
Docker on them, then configures the Docker client to talk to them.")
      (license license:asl2.0))))

(define-public go-github-com-gorhill-cronexpr
  (let ((commit "f0984319b44273e83de132089ae42b1810f4933b")
        (revision "0"))
    (package
      (name "go-github-com-gorhill-cronexpr")
      (version (git-version "0.0.0" revision commit))
      (source
       (origin
         (method git-fetch)
         (uri (git-reference
               (url "https://github.com/gorhill/cronexpr")
               (commit commit)))
         (file-name (git-file-name name version))
         (sha256
          (base32
           "0dphhhqy3i7265znv3m8n57l80dmaq6z4hsj5kgd87qd19z8x0l2"))))
      (build-system go-build-system)
      (arguments
       '(#:import-path "github.com/gorhill/cronexpr"))
      (home-page "https://github.com/gorhill/cronexpr")
      (synopsis "Cron expression parser in the Go language")
      (description
       "This package provides a cron expression parser in the Go language.
Given a cron expression and a time stamp, you can get the next time stamp
which satisfies the cron expression.")
      (license (list license:gpl3+
                     license:asl2.0)))))

(define-public go-gopkg-in-check-v1
  (package
    (name "go-gopkg-in-check-v1")
    (version "1.0.0-20201130134442-10cb98267c6c")
    (source
     (origin
       (method git-fetch)
       (uri (git-reference
             (url "https://github.com/go-check/check")
             (commit (go-version->git-ref version))))
       (file-name (git-file-name name version))
       (sha256
        (base32
         "1jwxndf8rsyx0fgrp47d99rp55yzssmryb92jfj3yf7zd8rjjljn"))))
    (build-system go-build-system)
    (arguments
     '(#:import-path "gopkg.in/check.v1"))
    (propagated-inputs
     `(("go-github-com-kr-pretty" ,go-github-com-kr-pretty)))
    (home-page "https://gopkg.in/check.v1")
    (synopsis "Test framework for the Go language")
    (description "This package provides a test library for the Go language.")
    (license license:bsd-2)))

(define-public go-gopkg-in-ini-v1
  (package
    (name "go-gopkg-in-ini-v1")
    (version "1.56.0")
    (source
     (origin
       (method git-fetch)
       (uri (git-reference
             (url "https://github.com/go-ini/ini")
             (commit (string-append "v" version))))
       (file-name (git-file-name name version))
       (sha256
        (base32
         "0j5z0cngg6mq2f9id083jcdi7k6r2h35714pashv6sdv2q7bmfc5"))))
    (build-system go-build-system)
    (arguments
     '(#:import-path "gopkg.in/ini.v1"
       ;; Requires large unpackaged test framework
       #:tests? #f))
    (home-page "https://gopkg.in/ini.v1")
    (synopsis "Go library for ini files")
    (description "Go library for ini files")
    (license license:asl2.0)))

(define-public go-gopkg-in-yaml-v2
  (package
    (name "go-gopkg-in-yaml-v2")
    (version "2.2.2")
    (source
      (origin
        (method git-fetch)
        (uri (git-reference
               (url "https://gopkg.in/yaml.v2.git")
               (commit (string-append "v" version))))
        (file-name (git-file-name name version))
        (sha256
         (base32
          "01wj12jzsdqlnidpyjssmj0r4yavlqy7dwrg7adqd8dicjc4ncsa"))))
    (build-system go-build-system)
    (arguments
     '(#:import-path "gopkg.in/yaml.v2"))
    (native-inputs
     `(("go-gopkg-in-check-v1" ,go-gopkg-in-check-v1)))
    (home-page "https://gopkg.in/yaml.v2")
    (synopsis "YAML reader and writer for the Go language")
    (description
     "This package provides a Go library for encode and decode YAML
values.")
    (license license:asl2.0)))

(define-public go-gopkg-in-yaml-v3
  (package
    (name "go-gopkg-in-yaml-v3")
    (version "3")
    (source
     (origin
       (method git-fetch)
       (uri (git-reference
             (url "https://gopkg.in/yaml.v3")
             (commit (string-append "v" version))))
       (file-name (git-file-name name version))
       (sha256
        (base32 "06f4lnrp494wqaygv09dggr2dwf3z2bawqhnlnnwiamg5y787k4g"))))
    (build-system go-build-system)
    (arguments
     '(#:import-path "gopkg.in/yaml.v3"))
    (native-inputs
     `(("go-gopkg-in-check-v1" ,go-gopkg-in-check-v1)))
    (home-page "https://gopkg.in/yaml.v3")
    (synopsis "YAML reader and writer for the Go language")
    (description
     "This package provides a Go library for encode and decode YAML values.
The yaml package supports most of YAML 1.2, but preserves some behavior from
1.1 for backwards compatibility.")
    (license license:asl2.0)))

(define-public go-github-com-mattn-go-isatty
  (package
    (name "go-github-com-mattn-go-isatty")
    (version "0.0.11")
    (source
     (origin
       (method git-fetch)
       (uri (git-reference
             (url "https://github.com/mattn/go-isatty")
             (commit (string-append "v" version))))
       (file-name (git-file-name name version))
       (sha256
        (base32
         "0h671sv7hfprja495kavazkalkx7xzaqksjh13brcnwq67ijrali"))))
    (build-system go-build-system)
    (propagated-inputs
     `(("go-golang-org-x-sys" ,go-golang-org-x-sys)))
    (arguments
     '(#:import-path "github.com/mattn/go-isatty"))
    (home-page "https://github.com/mattn/go-isatty")
    (synopsis "Provide @code{isatty} for Golang")
    (description "This package provides @code{isatty}, a Go module that can
tell you whether a file descriptor points to a terminal and the type of the
terminal.")
    (license license:expat)))

(define-public go-github-com-mattn-go-colorable
  (package
    (name "go-github-com-mattn-go-colorable")
    (version "0.1.8")
    (home-page "https://github.com/mattn/go-colorable")
    (source
     (origin
       (method git-fetch)
       (uri (git-reference
             (url home-page)
             (commit (string-append "v" version))))
       (file-name (git-file-name name version))
       (sha256
        (base32
         "0q34zqwbnls72md8q8mhj368s7p3i4xspvs3rk8fs76s0pn7dr2l"))))
    (build-system go-build-system)
    (native-inputs
     `(("go-github-com-mattn-go-isatty"
        ,go-github-com-mattn-go-isatty)))
    (arguments
     '(#:import-path "github.com/mattn/go-colorable"))
    (synopsis "Handle ANSI color escapes on Windows")
    (description "This package provides @code{colorable}, a module that
makes it possible to handle ANSI color escapes on Windows.")
    (license license:expat)))

(define-public go-github-com-mattn-go-pointer
  (let ((commit "a0a44394634f41e4992b173b24f14fecd3318a67")
        (revision "1"))
    (package
      (name "go-github-com-mattn-go-pointer")
      (version (git-version "0.0.0" revision commit))
      (source
       (origin
         (method git-fetch)
         (uri (git-reference
               (url "https://github.com/mattn/go-pointer")
               (commit commit)))
         (sha256
          (base32
           "09w7hcyc0zz2g23vld6jbcmq4ar27xakp1ldjvh549i5izf2anhz"))
         (file-name (git-file-name name version))))
      (build-system go-build-system)
      (arguments
       '(#:import-path "github.com/mattn/go-pointer"))
      (home-page "https://github.com/mattn/go-pointer")
      (synopsis "Utility for cgo")
      (description
       "This package allows for a cgo argument to be passed a Go pointer.")
      (license license:expat))))

(define-public go-github-com-mgutz-ansi
  (let ((commit "9520e82c474b0a04dd04f8a40959027271bab992")
        (revision "0"))
    (package
      (name "go-github-com-mgutz-ansi")
      (version (git-version "0.0.0" revision commit))
      (source
       (origin
         (method git-fetch)
         (uri (git-reference
               (url
                "https://github.com/mgutz/ansi")
               (commit commit)))
         (file-name (git-file-name name version))
         (sha256
          (base32
           "00bz22314j26736w1f0q4jy9d9dfaml17vn890n5zqy3cmvmww1j"))))
      (build-system go-build-system)
      (native-inputs
       `(("go-github-com-mattn-go-isatty"
          ,go-github-com-mattn-go-isatty)
         ("go-github-com-mattn-go-colorable"
          ,go-github-com-mattn-go-colorable)))
      (arguments
       '(#:import-path "github.com/mgutz/ansi"))
      (home-page "https://github.com/mgutz/ansi")
      (synopsis "Small, fast library to create ANSI colored strings and codes")
      (description "This package provides @code{ansi}, a Go module that can
generate ANSI colored strings.")
      (license license:expat))))

(define-public go-github-com-aarzilli-golua
  (let ((commit "03fc4642d792b1f2bc5e7343b403cf490f8c501d")
        (revision "0"))
    (package
      (name "go-github-com-aarzilli-golua")
      (version (git-version "0.0.0" revision commit))
      (source
       (origin
         (method git-fetch)
         (uri (git-reference
               (url
                "https://github.com/aarzilli/golua")
               (commit commit)))
         (file-name (git-file-name name version))
         (sha256
          (base32
           "1d9hr29i36cza98afj3g6rs3l7xbkprwzz0blcxsr9dd7nak20di"))))
      (build-system go-build-system)
      ;; From go-1.10 onward, "pkg" compiled libraries are not re-used, so
      ;; when this package required as input for another one, it will have to
      ;; be built again.  Thus its CGO requirements must be made available in
      ;; the environment, that is, they must be propagated.
      (propagated-inputs
       `(("lua" ,lua)))
      (arguments
       `(#:unpack-path "github.com/aarzilli/golua"
         #:import-path "github.com/aarzilli/golua/lua"
         #:phases
         (modify-phases %standard-phases
           ;; While it's possible to fix the CGO_LDFLAGS with the "-tags"
           ;; command line argument, go-1.10+ does not re-use the produced pkg
           ;; for dependencies, which means we would need to propagate the
           ;; same "-tags" argument to all golua referrers.  A substitution is
           ;; more convenient here.  We also need to propagate the lua
           ;; dependency to make it available to referrers.
           (add-after 'unpack 'fix-lua-ldflags
             (lambda _
               (substitute* "src/github.com/aarzilli/golua/lua/lua.go"
                 (("#cgo linux,!llua,!luaa LDFLAGS: -llua5.3")
                  "#cgo linux,!llua,!luaa LDFLAGS: -llua")))))))
      (home-page "https://github.com/aarzilli/golua")
      (synopsis "Go Bindings for the Lua C API")
      (description "This package provides @code{lua}, a Go module that can
run a Lua virtual machine.")
      (license license:expat))))

(define-public go-gitlab-com-ambrevar-golua-unicode
  (let ((commit "97ce517e7a1fe2407a90c317a9c74b173d396144")
        (revision "0"))
    (package
      (name "go-gitlab-com-ambrevar-golua-unicode")
      (version (git-version "0.0.0" revision commit))
      (source
       (origin
         (method git-fetch)
         (uri (git-reference
               (url
                "https://gitlab.com/ambrevar/golua")
               (commit commit)))
         (file-name (git-file-name name version))
         (sha256
          (base32
           "1izcp7p8nagjwqd13shb0020w7xhppib1a3glw2d1468bflhksnm"))))
      (build-system go-build-system)
      (native-inputs
       `(("lua" ,lua)
         ("go-github-com-aarzilli-golua" ,go-github-com-aarzilli-golua)))
      (arguments
       `(#:unpack-path "gitlab.com/ambrevar/golua"
         #:import-path "gitlab.com/ambrevar/golua/unicode"
         #:phases
         (modify-phases %standard-phases
           (replace 'check
             (lambda* (#:key import-path #:allow-other-keys)
               (setenv "USER" "homeless-dude")
               (invoke "go" "test" import-path))))))
      (home-page "https://gitlab.com/ambrevar/golua")
      (synopsis "Add Unicode support to Golua")
      (description "This extension to Arzilli's Golua adds Unicode support to
all functions from the Lua string library.  Lua patterns are replaced by Go
regexps.  This breaks compatibility with Lua, but Unicode support breaks it
anyways and Go regexps are more powerful.")
      (license license:expat))))

(define-public go-github-com-yookoala-realpath
  (let ((commit "d19ef9c409d9817c1e685775e53d361b03eabbc8")
        (revision "0"))
    (package
      (name "go-github-com-yookoala-realpath")
      (version (git-version "0.0.0" revision commit))
      (source
       (origin
         (method git-fetch)
         (uri (git-reference
               (url
                "https://github.com/yookoala/realpath")
               (commit commit)))
         (file-name (git-file-name name version))
         (sha256
          (base32
           "0qvz1dcdldf53rq69fli76z5k1vr7prx9ds1d5rpzgs68kwn40nw"))))
      (build-system go-build-system)
      (arguments
       `(#:import-path "github.com/yookoala/realpath"))
      (home-page "https://github.com/yookoala/realpath")
      (synopsis "@code{realpath} for Golang")
      (description "This package provides @code{realpath}, a Go module that
when provided with a valid relative path / alias path, it will return you with
a string of its real absolute path in the system.")
      (license license:expat))))

(define-public go-gitlab-com-ambrevar-damerau
  (let ((commit "883829e1f25fad54015772ea663e69017cf22352")
        (revision "0"))
    (package
      (name "go-gitlab-com-ambrevar-damerau")
      (version (git-version "0.0.0" revision commit))
      (source
       (origin
         (method git-fetch)
         (uri (git-reference
               (url
                "https://gitlab.com/ambrevar/damerau")
               (commit commit)))
         (file-name (git-file-name name version))
         (sha256
          (base32
           "1b9p8fypc914ij1afn6ir346zsgfqrc5mqc1k3d53n4snypq27qv"))))
      (build-system go-build-system)
      (arguments
       `(#:import-path "gitlab.com/ambrevar/damerau"))
      (home-page "https://gitlab.com/ambrevar/damerau")
      (synopsis "Damerau-Levenshtein distance for Golang")
      (description "This is a spelling corrector implementing the
Damerau-Levenshtein distance.  Takes a string value input from the user.
Looks for an identical word on a list of words, if none is found, look for a
similar word.")
      (license license:expat))))

(define-public go-github-com-stevedonovan-luar
  (let ((commit "22d247e5366095f491cd83edf779ee99a78f5ead")
        (revision "0"))
    (package
      (name "go-github-com-stevedonovan-luar")
      (version (git-version "0.0.0" revision commit))
      (source
       (origin
         (method git-fetch)
         (uri (git-reference
               (url
                "https://github.com/stevedonovan/luar")
               (commit commit)))
         (file-name (git-file-name name version))
         (sha256
          (base32
           "1acjgw9cz1l0l9mzkyk7irz6cfk31wnxgbwa805fvm1rqcjzin2c"))))
      (build-system go-build-system)
      (native-inputs
       `(("go-github-com-aarzilli-golua" ,go-github-com-aarzilli-golua)))
      (arguments
       `(#:tests? #f                    ; Upstream tests are broken.
         #:import-path "github.com/stevedonovan/luar"))
      (home-page "https://github.com/stevedonovan/luar")
      (synopsis "Lua reflection bindings for Go")
      (description "Luar is designed to make using Lua from Go more
convenient.  Go structs, slices and maps can be automatically converted to Lua
tables and vice-versa.  The resulting conversion can either be a copy or a
proxy.  In the latter case, any change made to the result will reflect on the
source.

Any Go function can be made available to Lua scripts, without having to write
C-style wrappers.

Luar support cyclic structures (lists, etc.).

User-defined types can be made available to Lua as well: their exported
methods can be called and usual operations such as indexing or arithmetic can
be performed.")
      (license license:expat))))

(define-public go-github-com-michiwend-golang-pretty
  (let ((commit "8ac61812ea3fa540f3f141a444fcb0dd713cdca4")
        (revision "0"))
    (package
      (name "go-github-com-michiwend-golang-pretty")
      (version (git-version "0.0.0" revision commit))
      (source
       (origin
         (method git-fetch)
         (uri (git-reference
               (url
                "https://github.com/michiwend/golang-pretty")
               (commit commit)))
         (file-name (git-file-name name version))
         (sha256
          (base32
           "0rjfms0csjqi91xnddzx3rcrcaikc7xc027617px3kdwdap80ir4"))))
      (build-system go-build-system)
      (native-inputs
       `(("go-github-com-kr-text" ,go-github-com-kr-text)))
      (arguments
       `(#:tests? #f                    ; Upstream tests seem to be broken.
         #:import-path "github.com/michiwend/golang-pretty"))
      (home-page "https://github.com/michiwend/golang-pretty")
      (synopsis "Pretty printing for Go values")
      (description "Package @code{pretty} provides pretty-printing for Go
values.  This is useful during debugging, to avoid wrapping long output lines
in the terminal.

It provides a function, @code{Formatter}, that can be used with any function
that accepts a format string.  It also provides convenience wrappers for
functions in packages @code{fmt} and @code{log}.")
      (license license:expat))))

(define-public go-github-com-michiwend-gomusicbrainz
  (let ((commit "0cdeb13f9b24d2c714feb7e3c63d595cf7121d7d")
        (revision "0"))
    (package
      (name "go-github-com-michiwend-gomusicbrainz")
      (version (git-version "0.0.0" revision commit))
      (source
       (origin
         (method git-fetch)
         (uri (git-reference
               (url
                "https://github.com/michiwend/gomusicbrainz")
               (commit commit)))
         (file-name (git-file-name name version))
         (sha256
          (base32
           "1li9daw0kghb80rdmxbh7g72qhxcvx3rvhwq5gs0jrr9hb8pjvcn"))))
      (build-system go-build-system)
      (native-inputs
       `(("go-github-com-michiwend-golang-pretty" ,go-github-com-michiwend-golang-pretty)
         ("go-github-com-kr-text" ,go-github-com-kr-text)))
      (arguments
       `(#:import-path "github.com/michiwend/gomusicbrainz"))
      (home-page "https://github.com/michiwend/gomusicbrainz")
      (synopsis "MusicBrainz WS2 client library for Golang")
      (description "Currently GoMusicBrainz provides methods to perform search
and lookup requests.  Browse requests are not supported yet.")
      (license license:expat))))

(define-public go-github-com-wtolson-go-taglib
  (let ((commit "6e68349ff94ecea412de7e748cb5eaa26f472777")
        (revision "0"))
    (package
      (name "go-github-com-wtolson-go-taglib")
      (version (git-version "0.0.0" revision commit))
      (source
       (origin
         (method git-fetch)
         (uri (git-reference
               (url
                "https://github.com/wtolson/go-taglib")
               (commit commit)))
         (file-name (git-file-name name version))
         (sha256
          (base32
           "1cpjqnrviwflz150g78iir5ndrp3hh7a93zbp4dwbg6sb2q141p2"))))
      (build-system go-build-system)
      ;; From go-1.10 onward, "pkg" compiled libraries are not re-used, so
      ;; when this package required as input for another one, it will have to
      ;; be built again.  Thus its CGO requirements must be made available in
      ;; the environment, that is, they must be propagated.
      (propagated-inputs
       `(("pkg-config" ,pkg-config)
         ("taglib" ,taglib)))
      (arguments
       `(#:import-path "github.com/wtolson/go-taglib"
         ;; Tests don't pass "vet" on Go since 1.11.  See
         ;; https://github.com/wtolson/go-taglib/issues/12.
         #:phases
         (modify-phases %standard-phases
           (replace 'check
             (lambda* (#:key import-path #:allow-other-keys)
               (invoke "go" "test"
                       "-vet=off"
                       import-path))))))
      (home-page "https://github.com/wtolson/go-taglib")
      (synopsis "Go wrapper for taglib")
      (description "Go wrapper for taglib")
      (license license:unlicense))))

(define-public go-github-com-gogo-protobuf
  (package
    (name "go-github-com-gogo-protobuf")
    (version "1.3.1")
    (source (origin
              (method git-fetch)
              (uri (git-reference
                    (url "https://github.com/gogo/protobuf")
                    (commit (string-append "v" version))))
              (file-name (git-file-name name version))
              (sha256
               (base32
                "0x77x64sxjgfhmbijqfzmj8h4ar25l2w97h01q3cqs1wk7zfnkhp"))))
    (build-system go-build-system)
    (arguments
     `(#:import-path "github.com/gogo/protobuf"
       ; Source-only package
       #:tests? #f
       #:phases
       (modify-phases %standard-phases
         (delete 'build))))
    (synopsis "Protocol Buffers for Go with Gadgets")
    (description "Gogoprotobuf is a fork of golang/protobuf with extra code
generation features.  This code generation is used to achieve:
@itemize
@item fast marshalling and unmarshalling
@item more canonical Go structures
@item goprotobuf compatibility
@item less typing by optionally generating extra helper code
@item peace of mind by optionally generating test and benchmark code
@item other serialization formats
@end itemize")
    (home-page "https://github.com/gogo/protobuf")
    (license license:bsd-3)))

(define-public go-github-com-libp2p-go-flow-metrics
  (let ((commit "7e5a55af485341567f98d6847a373eb5ddcdcd43")
        (revision "0"))
    (package
      (name "go-github-com-libp2p-go-flow-metrics")
      (version (git-version "0.2.0" revision commit))
      (source
       (origin
         (method git-fetch)
         (uri (git-reference
               (url "https://github.com/libp2p/go-flow-metrics")
               (commit commit)))
         (file-name (git-file-name name version))
         (sha256
          (base32
           "1p87iyk6q6f3g3xkncssx400qlld8f2z93qiz8m1f97grfyhjif1"))))
      (build-system go-build-system)
      (arguments
       `(#:import-path "github.com/libp2p/go-flow-metrics"
         ;; TODO: Tests hang.
         #:tests? #f))
      (home-page
       "https://github.com/libp2p/go-flow-metrics")
      (synopsis "Simple library for tracking flow metrics")
      (description "A simple alternative to rcrowley's @command{go-metrics}
that's a lot faster (and only does simple bandwidth metrics).")
      (license license:expat))))

(define-public go-github-com-davecgh-go-spew
  (package
    (name "go-github-com-davecgh-go-spew")
    (version "1.1.1")
    (source
     (origin
       (method git-fetch)
       (uri (git-reference
             (url "https://github.com/davecgh/go-spew")
             (commit (string-append "v" version))))
       (file-name (git-file-name name version))
       (sha256
        (base32
         "0hka6hmyvp701adzag2g26cxdj47g21x6jz4sc6jjz1mn59d474y"))))
    (build-system go-build-system)
    (arguments
     '(#:unpack-path "github.com/davecgh/go-spew"
       #:import-path "github.com/davecgh/go-spew/spew"))
    (home-page "https://github.com/davecgh/go-spew")
    (synopsis "Deep pretty printer for Go data structures to aid in debugging")
    (description "Package @command{spew} implements a deep pretty printer
for Go data structures to aid in debugging.

A quick overview of the additional features spew provides over the built-in printing facilities for Go data types are as follows:

@itemize
@item Pointers are dereferenced and followed.
@item Circular data structures are detected and handled properly.
@item Custom Stringer/error interfaces are optionally invoked, including on
unexported types.
@item Custom types which only implement the Stringer/error interfaces via a
pointer receiver are optionally invoked when passing non-pointer variables.
@item Byte arrays and slices are dumped like the hexdump -C command which
includes offsets, byte values in hex, and ASCII output (only when using Dump
style).
@end itemize\n")
    (license license:isc)))

(define-public go-github-com-btcsuite-btclog
  (let ((commit "84c8d2346e9fc8c7b947e243b9c24e6df9fd206a")
        (revision "0"))
    (package
      (name "go-github-com-btcsuite-btclog")
      (version (git-version "0.0.3" revision commit))
      (source
       (origin
         (method git-fetch)
         (uri (git-reference
               (url "https://github.com/btcsuite/btclog")
               (commit commit)))
         (file-name (git-file-name name version))
         (sha256
          (base32
           "02dl46wcnfpg9sqvg0ipipkpnd7lrf4fnvb9zy56jqa7mfcwc7wk"))))
      (build-system go-build-system)
      (arguments
       '(#:import-path "github.com/btcsuite/btclog"))
      (home-page "https://github.com/btcsuite/btclog")
      (synopsis "Subsystem aware logger for Go")
      (description "Package @command{btclog} defines a logger interface and
provides a default implementation of a subsystem-aware leveled logger
implementing the same interface.")
      (license license:isc))))

(define-public go-github-com-btcsuite-btcd-btcec
  (let ((commit "67e573d211ace594f1366b4ce9d39726c4b19bd0")
        (revision "0"))
    (package
      (name "go-github-com-btcsuite-btcd-btcec")
      (version (git-version "0.12.0-beta" revision commit))
      (source
       (origin
         (method git-fetch)
         (uri (git-reference
               (url "https://github.com/btcsuite/btcd")
               (commit commit)))
         (file-name (git-file-name name version))
         (sha256
          (base32
           "04s92gsy71w1jirlr5lkk9y6r5cparbas7nmf6ywbp7kq7fn8ajn"))))
      (build-system go-build-system)
      (arguments
       '(#:unpack-path "github.com/btcsuite/btcd"
         #:import-path "github.com/btcsuite/btcd/btcec"))
      (native-inputs
       `(("go-github-com-davecgh-go-spew" ,go-github-com-davecgh-go-spew)))
      (home-page "https://github.com/btcsuite/btcd")
      (synopsis "Elliptic curve cryptography to work with Bitcoin")
      (description "Package @command{btcec} implements elliptic curve
cryptography needed for working with Bitcoin (secp256k1 only for now).  It is
designed so that it may be used with the standard crypto/ecdsa packages
provided with Go.  A comprehensive suite of test is provided to ensure proper
functionality.  Package @command{btcec} was originally based on work from
ThePiachu which is licensed under the same terms as Go, but it has
significantly diverged since then.  The @command{btcsuite} developers original
is licensed under the liberal ISC license.

Although this package was primarily written for btcd, it has intentionally
been designed so it can be used as a standalone package for any projects
needing to use secp256k1 elliptic curve cryptography.")
      (license license:isc))))

(define-public go-github-com-minio-sha256-simd
  (package
    (name "go-github-com-minio-sha256-simd")
    (version "0.1.1")
    (source
     (origin
       (method git-fetch)
       (uri (git-reference
             (url "https://github.com/minio/sha256-simd")
             (commit (string-append "v" version))))
       (file-name (git-file-name name version))
       (sha256
        (base32
         "1j0iqsckm97g4l79vd4mc7apbmkdar23jpzqpnpdhwpfd834j8lp"))))
    (build-system go-build-system)
    (arguments
     '(#:import-path "github.com/minio/sha256-simd"))
    (home-page "https://github.com/minio/sha256-simd")
    (synopsis "Accelerate SHA256 computations in pure Go")
    (description "Accelerate SHA256 computations in pure Go using AVX512 and
AVX2 for Intel and ARM64 for ARM.  On AVX512 it provides an up to 8x
improvement (over 3 GB/s per core) in comparison to AVX2.

This package is designed as a replacement for @command{crypto/sha256}.  For
Intel CPUs it has two flavors for AVX512 and AVX2 (AVX/SSE are also
supported).  For ARM CPUs with the Cryptography Extensions, advantage is taken
of the SHA2 instructions resulting in a massive performance improvement.

This package uses Golang assembly.  The AVX512 version is based on the Intel's
\"multi-buffer crypto library for IPSec\" whereas the other Intel
implementations are described in \"Fast SHA-256 Implementations on Intel
Architecture Processors\" by J. Guilford et al.")
    (license license:asl2.0)))

(define-public go-github-com-libp2p-go-libp2p-crypto
  (let ((commit "7240b40a3ddc47c4d17c15baabcbe45e5219171b")
        (revision "0"))
    (package
      (name "go-github-com-libp2p-go-libp2p-crypto")
      (version (git-version "2.0.1" revision commit))
      (source
       (origin
         (method git-fetch)
         (uri (git-reference
               (url "https://github.com/libp2p/go-libp2p-crypto")
               (commit commit)))
         (file-name (git-file-name name version))
         (sha256
          (base32
           "0qwpy57qv5143l9dlfwfvpqsxdd2i4zwnawx1w4pmgxxim3nw1wb"))))
      (build-system go-build-system)
      (arguments
       '(#:import-path "github.com/libp2p/go-libp2p-crypto"))
      (native-inputs
       `(("go-golang-org-x-crypto" ,go-golang-org-x-crypto)
         ("go-github-com-btcsuite-btcd-btcec" ,go-github-com-btcsuite-btcd-btcec)
         ("go-github-com-gogo-protobuf" ,go-github-com-gogo-protobuf)
         ("go-github-com-minio-sha256-simd" ,go-github-com-minio-sha256-simd)))
      (home-page
       "https://github.com/libp2p/go-libp2p-crypto")
      (synopsis "Various cryptographic utilities used by IPFS")
      (description "Various cryptographic utilities used by IPFS")
      (license license:expat))))

(define-public go-github-com-mr-tron-base58
  (let ((commit "d724c80ecac7b49e4e562d58b2b4f4ee4ed8c312")
        (revision "0"))
    (package
      (name "go-github-com-mr-tron-base58")
      (version (git-version "1.1.0" revision commit))
      (source
       (origin
         (method git-fetch)
         (uri (git-reference
               (url "https://github.com/mr-tron/base58")
               (commit commit)))
         (file-name (git-file-name name version))
         (sha256
          (base32
           "12qhgnn9wf3c1ang16r4i778whk4wsrj7d90h2xgmz4fi1469rqa"))))
      (build-system go-build-system)
      (arguments
       `(#:unpack-path "github.com/mr-tron/base58"
         #:import-path "github.com/mr-tron/base58/base58"))
      (home-page "https://github.com/mr-tron/base58")
      (synopsis "Fast implementation of base58 encoding on Golang")
      (description "Fast implementation of base58 encoding on Golang.  A
trivial @command{big.Int} encoding benchmark results in 6 times faster
encoding and 8 times faster decoding.")
      (license license:expat))))

(define-public go-github-com-gxed-hashland-keccakpg
  (let ((commit "d9f6b97f8db22dd1e090fd0bbbe98f09cc7dd0a8")
        (revision "0"))
    (package
      (name "go-github-com-gxed-hashland-keccakpg")
      (version (git-version "0.0.0" revision commit))
      (source
       (origin
         (method git-fetch)
         (uri (git-reference
               (url "https://github.com/gxed/hashland")
               (commit commit)))
         (file-name (git-file-name name version))
         (sha256
          (base32
           "1q23y4lacsz46k9gmgfw4iwwydw36j2601rbidmmswl94grpc386"))))
      (build-system go-build-system)
      (arguments
       '(#:unpack-path "github.com/gxed/hashland"
         #:import-path "github.com/gxed/hashland/keccakpg"))
      (home-page "https://github.com/gxed/hashland")
      (synopsis "Implements the Keccak (SHA-3) hash algorithm in Go")
      (description "Package @command{keccak} implements the Keccak (SHA-3)
hash algorithm.  See http://keccak.noekeon.org.")
      (license license:expat))))

(define-public go-github-com-minio-blake2b-simd
  (let ((commit "3f5f724cb5b182a5c278d6d3d55b40e7f8c2efb4")
        (revision "0"))
    (package
      (name "go-github-com-minio-blake2b-simd")
      (version (git-version "0.0.0" revision commit))
      (source
       (origin
         (method git-fetch)
         (uri (git-reference
               (url "https://github.com/minio/blake2b-simd")
               (commit commit)))
         (file-name (git-file-name name version))
         (sha256
          (base32
           "0b6jbnj62c0gmmfd4zdmh8xbg01p80f13yygir9xprqkzk6fikmd"))))
      (build-system go-build-system)
      (arguments
       '(#:import-path "github.com/minio/blake2b-simd"))
      (home-page "https://github.com/minio/blake2b-simd")
      (synopsis "Fast hashing in pure Go of BLAKE2b with SIMD instructions")
      (description "This package was initially based on the pure go BLAKE2b
implementation of Dmitry Chestnykh and merged with the (cgo dependent) AVX
optimized BLAKE2 implementation (which in turn is based on the official
implementation.  It does so by using Go's Assembler for amd64 architectures
with a golang only fallback for other architectures.

In addition to AVX there is also support for AVX2 as well as SSE.  Best
performance is obtained with AVX2 which gives roughly a 4X performance
increase approaching hashing speeds of 1GB/sec on a single core.")
      (license license:asl2.0))))

(define-public go-github-com-spaolacci-murmur3
  (package
    (name "go-github-com-spaolacci-murmur3")
    (version "1.1.0")
    (source
     (origin
       (method git-fetch)
       (uri (git-reference
             (url "https://github.com/spaolacci/murmur3")
             (commit (string-append "v" version))))
       (file-name (git-file-name name version))
       (sha256
        (base32
         "1lv3zyz3jy2d76bhvvs8svygx66606iygdvwy5cwc0p5z8yghq25"))))
    (build-system go-build-system)
    (arguments
     '(#:import-path "github.com/spaolacci/murmur3"))
    (home-page "https://github.com/spaolacci/murmur3")
    (synopsis "Native MurmurHash3 Go implementation")
    (description "Native Go implementation of Austin Appleby's third MurmurHash
revision (aka MurmurHash3).

Reference algorithm has been slightly hacked as to support the streaming mode
required by Go's standard Hash interface.")
    (license license:bsd-3)))

(define-public go-github-com-twmb-murmur3
  (package
    (name "go-github-com-twmb-murmur3")
    (version "1.1.3")
    (source
     (origin
       (method git-fetch)
       (uri (git-reference
             (url "https://github.com/twmb/murmur3")
             (commit (string-append "v" version))))
       (file-name (git-file-name name version))
       (sha256
        (base32
         "00riapwkyf23l5wyis47mbr8rwr4yrjw491jfc30wpzs111c1gyy"))))
    (build-system go-build-system)
    (arguments
     '(#:import-path "github.com/twmb/murmur3"))
    (home-page "https://github.com/twmb/murmur3")
    (synopsis "Native MurmurHash3 Go implementation")
    (description "Native Go implementation of Austin Appleby's third
MurmurHash revision (aka MurmurHash3).

Reference algorithm has been slightly hacked as to support the streaming mode
required by Go's standard Hash interface.")
    (license license:bsd-3)))

(define-public go-github-com-multiformats-go-multihash
  (let ((commit "97cdb562a04c6ef66d8ed40cd62f8fbcddd396d6")
        (revision "0"))
    (package
      (name "go-github-com-multiformats-go-multihash")
      (version (git-version "1.0.8" revision commit))
      (source
       (origin
         (method git-fetch)
         (uri (git-reference
               (url "https://github.com/multiformats/go-multihash")
               (commit commit)))
         (file-name (git-file-name name version))
         (sha256
          (base32
           "02wd9akrwy4y5m0nig9m24p14bjjgb4n1djydrq8cm4yhbvjrrk0"))))
      (build-system go-build-system)
      (arguments
       '(#:import-path "github.com/multiformats/go-multihash"))
      (native-inputs
       `(("go-github-com-mr-tron-base58" ,go-github-com-mr-tron-base58)
         ("go-github-com-gxed-hashland-keccakpg" ,go-github-com-gxed-hashland-keccakpg)
         ("go-github-com-minio-blake2b-simd" ,go-github-com-minio-blake2b-simd)
         ("go-github-com-minio-sha256-simd" ,go-github-com-minio-sha256-simd)
         ("go-github-com-spaolacci-murmur3" ,go-github-com-spaolacci-murmur3)
         ("go-golang-org-x-crypto" ,go-golang-org-x-crypto)))
      (home-page "https://github.com/multiformats/go-multihash")
      (synopsis "Multihash implementation in Go")
      (description "Multihash implementation in Go.")
      (license license:expat))))

(define-public go-github-com-libp2p-go-libp2p-peer
  (let ((commit "993d742bc29dcf4894b7730ba610fd78900be76c")
        (revision "0"))
    (package
      (name "go-github-com-libp2p-go-libp2p-peer")
      (version (git-version "2.3.8" revision commit))
      (source
       (origin
         (method git-fetch)
         (uri (git-reference
               (url "https://github.com/libp2p/go-libp2p-peer")
               (commit commit)))
         (file-name (git-file-name name version))
         (sha256
          (base32
           "1h96qjdi0i1wbr0jliap2903mycphas3ny0zdrm77yca9plcnphh"))))
      (build-system go-build-system)
      (arguments
       '(#:import-path "github.com/libp2p/go-libp2p-peer"))
      (native-inputs
       `(("go-github-com-libp2p-go-libp2p-crypto" ,go-github-com-libp2p-go-libp2p-crypto)
         ("go-github-com-gogo-protobuf" ,go-github-com-gogo-protobuf)
         ("go-github-com-minio-sha256-simd" ,go-github-com-minio-sha256-simd)
         ("go-github-com-minio-blake2b-simd" ,go-github-com-minio-blake2b-simd)
         ("go-github-com-btcsuite-btcd-btcec" ,go-github-com-btcsuite-btcd-btcec)
         ("go-github-com-mr-tron-base58" ,go-github-com-mr-tron-base58)
         ("go-github-com-multiformats-go-multihash" ,go-github-com-multiformats-go-multihash)
         ("go-github-com-gxed-hashland-keccakpg" ,go-github-com-gxed-hashland-keccakpg)
         ("go-github-com-spaolacci-murmur3" ,go-github-com-spaolacci-murmur3)
         ("go-golang-org-x-crypto" ,go-golang-org-x-crypto)))
      (home-page "https://github.com/libp2p/go-libp2p-peer")
      (synopsis "PKI based identities for use in go-libp2p")
      (description "PKI based identities for use in @command{go-libp2p}.")
      (license license:expat))))

(define-public go-github-com-libp2p-go-libp2p-protocol
  (let ((commit "b29f3d97e3a2fb8b29c5d04290e6cb5c5018004b")
        (revision "0"))
    (package
      (name "go-github-com-libp2p-go-libp2p-protocol")
      (version (git-version "1.0.0" revision commit))
      (source
       (origin
         (method git-fetch)
         (uri (git-reference
               (url "https://github.com/libp2p/go-libp2p-protocol")
               (commit commit)))
         (file-name (git-file-name name version))
         (sha256
          (base32
           "1xgjfnx9zcqglg9li29wdqywsp8hz22wx6phns9zscni2jsfidld"))))
      (build-system go-build-system)
      (arguments
       '(#:import-path
         "github.com/libp2p/go-libp2p-protocol"))
      (home-page "https://github.com/libp2p/go-libp2p-protocol")
      (synopsis "Type for protocol strings in Golang")
      (description "Just a type for protocol strings.  Nothing more.")
      (license license:expat))))

(define-public go-github-com-libp2p-go-libp2p-metrics
  (let ((commit "a10ff6e75dae3c868023867e8caa534a04bdc624")
        (revision "0"))
    (package
      (name "go-github-com-libp2p-go-libp2p-metrics")
      (version (git-version "2.1.6" revision commit))
      (source
       (origin
         (method git-fetch)
         (uri (git-reference
               (url "https://github.com/libp2p/go-libp2p-metrics")
               (commit commit)))
         (file-name (git-file-name name version))
         (sha256
          (base32
           "05wy0cq4h6yg9bzgapcvm2criwriicbswx80ma82gyn4a9fdrk8m"))))
      (build-system go-build-system)
      (arguments
       '(#:import-path "github.com/libp2p/go-libp2p-metrics"))
      (native-inputs
       `(("go-github-com-libp2p-go-flow-metrics" ,go-github-com-libp2p-go-flow-metrics)
         ("go-github-com-libp2p-go-libp2p-peer" ,go-github-com-libp2p-go-libp2p-peer)
         ("go-github-com-libp2p-go-libp2p-protocol" ,go-github-com-libp2p-go-libp2p-protocol)
         ("go-github-com-libp2p-go-libp2p-crypto" ,go-github-com-libp2p-go-libp2p-crypto)
         ("go-github-com-mr-tron-base58" ,go-github-com-mr-tron-base58)
         ("go-github-com-multiformats-go-multihash" ,go-github-com-multiformats-go-multihash)
         ("go-github-com-btcsuite-btcd-btcec" ,go-github-com-btcsuite-btcd-btcec)
         ("go-github-com-gogo-protobuf" ,go-github-com-gogo-protobuf)
         ("go-github-com-gxed-hashland-keccakpg" ,go-github-com-gxed-hashland-keccakpg)
         ("go-github-com-minio-blake2b-simd" ,go-github-com-minio-blake2b-simd)
         ("go-github-com-minio-sha256-simd" ,go-github-com-minio-sha256-simd)
         ("go-github-com-spaolacci-murmur3" ,go-github-com-spaolacci-murmur3)
         ("go-golang-org-x-crypto" ,go-golang-org-x-crypto)))
      (home-page "https://github.com/libp2p/go-libp2p-metrics")
      (synopsis "Connection wrapper for go-libp2p that provides bandwidth metrics")
      (description "A connection wrapper for @command{go-libp2p} that provides bandwidth
statistics for wrapped connections.")
      (license license:expat))))

(define-public go-github-com-mitchellh-go-homedir
  (let ((commit "ae18d6b8b3205b561c79e8e5f69bff09736185f4")
        (revision "0"))
    (package
      (name "go-github-com-mitchellh-go-homedir")
      (version (git-version "1.0.0" revision commit))
      (source
       (origin
         (method git-fetch)
         (uri (git-reference
               (url "https://github.com/mitchellh/go-homedir")
               (commit commit)))
         (file-name (git-file-name name version))
         (sha256
          (base32
           "0f0z0aa4wivk4z1y503dmnw0k0g0g403dly8i4q263gfshs82sbq"))))
      (build-system go-build-system)
      (arguments
       (quote (#:import-path "github.com/mitchellh/go-homedir"
               ;; TODO: Tests fail because it tries to access home.
               #:tests? #f)))
      (home-page "https://github.com/mitchellh/go-homedir")
      (synopsis "Go library for detecting and expanding the user's home directory without cgo")
      (description "This is a Go library for detecting the user's home
directory without the use of @command{cgo}, so the library can be used in
cross-compilation environments.

Usage is simple, just call homedir.Dir() to get the home directory for a user,
and homedir.Expand() to expand the @command{~} in a path to the home
directory.

Why not just use @command{os/user}?  The built-in @command{os/user} package
requires cgo on Darwin systems.  This means that any Go code that uses that
package cannot cross compile.  But 99% of the time the use for
@command{os/user} is just to retrieve the home directory, which we can do for
the current user without cgo.  This library does that, enabling
cross-compilation.")
      (license license:expat))))

(define-public go-github-com-mitchellh-mapstructure
  (package
    (name "go-github-com-mitchellh-mapstructure")
    (version "1.1.2") ;; NOTE: Updating to 1.3.1 breaks tests on viper-1.7.0
    (source
     (origin
       (method git-fetch)
       (uri (git-reference
             (url "https://github.com/mitchellh/mapstructure")
             (commit (string-append "v" version))))
       (file-name (git-file-name name version))
       (sha256
        (base32
         "03bpv28jz9zhn4947saqwi328ydj7f6g6pf1m2d4m5zdh5jlfkrr"))))
    (build-system go-build-system)
    (arguments
     `(#:import-path "github.com/mitchellh/mapstructure"))
    (home-page "https://github.com/mitchellh/mapstructure")
    (synopsis "Go library for decoding generic map values")
    (description "Go library for decoding generic map values")
    (license license:expat)))

(define-public go-github-com-mitchellh-reflectwalk
  (package
    (name "go-github-com-mitchellh-reflectwalk")
    (version "1.0.1")
    (source (origin
              (method git-fetch)
              (uri (git-reference
                    (url "https://github.com/mitchellh/reflectwalk")
                    (commit (string-append "v" version))))
              (file-name (git-file-name name version))
              (sha256
               (base32
                "0pa6a3nhzwv5s5yqcmsmsfhdp5ggxsg2wa86f3akawxrhrkjarnx"))))
    (build-system go-build-system)
    (arguments
     `(#:import-path "github.com/mitchellh/reflectwalk"))
    (home-page "https://github.com/mitchellh/reflectwalk/")
    (synopsis "Walk a value in Go using reflection")
    (description "reflectwalk is a Go library for \"walking\" a value in Go
using reflection, in the same way a directory tree can be \"walked\" on the
file system.  Walking a complex structure can allow you to do manipulations on
unknown structures such as those decoded from JSON.")
    (license license:expat)))

(define-public go-github-com-mitchellh-copystructure
  (package
    (name "go-github-com-mitchellh-copystructure")
    (version "1.0.0")
    (source
     (origin
       (method git-fetch)
       (uri (git-reference
             (url "https://github.com/mitchellh/copystructure")
             (commit (string-append "v" version))))
       (file-name (git-file-name name version))
       (sha256
        (base32
         "05njg92w1088v4yl0js0zdrpfq6k37i9j14mxkr3p90p5yd9rrrr"))))
    (build-system go-build-system)
    (arguments
     `(#:import-path "github.com/mitchellh/copystructure"))
    (native-inputs
     `(("go-github-com-mitchellh-reflectwalk" ,go-github-com-mitchellh-reflectwalk)))
    (home-page "https://github.com/mitchellh/copystructure")
    (synopsis "Go library for decoding deep copying values")
    (description "@code{copystructure} is a Go library for deep copying values
in Go.

This allows you to copy Go values that may contain reference values such as
maps, slices, or pointers, and copy their data as well instead of just their
references.")
    (license license:expat)))

(define-public go-github-com-multiformats-go-multiaddr
  (let ((commit "fe1c46f8be5af4aff4db286e08839295bd922efb")
        (revision "0"))
    (package
      (name "go-github-com-multiformats-go-multiaddr")
      (version (git-version "1.3.0" revision commit))
      (source
       (origin
         (method git-fetch)
         (uri (git-reference
               (url "https://github.com/multiformats/go-multiaddr")
               (commit commit)))
         (file-name (git-file-name name version))
         (sha256
          (base32
           "0p5f8h098a4yjjmzsgqs7vhx1iqifb8izwg3559cr4h7clkpzznh"))))
      (build-system go-build-system)
      (arguments
       '(#:import-path
         "github.com/multiformats/go-multiaddr"))
      (native-inputs
       `(("go-github-com-multiformats-go-multihash" ,go-github-com-multiformats-go-multihash)
         ("go-github-com-gxed-hashland-keccakpg" ,go-github-com-gxed-hashland-keccakpg)
         ("go-github-com-minio-blake2b-simd" ,go-github-com-minio-blake2b-simd)
         ("go-github-com-minio-sha256-simd" ,go-github-com-minio-sha256-simd)
         ("go-github-com-mr-tron-base58" ,go-github-com-mr-tron-base58)
         ("go-github-com-spaolacci-murmur3" ,go-github-com-spaolacci-murmur3)
         ("go-golang-org-x-crypto" ,go-golang-org-x-crypto)))
      (home-page "https://github.com/multiformats/go-multiaddr")
      (synopsis "Composable and future-proof network addresses")
      (description "Multiaddr is a standard way to represent addresses that
does the following:

@itemize
@item Support any standard network protocols.
@item Self-describe (include protocols).
@item Have a binary packed format.
@item Have a nice string representation.
@item Encapsulate well.
@end itemize\n")
      (license license:expat))))

(define-public go-github-com-multiformats-go-multiaddr-net
  (let ((commit "1cb9a0e8a6de3c8a10f6cee60d01d793603c4f7e")
        (revision "0"))
    (package
      (name "go-github-com-multiformats-go-multiaddr-net")
      (version (git-version "1.6.3" revision commit))
      (source
       (origin
         (method git-fetch)
         (uri (git-reference
               (url "https://github.com/multiformats/go-multiaddr-net")
               (commit commit)))
         (file-name (git-file-name name version))
         (sha256
          (base32
           "1ypgi47xdz3bh8lh7f8cmk7w3ql9g4izx5l3kzdg9gda1xn5zxq3"))))
      (build-system go-build-system)
      (arguments
       (quote (#:import-path "github.com/multiformats/go-multiaddr-net"
               ;; TODO: Tests fail because they try to access the network.
               #:tests? #f)))
      (native-inputs
       `(("go-github-com-multiformats-go-multiaddr" ,go-github-com-multiformats-go-multiaddr)
         ("go-github-com-multiformats-go-multihash" ,go-github-com-multiformats-go-multihash)
         ("go-github-com-gxed-hashland-keccakpg" ,go-github-com-gxed-hashland-keccakpg)
         ("go-github-com-minio-blake2b-simd" ,go-github-com-minio-blake2b-simd)
         ("go-github-com-minio-sha256-simd" ,go-github-com-minio-sha256-simd)
         ("go-github-com-mr-tron-base58" ,go-github-com-mr-tron-base58)
         ("go-github-com-spaolacci-murmur3" ,go-github-com-spaolacci-murmur3)
         ("go-golang-org-x-crypto" ,go-golang-org-x-crypto)))
      (home-page "https://github.com/multiformats/go-multiaddr-net")
      (synopsis "Multiaddress net tools")
      (description "This package provides Multiaddr specific versions of
common functions in stdlib's @command{net} package.  This means wrappers of
standard net symbols like @command{net.Dial} and @command{net.Listen}, as well
as conversion to and from @command{net.Addr}.")
      (license license:expat))))

(define-public go-github-com-whyrusleeping-tar-utils
  (let ((commit "8c6c8ba81d5c71fd69c0f48dbde4b2fb422b6dfc")
        (revision "0"))
    (package
      (name "go-github-com-whyrusleeping-tar-utils")
      (version (git-version "0.0.0" revision commit))
      (source
       (origin
         (method git-fetch)
         (uri (git-reference
               (url "https://github.com/whyrusleeping/tar-utils")
               (commit commit)))
         (file-name (git-file-name name version))
         (sha256
          (base32
           "14jjdw3yics0k467xsyk388684wdpi0bbx8nqj0y4pqxa0s0in6s"))))
      (build-system go-build-system)
      (arguments
       '(#:import-path
         "github.com/whyrusleeping/tar-utils"))
      (home-page "https://github.com/whyrusleeping/tar-utils")
      (synopsis "Tar utilities extracted from go-ipfs codebase")
      (description "Tar utilities extracted from @command{go-ipfs} codebase.")
      (license license:expat))))

(define-public go-github-com-cheekybits-is
  (let ((commit "68e9c0620927fb5427fda3708222d0edee89eae9")
        (revision "0"))
    (package
      (name "go-github-com-cheekybits-is")
      (version (git-version "0.0.0" revision commit))
      (source
       (origin
         (method git-fetch)
         (uri (git-reference
               (url "https://github.com/cheekybits/is")
               (commit commit)))
         (file-name (git-file-name name version))
         (sha256
          (base32
           "1mkbyzhwq3rby832ikq00nxv3jnckxsm3949wkxd8ya9js2jmg4d"))))
      (build-system go-build-system)
      (arguments
       '(#:import-path "github.com/cheekybits/is"))
      (home-page "https://github.com/cheekybits/is")
      (synopsis "Mini testing helper for Go")
      (description "A mini testing helper for Go.

@itemize
@item It has a simple interface (@command{is.OK} and @command{is.Equal}).
@item It plugs into existing Go toolchain (uses @command{testing.T}).
@item It's obvious for newcomers.
@item It also gives you @command{is.Panic} and @command{is.PanicWith} helpers
- because testing panics is ugly.
@end itemize\n")
      (license license:expat))))

(define-public go-github-com-sabhiram-go-gitignore
  (let ((commit "d3107576ba9425fc1c85f4b3569c4631b805a02e")
        (revision "0"))
    (package
      (name "go-github-com-sabhiram-go-gitignore")
      (version (git-version "1.0.2" revision commit))
      (source
       (origin
         (method git-fetch)
         (uri (git-reference
               (url "https://github.com/sabhiram/go-gitignore")
               (commit commit)))
         (file-name (git-file-name name version))
         (sha256
          (base32
           "1rdwyxgcsiwgmlqnc3k6h300mzlvjc3j21np4yh1h476wc8dvl0l"))))
      (build-system go-build-system)
      (arguments
       '(#:import-path
         "github.com/sabhiram/go-gitignore"))
      (native-inputs
       `(("go-github-com-stretchr-testify" ,go-github-com-stretchr-testify)))
      (home-page "https://github.com/sabhiram/go-gitignore")
      (synopsis "Gitignore parser for Go")
      (description "A @command{.gitignore} parser for Go.")
      (license license:expat))))

(define-public go-github-com-urfave-cli
  (package
    (name "go-github-com-urfave-cli")
    (version "1.22.2")
    (source
     (origin
       (method git-fetch)
       (uri (git-reference
             (url "https://github.com/urfave/cli")
             (commit (string-append "v" version))))
       (file-name (git-file-name name version))
       (sha256
        (base32
         "10mcnvi5qmn00vpyk6si8gjka7p654wr9hac4zc9w5h3ickhvbdc"))))
    (build-system go-build-system)
    (arguments
     '(#:import-path "github.com/urfave/cli"))
    (propagated-inputs
     `(("go-github-com-go-md2man" ,go-github-com-go-md2man)))
    (home-page "https://github.com/urfave/cli")
    (synopsis "Simple, fast, and fun package for building command line apps in Go")
    (description "@command{cli} is a simple, fast, and fun package for
building command line apps in Go.  The goal is to enable developers to write
fast and distributable command line applications in an expressive way.")
    (license license:expat)))

(define-public go-github-com-urfave-cli-v2
  (package
    (inherit go-github-com-urfave-cli)
    (name "go-github-com-urfave-cli-v2")
    (version "2.3.0")
    (source
     (origin
       (method git-fetch)
       (uri (git-reference
             (url "https://github.com/urfave/cli")
             (commit (string-append "v" version))))
       (file-name (git-file-name name version))
       (sha256
        (base32 "08pvn7gyfznni72xrxfh2x6xxa8ykr7l1ka278js8g8qkh71bj8l"))))
    (arguments
     '(#:import-path "github.com/urfave/cli/v2"))))

(define-public go-github-com-go-md2man
  (package
    (name "go-github-com-go-md2man")
    (version "2.0.0")
    (source
     (origin
       (method git-fetch)
       (uri (git-reference
             (url "https://github.com/cpuguy83/go-md2man")
             (commit (string-append "v" version))))
       (file-name (git-file-name name version))
       (sha256
        (base32
         "0r1f7v475dxxgzqci1mxfliwadcrk86ippflx9n411325l4g3ghv"))
       (modules '((guix build utils)))
       (snippet '(begin
                   (delete-file-recursively "vendor")
                   #t))))
    (build-system go-build-system)
    (arguments
     '(#:import-path "github.com/cpuguy83/go-md2man"))
    (propagated-inputs
     `(("go-github-com-russross-blackfriday" ,go-github-com-russross-blackfriday)))
    (home-page "https://github.com/cpuguy83/go-md2man")
    (synopsis "Convert markdown into roff")
    (description "Go-md2man is a Go program that converts markdown to roff for
the purpose of building man pages.")
    (license license:expat)))

(define-public go-github-com-russross-blackfriday
  (package
    (name "go-github-com-russross-blackfriday")
    (version "2.0.1")
    (source
     (origin
       (method git-fetch)
       (uri (git-reference
             (url "https://github.com/russross/blackfriday")
             (commit (string-append "v" version))))
       (file-name (git-file-name name version))
       (sha256
        (base32
         "0nlz7isdd4rgnwzs68499hlwicxz34j2k2a0b8jy0y7ycd2bcr5j"))))
    (build-system go-build-system)
    (arguments
     '(#:import-path "github.com/russross/blackfriday"))
    (propagated-inputs
     `(("go-github-com-shurcool-sanitized-anchor-name"
        ,go-github-com-shurcool-sanitized-anchor-name)))
    (native-inputs
     `(("go-github-com-pmezard-go-difflib" ,go-github-com-pmezard-go-difflib)))
    (home-page "https://github.com/russross/blackfriday")
    (synopsis "Markdown processor in Go")
    (description "Blackfriday is a Markdown processor in Go.")
    (license license:bsd-2)))

(define-public go-github-com-shurcool-sanitized-anchor-name
  (package
    (name "go-github-com-shurcool-sanitized-anchor-name")
    (version "1.0.0")
    (source
     (origin
       (method git-fetch)
       (uri (git-reference
             (url "https://github.com/shurcooL/sanitized_anchor_name")
             (commit (string-append "v" version))))
       (file-name (git-file-name name version))
       (sha256
        (base32
         "1gv9p2nr46z80dnfjsklc6zxbgk96349sdsxjz05f3z6wb6m5l8f"))))
    (build-system go-build-system)
    (arguments
     '(#:import-path "github.com/shurcooL/sanitized_anchor_name"))
    (home-page "https://github.com/shurcooL/sanitized_anchor_name")
    (synopsis "Create sanitized anchor names")
    (description "This package provides a Go program for creating sanitized
anchor names.")
    (license license:expat)))

(define-public go-github-com-pmezard-go-difflib
  (package
    (name "go-github-com-pmezard-go-difflib")
    (version "1.0.0")
    (source (origin
              (method git-fetch)
              (uri (git-reference
                    (url "https://github.com/pmezard/go-difflib")
                    (commit (string-append "v" version))))
              (file-name (git-file-name name version))
              (sha256
               (base32
                "0c1cn55m4rypmscgf0rrb88pn58j3ysvc2d0432dp3c6fqg6cnzw"))))
    (build-system go-build-system)
    (arguments
     '(#:import-path "github.com/pmezard/go-difflib/difflib"
       #:unpack-path "github.com/pmezard/go-difflib/"))
    (home-page "https://github.com/pmezard/go-difflib")
    (synopsis "Go diff implementation")
    (description "This package provides unified and context-aware diffs in Go.")
    (license license:bsd-3)))

(define-public go-github-com-whyrusleeping-json-filter
  (let ((commit "ff25329a9528f01c5175414f16cc0a6a162a5b8b")
        (revision "0"))
    (package
      (name "go-github-com-whyrusleeping-json-filter")
      (version (git-version "0.0.0" revision commit))
      (source
       (origin
         (method git-fetch)
         (uri (git-reference
               (url "https://github.com/whyrusleeping/json-filter")
               (commit commit)))
         (file-name (git-file-name name version))
         (sha256
          (base32
           "0cai0drvx4c8j686l908vpcsz3mw3vxi3ziz94b0f3c5ylpj07j7"))))
      (build-system go-build-system)
      (arguments
       '(#:import-path
         "github.com/whyrusleeping/json-filter"))
      (home-page "https://github.com/whyrusleeping/json-filter")
      (synopsis "Library to query JSON objects marshalled into map[string]interface")
      (description "A library to query JSON objects marshalled into
@command{map[string]interface{}}.")
      (license license:expat))))

(define-public go-github-com-whyrusleeping-progmeter
  (let ((commit "f3e57218a75b913eff88d49a52c1debf9684ea04")
        (revision "0"))
    (package
      (name "go-github-com-whyrusleeping-progmeter")
      (version (git-version "0.0.0" revision commit))
      (source
       (origin
         (method git-fetch)
         (uri (git-reference
               (url "https://github.com/whyrusleeping/progmeter")
               (commit commit)))
         (file-name (git-file-name name version))
         (sha256
          (base32
           "0xs8rz6yhpvj9512c5v3b8dwr2kivywnyyfxzdfbr6fy1xc8zskb"))))
      (build-system go-build-system)
      (arguments
       '(#:import-path
         "github.com/whyrusleeping/progmeter"))
      (home-page "https://github.com/whyrusleeping/progmeter")
      (synopsis "Progress meter for Go")
      (description "Progress meter for Go.")
      (license license:expat))))

(define-public go-github-com-whyrusleeping-stump
  (let ((commit "206f8f13aae1697a6fc1f4a55799faf955971fc5")
        (revision "0"))
    (package
      (name "go-github-com-whyrusleeping-stump")
      (version (git-version "0.0.0" revision commit))
      (source
       (origin
         (method git-fetch)
         (uri (git-reference
               (url "https://github.com/whyrusleeping/stump")
               (commit commit)))
         (file-name (git-file-name name version))
         (sha256
          (base32
           "1s40qdppjnk8gijk7x6kbviiqz62nz3h6gic2q9cwcmq8r5isw7n"))))
      (build-system go-build-system)
      (arguments
       '(#:import-path "github.com/whyrusleeping/stump"))
      (home-page "https://github.com/whyrusleeping/stump")
      (synopsis "Very basic logging package for Go")
      (description "A simple log library, for when you don't really care to
have super fancy logs.")
      (license license:expat))))

(define-public go-github-com-kr-fs
  (let ((commit "1455def202f6e05b95cc7bfc7e8ae67ae5141eba")
        (revision "0"))
    (package
      (name "go-github-com-kr-fs")
      (version (git-version "0.1.0" revision commit))
      (source
       (origin
         (method git-fetch)
         (uri (git-reference
               (url "https://github.com/kr/fs")
               (commit commit)))
         (file-name (git-file-name name version))
         (sha256
          (base32
           "11zg176x9hr9q7fsk95r6q0wf214gg4czy02slax4x56n79g6a7q"))))
      (build-system go-build-system)
      (arguments
       '(#:import-path "github.com/kr/fs"))
      (home-page "https://github.com/kr/fs")
      (synopsis "File-system-related functions for Go")
      (description
       "The fs package provides file-system-related Go functions.")
      (license license:bsd-3))))

(define-public go-github-com-direnv-go-dotenv
  (let ((commit "4cce6d1a66f7bc8dc730eab85cab6af1b801abed")
        (revision "0"))
    (package
      (name "go-github-com-direnv-go-dotenv")
      (version (git-version "0.0.0" revision commit))
      (source
       (origin
         (method git-fetch)
         (uri (git-reference
               (url "https://github.com/direnv/go-dotenv")
               (commit commit)))
         (file-name (git-file-name name version))
         (sha256
          (base32
           "00wn4fc2lma0csf6ryvlc6k9jbpbifm4n7i3kkd2xrfw5qlm29b6"))))
      (build-system go-build-system)
      (arguments
       '(#:import-path "github.com/direnv/go-dotenv"))
      (home-page "https://github.com/direnv/go-dotenv")
      (synopsis "Go dotenv parsing library")
      (description "This package provides a library for parsing the dotenv
format in Go.")
      (license license:expat))))

(define-public go-github-com-kr-pretty
  (package
    (name "go-github-com-kr-pretty")
    (version "0.2.1")
    (source (origin
              (method git-fetch)
              (uri (git-reference
                    (url "https://github.com/kr/pretty")
                    (commit (string-append "v" version))))
              (file-name (git-file-name name version))
              (sha256
               (base32
                "0vzfz06y9q8gs2nxx0kys0591vzp78k0fvpb8digi5n15h3b25hy"))))
    (build-system go-build-system)
    (propagated-inputs
     `(("go-github-com-kr-text" ,go-github-com-kr-text)))
    (arguments
     '(#:import-path "github.com/kr/pretty"))
    (synopsis "Pretty printer for Go values")
    (description "This package provides a pretty printer for Go values.")
    (home-page "https://github.com/kr/pretty")
    (license license:expat)))

(define-public go-github-com-kylelemons-godebug
  (package
    (name "go-github-com-kylelemons-godebug")
    (version "1.1.0")
    (source
     (origin
       (method git-fetch)
       (uri (git-reference
             (url "https://github.com/kylelemons/godebug")
             (commit (string-append "v" version))))
       (file-name (git-file-name name version))
       (sha256
        (base32
         "0dkk3friykg8p6wgqryx6745ahhb9z1j740k7px9dac6v5xjp78c"))))
    (build-system go-build-system)
    (arguments
     '(#:import-path "github.com/kylelemons/godebug/diff"
       #:unpack-path "github.com/kylelemons/godebug"))
    (home-page "https://github.com/kylelemons/godebug")
    (synopsis "Pretty printer for Go values.")
    (description
     "This package will pretty print a compact representation of a Go data
structure.  It can also produce a much more verbose, one-item-per-line
representation suitable for computing diffs.")
    (license license:asl2.0)))

(define-public go-github-com-kr-text
  (package
    (name "go-github-com-kr-text")
    (version "0.1.0")
    (source (origin
              (method git-fetch)
              (uri (git-reference
                    (url "https://github.com/kr/text")
                    (commit (string-append "v" version))))
              (file-name (git-file-name name version))
              (sha256
               (base32
                "1gm5bsl01apvc84bw06hasawyqm4q84vx1pm32wr9jnd7a8vjgj1"))))
    (build-system go-build-system)
    (arguments
     '(#:import-path "github.com/kr/text"))
    (synopsis "Text formatting in Go")
    (description "This package provides a text formatting functions in Go.")
    (home-page "https://github.com/kr/text")
    (license license:expat)))

(define-public go-golang-org-sql-mock
  (let ((commit "e98392b8111b45f8126e00af035a0dd95dc12e8b")
        (version "1.3.3")
        (revision "1"))
    (package
      (name "go-golang-org-sql-mock")
      (version (git-version version revision commit))
      (source (origin
                (method git-fetch)
                (uri (git-reference
                      (url "https://github.com/DATA-DOG/go-sqlmock")
                      (commit commit)))
                (file-name (git-file-name name version))
                (sha256
                 (base32
                  "033vv29g2wf6fd757ajfmha30bqin3b07377037zkl051mk6mghs"))))
      (build-system go-build-system)
      (arguments
       '(#:import-path "github.com/DATA-DOG/go-sqlmock"))
      (synopsis "Mock library implementing @code{sql/driver}")
      (description "This library simulates SQL-driver behavior in tests
without requiring a real database connection.")
      (home-page "https://github.com/DATA-DOG/go-sqlmock")
      (license license:expat))))

(define-public go-github-com-go-sql-driver-mysql
  (package
    (name "go-github-com-go-sql-driver-mysql")
    (version "1.5.0")
    (source
     (origin
       (method git-fetch)
       (uri (git-reference
             (url "https://github.com/go-sql-driver/mysql")
             (commit (string-append "v" version))))
       (file-name (git-file-name name version))
       (sha256
        (base32
         "11x0m9yf3kdnf6981182r824psgxwfaqhn3x3in4yiidp0w0hk3v"))))
    (build-system go-build-system)
    (arguments
     '(#:tests? #f ;; tests require a network connection
       #:import-path "github.com/go-sql-driver/mysql"))
    (home-page "https://github.com/go-sql-driver/mysql")
    (synopsis "MySQL driver for golang")
    (description
     "This is a pure Go implementation of the MySQL API, compatible with
golang's database/sql package.")
    (license license:mpl2.0)))

(define-public go-golang-org-colorful
  (package
    (name "go-golang-org-colorful")
    (version "1.0.2")
    (source (origin
              (method git-fetch)
              (uri (git-reference
                    (url "https://github.com/lucasb-eyer/go-colorful")
                    (commit (string-append "v" version))))
              (file-name (git-file-name name version))
              (sha256
               (base32
                "0fig06880bvk1l92j4127v4x9sar4ds7ga8959gxxghb2w70b7l2"))))
    (build-system go-build-system)
    (arguments
     '(#:import-path "github.com/lucasb-eyer/go-colorful"))
    (native-inputs
     `(("go-golang-org-sql-mock" ,go-golang-org-sql-mock)))
    (synopsis "Convert between colorspaces and generate colors")
    (description "This package implements Go's @code{color.Color} interface
and provides a means of converting colors stored as RGB to various
colorspaces.")
    (home-page "https://github.com/lucasb-eyer/go-colorful")
    (license license:expat)))

(define-public go-github-com-gdamore-encoding
  (package
    (name "go-github-com-gdamore-encoding")
    (version "1.0.0")
    (source
     (origin
       (method git-fetch)
       (uri (git-reference
             (url "https://github.com/gdamore/encoding")
             (commit (string-append "v" version))))
       (file-name (git-file-name name version))
       (sha256
        (base32
         "1vmm5zll92i2fm4ajqx0gyx0p9j36496x5nabi3y0x7h0inv0pk9"))))
    (build-system go-build-system)
    (arguments
     '(#:import-path "github.com/gdamore/encoding"))
    (inputs
     `(("go-golang-org-x-text" ,go-golang-org-x-text)))
    (home-page "https://github.com/gdamore/encoding")
    (synopsis "Provide encodings missing from Go")
    (description "This package provides useful encodings not included in the
standard @code{Text} package, including some for dealing with I/O streams from
non-UTF-friendly sources.")
    (license license:expat)))

(define-public go-github-com-gdamore-tcell
  (let ((commit "aaadc574a6ed8dc3abe56036ca130dcee1ee6b6e")
        (version "1.1.2")
        (revision "1"))
    (package
      (name "go-github-com-gdamore-tcell")
      (version (git-version version revision commit))
      (source
       (origin
         (method git-fetch)
         (uri (git-reference
               (url "https://github.com/gdamore/tcell")
               (commit commit)))
         (file-name (git-file-name name version))
         (sha256
          (base32
           "0il2nnxp2cqiy73m49215dnf9in3vd25ji8qxbmq87c5qy7i1q9d"))))
      (build-system go-build-system)
      (arguments
       `(#:import-path "github.com/gdamore/tcell"
         #:phases
         (modify-phases %standard-phases
           (add-before 'reset-gzip-timestamps 'make-files-writable
             (lambda* (#:key outputs #:allow-other-keys)
               ;; Make sure .gz files are writable so that the
               ;; 'reset-gzip-timestamps' phase can do its work.
               (let ((out (assoc-ref outputs "out")))
                 (for-each make-file-writable
                           (find-files out "\\.gz$"))
                 #t))))))
      (inputs
       `(("go-github.com-mattn-go-runewidth" ,go-github.com-mattn-go-runewidth)
         ("go-golang-org-colorful" ,go-golang-org-colorful)
         ("go-golang-org-x-text" ,go-golang-org-x-text)
         ("go-github-com-gdamore-encoding" ,go-github-com-gdamore-encoding)))
      (home-page "https://github.com/gdamore/tcell")
      (synopsis "Provide a cell-based view for text terminals")
      (description "This package includes a full parser and expander for
terminfo capability strings to avoid hard-coding escape strings for
formatting.  It also favors portability, and includes support for all POSIX
systems.")
      (license license:expat))))

(define-public go-github-com-mattn-go-shellwords
  (let ((commit "2444a32a19f450fabaa0bb3e96a703f15d9a97d2")
        (version "1.0.5")
        (revision "1"))
    (package
      (name "go-github-com-mattn-go-shellwords")
      (version (git-version version revision commit))
      (source
       (origin
         (method git-fetch)
         (uri (git-reference
               (url "https://github.com/mattn/go-shellwords")
               (commit commit)))
         (file-name (git-file-name name version))
         (sha256
          (base32
           "08zcgr1az1n8zaxzwdd205j86hczgyc52nxfnw5avpw7rrkf7v0d"))))
      (build-system go-build-system)
      (arguments
       `(#:import-path "github.com/mattn/go-shellwords"
         ;; TODO: can't make homeless-shelter:
         ;; go: disabling cache (/homeless-shelter/.cache/go-build) due to
         ;; initialization failure: mkdir /homeless-shelter: permission denied

         ;; This doesn't seem to work:

         ;; #:phases
         ;; (modify-phases %standard-phases
         ;;   (replace 'check
         ;;     (lambda* (#:key import-path #:allow-other-keys)
         ;;       (setenv "HOME" "/tmp")
         ;;       (invoke "go" "test" import-path))))

         ;; TODO: There are also a couple of tests that have stymied Debian in
         ;; the past.  They seem to work when run locally.

         #:tests? #f
         ))
      (home-page "https://github.com/mattn/go-shellwords")
      (synopsis "Parse lines into shell words")
      (description "This package parses text into shell arguments.  Based on
the @code{cpan} module @code{Parse::CommandLine}.")
      (license license:expat))))

(define-public go-github-com-burntsushi-locker
  (let ((commit "a6e239ea1c69bff1cfdb20c4b73dadf52f784b6a")
        (revision "0"))
    (package
      (name "go-github-com-burntsushi-locker")
      (version (git-version "0.0.0" revision commit))
      (source
       (origin
         (method git-fetch)
         (uri (git-reference
               (url "https://github.com/BurntSushi/locker")
               (commit commit)))
         (file-name (git-file-name name version))
         (sha256
          (base32
           "1xak4aync4klswq5217qvw191asgla51jr42y94vp109lirm5dzg"))))
      (build-system go-build-system)
      (arguments
       '(#:import-path "github.com/BurntSushi/locker"))
      (home-page "https://github.com/BurntSushi/locker")
      (synopsis "Manage named ReadWrite mutexes in Go")
      (description "Golang package for conveniently using named read/write
locks.  These appear to be especially useful for synchronizing access to
session based information in web applications.

The common use case is to use the package level functions, which use a package
level set of locks (safe to use from multiple goroutines
simultaneously).  However, you may also create a new separate set of locks
test.

All locks are implemented with read-write mutexes.  To use them like a regular
mutex, simply ignore the RLock/RUnlock functions.")
      (license license:unlicense))))

(define-public go-github-com-marten-seemann-qtls
  (package
    (name "go-github-com-marten-seemann-qtls")
    (version "0.4.1")
    (source (origin
              (method git-fetch)
              (uri (git-reference
                     (url "https://github.com/marten-seemann/qtls")
                     (commit (string-append "v" version))))
              (file-name (git-file-name name version))
              (sha256
               (base32
                "0dz60y98nm7l70hamq0v2vrs2dspyr5yqhnrds2dfh7hchxvq76j"))))
    (build-system go-build-system)
    (arguments
     '(#:import-path "github.com/marten-seemann/qtls"
       ;; The test suite requires networking.
       #:tests? #f))
    (propagated-inputs
     `(("go-golang-org-x-crypto" ,go-golang-org-x-crypto)))
    (synopsis "TLS 1.3 with QUIC in Go")
    (description "This package provides @code{qtls}, a QUIC-capable variant of
the Go standard library's TLS 1.3 implementation.")
    (home-page "https://github.com/marten-seemann/qtls")
    (license license:bsd-3)))

(define-public go-github-com-marten-seemann-chacha20
  (package
    (name "go-github-com-marten-seemann-chacha20")
    (version "0.2.0")
    (source (origin
              (method git-fetch)
              (uri (git-reference
                     (url "https://github.com/marten-seemann/chacha20")
                     (commit (string-append "v" version))))
              (file-name (git-file-name name version))
              (sha256
               (base32
                "0x1j4cvbap45zk962qkjalc1h3axhzzdy9cdzhcjmprmm1ql4gjm"))))
    (build-system go-build-system)
    (arguments
     '(#:import-path "github.com/marten-seemann/chacha20"))
    (synopsis "ChaCha20 in Go")
    (description "This package is an external copy of the Go standard library's
internal ChaCha20 package.")
    (home-page "https://github.com/marten-seemann/chacha20")
    (license license:bsd-3)))

(define-public go-github-com-cheekybits-genny
  (package
    (name "go-github-com-cheekybits-genny")
    (version "1.0.0")
    (source (origin
              (method git-fetch)
              (uri (git-reference
                     (url "https://github.com/cheekybits/genny")
                     (commit (string-append "v" version))))
              (file-name (git-file-name name version))
              (sha256
               (base32
                "1pcir5ic86713aqa51581rfb67rgc3m0c72ddjfcp3yakv9vyq87"))))
    (build-system go-build-system)
    (arguments
     '(#:import-path "github.com/cheekybits/genny"))
    (propagated-inputs
     `(("go-golang-org-x-tools" ,go-golang-org-x-tools)))
    (synopsis "Generics for Go")
    (description "This package provides @code{genny}, a Go language
implementation of generics.")
    (home-page "https://github.com/cheekybits/genny/")
    (license license:expat)))

(define-public go-github-com-lucas-clemente-quic-go
  (package
    (name "go-github-com-lucas-clemente-quic-go")
    (version "0.14.4")
    (source (origin
              (method git-fetch)
              (uri (git-reference
                     (url "https://github.com/lucas-clemente/quic-go")
                     (commit (string-append "v" version))))
              (file-name (git-file-name name version))
              (sha256
               (base32
                "04l3gqbc3gh079n8vgnrsf8ypgv8sl63xjf28jqfrb45v2l73vyz"))))
    (build-system go-build-system)
    (arguments
     '(#:import-path "github.com/lucas-clemente/quic-go"
       ;; XXX More packages required...
       #:tests? #f))
    (propagated-inputs
     `(("go-golang-org-x-crypto" ,go-golang-org-x-crypto)
       ("go-github-com-cheekybits-genny" ,go-github-com-cheekybits-genny)
       ("go-github-com-marten-seemann-chacha20" ,go-github-com-marten-seemann-chacha20)
       ("go-github-com-marten-seemann-qtls" ,go-github-com-marten-seemann-qtls)
       ("go-github-com-golang-protobuf-proto" ,go-github-com-golang-protobuf-proto)))
    (synopsis "QUIC in Go")
    (description "This package provides a Go language implementation of the QUIC
network protocol.")
    (home-page "https://github.com/lucas-clemente/quic-go")
    (license license:expat)))

(define-public go-github-com-francoispqt-gojay
  (package
    (name "go-github-com-francoispqt-gojay")
    (version "1.2.13")
    (source (origin
              (method git-fetch)
              (uri (git-reference
                     (url "https://github.com/francoispqt/gojay")
                     (commit (string-append "v" version))))
              (file-name (git-file-name name version))
              (sha256
               (base32
                "1ix95qdyajfmxhf9y52vjrih63f181pjs4v5as8905s4d5vmkd06"))))
    (build-system go-build-system)
    (arguments
     '(#:import-path "github.com/francoispqt/gojay"))
    (propagated-inputs
     `(("go-github-com-stretchr-testify" ,go-github-com-stretchr-testify)))
    (synopsis "JSON encoder/decoder with powerful stream API for Golang")
    (description "GoJay is a performant JSON encoder/decoder for Golang.  It has
a simple API and doesn't use reflection.  It relies on small interfaces to
decode/encode structures and slices.")
    (home-page "https://github.com/francoispqt/gojay")
    (license license:expat)))

(define-public go-github-com-pkg-errors
  (package
    (name "go-github-com-pkg-errors")
    (version "0.9.1")
    (source (origin
              (method git-fetch)
              (uri (git-reference
                    (url "https://github.com/pkg/errors")
                    (commit (string-append "v" version))))
              (file-name (git-file-name name version))
              (sha256
               (base32
                "1761pybhc2kqr6v5fm8faj08x9bql8427yqg6vnfv6nhrasx1mwq"))))
    (build-system go-build-system)
    (arguments
     `(#:import-path "github.com/pkg/errors"))
    (synopsis "Go error handling primitives")
    (description "This package provides @code{error}, which offers simple
error handling primitives in Go.")
    (home-page "https://github.com/pkg/errors")
    (license license:bsd-2)))

(define-public go-github-com-maruel-panicparse
  (package
    (name "go-github-com-maruel-panicparse")
    (version "1.3.0")
    (source (origin
              (method git-fetch)
              (uri (git-reference
                     (url "https://github.com/maruel/panicparse")
                     (commit (string-append "v" version))))
              (file-name (git-file-name name version))
              (sha256
               (base32
                "13qkn7f64yln8jdmma37h6ra4c7anxkp3vfgvfyb6lb07dpr1ibq"))))
    (build-system go-build-system)
    (arguments
     '(#:import-path "github.com/maruel/panicparse"))
    (synopsis "Toolkit for parsing Go stack traces")
    (description "This package provides a toolkit for parsing Go language panic
stack traces.  It simplifies the traces to make salient information more visible
and aid debugging.")
    (home-page "https://github.com/maruel/panicparse")
    (license license:asl2.0)))

(define-public go-github-com-robfig-cron
  (package
    (name "go-github-com-robfig-cron")
    (version "3.0.1")
    (source
     (origin
       (method git-fetch)
       (uri (git-reference
             (url "https://github.com/robfig/cron")
             (commit (string-append "v" version))))
       (file-name (git-file-name name version))
       (sha256
        (base32
         "1agzbw2dfk2d1mpmddr85s5vh6ygm8kqrvfg87i9d2wqnlsnliqm"))))
    (build-system go-build-system)
    (arguments
     `(#:import-path "github.com/robfig/cron"))
    (home-page "https://godoc.org/github.com/robfig/cron")
    (synopsis "Cron library for Go")
    (description "This package provides a cron library for Go.  It implements
a cron spec parser and job runner.")
    (license license:expat)))

(define-public go-github-com-shirou-gopsutil
  (let ((commit "47ef3260b6bf6ead847e7c8fc4101b33c365e399")
        (revision "0"))
    (package
      (name "go-github-com-shirou-gopsutil")
      (version (git-version "v2.19.7" revision commit))
      (source (origin
                (method git-fetch)
                (uri (git-reference
                       (url "https://github.com/shirou/gopsutil")
                       (commit commit))) ; XXX
                (file-name (git-file-name name version))
                (sha256
                 (base32
                  "0x1g4r32q4201nr2b754xnrrndmwsrhfr7zg37spya86qrmijnws"))))
      (build-system go-build-system)
      (arguments
       '(#:import-path "github.com/shirou/gopsutil"))
      (synopsis "Process and system monitoring in Go")
      (description "This package provides a library for retrieving information
on running processes and system utilization (CPU, memory, disks, network,
sensors).")
      (home-page "https://github.com/shirou/gopsutil")
      (license license:bsd-3))))

(define-public go-github-com-danwakefield-fnmatch
  (let ((commit "cbb64ac3d964b81592e64f957ad53df015803288")
        (revision "0"))
    (package
     (name "go-github-com-danwakefield-fnmatch")
     (version (git-version "0.0.0" revision commit))
     (source
      (origin
       (method git-fetch)
       (uri (git-reference
             (url "https://github.com/danwakefield/fnmatch")
             (commit commit)))
       (sha256
        (base32
         "0cbf511ppsa6hf59mdl7nbyn2b2n71y0bpkzbmfkdqjhanqh1lqz"))
       (file-name (git-file-name name version))))
     (build-system go-build-system)
     (arguments
      '(#:import-path "github.com/danwakefield/fnmatch"))
     (home-page "https://github.com/danwakefield/fnmatch")
     (synopsis "Updated clone of kballards golang fnmatch gist")
     (description "This package provides an updated clone of kballards golang
fnmatch gist (https://gist.github.com/kballard/272720).")
     (license license:bsd-2))))

(define-public go-github-com-ddevault-go-libvterm
  (let ((commit "b7d861da381071e5d3701e428528d1bfe276e78f")
        (revision "0"))
    (package
      (name "go-github-com-ddevault-go-libvterm")
      (version (git-version "0.0.0" revision commit))
      (source
        (origin
          (method git-fetch)
          (uri (git-reference
                (url "https://github.com/ddevault/go-libvterm")
                (commit commit)))
          (sha256
           (base32
            "06vv4pgx0i6hjdjcar4ch18hp9g6q6687mbgkvs8ymmbacyhp7s6"))
          (file-name (git-file-name name version))))
      (build-system go-build-system)
      (arguments
       '(#:import-path "github.com/ddevault/go-libvterm"))
      (propagated-inputs
       `(("go-github-com-mattn-go-pointer" ,go-github-com-mattn-go-pointer)))
      (home-page "https://github.com/ddevault/go-libvterm")
      (synopsis "Go binding to libvterm")
      (description
       "This is a fork of another go-libvterm library for use with aerc.")
      (license license:expat))))

(define-public go-github-com-emersion-go-imap
  (package
    (name "go-github-com-emersion-go-imap")
    (version "1.0.0")
    (source
      (origin
        (method git-fetch)
        (uri (git-reference
              (url "https://github.com/emersion/go-imap")
              (commit (string-append "v" version))))
        (sha256
         (base32
          "1id8j2d0rn9sj8y62xhyygqpk5ygrcl9jlfx92sm1jsvxsm3kywq"))
        (file-name (git-file-name name version))))
    (build-system go-build-system)
    (arguments
     '(#:import-path "github.com/emersion/go-imap"))
    (native-inputs
     `(("go-golang-org-x-text" ,go-golang-org-x-text)))
    (home-page "https://github.com/emersion/go-imap")
    (synopsis "IMAP4rev1 library written in Go")
    (description "This package provides an IMAP4rev1 library written in Go.  It
can be used to build a client and/or a server.")
    (license license:expat)))

(define-public go-github-com-emersion-go-sasl
  (let ((commit "240c8404624e076f633766c16adbe96c7ac516b7")
        (revision "0"))
    (package
      (name "go-github-com-emersion-go-sasl")
      (version (git-version "0.0.0" revision commit))
      (source
        (origin
          (method git-fetch)
          (uri (git-reference
                (url "https://github.com/emersion/go-sasl")
                (commit commit)))
          (sha256
           (base32
            "1py18p3clp474xhx6ypyp0bgv6n1dfm24m95cyyqb0k3vibar6ih"))
          (file-name (git-file-name name version))))
      (build-system go-build-system)
      (arguments
       '(#:import-path "github.com/emersion/go-sasl"))
      (home-page "https://github.com/emersion/go-sasl")
      (synopsis "SASL library written in Go")
      (description "This package provides a SASL library written in Go.")
      (license license:expat))))

(define-public go-github-com-emersion-go-imap-idle
  (let ((commit "2704abd7050ed7f2143753554ee23affdf847bd9")
        (revision "0"))
    (package
      (name "go-github-com-emersion-go-imap-idle")
      (version (git-version "0.0.0" revision commit))
      (source
        (origin
          (method git-fetch)
          (uri (git-reference
                (url "https://github.com/emersion/go-imap-idle")
                (commit commit)))
          (sha256
           (base32
            "0blwcadmxgqsdwgr9m4jqfbpfa2viw5ah19xbybpa1z1z4aj5cbc"))
          (file-name (git-file-name name version))))
      (build-system go-build-system)
      (arguments
       '(#:import-path "github.com/emersion/go-imap-idle"))
      (native-inputs
       `(("go-github-com-emersion-go-imap" ,go-github-com-emersion-go-imap)
         ("go-github-com-emersion-go-sasl" ,go-github-com-emersion-go-sasl)
         ("go-golang-org-x-text" ,go-golang-org-x-text)))
      (home-page "https://github.com/emersion/go-imap-idle")
      (synopsis "IDLE extension for go-imap")
      (description "This package provides an IDLE extension for go-imap.")
      (license license:expat))))

(define-public go-github-com-fatih-color
  (package
    (name "go-github-com-fatih-color")
    (version "1.8.0")
    (source (origin
              (method git-fetch)
              (uri (git-reference
                     (url "https://github.com/fatih/color")
                     (commit (string-append "v" version))))
              (file-name (git-file-name name version))
              (sha256
               (base32
                "1zc0zlilf03h121f9jqq3ar0hfm7706547zysxp2qxbm920pz7h0"))))
    (build-system go-build-system)
    (arguments
     '(#:import-path "github.com/fatih/color"))
    (synopsis "Print colored text in Go")
    (description "This package provides an ANSI color package to output
colorized or SGR defined output to the standard output.")
    (home-page "https://godoc.org/github.com/fatih/color")
    (license license:expat)))

(define-public go-github-com-google-go-cmp-cmp
  (package
    (name "go-github-com-google-go-cmp-cmp")
    (version "0.5.2")
    (source (origin
              (method git-fetch)
              (uri (git-reference
                     (url "https://github.com/google/go-cmp")
                     (commit (string-append "v" version))))
              (file-name (git-file-name name version))
              (sha256
               (base32
                "0qchy411jm9q2l9mf7x3ry2ycaqp9xdhf2nx14qrpzcxfigv2705"))))
    (build-system go-build-system)
    (arguments
     '(#:import-path "github.com/google/go-cmp/cmp"
       #:unpack-path "github.com/google/go-cmp"))
    (propagated-inputs
     `(("go-golang-org-x-xerrors" ,go-golang-org-x-xerrors)))
    (synopsis "Determine equality of values in Go")
    (description "This package provides a more powerful and safer
alternative to @code{reflect.DeepEqual} for comparing whether two values
are semantically equal in Go (for writing tests).")
    (home-page "https://godoc.org/github.com/google/go-cmp/cmp")
    (license license:asl2.0)))

(define-public go-github-com-google-uuid
  (package
    (name "go-github-com-google-uuid")
    (version "1.1.1")
    (source (origin
              (method git-fetch)
              (uri (git-reference
                    (url "https://github.com/google/uuid")
                    (commit (string-append "v" version))))
              (file-name (git-file-name name version))
              (sha256
               (base32
                "0hfxcf9frkb57k6q0rdkrmnfs78ms21r1qfk9fhlqga2yh5xg8zb"))))
    (build-system go-build-system)
    (arguments
     '(#:import-path "github.com/google/uuid"))
    (home-page "https://github.com/google/uuid/")
    (synopsis "Generate and inspect UUIDs based on RFC 4122 and DCE 1.1")
    (description "The uuid package generates and inspects UUIDs based on RFC
4122 and DCE 1.1: Authentication and Security Services.")
    (license license:bsd-3)))

(define-public go-github-com-google-goterm
  (let ((commit "fc88cf888a3fa99ecc23d1efc1a44284268457d3")
        (revision "1"))
    (package
      (name "go-github-com-google-goterm")
      (version (git-version "0.0.1" revision commit))
      (source (origin
                (method git-fetch)
                (uri (git-reference
                      (url "https://github.com/google/goterm")
                      (commit commit)))
                (file-name (git-file-name name version))
                (sha256
                 (base32
                  "0809sf02dhg2bjhsz43pmlb5d7nbsnwxls3lw01zw5p7ri9bqwfb"))))
      (build-system go-build-system)
      (arguments
       `(#:import-path "github.com/google/goterm/term"
         #:unpack-path "github.com/google/goterm"))
      (home-page "https://github.com/google/goterm/")
      (synopsis "PTY creation and termios get/set attributes")
      (description "The term package implements PTY creation and termios get/set
attributes.  It also contains some convenience functions for colors, SSH to
and from termios translations, readCh, reading passwords, etc.")
      (license license:bsd-3))))

(define-public go-github-com-google-go-querystring
  (let ((commit "992e8021cf787c100d55520d5c906e01536c0a19") ;fix format in tests
        (revision "1"))
    (package
      (name "go-github-com-google-go-querystring")
      (version "1.0.0")
      (source (origin
                (method git-fetch)
                (uri (git-reference
                      (url "https://github.com/google/go-querystring")
                      (commit commit)))
                (file-name (git-file-name name version))
                (sha256
                 (base32
                  "0mbx4jvf7nz4sk2fgqfq1llz4xb3vc4625b4x398mspr3a5077rs"))))
      (build-system go-build-system)
      (arguments
       `(#:import-path "github.com/google/go-querystring/query"
         #:unpack-path "github.com/google/go-querystring"))
      (home-page "https://github.com/google/go-querystring/")
      (synopsis "Library for encoding structs into URL query parameters")
      (description "@code{go-querystring} is Go library for encoding structs
into URL query parameters.")
      (license license:bsd-3))))

(define-public go-github-com-google-go-github
  (package
    (name "go-github-com-google-go-github")
    (version "26.1.3")
    (source (origin
              (method git-fetch)
              (uri (git-reference
                    (url "https://github.com/google/go-github")
                    (commit (string-append "v" version))))
              (file-name (git-file-name name version))
              (sha256
               (base32
                "0x0zz1vcmllp6r6l2qin9b2llm5cxbf6n84rf99h8wrmhvzs2ipi"))))
    (build-system go-build-system)
    (arguments
     `(#:tests? #f ;application/octet-stream instead of text/plain
       #:import-path "github.com/google/go-github/v26/github"
       #:unpack-path "github.com/google/go-github/v26"))
    (native-inputs
     `(("go-github-com-google-go-querystring" ,go-github-com-google-go-querystring)
       ("go-golang-org-x-crypto" ,go-golang-org-x-crypto)))
    (home-page "https://github.com/google/go-github/")
    (synopsis "Client library for accessing the GitHub API v3")
    (description "@code{go-github} is a Go client library for accessing the
GitHub API v3.")
    (license license:bsd-3)))

(define-public go-github-com-google-renameio
  (package
    (name "go-github-com-google-renameio")
    (version "0.1.0")
    (source (origin
              (method git-fetch)
              (uri (git-reference
                    (url "https://github.com/google/renameio")
                    (commit (string-append "v" version))))
              (file-name (git-file-name name version))
              (sha256
               (base32
                "1ki2x5a9nrj17sn092d6n4zr29lfg5ydv4xz5cp58z6cw8ip43jx"))))
    (build-system go-build-system)
    (arguments
     `(#:import-path "github.com/google/renameio"))
    (home-page "https://github.com/google/renameio/")
    (synopsis "Atomically create or replace a file or symbolic link")
    (description "@code{renameio} Go package provides a way to atomically
create or replace a file or symbolic link.")
    (license license:asl2.0)))

(define-public go-golang.org-x-sync-errgroup
  (let ((commit "cd5d95a43a6e21273425c7ae415d3df9ea832eeb")
        (revision "0"))
    (package
      (name "go-golang.org-x-sync-errgroup")
      (version (git-version "0.0.0" revision commit))
      (source (origin
                (method git-fetch)
                (uri (git-reference
                       (url "https://go.googlesource.com/sync")
                       (commit commit)))
                (file-name (git-file-name name version))
                (sha256
                 (base32
                  "1nqkyz2y1qvqcma52ijh02s8aiqmkfb95j08f6zcjhbga3ds6hds"))))
      (build-system go-build-system)
      (arguments
       '(#:import-path "golang.org/x/sync/errgroup"
         #:unpack-path "golang.org/x/sync"))
      (synopsis "Synchronization, error propagation, and Context cancellation
for groups of goroutines working on subtasks of a common task.")
      (description "This package provides synchronization, error propagation,
and Context cancellation for groups of goroutines working on subtasks of a
common task.")
      (home-page "https://godoc.org/golang.org/x/sync/errgroup")
      (license license:bsd-3))))

(define (go-gotest-tools-source version sha256-base32-hash)
  (origin
    (method git-fetch)
    (uri (git-reference
          (url "https://github.com/gotestyourself/gotest.tools")
          (commit (string-append "v" version))))
    (file-name (git-file-name "go-gotest-tools" version))
    (sha256
     (base32 sha256-base32-hash))))

;; Note that version 3.0.0 is incompatible to 2.3.0.
;; See also <https://github.com/gotestyourself/gotest.tools/issues/166>.
(define (go-gotest-tools-package suffix)
  (package
    (name (string-append "go-gotest-tools-"
                         (string-replace-substring suffix "/" "-")))
    (version "2.3.0")
    (source
     (go-gotest-tools-source version
      "0071rjxp4xzcr3vprkaj1hdk35a3v45bx8v0ipk16wwc5hx84i2i"))
    (build-system go-build-system)
    (arguments
     `(#:import-path ,(string-append "gotest.tools/" suffix)
       #:unpack-path "gotest.tools"))
    (synopsis "@code{gotest-tools} part")
    (description "This package provides a part of @code{gotest-tools}.")
    (home-page "https://github.com/gotestyourself/gotest.tools")
    (license license:asl2.0)))

(define-public go-gotest-tools-internal-format
  (package (inherit (go-gotest-tools-package "internal/format"))
    (native-inputs
     `(("go-github-com-pkg-errors" ,go-github-com-pkg-errors)
       ("go-github-com-google-go-cmp-cmp"
        ,go-github-com-google-go-cmp-cmp)))
    (synopsis "Formats messages for use with gotest-tools")
    (description "This package provides a way to format messages for use
with gotest-tools.")))

(define-public go-gotest-tools-internal-difflib
  (package (inherit (go-gotest-tools-package "internal/difflib"))
    (synopsis "Differences for use with gotest-tools")
    (description "This package computes differences for use
with gotest-tools.")))

(define-public go-gotest-tools-internal-source
  (package (inherit (go-gotest-tools-package "internal/source"))
    (native-inputs
     `(("go-github-com-pkg-errors" ,go-github-com-pkg-errors)
       ("go-github-com-google-go-cmp-cmp" ,go-github-com-google-go-cmp-cmp)))
    (synopsis "Source code AST formatters for gotest-tools")
    (description "This package provides source code AST formatters for
gotest-tools.")))

(define-public go-gotest-tools-assert
  (package (inherit (go-gotest-tools-package "assert"))
    (name "go-gotest-tools-assert")
    (arguments
     `(#:tests? #f ; Test failure concerning message formatting (FIXME)
       #:import-path "gotest.tools/assert"
       #:unpack-path "gotest.tools"))
    ;(propagated-inputs
    ; `(("go-gotest-tools-internal-format" ,go-gotest-tools-internal-format)))
    (native-inputs
     `(("go-github-com-pkg-errors" ,go-github-com-pkg-errors)
       ("go-github-com-google-go-cmp-cmp"
        ,go-github-com-google-go-cmp-cmp)))
    (synopsis "Compare values and fail a test when a comparison fails")
    (description "This package provides a way to compare values and fail a
test when a comparison fails.")
    (home-page "https://github.com/gotestyourself/gotest.tools")
    (license license:asl2.0)))

(define-public gotestsum
  (package
    (name "gotestsum")
    (version "0.4.0")
    (source (origin
              (method git-fetch)
              (uri (git-reference
                     (url "https://github.com/gotestyourself/gotestsum")
                     (commit (string-append "v" version))))
              (file-name (git-file-name name version))
              (sha256
               (base32
                "0y71qr3ss3hgc8c7nmvpwk946xy1jc5d8whsv6y77wb24ncla7n0"))))
    (build-system go-build-system)
    (arguments
     '(#:import-path "gotest.tools/gotestsum"))
    (native-inputs
     `(("go-github-com-fatih-color" ,go-github-com-fatih-color)
       ("go-golang.org-x-sync-errgroup" ,go-golang.org-x-sync-errgroup)
       ("go-github-com-pkg-errors" ,go-github-com-pkg-errors)
       ("go-github-com-sirupsen-logrus"
        ,go-github-com-sirupsen-logrus)
       ("go-github-com-spf13-pflag" ,go-github-com-spf13-pflag)
       ("go-github-com-jonboulle-clockwork"
        ,go-github-com-jonboulle-clockwork)
       ("go-golang-org-x-crypto" ,go-golang-org-x-crypto)
       ("go-gotest-tools-assert" ,go-gotest-tools-assert)
       ("go-github-com-google-go-cmp-cmp"
        ,go-github-com-google-go-cmp-cmp)
       ;; TODO: This would be better as a propagated-input of
       ;; go-gotest-tools-assert, but that does not work for
       ;; some reason.
       ("go-gotest-tools-internal-format"
        ,go-gotest-tools-internal-format)
       ("go-gotest-tools-internal-difflib"
        ,go-gotest-tools-internal-difflib)
       ("go-gotest-tools-internal-source"
        ,go-gotest-tools-internal-source)
       ("go-github-com-google-go-cmp-cmp"
        ,go-github-com-google-go-cmp-cmp)))
    (synopsis "Go test runner with output optimized for humans")
    (description "This package provides a @code{go test} runner with output
optimized for humans, JUnit XML for CI integration, and a summary of the
test results.")
    (home-page "https://github.com/gotestyourself/gotestsum")
    (license license:asl2.0)))

(define-public go-github-com-golang-protobuf-proto
  (package
    (name "go-github-com-golang-protobuf-proto")
    (version "1.3.1")
    (source (origin
              (method git-fetch)
              (uri (git-reference
                     (url "https://github.com/golang/protobuf")
                     (commit (string-append "v" version))))
              (file-name (git-file-name name version))
              (sha256
               (base32
                "15am4s4646qy6iv0g3kkqq52rzykqjhm4bf08dk0fy2r58knpsyl"))))
    (build-system go-build-system)
    (arguments
     '(#:import-path "github.com/golang/protobuf/proto"
       #:unpack-path "github.com/golang/protobuf"
       ;; Requires unpackaged golang.org/x/sync/errgroup
       #:tests? #f))
    (synopsis "Go support for Protocol Buffers")
    (description "This package provides Go support for the Protocol Buffers
data serialization format.")
    (home-page "https://github.com/golang/protobuf")
    (license license:bsd-3)))

(define-public go-github-com-mattn-go-zglob
  (package
    (name "go-github-com-mattn-go-zglob")
    (version "0.0.3")
    (source (origin
              (method git-fetch)
              (uri (git-reference
                    (url "https://github.com/mattn/go-zglob")
                    (commit (string-append "v" version))))
              (file-name (git-file-name name version))
              (sha256
               (base32
                "1923lvakm66mzy62jmngdvcmbmiqclinsvnghs3907rgygnx1qc1"))))
    (build-system go-build-system)
    (arguments
     `(#:import-path "github.com/mattn/go-zglob"))
    (home-page "https://github.com/mattn/go-zglob")
    (synopsis "Glob library that descends into other directories")
    (description " A glob library that implements descending into other
directories.  It is optimized for filewalking. ")
    (license license:expat)))

(define-public go-github-com-mattn-go-sqlite3
  (package
    (name "go-github-com-mattn-go-sqlite3")
    (version "1.14.6")
    (source (origin
              (method git-fetch)
              (uri (git-reference
                    (url "https://github.com/mattn/go-sqlite3")
                    (commit (string-append "v" version))))
              (file-name (git-file-name name version))
              (sha256
               (base32
                "04anvqkc37mmc3z1dy4xfa6cas67zlxnnab0ywii7sylk864mhxz"))))
    (build-system go-build-system)
    (arguments
     `(#:import-path "github.com/mattn/go-sqlite3"))
    (home-page "https://github.com/mattn/go-sqlite3")
    (synopsis "Sqlite3 driver for Go")
    (description "This package provides a Sqlite3 driver for Go using
@code{database/sql}.")
    (license license:expat)))

(define-public go-github-com-willf-bitset
  (package
    (name "go-github-com-willf-bitset")
    (version "1.1.10")
    (source (origin
              (method git-fetch)
              (uri (git-reference
                     (url "https://github.com/willf/bitset")
                     (commit (string-append "v" version))))
              (file-name (git-file-name name version))
              (sha256
               (base32
                "0wpaxg6va3qwd0hq0b8rpb1hswvzzbfm2h8sjmcsdpbkydjjx9zg"))))
    (build-system go-build-system)
    (arguments
     '(#:import-path "github.com/willf/bitset"))
    (synopsis "Bitsets in Go")
    (description "This package provides a Go implementation of bitsets, which
are a mapping between non-negative integers and boolean values focused on
efficient space usage.")
    (home-page "https://github.com/willf/bitset")
    (license license:bsd-3)))

(define-public go-github-com-willf-bloom
  (package
    (name "go-github-com-willf-bloom")
    (version "2.0.3")
    (source (origin
              (method git-fetch)
              (uri (git-reference
                     (url "https://github.com/willf/bloom")
                     (commit (string-append "v" version))))
              (file-name (git-file-name name version))
              (sha256
               (base32
                "0ygan8pgcay7wx3cs3ja8rdqj7nly7v3and97ddcc66020jxchzg"))))
    (build-system go-build-system)
    (arguments
     '(#:import-path "github.com/willf/bloom"
       #:phases
       (modify-phases %standard-phases
         (add-after 'unpack 'patch-import-path
           (lambda _
             ;; See 'go.mod' in the source distribution of Syncthing 1.5.0 for
             ;; more information.
             ;; <https://github.com/spaolacci/murmur3/issues/29>
             (substitute* "src/github.com/willf/bloom/bloom.go"
               (("spaolacci") "twmb"))
             #t)))))
    (propagated-inputs
     `(("go-github-com-twmb-murmur3" ,go-github-com-twmb-murmur3)
       ("go-github-com-willf-bitset" ,go-github-com-willf-bitset)))
    (synopsis "Bloom filters in Go")
    (description "This package provides a Go implementation of bloom filters,
based on murmurhash.")
    (home-page "https://github.com/willf/bloom")
    (license license:bsd-2)))

(define-public go-golang-org-rainycape-unidecode
  (let ((commit "cb7f23ec59bec0d61b19c56cd88cee3d0cc1870c")
        (revision "1"))
    (package
      (name "go-golang-org-rainycape-unidecode")
      (version (git-version "0.0.0" revision commit))
      (source (origin
                (method git-fetch)
                (uri (git-reference
                       (url "https://github.com/rainycape/unidecode")
                       (commit commit)))
                (file-name (string-append "go-golang-org-rainycape-unidecode-"
                                          version "-checkout"))
                (sha256
                 (base32
                  "1wvzdijd640blwkgmw6h09frkfa04kcpdq87n2zh2ymj1dzla5v5"))))
      (build-system go-build-system)
      (arguments
       `(#:import-path "golang.org/rainycape/unidecode"))
      (home-page "https://github.com/rainycape/unidecode")
      (synopsis "Unicode transliterator in Golang")
      (description "Unicode transliterator in Golang - Replaces non-ASCII
characters with their ASCII approximations.")
      (license license:asl2.0))))

(define-public go-github-com-golang-freetype
  (let ((commit "e2365dfdc4a05e4b8299a783240d4a7d5a65d4e4")
        (revision "1"))
    (package
      (name "go-github-com-golang-freetype")
      (version (git-version "0.0.0" revision commit))
      (source (origin
                (method git-fetch)
                (uri (git-reference
                       (url "https://github.com/golang/freetype")
                       (commit commit)))
                (file-name (string-append "go-github-com-golang-freetype-"
                                          version "-checkout"))
                (sha256
                 (base32
                  "194w3djc6fv1rgcjqds085b9fq074panc5vw582bcb8dbfzsrqxc"))))
      (build-system go-build-system)
      (arguments
       `(#:import-path "github.com/golang/freetype"))
      (propagated-inputs
       `(("go-golang-org-x-image" ,go-golang-org-x-image)))
      (home-page "https://github.com/golang/freetype")
      (synopsis "Freetype font rasterizer in the Go programming language")
      (description "The Freetype font rasterizer in the Go programming language.")
      (license (list license:freetype
                     license:gpl2+)))))

(define-public go-github-com-fogleman-gg
  (package
    (name "go-github-com-fogleman-gg")
    (version "1.3.0")
    (source (origin
              (method git-fetch)
              (uri (git-reference
                     (url "https://github.com/fogleman/gg")
                     (commit (string-append "v" version))))
              (file-name (git-file-name name version))
              (sha256
               (base32
                "1nkldjghbqnzj2djfaxhiv35kk341xhcrj9m2dwq65v684iqkk8n"))))
    (build-system go-build-system)
    (arguments
     `(#:tests? #f      ; Issue with test flags.
       #:import-path "github.com/fogleman/gg"))
    (propagated-inputs
     `(("go-github-com-golang-freetype" ,go-github-com-golang-freetype)))
    (home-page "https://github.com/fogleman/gg")
    (synopsis "2D rendering in Go")
    (description "@code{gg} is a library for rendering 2D graphics in pure Go.")
    (license license:expat)))

(define-public go-github-com-gedex-inflector
  (let ((commit "16278e9db8130ac7ec405dc174cfb94344f16325")
        (revision "1"))
    (package
      (name "go-github-com-gedex-inflector")
      (version (git-version "0.0.0" revision commit))
      (source (origin
                (method git-fetch)
                (uri (git-reference
                       (url "https://github.com/gedex/inflector")
                       (commit commit)))
                (file-name (string-append "go-github-com-gedex-inflector-"
                                          version "-checkout"))
                (sha256
                 (base32
                  "05hjqw1m71vww4914d9h6nqa9jw3lgjzwsy7qaffl02s2lh1amks"))))
      (build-system go-build-system)
      (arguments
       `(#:import-path "github.com/gedex/inflector"))
      (home-page "https://github.com/gedex/inflector")
      (synopsis "Go library that pluralizes and singularizes English nouns")
      (description "Go library that pluralizes and singularizes English nouns.")
      (license license:bsd-2))))

(define-public go-github-com-klauspost-cpuid
  (package
    (name "go-github-com-klauspost-cpuid")
    (version "1.2.3")
    (source (origin
              (method git-fetch)
              (uri (git-reference
                     (url "https://github.com/klauspost/cpuid")
                     (commit (string-append "v" version))))
              (file-name (git-file-name name version))
              (sha256
               (base32
                "1s510210wdj5dkamii1qrk7v87k4qpdcrrjzflp5ha9iscw6b06l"))))
    (build-system go-build-system)
    (arguments
     `(#:import-path "github.com/klauspost/cpuid"))
    (home-page "https://github.com/klauspost/cpuid")
    (synopsis "CPU feature identification for Go")
    (description "@code{cpuid} provides information about the CPU running the
current program.  CPU features are detected on startup, and kept for fast access
through the life of the application.  Currently x86 / x64 (AMD64) is supported,
and no external C (cgo) code is used, which should make the library very eas
to use.")
    (license license:expat)))

(define-public go-github-com-pbnjay-memory
  (let ((commit "974d429e7ae40c89e7dcd41cfcc22a0bfbe42510")
        (revision "1"))
    (package
      (name "go-github-com-pbnjay-memory")
      (version (git-version "0.0.0" revision commit))
      (source (origin
                (method git-fetch)
                (uri (git-reference
                       (url "https://github.com/pbnjay/memory")
                       (commit commit)))
                (file-name (string-append "go-github-com-pbnjay-memory-"
                                          version "-checkout"))
                (sha256
                 (base32
                  "0kazg5psdn90pqadrzma5chdwh0l2by9z31sspr47gx93fhjmkkq"))))
      (build-system go-build-system)
      (arguments
       `(#:import-path "github.com/pbnjay/memory"))
      (home-page "https://github.com/gedex/inflector")
      (synopsis "Go library to report total system memory")
      (description "@code{memory} provides a single method reporting total
physical system memory accessible to the kernel.  It does not account for memory
used by other processes.")
      (license license:bsd-3))))

(define-public go-github-com-surge-glog
  (let ((commit "2578deb2b95c665e6b1ebabf304ce2085c9e1985")
        (revision "1"))
    (package
      (name "go-github-com-surge-glog")
      (version (git-version "0.0.0" revision commit))
      (source (origin
                (method git-fetch)
                (uri (git-reference
                       (url "https://github.com/surge/glog")
                       (commit commit)))
                (file-name (string-append "go-github-com-surge-glog-"
                                          version "-checkout"))
                (sha256
                 (base32
                  "1bxcwxvsvr2hfpjz9hrrn0wrgykwmrbyk567102k3vafw9xdcwk4"))))
      (build-system go-build-system)
      (arguments
       `(#:import-path "github.com/surge/glog"))
      (home-page "https://github.com/surge/glog")
      (synopsis "Leveled execution logs for Go")
      (description "Leveled execution logs for Go.")
      (license license:asl2.0))))

(define-public go-github-com-surgebase-porter2
  (let ((commit "56e4718818e8dc4ea5ba6348402fc7661863732a")
        (revision "1"))
    (package
      (name "go-github-com-surgebase-porter2")
      (version (git-version "0.0.0" revision commit))
      (source (origin
                (method git-fetch)
                (uri (git-reference
                       (url "https://github.com/surgebase/porter2")
                       (commit commit)))
                (file-name (string-append "go-github-com-surgebase-porter2-"
                                          version "-checkout"))
                (sha256
                 (base32
                  "1ivcf83jlj9s7q5y9dfbpyl0br35cz8fcp0dm8sxxvqh54py06v2"))))
      (build-system go-build-system)
      (arguments
       `(#:import-path "github.com/surgebase/porter2"))
      (native-inputs
       `(("go-github-com-stretchr-testify" ,go-github-com-stretchr-testify)
         ("go-github-com-surge-glog" ,go-github-com-surge-glog)))
      (home-page "https://github.com/surgebase/porter2")
      (synopsis "Go library implementing english Porter2 stemmer")
      (description "Porter2 implements the
@url{http://snowball.tartarus.org/algorithms/english/stemmer.html, english
Porter2 stemmer}.  It is written completely using finite state machines to do
suffix comparison, rather than the string-based or tree-based approaches.")
      (license license:asl2.0))))

(define-public go-github-com-masterminds-goutils
  (package
    (name "go-github-com-masterminds-goutils")
    (version "1.1.1")
    (source (origin
              (method git-fetch)
              (uri (git-reference
                    (url "https://github.com/Masterminds/goutils")
                    (commit (string-append "v" version))))
              (file-name (git-file-name name version))
              (sha256
               (base32
                "09m4mbcdlv9ng3xcrmjlxi0niavby52y9nl2jhjnbx1xxpjw0jrh"))))
    (build-system go-build-system)
    (arguments
     `(#:import-path "github.com/Masterminds/goutils"))
    (home-page "https://github.com/Masterminds/goutils/")
    (synopsis "Utility functions to manipulate strings")
    (description "GoUtils provides utility functions to manipulate strings in
various ways.  It is a Go implementation of some string manipulation libraries
of Java Apache Commons.")
    (license license:asl2.0)))

(define-public go-github-com-masterminds-semver
  (package
    (name "go-github-com-masterminds-semver")
    (version "3.1.0")
    (source (origin
              (method git-fetch)
              (uri (git-reference
                    (url "https://github.com/Masterminds/semver")
                    (commit (string-append "v" version))))
              (file-name (git-file-name name version))
              (sha256
               (base32
                "1g1wizfdy29d02l9dh8gsb029yr4m4swp13swf0pnh9ryh5f1msz"))))
    (build-system go-build-system)
    (arguments
     `(#:import-path "github.com/Masterminds/semver"))
    (home-page "https://github.com/Masterminds/semver/")
    (synopsis "@code{semver} helps to work with semantic versions")
    (description "The semver package provides the ability to work with
semantic versions.  Specifically it provides the ability to:
@itemize
@item Parse semantic versions
@item Sort semantic versions
@item Check if a semantic version fits within a set of constraints
@item Optionally work with a @code{v} prefix
@end itemize\n")
    (license license:expat)))

(define-public go-github-com-huandu-xstrings
  (package
    (name "go-github-com-huandu-xstrings")
    (version "1.3.2")
    (source (origin
              (method git-fetch)
              (uri (git-reference
                    (url "https://github.com/huandu/xstrings")
                    (commit (string-append "v" version))))
              (file-name (git-file-name name version))
              (sha256
               (base32
                "0pwar6rc0fqb6pll38a44s81g5kb65vbg71jg5lx8caphjnikq5r"))))
    (build-system go-build-system)
    (arguments
     `(#:import-path "github.com/huandu/xstrings"))
    (home-page "https://github.com/huandu/xstrings/")
    (synopsis "Collection of string functions")
    (description "Go package xstrings is a collection of string functions,
which are widely used in other languages but absent in Go package strings.")
    (license license:expat)))

(define-public go-github-com-imdario-mergo
  (package
    (name "go-github-com-imdario-mergo")
    (version "0.3.10")
    (source (origin
              (method git-fetch)
              (uri (git-reference
                    (url "https://github.com/imdario/mergo")
                    (commit (string-append "v" version))))
              (file-name (git-file-name name version))
              (sha256
               (base32
                "09h765p8yby9r8s0a3hv5kl8n2i382mda76wmvk48w1cc1w9s92p"))))
    (build-system go-build-system)
    (arguments
     `(#:import-path "github.com/imdario/mergo"))
    (native-inputs
     `(("go-gopkg-in-yaml-v2" ,go-gopkg-in-yaml-v2)))
    (home-page "https://github.com/imdario/mergo/")
    (synopsis "Helper to merge structs and maps in Golang")
    (description "Helper to merge structs and maps in Golang.  Useful for
configuration default values, avoiding messy if-statements.

Mergo merges same-type structs and maps by setting default values in
zero-value fields.  Mergo won't merge unexported (private) fields.  It will do
recursively any exported one.  It also won't merge structs inside
maps (because they are not addressable using Go reflection).")
    (license license:bsd-3)))

(define-public go-github-com-masterminds-sprig
  (package
    (name "go-github-com-masterminds-sprig")
    (version "3.1.0")
    (source (origin
              (method git-fetch)
              (uri (git-reference
                    (url "https://github.com/Masterminds/sprig")
                    (commit (string-append "v" version))))
              (file-name (git-file-name name version))
              (sha256
               (base32
                "0wwi8n2adjc5jlga25lqq0hrz4jcgd5vpll68y2dfji034caaq18"))))
    (build-system go-build-system)
    (arguments
     `(#:tests? #f ;network tests only
       #:import-path "github.com/Masterminds/sprig"))
    (native-inputs
     `(("go-github-com-masterminds-goutils" ,go-github-com-masterminds-goutils)
       ("go-github-com-masterminds-semver" ,go-github-com-masterminds-semver)
       ("go-github-com-google-uuid" ,go-github-com-google-uuid)
       ("go-github-com-huandu-xstrings" ,go-github-com-huandu-xstrings)
       ("go-github-com-imdario-mergo" ,go-github-com-imdario-mergo)
       ("go-github-com-mitchellh-reflectwalk" ,go-github-com-mitchellh-reflectwalk)
       ("go-github-com-mitchellh-copystructure" ,go-github-com-mitchellh-copystructure)
       ("go-github-com-spf13-cast" ,go-github-com-spf13-cast)
       ("go-golang-org-x-crypto" ,go-golang-org-x-crypto)
       ("go-github-com-stretchr-testify" ,go-github-com-stretchr-testify)))
    (home-page "https://github.com/Masterminds/sprig/")
    (synopsis "Template functions for Go templates")
    (description "Sprig is a library that provides more than 100 commonly used
template functions.")
    (license license:expat)))

(define-public go-github-com-bmatcuk-doublestar
  (package
    (name "go-github-com-bmatcuk-doublestar")
    (version "1.3.0")
    (source (origin
              (method git-fetch)
              (uri (git-reference
                    (url "https://github.com/bmatcuk/doublestar")
                    (commit (string-append "v" version))))
              (file-name (git-file-name name version))
              (sha256
               (base32
                "0bk5bixl6rqa8znxghyp6zndbccx9kdyrymjahgyp6qsrp7rk144"))))
    (build-system go-build-system)
    (arguments
     `(#:import-path "github.com/bmatcuk/doublestar"
       #:phases
       (modify-phases %standard-phases
         (add-after 'unpack 'remove-incompatible-test
           ;; This test fails with Go 1.16.
           (lambda _
             (substitute* "src/github.com/bmatcuk/doublestar/doublestar_test.go"
               (("\\{\"a\\[\", \"a\", false, nil, false\\},.*")
                "")))))))
    (home-page "https://github.com/bmatcuk/doublestar/")
    (synopsis "Path pattern matching and globbing supporting doublestar")
    (description "@code{doublestar} is a Go implementation of path pattern
matching and globbing with support for \"doublestar\" patterns.")
    (license license:expat)))

(define-public go-github-com-dlclark-regexp2
  (package
    (name "go-github-com-dlclark-regexp2")
    (version "1.4.0")
    (source (origin
              (method git-fetch)
              (uri (git-reference
                    (url "https://github.com/dlclark/regexp2")
                    (commit (string-append "v" version))))
              (file-name (git-file-name name version))
              (sha256
               (base32
                "1irfv89b7lfkn7k3zgx610ssil6k61qs1wjj31kvqpxb3pdx4kry"))))
    (build-system go-build-system)
    (arguments
     `(#:import-path "github.com/dlclark/regexp2"))
    (home-page "https://github.com/dlclark/regexp2/")
    (synopsis "Full featured regular expressions for Go")
    (description "Regexp2 is a feature-rich RegExp engine for Go.")
    (license license:expat)))

(define-public go-github-com-alecthomas-colour
  (package
    (name "go-github-com-alecthomas-colour")
    (version "0.1.0")
    (source (origin
              (method git-fetch)
              (uri (git-reference
                    (url "https://github.com/alecthomas/colour")
                    (commit (string-append "v" version))))
              (file-name (git-file-name name version))
              (sha256
               (base32
                "10zbm12j40ppia4b5ql2blmsps5jhh5d7ffphxx843qk7wlbqnjb"))))
    (build-system go-build-system)
    (arguments
     `(#:import-path "github.com/alecthomas/colour"))
    (native-inputs
     `(("go-github-com-mattn-go-isatty" ,go-github-com-mattn-go-isatty)))
    (home-page "https://github.com/alecthomas/colour/")
    (synopsis "Colour terminal text for Go")
    (description "Package colour provides Quake-style colour formatting for
Unix terminals.

The package level functions can be used to write to stdout (or strings or
other files).  If stdout is not a terminal, colour formatting will be
stripped.")
    (license license:expat)))

(define-public go-github-com-alecthomas-repr
  (let ((commit "4184120f674c8860a5b48142509a2411a0a1766f")
        (revision "1"))
    (package
      (name "go-github-com-alecthomas-repr")
      (version (git-version "0.0.1" revision commit))
      (source (origin
                (method git-fetch)
                (uri (git-reference
                      (url "https://github.com/alecthomas/repr")
                      (commit commit)))
                (file-name (git-file-name name version))
                (sha256
                 (base32
                  "1z0gdkjryxg1ps5fh4ybzip27g9lzdldz4hxqp5j7s2frbzaa9s7"))))
      (build-system go-build-system)
      (arguments
       `(#:import-path "github.com/alecthomas/repr"))
      (native-inputs
       `(("go-github-com-stretchr-testify" ,go-github-com-stretchr-testify)))
      (home-page "https://github.com/alecthomas/repr/")
      (synopsis "Represent Go values in an almost direct form")
      (description "This package attempts to represent Go values in a form that
can be used almost directly in Go source code.")
      (license license:expat))))

(define-public go-github-com-sergi-go-diff
  (package
    (name "go-github-com-sergi-go-diff")
    (version "1.2.0")
    (source (origin
              (method git-fetch)
              (uri (git-reference
                    (url "https://github.com/sergi/go-diff")
                    (commit (string-append "v" version))))
              (file-name (git-file-name name version))
              (sha256
               (base32
                "0cbj8nshllq102iiav0k1s01b8gwbkzj674g71n938qqna32y2pa"))))
    (build-system go-build-system)
    (arguments
     `(#:import-path "github.com/sergi/go-diff/diffmatchpatch"
       #:unpack-path "github.com/sergi/go-diff"))
    (native-inputs
     `(("go-github-com-stretchr-testify" ,go-github-com-stretchr-testify)))
    (home-page "https://github.com/sergi/go-diff/")
    (synopsis "Algorithms to perform operations for synchronizing plain text")
    (description "@code{go-diff} offers algorithms to perform operations required for
synchronizing plain text:
@itemize
@item compare two texts and return their differences
@item perform fuzzy matching of text
@item apply patches onto text
@end itemize\n")
    (license license:expat)))

(define-public go-github-com-alecthomas-assert
  (let ((commit "405dbfeb8e38effee6e723317226e93fff912d06")
        (revision "1"))
    (package
      (name "go-github-com-alecthomas-assert")
      (version (git-version "0.0.1" revision commit))
      (source (origin
                (method git-fetch)
                (uri (git-reference
                      (url "https://github.com/alecthomas/assert")
                      (commit commit)))
                (file-name (git-file-name name version))
                (sha256
                 (base32
                  "1l567pi17k593nrd1qlbmiq8z9jy3qs60px2a16fdpzjsizwqx8l"))))
      (build-system go-build-system)
      (arguments
       `(#:import-path "github.com/alecthomas/assert"))
      (native-inputs
       `(("go-github-com-mattn-go-isatty" ,go-github-com-mattn-go-isatty)
         ("go-github-com-alecthomas-colour" ,go-github-com-alecthomas-colour)
         ("go-github-com-alecthomas-repr" ,go-github-com-alecthomas-repr)
         ("go-github-com-sergi-go-diff" ,go-github-com-sergi-go-diff)))
      (home-page "https://github.com/alecthomas/assert/")
      (synopsis "Go assertion library")
      (description "Assertion library that:
@itemize
@item makes spotting differences in equality much easier
@item uses repr and diffmatchpatch to display structural differences in colour
@item aborts tests on first assertion failure
@end itemize\n")
      (license license:expat))))

(define-public go-github-com-alecthomas-chroma
  (package
    (name "go-github-com-alecthomas-chroma")
    (version "0.8.0")
    (source (origin
              (method git-fetch)
              (uri (git-reference
                    (url "https://github.com/alecthomas/chroma")
                    (commit (string-append "v" version))))
              (file-name (git-file-name name version))
              (sha256
               (base32
                "066a6rdmf670d3v5sc7chbn7db09ldgxjympb03pcqwk644dixb1"))))
    (build-system go-build-system)
    (arguments
     `(#:import-path "github.com/alecthomas/chroma"))
    (native-inputs
     `(("go-github-com-dlclark-regexp2" ,go-github-com-dlclark-regexp2)
       ("go-github-com-alecthomas-assert" ,go-github-com-alecthomas-assert)
       ("go-github-com-alecthomas-colour" ,go-github-com-alecthomas-colour)
       ("go-github-com-alecthomas-repr" ,go-github-com-alecthomas-repr)
       ("go-github-com-mattn-go-isatty" ,go-github-com-mattn-go-isatty)
       ("go-github-com-sergi-go-diff" ,go-github-com-sergi-go-diff)))
    (home-page "https://github.com/alecthomas/chroma/")
    (synopsis "General purpose syntax highlighter in pure Go")
    (description "Chroma takes source code and other structured text and
converts it into syntax highlighted HTML, ANSI-coloured text, etc.")
    (license license:expat)))

(define-public go-github-com-andybalholm-cascadia
  (package
    (name "go-github-com-andybalholm-cascadia")
    (version "1.0.0")
    (source (origin
              (method git-fetch)
              (uri (git-reference
                    (url "https://github.com/andybalholm/cascadia")
                    (commit (string-append "v" version))))
              (file-name (git-file-name name version))
              (sha256
               (base32
                "09j8cavbhqqdxjqrkwbc40g8p0i49zf3184rpjm5p2rjbprcghcc"))))
    (build-system go-build-system)
    (arguments
     `(#:import-path "github.com/andybalholm/cascadia"))
    (native-inputs
     `(("go-golang-org-x-net" ,go-golang-org-x-net)))
    (home-page "https://github.com/andybalholm/cascadia/")
    (synopsis "CSS selectors for HTML")
    (description "The Cascadia package implements CSS selectors for use with
the parse trees produced by the html package.")
    (license license:bsd-2)))

(define-public go-github-com-puerkitobio-goquery
  (package
    (name "go-github-com-puerkitobio-goquery")
    (version "1.7.0")
    (source (origin
              (method git-fetch)
              (uri (git-reference
                    (url "https://github.com/PuerkitoBio/goquery")
                    (commit (string-append "v" version))))
              (file-name (git-file-name name version))
              (sha256
               (base32
                "0gh1d99l5xc9hvwa4j40pfq3y9vfyq52mnrz6bf1kw2r2zr2gbcc"))))
    (build-system go-build-system)
    (arguments
     `(#:import-path "github.com/PuerkitoBio/goquery"))
    (propagated-inputs
     `(("go-github-com-andybalholm-cascadia" ,go-github-com-andybalholm-cascadia)
       ("go-golang-org-x-net" ,go-golang-org-x-net)))
    (home-page "https://github.com/PuerkitoBio/goquery")
    (synopsis "Features similar to jQuery to the Go language")
    (description "@code{goquery} brings a syntax and a set of features similar
to jQuery to the Go language.")
    (license license:bsd-3)))

(define-public go-github-com-jmespath-go-jmespath
  (package
    (name "go-github-com-jmespath-go-jmespath")
    (version "0.4.0")
    (source
     (origin
       (method git-fetch)
       (uri (git-reference
             (url "https://github.com/jmespath/go-jmespath")
             (commit (string-append "v" version))))
       (file-name (git-file-name name version))
       (sha256
        (base32
         "18zyr9nlywmwp3wpzcjxrgq9s9d2mmc6zg6xhsna00m663nkyc3n"))))
    (build-system go-build-system)
    (arguments
     '(#:import-path "github.com/jmespath/go-jmespath"))
    (native-inputs
     `(("go-github-com-davecgh-go-spew" ,go-github-com-davecgh-go-spew)
       ("go-github-com-pmezard-go-difflib" ,go-github-com-pmezard-go-difflib)
       ("go-gopkg-in-yaml-v2" ,go-gopkg-in-yaml-v2)))
    (home-page "https://github.com/jmespath/go-jmespath")
    (synopsis "Golang implementation of JMESPath")
    (description
     "This package implements JMESPath, a query language for JSON.  It
transforms one JSON document into another through a JMESPath expression.")
    (license license:asl2.0)))

(define-public go-github-com-aymerick-douceur
  (package
    (name "go-github-com-aymerick-douceur")
    (version "0.2.0")
    (source (origin
              (method git-fetch)
              (uri (git-reference
                    (url "https://github.com/aymerick/douceur/")
                    (commit (string-append "v" version))))
              (file-name (git-file-name name version))
              (sha256
               (base32
                "1hfysznib0fqbp8vqxpk0xiggpp0ayk2bsddi36vbg6f8zq5f81n"))))
    (build-system go-build-system)
    (arguments
     `(#:import-path "github.com/aymerick/douceur"))
    (native-inputs
     `(("go-github-com-puerkitobio-goquery" ,go-github-com-puerkitobio-goquery)
       ("go-github-com-andybalholm-cascadia" ,go-github-com-andybalholm-cascadia)
       ("go-golang-org-x-net" ,go-golang-org-x-net)
       ("go-github-com-gorilla-css" ,go-github-com-gorilla-css)))
    (home-page "https://github.com/aymerick/douceur/")
    (synopsis "CSS parser and inliner")
    (description "This package provides a CSS parser and inliner.")
    (license license:expat)))

(define-public go-github-com-chris-ramon-douceur
  (package
    (name "go-github-com-chris-ramon-douceur")
    (version "0.2.0")
    (source (origin
              (method git-fetch)
              (uri (git-reference
                    (url "https://github.com/chris-ramon/douceur")
                    (commit (string-append "v" version))))
              (file-name (git-file-name name version))
              (sha256
               (base32
                "1hfysznib0fqbp8vqxpk0xiggpp0ayk2bsddi36vbg6f8zq5f81n"))))
    (build-system go-build-system)
    (arguments
     `(#:import-path "github.com/chris-ramon/douceur"))
    (native-inputs
     `(("go-github-com-aymerick-douceur" ,go-github-com-aymerick-douceur)
       ("go-github-com-puerkitobio-goquery" ,go-github-com-puerkitobio-goquery)
       ("go-github-com-andybalholm-cascadia" ,go-github-com-andybalholm-cascadia)
       ("go-golang-org-x-net" ,go-golang-org-x-net)
       ("go-github-com-gorilla-css" ,go-github-com-gorilla-css)))
    (home-page "https://github.com/chris-ramon/douceur/")
    (synopsis "CSS parser and inliner")
    (description "This package provides a CSS parser and inliner.")
    (license license:expat)))

(define-public go-github-com-microcosm-cc-bluemonday
  (package
    (name "go-github-com-microcosm-cc-bluemonday")
    (version "1.0.3")
    (source (origin
              (method git-fetch)
              (uri (git-reference
                    (url "https://github.com/microcosm-cc/bluemonday")
                    (commit (string-append "v" version))))
              (file-name (git-file-name name version))
              (sha256
               (base32
                "071ph097c1iwbcc33x6kblj9rxb1r4mp3qfkrj4qw5mg7qcqxydk"))))
    (build-system go-build-system)
    (arguments
     `(#:import-path "github.com/microcosm-cc/bluemonday"))
    (native-inputs
     `(("go-github-com-chris-ramon-douceur" ,go-github-com-chris-ramon-douceur)
       ("go-github-com-aymerick-douceur" ,go-github-com-aymerick-douceur)
       ("go-github-com-gorilla-css" ,go-github-com-gorilla-css)
       ("go-golang-org-x-net" ,go-golang-org-x-net)))
    (home-page "https://github.com/microcosm-cc/bluemonday/")
    (synopsis "HTML sanitizer")
    (description "@code{bluemonday} is a HTML sanitizer implemented in Go.")
    (license license:bsd-3)))

(define-public go-github-com-muesli-reflow-wordwrap
  (package
    (name "go-github-com-muesli-reflow-wordwrap")
    (version "0.1.0")
    (source (origin
              (method git-fetch)
              (uri (git-reference
                    (url "https://github.com/muesli/reflow")
                    (commit (string-append "v" version))))
              (file-name (git-file-name "go-github-com-muesli-reflow" version))
              (sha256
               (base32
                "1vhynm2n1az13fn03lp0gi28p9mznq1mblglh8f2rb9y1vkd2dqr"))))
    (build-system go-build-system)
    (arguments
     `(#:import-path "github.com/muesli/reflow/wordwrap"
       #:unpack-path "github.com/muesli/reflow"))
    (native-inputs
     `(("go-github.com-mattn-go-runewidth" ,go-github.com-mattn-go-runewidth)))
    (home-page "https://github.com/muesli/reflow/")
    (synopsis "Collection of methods helping to transform blocks of text")
    (description "This package provides a collection of ANSI-aware methods and
io.Writers helping you to transform blocks of text.")
    (license license:expat)))

(define-public go-github-com-muesli-reflow-ansi
  (package
    (inherit go-github-com-muesli-reflow-wordwrap)
    (name "go-github-com-muesli-reflow-ansi")
    (arguments
     `(#:import-path "github.com/muesli/reflow/ansi"
       #:unpack-path "github.com/muesli/reflow"))))

(define-public go-github-com-muesli-reflow-indent
  (package
    (inherit go-github-com-muesli-reflow-wordwrap)
    (name "go-github-com-muesli-reflow-indent")
    (arguments
     `(#:import-path "github.com/muesli/reflow/indent"
       #:unpack-path "github.com/muesli/reflow"))))

(define-public go-github-com-muesli-reflow-padding
  (package
    (inherit go-github-com-muesli-reflow-wordwrap)
    (name "go-github-com-muesli-reflow-padding")
    (arguments
     `(#:import-path "github.com/muesli/reflow/padding"
       #:unpack-path "github.com/muesli/reflow"))))

(define-public go-github-com-muesli-termenv
  (package
    (name "go-github-com-muesli-termenv")
    (version "0.7.0")
    (source (origin
              (method git-fetch)
              (uri (git-reference
                    (url "https://github.com/muesli/termenv")
                    (commit (string-append "v" version))))
              (file-name (git-file-name name version))
              (sha256
               (base32
                "09fwrdhy7c9qlf70h97f5inh6xvkfq1vi8fwx9q7bwmjjbiykk8m"))))
    (build-system go-build-system)
    (arguments
     `(#:import-path "github.com/muesli/termenv"))
    (native-inputs
     `(("go-github-com-google-goterm" ,go-github-com-google-goterm)
       ("go-golang-org-colorful" ,go-golang-org-colorful)
       ("go-github-com-mattn-go-isatty" ,go-github-com-mattn-go-isatty)
       ("go-github.com-mattn-go-runewidth" ,go-github.com-mattn-go-runewidth)))
    (home-page "https://github.com/muesli/termenv/")
    (synopsis "Advanced styling options on the terminal")
    (description "termenv lets you safely use advanced styling options on the
terminal.  It gathers information about the terminal environment in terms of
its ANSI and color support and offers you convenient methods to colorize and
style your output, without you having to deal with all kinds of weird ANSI
escape sequences and color conversions.")
    (license license:expat)))

(define-public go-github-com-nwidger-jsoncolor
  (package
    (name "go-github-com-nwidger-jsoncolor")
    (version "0.3.0")
    (home-page "https://github.com/nwidger/jsoncolor")
    (source
     (origin
       (method git-fetch)
       (uri (git-reference
             (url home-page)
             (commit (string-append "v" version))))
       (file-name (git-file-name name version))
       (sha256
        (base32
         "13rd146pnj7qm70r1333gyd1f61x40nafxlpvdxlci9h7mx8c5p8"))))
    (build-system go-build-system)
    (arguments
     `(#:import-path "github.com/nwidger/jsoncolor"))
    (native-inputs
     `(("go-github-com-fatih-color" ,go-github-com-fatih-color)))
    (synopsis "Colorized JSON marshalling and encoding")
    (description
     "@code{jsoncolor} is a drop-in replacement for @code{encoding/json}'s
@code{Marshal} and @code{MarshalIndent} functions and @code{Encoder} type
which produce colorized output using github.com/fatih/color.")
    (license license:expat)))

(define-public go-github-com-olekukonko-tablewriter
  (package
    (name "go-github-com-olekukonko-tablewriter")
    (version "0.0.4")
    (source (origin
              (method git-fetch)
              (uri (git-reference
                    (url "https://github.com/olekukonko/tablewriter")
                    (commit (string-append "v" version))))
              (file-name (git-file-name name version))
              (sha256
               (base32
                "02r0n2b9yh3x8xyf48k17dxlwj234hlgjycylbjxi6qg08hfmz2x"))))
    (build-system go-build-system)
    (arguments
     `(#:import-path "github.com/olekukonko/tablewriter"))
    (native-inputs
     `(("go-github.com-mattn-go-runewidth" ,go-github.com-mattn-go-runewidth)))
    (home-page "https://github.com/olekukonko/tablewriter/")
    (synopsis "Generate ASCII table")
    (description "This package generates ASCII tables.  Features:
@itemize
@item automatic Padding
@item support Multiple Lines
@item supports Alignment
@item support Custom Separators
@item automatic Alignment of numbers and percentage
@item write directly to http , file etc via @code{io.Writer}
@item read directly from CSV file
@item optional row line via @code{SetRowLine}
@item normalise table header
@item make CSV Headers optional
@item enable or disable table border
@item set custom footer support
@item optional identical cells merging
@item set custom caption
@item optional reflowing of paragrpahs in multi-line cells
@end itemize\n")
    (license license:expat)))

(define-public go-github-com-yuin-goldmark
  (package
    (name "go-github-com-yuin-goldmark")
    (version "1.2.1")
    (source (origin
              (method git-fetch)
              (uri (git-reference
                    (url "https://github.com/yuin/goldmark")
                    (commit (string-append "v" version))))
              (file-name (git-file-name name version))
              (sha256
               (base32
                "12rsnsf65drcp0jfw2jl9w589vsn3pxdk1zh3v9q908iigngrcmy"))))
    (build-system go-build-system)
    (arguments
     `(#:import-path "github.com/yuin/goldmark"))
    (home-page "https://github.com/yuin/goldmark/")
    (synopsis "Markdown parser")
    (description "This package provides a markdown parser.")
    (license license:expat)))

(define-public go-github-com-charmbracelet-glamour
  (package
    (name "go-github-com-charmbracelet-glamour")
    (version "0.2.0")
    (source (origin
              (method git-fetch)
              (uri (git-reference
                    (url "https://github.com/charmbracelet/glamour")
                    (commit (string-append "v" version))))
              (file-name (git-file-name name version))
              (sha256
               (base32
                "1idq8d13rp1hx2a1xak31fwl9fmi09p2x4ymvzl7aj850saw5w0z"))))
    (build-system go-build-system)
    (arguments
     `(#:import-path "github.com/charmbracelet/glamour"))
    (native-inputs
     `(("go-github-com-alecthomas-chroma" ,go-github-com-alecthomas-chroma)
       ("go-github-com-danwakefield-fnmatch" ,go-github-com-danwakefield-fnmatch)
       ("go-github-com-dlclark-regexp2" ,go-github-com-dlclark-regexp2)
       ("go-github-com-microcosm-cc-bluemonday" ,go-github-com-microcosm-cc-bluemonday)
       ("go-github-com-chris-ramon-douceur" ,go-github-com-chris-ramon-douceur)
       ("go-github-com-aymerick-douceur" ,go-github-com-aymerick-douceur)
       ("go-github-com-gorilla-css" ,go-github-com-gorilla-css)
       ("go-github-com-muesli-reflow-ansi" ,go-github-com-muesli-reflow-ansi)
       ("go-github-com-muesli-reflow-wordwrap" ,go-github-com-muesli-reflow-wordwrap)
       ("go-github-com-muesli-reflow-indent" ,go-github-com-muesli-reflow-indent)
       ("go-github-com-muesli-reflow-padding" ,go-github-com-muesli-reflow-padding)
       ("go-github.com-mattn-go-runewidth" ,go-github.com-mattn-go-runewidth)
       ("go-github-com-muesli-termenv" ,go-github-com-muesli-termenv)
       ("go-github-com-google-goterm" ,go-github-com-google-goterm)
       ("go-golang-org-colorful" ,go-golang-org-colorful)
       ("go-github-com-mattn-go-isatty" ,go-github-com-mattn-go-isatty)
       ("go-github-com-olekukonko-tablewriter" ,go-github-com-olekukonko-tablewriter)
       ("go-github-com-yuin-goldmark" ,go-github-com-yuin-goldmark)
       ("go-golang-org-x-net" ,go-golang-org-x-net)))
    (home-page "https://github.com/charmbracelet/glamour/")
    (synopsis "Write handsome command-line tools with glamour")
    (description "@code{glamour} lets you render markdown documents and
templates on ANSI compatible terminals.  You can create your own stylesheet or
use one of our glamorous default themes.")
    (license license:expat)))

(define-public go-github-com-coreos-go-semver
  (package
    (name "go-github-com-coreos-go-semver")
    (version "0.3.0")
    (source (origin
              (method git-fetch)
              (uri (git-reference
                    (url "https://github.com/coreos/go-semver")
                    (commit (string-append "v" version))))
              (file-name (git-file-name name version))
              (sha256
               (base32
                "0770h1mpig2j5sbiha3abnwaw8p6dg9i87r8pc7cf6m4kwml3sc9"))))
    (build-system go-build-system)
    (arguments
     `(#:import-path "github.com/coreos/go-semver"))
    (home-page "https://github.com/coreos/go-semver/")
    (synopsis "Semantic versioning library")
    (description "@code{go-semver} is a semantic versioning library for Go.
It lets you parse and compare two semantic version strings.")
    (license license:asl2.0)))

(define-public go-github-com-emirpasic-gods
  (package
    (name "go-github-com-emirpasic-gods")
    (version "1.12.0")
    (source (origin
              (method git-fetch)
              (uri (git-reference
                    (url "https://github.com/emirpasic/gods")
                    (commit (string-append "v" version))))
              (file-name (git-file-name name version))
              (sha256
               (base32
                "0i5qqq7ajvw3mikr95zl9rsnfsjanzwpqqs6kzzplsfgsifybar1"))))
    (build-system go-build-system)
    (arguments
     `(#:import-path "github.com/emirpasic/gods"
       ; Source-only package
       #:tests? #f
       #:phases
       (modify-phases %standard-phases
         (delete 'build))))
    (home-page "https://github.com/emirpasic/gods/")
    (synopsis "Implementation of various data structures and algorithms in Go")
    (description "This package provides implementation of various data
structures and algorithms in Go.")
    (license license:bsd-2)))

(define-public go-gopkg-in-warnings
  (package
    (name "go-gopkg-in-warnings")
    (version "0.1.2")
    (source (origin
              (method git-fetch)
              (uri (git-reference
                    (url "https://github.com/go-warnings/warnings")
                    (commit (string-append "v" version))))
              (file-name (git-file-name name version))
              (sha256
               (base32
                "1kzj50jn708cingn7a13c2wdlzs6qv89dr2h4zj8d09647vlnd81"))))
    (build-system go-build-system)
    (arguments
     `(#:import-path "gopkg.in/warnings.v0"))
    (home-page "https://gopkg.in/warnings.v0")
    (synopsis "Error handling with non-fatal errors")
    (description "Package warnings implements error handling with non-fatal
errors (warnings).")
    (license license:bsd-2)))

(define-public go-github-com-go-git-gcfg
  (package
    (name "go-github-com-go-git-gcfg")
    (version "1.5.0")
    (source (origin
              (method git-fetch)
              (uri (git-reference
                    (url "https://github.com/go-git/gcfg")
                    (commit (string-append "v" version))))
              (file-name (git-file-name name version))
              (sha256
               (base32
                "1lb14z4j35pwz2b2rbykkpsq515spwbndb00gwn2xlrzn949xb83"))))
    (arguments
     `(#:import-path "github.com/go-git/gcfg"))
    (native-inputs
     `(("go-gopkg-in-warnings" ,go-gopkg-in-warnings)
       ("go-github-com-pkg-errors" ,go-github-com-pkg-errors)))
    (build-system go-build-system)
    (home-page "https://github.com/go-git/gcfg/")
    (synopsis "Gcfg reads INI-style configuration files into Go structs")
    (description "Gcfg reads INI-style configuration files into Go structs.")
    (license license:bsd-3)))

(define-public go-github-com-go-git-go-billy
  (package
    (name "go-github-com-go-git-go-billy")
    (version "5.0.0")
    (source (origin
              (method git-fetch)
              (uri (git-reference
                    (url "https://github.com/go-git/go-billy")
                    (commit (string-append "v" version))))
              (file-name (git-file-name name version))
              (sha256
               (base32
                "1wdzczfk1n50dl2zpgf46m69b0sm8qkan5xyv82pk9x53zm1dmdx"))))
    (build-system go-build-system)
    (arguments
     `(#:import-path "github.com/go-git/go-billy/v5"))
    (native-inputs
     `(("go-gopkg-in-check-v1" ,go-gopkg-in-check-v1)))
    (home-page "https://github.com/go-git/go-billy/")
    (synopsis "File system abstraction for Go")
    (description "Billy implements an interface based on the OS's standard
library to develop applications without depending on the underlying storage.
This makes it virtually free to implement mocks and testing over
file system operations.")
    (license license:asl2.0)))

(define-public go-github-com-jbenet-go-context
  (let ((commit "d14ea06fba99483203c19d92cfcd13ebe73135f4")
        (revision "1"))
    (package
      (name "go-github-com-jbenet-go-context")
      (version (git-version "0.0.1" revision commit))
      (source (origin
                (method git-fetch)
                (uri (git-reference
                      (url "https://github.com/jbenet/go-context")
                      (commit commit)))
                (file-name (git-file-name name version))
                (sha256
                 (base32
                  "0q91f5549n81w3z5927n4a1mdh220bdmgl42zi3h992dcc4ls0sl"))))
      (build-system go-build-system)
      (arguments
       `(#:import-path "github.com/jbenet/go-context"
         ; Source-only package
         #:tests? #f
         #:phases
         (modify-phases %standard-phases
           (delete 'build))))
      (home-page "https://github.com/jbenet/go-context/")
      (synopsis "@code{jbenet's} context extensions")
      (description "This package provides @code{jbenet's} context
extensions.")
      (license license:expat))))

(define-public go-github-com-kevinburke-ssh-config
  (package
    (name "go-github-com-kevinburke-ssh-config")
    (version "1.0")
    (source (origin
              (method git-fetch)
              (uri (git-reference
                    (url "https://github.com/kevinburke/ssh_config")
                    (commit version)))
              (file-name (git-file-name name version))
              (sha256
               (base32
                "05jvz5r58a057zxvic9dyr9v2wilha8l6366npwkqgxmnmk9sh5f"))))
    (arguments
     `(#:import-path "github.com/kevinburke/ssh_config"))
    (build-system go-build-system)
    (home-page "https://github.com/kevinburke/ssh_config/")
    (synopsis "Parser for @file{ssh_config} files")
    (description "This is a Go parser for @file{ssh_config} files.
Importantly, this parser attempts to preserve comments in a given file, so you
can manipulate a @file{ssh_config} file from a program.")
    (license license:expat)))

(define-public go-github-com-xanzy-ssh-agent
  (package
    (name "go-github-com-xanzy-ssh-agent")
    (version "0.2.1")
    (source (origin
              (method git-fetch)
              (uri (git-reference
                    (url "https://github.com/xanzy/ssh-agent")
                    (commit (string-append "v" version))))
              (file-name (git-file-name name version))
              (sha256
               (base32
                "1chjlnv5d6svpymxgsr62d992m2xi6jb5lybjc5zn1h3hv1m01av"))))
    (build-system go-build-system)
    (arguments
     `(#:import-path "github.com/xanzy/ssh-agent"))
    (native-inputs
     `(("go-golang-org-x-crypto" ,go-golang-org-x-crypto)))
    (home-page "https://github.com/xanzy/ssh-agent/")
    (synopsis "Control ssh-agent from Go")
    (description "Package agent implements the ssh-agent protocol, and
provides both a client and a server.  The client can talk to a standard
ssh-agent that uses UNIX sockets, and one could implement an alternative
ssh-agent process using the sample server. ")
    (license license:asl2.0)))

(define-public go-github-com-alcortesm-tgz
  (let ((commit "9c5fe88206d7765837fed3732a42ef88fc51f1a1")
        (revision "1"))
    (package
      (name "go-github-com-alcortesm-tgz")
      (version (git-version "0.0.1" revision commit))
      (source (origin
                (method git-fetch)
                (uri (git-reference
                      (url "https://github.com/alcortesm/tgz")
                      (commit commit)))
                (file-name (git-file-name name version))
                (sha256
                 (base32
                  "04dcwnz2c2i4wbq2vx3g2wrdgqpncr2r1h6p1k08rdwk4bq1h8c5"))
                (modules '((guix build utils)))
                (snippet
                 '(begin
                    (substitute* "tgz_test.go"
                      ;; Fix format error
                      (("t.Fatalf\\(\"%s: unexpected error extracting: %s\", err\\)")
                       "t.Fatalf(\"%s: unexpected error extracting: %s\", com, err)"))
                    #t))))
      (build-system go-build-system)
      (arguments
       `(#:import-path "github.com/alcortesm/tgz"
         #:phases
         (modify-phases %standard-phases
           (add-after 'unpack 'make-git-checkout-writable
             (lambda* (#:key outputs #:allow-other-keys)
               (for-each make-file-writable (find-files "."))
               (for-each make-file-writable (find-files (assoc-ref outputs "out")))
               #t)))))
      (home-page "https://github.com/alcortesm/tgz/")
      (synopsis "Go library to extract tgz files to temporal directories")
      (description "This package provides a Go library to extract tgz files to
temporal directories.")
      (license license:expat))))

(define-public go-github-com-go-git-go-git-fixtures
  (package
    (name "go-github-com-go-git-go-git-fixtures")
    (version "4.0.1")
    (source (origin
              (method git-fetch)
              (uri (git-reference
                    (url "https://github.com/go-git/go-git-fixtures")
                    (commit (string-append "v" version))))
              (file-name (git-file-name name version))
              (sha256
               (base32
                "002yb1s2mxq2xijkl39ip1iyc3l52k23ikyi9ijfl4bgqxy79ljg"))))
    (build-system go-build-system)
    (arguments
     `(#:import-path "github.com/go-git/go-git-fixtures/v4"
       #:phases
       (modify-phases %standard-phases
         (delete 'reset-gzip-timestamps))))
    (native-inputs
     `(("go-github-com-alcortesm-tgz" ,go-github-com-alcortesm-tgz)
       ("go-github-com-go-git-go-billy" ,go-github-com-go-git-go-billy)
       ("go-golang-org-x-sys" ,go-golang-org-x-sys)
       ("go-gopkg-in-check-v1" ,go-gopkg-in-check-v1)))
    (home-page "https://github.com/go-git/go-git-fixtures/")
    (synopsis "Fixtures used by @code{go-git}")
    (description "This package provides fixtures used by @code{go-git}.")
    (license license:asl2.0)))

(define-public go-github-com-pkg-diff
  (let ((commit "531926345625d489a6b56f860a569e68245ace36")
        (revision "1"))
    (package
      (name "go-github-com-pkg-diff")
      (version (git-version "0.0.1" revision commit))
      (source (origin
                (method git-fetch)
                (uri (git-reference
                      (url "https://github.com/pkg/diff")
                      (commit commit)))
                (file-name (git-file-name name version))
                (sha256
                 (base32
                  "1770m7qhww6lm0wj1v3mhv6hwa2v92p4w2fqxj1xyrg5dd58d944"))))
      (build-system go-build-system)
      (arguments
       `(#:import-path "github.com/pkg/diff"))
      (native-inputs
       `(("go-github-com-sergi-go-diff" ,go-github-com-sergi-go-diff)))
      (home-page "https://github.com/pkg/diff/")
      (synopsis "Create and print diffs")
      (description
       "This package provides a Go library to create and print diffs.")
      (license license:bsd-3))))

(define-public go-github-com-twpayne-go-shell
  (package
    (name "go-github-com-twpayne-go-shell")
    (version "0.3.0")
    (source (origin
              (method git-fetch)
              (uri (git-reference
                    (url "https://github.com/twpayne/go-shell")
                    (commit (string-append "v" version))))
              (file-name (git-file-name name version))
              (sha256
               (base32
                "1hv0ggy3935iddjnmpp9vl0kqjknxpnbmm9w7xr3gds7fpbxz6yp"))))
    (build-system go-build-system)
    (arguments
     `(#:import-path "github.com/twpayne/go-shell"))
    (home-page "https://github.com/twpayne/go-shell/")
    (synopsis "Shell across multiple platforms")
    (description
     "Package @code{shell} returns a user's shell across multiple platforms.")
    (license license:expat)))

(define-public go-github-com-twpayne-go-vfs
  (package
    (name "go-github-com-twpayne-go-vfs")
    (version "1.5.0")
    (source (origin
              (method git-fetch)
              (uri (git-reference
                    (url "https://github.com/twpayne/go-vfs")
                    (commit (string-append "v" version))))
              (file-name (git-file-name name version))
              (sha256
               (base32
                "19dm3gi45znwaqbzxhwcgkiz8059bwa3ank80hc6qhdl579bpjnz"))))
    (build-system go-build-system)
    (arguments
     `(#:import-path "github.com/twpayne/go-vfs"))
    (native-inputs
     `(("go-github-com-bmatcuk-doublestar" ,go-github-com-bmatcuk-doublestar)))
    (home-page "https://github.com/twpayne/go-vfs/")
    (synopsis "Abstraction of the @code{os} and @code{ioutil} Go packages")
    (description "Package @code{vfs} provides an abstraction of the @code{os}
and @code{ioutil} packages that is easy to test.")
    (license license:expat)))

(define-public go-github-com-twpayne-go-vfsafero
  (package
    (name "go-github-com-twpayne-go-vfsafero")
    (version "1.0.0")
    (source (origin
              (method git-fetch)
              (uri (git-reference
                    (url "https://github.com/twpayne/go-vfsafero")
                    (commit (string-append "v" version))))
              (file-name (git-file-name name version))
              (sha256
               (base32
                "18jwxhlrjd06z8xzg9ij0irl4f79jfy5jpwiz6xqlhzb1fja19pw"))))
    (build-system go-build-system)
    (arguments
     `(#:import-path "github.com/twpayne/go-vfsafero"))
    (native-inputs
     `(("go-github-com-twpayne-go-vfs" ,go-github-com-twpayne-go-vfs)
       ("go-github-com-spf13-afero" ,go-github-com-spf13-afero)))
    (home-page "https://github.com/twpayne/go-vfsafero/")
    (synopsis "Compatibility later between @code{go-vfs} and @code{afero}")
    (description
     "Package @code{vfsafero} provides a compatibility later between
@code{go-github-com-twpayne-go-vfs} and @code{go-github-com-spf13-afero}.")
    (license license:expat)))

(define-public go-github-com-twpayne-go-xdg
  (package
    (name "go-github-com-twpayne-go-xdg")
    (version "3.1.0")
    (source (origin
              (method git-fetch)
              (uri (git-reference
                    (url "https://github.com/twpayne/go-xdg")
                    (commit (string-append "v" version))))
              (file-name (git-file-name name version))
              (sha256
               (base32
                "0j8q7yzixs6jlaad0lpa8hs6b240gm2cmy0yxgnprrbpa0y2r7ln"))))
    (build-system go-build-system)
    (arguments
     `(#:import-path "github.com/twpayne/go-xdg/v3"))
    (native-inputs
     `(("go-github-com-stretchr-testify" ,go-github-com-stretchr-testify)
       ("go-github-com-twpayne-go-vfs" ,go-github-com-twpayne-go-vfs)))
    (home-page "https://github.com/twpayne/go-xdg/")
    (synopsis "Functions related to freedesktop.org")
    (description "Package @code{xdg} provides functions related to
@uref{freedesktop.org}.")
    (license license:expat)))

(define-public go-github-com-godbus-dbus
  (package
    (name "go-github-com-godbus-dbus")
    (version "5.0.3")
    (source (origin
              (method git-fetch)
              (uri (git-reference
                    (url "https://github.com/godbus/dbus")
                    (commit (string-append "v" version))))
              (file-name (git-file-name name version))
              (sha256
               (base32
                "1bkc904073k807yxg6mvqaxrr6ammmhginr9p54jfb55mz3hfw3s"))))
    (build-system go-build-system)
    (arguments
     `(#:tests? #f ;no /var/run/dbus/system_bus_socket
       #:import-path "github.com/godbus/dbus"))
    (native-inputs
     `(("dbus" ,dbus))) ;dbus-launch
    (home-page "https://github.com/godbus/dbus/")
    (synopsis "Native Go client bindings for the D-Bus")
    (description "@code{dbus} is a library that implements native Go client
bindings for the D-Bus message bus system.")
    (license license:bsd-2)))

(define-public go-github-com-zalando-go-keyring
  (package
    (name "go-github-com-zalando-go-keyring")
    (version "0.1.0")
    (source (origin
              (method git-fetch)
              (uri (git-reference
                    (url "https://github.com/zalando/go-keyring")
                    (commit (string-append "v" version))))
              (file-name (git-file-name name version))
              (sha256
               (base32
                "0kj54nkiyccy6m9iy9a53f6412a54xk96j88jaiq35yzdgfa4z3p"))))
    (build-system go-build-system)
    (arguments
     `(#:tests? #f ;XXX: Fix dbus tests
       #:import-path "github.com/zalando/go-keyring"))
    (native-inputs
     `(("go-github-com-godbus-dbus" ,go-github-com-godbus-dbus)
       ("dbus" ,dbus)))
    (home-page "https://github.com/zalando/go-keyring/")
    (synopsis "Library for working with system keyring")
    (description "@code{go-keyring} is a library for setting, getting and
deleting secrets from the system keyring.")
    (license license:expat)))

(define-public go-etcd-io-bbolt
  (package
    (name "go-etcd-io-bbolt")
    (version "1.3.6")
    (source (origin
              (method git-fetch)
              (uri (git-reference
                    (url "https://github.com/etcd-io/bbolt")
                    (commit (string-append "v" version))))
              (file-name (git-file-name name version))
              (sha256
               (base32
                "0pj5245d417za41j6p09fmkbv05797vykr1bi9a6rnwddh1dbs8d"))))
    (build-system go-build-system)
    (arguments
     `(#:import-path "go.etcd.io/bbolt"))
    (propagated-inputs
     `(("go-golang-org-x-sys" ,go-golang-org-x-sys)))
    (home-page "https://pkg.go.dev/go.etcd.io/bbolt/")
    (synopsis "Low-level key/value store in Go")
    (description "This package implements a low-level key/value store in Go.")
    (license license:expat)))

(define-public go-github-com-rogpeppe-go-internal
  (package
    (name "go-github-com-rogpeppe-go-internal")
    (version "1.6.1")
    (source (origin
              (method git-fetch)
              (uri (git-reference
                    (url "https://github.com/rogpeppe/go-internal")
                    (commit (string-append "v" version))))
              (file-name (git-file-name name version))
              (sha256
               (base32
                "00j2vpp1bsggdvw1winkz23mg0q6drjiir5q0k49pmqx1sh7106l"))))
    (build-system go-build-system)
    (arguments
     `(#:import-path "github.com/rogpeppe/go-internal"
       ; Source-only package
       #:tests? #f
       #:phases
       (modify-phases %standard-phases
         (delete 'build))))
    (home-page "https://github.com/rogpeppe/go-internal/")
    (synopsis "Internal packages from the Go standard library")
    (description "This repository factors out an opinionated selection of
internal packages and functionality from the Go standard library.  Currently
this consists mostly of packages and testing code from within the Go tool
implementation.

Included are the following:
@itemize
@item dirhash: calculate hashes over directory trees the same way that the Go tool does.
@item goproxytest: a GOPROXY implementation designed for test use.
@item gotooltest: Use the Go tool inside test scripts (see testscript below)
@item imports: list of known architectures and OSs, and support for reading import import statements.
@item modfile: read and write go.mod files while preserving formatting and comments.
@item module: module paths and versions.
@item par: do work in parallel.
@item semver: semantic version parsing.
@item testenv: information on the current testing environment.
@item testscript: script-based testing based on txtar files
@item txtar: simple text-based file archives for testing.
@end itemize\n")
    (license license:bsd-3)))

(define-public gopkg-in-errgo-fmt-errors
  (package
    (name "gopkg-in-errgo-fmt-errors")
    (version "2.1.0")
    (source (origin
              (method git-fetch)
              (uri (git-reference
                    (url "https://github.com/go-errgo/errgo")
                    (commit (string-append "v" version))))
              (file-name (git-file-name name version))
              (sha256
               (base32
                "065mbihiy7q67wnql0bzl9y1kkvck5ivra68254zbih52jxwrgr2"))))
    (build-system go-build-system)
    (arguments
     `(#:import-path "gopkg.in/errgo.v2/fmt/errors"
       #:tests? #f
       ;; Source-only package
       #:phases
       (modify-phases %standard-phases
         (delete 'build))))
    (home-page "https://godoc.org/gopkg.in/errgo.v2")
    (synopsis "Functions that use the fmt package to format error messages")
    (description "This package is the same as @code{gopkg.in/errgo.v2/errors}
except that it adds convenience functions that use the fmt package to format
error messages.")
    (license license:bsd-3)))

(define-public go-github-com-arceliar-phony
  (let ((commit "d0c68492aca0bd4b5c5c8e0452c9b4c8af923eaf")
        (revision "0"))
    (package
      (name "go-github-com-arceliar-phony")
      (version (git-version "0.0.0" revision commit))
      (source
       (origin
         (method git-fetch)
         (uri (git-reference
               (url "https://github.com/Arceliar/phony")
               (commit commit)))
         (file-name (git-file-name name version))
         (sha256
          (base32
           "0876y0hlb1zh8hn0pxrb5zfdadvaqmqwlr66p19yl2a76galz992"))))
      (arguments
       '(#:import-path "github.com/Arceliar/phony"))
      (build-system go-build-system)
      (home-page "https://github.com/Arceliar/phony")
      (synopsis "Very minimal actor model library")
      (description "Phony is a very minimal actor model library for Go,
inspired by the causal messaging system in the Pony programming language.")
      (license license:expat))))

(define-public go-github-com-cheggaaa-pb
  (package
    (name "go-github-com-cheggaaa-pb")
    (version "3.0.4")
    (source
      (origin
       (method git-fetch)
       (uri (git-reference
             (url "https://github.com/cheggaaa/pb/")
             (commit (string-append "v" version))))
       (file-name (git-file-name name version))
       (sha256
        (base32
         "0xhsv9yf3fz918ay6w0d87jnb3hk9vxvi16jk172kqq26x7jixd0"))))
    (build-system go-build-system)
    (arguments
     '(#:import-path "github.com/cheggaaa/pb/"))
    (propagated-inputs
     `(("go-github-com-fatih-color" ,go-github-com-fatih-color)
       ("go-github-com-mattn-go-colorable" ,go-github-com-mattn-go-colorable)
       ("go-github.com-mattn-go-runewidth" ,go-github.com-mattn-go-runewidth)
       ("go-golang-org-x-sys" ,go-golang-org-x-sys)))
    (native-inputs
     `(("go-github-com-mattn-go-isatty" ,go-github-com-mattn-go-isatty)))
    (home-page "https://github.com/cheggaaa/pb/")
    (synopsis "Console progress bar for Go")
    (description "This package is a Go library that draws progress bars on
the terminal.")
    (license license:bsd-3)))

(define-public go-github-com-gologme-log
  ;; this is the same as v1.2.0, only the LICENSE file changed
  (let ((commit "720ba0b3ccf0a91bc6018c9967a2479f93f56a55"))
    (package
      (name "go-github-com-gologme-log")
      (version "1.2.0")
      (source
       (origin
         (method git-fetch)
         (uri (git-reference
               (url "https://github.com/gologme/log")
               (commit commit)))
         (file-name (git-file-name name version))
         (sha256
          (base32
           "0z3gs5ngv2jszp42ypp3ai0pn410v3b2m674g73ma7vsbn2yjk1n"))))
      (build-system go-build-system)
      (arguments
       '(#:import-path "github.com/gologme/log"))
      (home-page "https://github.com/gologme/log/")
      (synopsis
       "Fork of the golang built in log package to add support for levels")
      (description "This package is a drop in replacement for the built-in Go
log package.  All the functionality of the built-in package still exists and
is unchanged.  This package contains a series of small enhancements and
additions.")
      (license license:bsd-3))))

(define-public go-github-com-frankban-quicktest
  (package
    (name "go-github-com-frankban-quicktest")
    (version "1.11.1")
    (source
     (origin
       (method git-fetch)
       (uri (git-reference
             (url "https://github.com/frankban/quicktest")
             (commit (string-append "v" version))))
       (file-name (git-file-name name version))
       (sha256
        (base32
         "0b1b44b2hli2p969gqz30z8v9z6ahlklpqzi17nwk1lsjz9yv938"))))
    (build-system go-build-system)
    (arguments
     '(#:import-path "github.com/frankban/quicktest"))
    (propagated-inputs
     `(("go-github-com-google-go-cmp-cmp" ,go-github-com-google-go-cmp-cmp)
       ("go-github-com-kr-pretty" ,go-github-com-kr-pretty)))
    (home-page "https://github.com/frankban/quicktest")
    (synopsis "Quick helpers for testing Go applications")
    (description
     "Package quicktest provides a collection of Go helpers for writing
tests.")
    (license license:expat)))

(define-public go-github-com-bep-golibsass
  (package
    (name "go-github-com-bep-golibsass")
    (version "0.7.0")
    (source
     (origin
       (method git-fetch)
       (uri (git-reference
             (url "https://github.com/bep/golibsass")
             (commit (string-append "v" version))))
       (file-name (git-file-name name version))
       (sha256
        (base32
         "0xk3m2ynbydzx87dz573ihwc4ryq0r545vz937szz175ivgfrhh3"))
       (modules '((guix build utils)))
       (snippet
        '(begin
           (delete-file-recursively "libsass_src")
           #t))))
    (build-system go-build-system)
    (arguments
     '(#:import-path "github.com/bep/golibsass/libsass"
       #:unpack-path "github.com/bep/golibsass"
       ;; The dev build tag modifies the build to link to system libsass
       ;; instead of including the bundled one (which we remove.)
       ;; https://github.com/bep/golibsass/blob/v0.7.0/internal/libsass/a__cgo_dev.go
       #:build-flags '("-tags" "dev")
       #:phases
       (modify-phases %standard-phases
         (add-before 'build 'generate-bindings
           ;; Generate bindings for system libsass, replacing the
           ;; pre-generated bindings.
           (lambda* (#:key inputs unpack-path #:allow-other-keys)
             (mkdir-p (string-append "src/" unpack-path "/internal/libsass"))
             (let ((libsass-src (string-append (assoc-ref inputs "libsass-src") "/src")))
               (substitute* (string-append "src/" unpack-path "/gen/main.go")
                 (("filepath.Join\\(rootDir, \"libsass_src\", \"src\"\\)")
                  (string-append "\"" libsass-src "\""))
                 (("../../libsass_src/src/")
                  libsass-src)))
             (invoke "go" "generate" (string-append unpack-path "/gen"))
             #t))
         (replace 'check
           (lambda* (#:key tests? import-path #:allow-other-keys)
             (if tests?
                 (invoke "go" "test" import-path "-tags" "dev"))
             #t)))))
    (propagated-inputs
     `(("libsass" ,libsass)))
    (native-inputs
     `(("go-github-com-frankban-quicktest" ,go-github-com-frankban-quicktest)
       ("libsass-src" ,(package-source libsass))))
    (home-page "https://github.com/bep/golibsass")
    (synopsis "Easy to use Go bindings for LibSass")
    (description
     "This package provides SCSS compiler support for Go applications.")
    (license license:expat)))

(define-public go-github-com-hashicorp-go-syslog
  (package
    (name "go-github-com-hashicorp-go-syslog")
    (version "1.0.0")
    (source
     (origin
       (method git-fetch)
       (uri (git-reference
             (url "https://github.com/hashicorp/go-syslog")
             (commit (string-append "v" version))))
       (file-name (git-file-name name version))
       (sha256
        (base32
         "09vccqggz212cg0jir6vv708d6mx0f9w5bxrcdah3h6chgmal6v1"))))
    (build-system go-build-system)
    (arguments
     '(#:import-path "github.com/hashicorp/go-syslog"))
    (home-page "https://github.com/hashicorp/go-syslog")
    (synopsis "Golang syslog wrapper, cross-compile friendly")
    (description "This package is a very simple wrapper around log/syslog")
    (license license:expat)))

(define-public go-github-com-hjson-hjson-go
  (package
    (name "go-github-com-hjson-hjson-go")
    (version "3.1.0")
    (source
     (origin
       (method git-fetch)
       (uri (git-reference
             (url "https://github.com/hjson/hjson-go")
             (commit (string-append "v" version))))
       (file-name (git-file-name name version))
       (sha256
        (base32
         "1dfdiahimg6z9idg8jiqxwnlwjnmasbjccx8gnag49cz4yfqskaz"))))
    (build-system go-build-system)
    (arguments
     '(#:import-path "github.com/hjson/hjson-go"))
    (home-page "https://hjson.org/")
    (synopsis "Human JSON implementation for Go")
    (description "Hjson is a syntax extension to JSON.  It is intended to be
used like a user interface for humans, to read and edit before passing the
JSON data to the machine.")
    (license license:expat)))

(define-public go-golang-zx2c4-com-wireguard
  (package
    (name "go-golang-zx2c4-com-wireguard")
    (version "0.0.20200320")
    (source
     (origin
       (method git-fetch)
       ;; NOTE: module URL is a redirect
       ;; target: git.zx2c4.com/wireguard-go
       ;; source: golang.zx2c4.com/wireguard
       (uri (git-reference
             (url "https://git.zx2c4.com/wireguard-go/")
             (commit (string-append "v" version))))
       (file-name (git-file-name name version))
       (sha256
        (base32
         "0fy4qsss3i3pkq1rpgjds4aipbwlh1dr9hbbf7jn2a1c63kfks0r"))))
    (build-system go-build-system)
    (arguments
     '(#:import-path "golang.zx2c4.com/wireguard"))
    (propagated-inputs
     `(("go-golang-org-x-crypto" ,go-golang-org-x-crypto)
       ("go-golang-org-x-net" ,go-golang-org-x-net)
       ("go-golang-org-x-sys" ,go-golang-org-x-sys)
       ("go-golang-org-x-text" ,go-golang-org-x-text)))
    (home-page "https://git.zx2c4.com/wireguard")
    (synopsis "Implementation of WireGuard in Go")
    (description "This package is a Go Implementation of WireGuard.")
    (license license:expat)))

(define-public go-github-com-kardianos-minwinsvc
  (package
    (name "go-github-com-kardianos-minwinsvc")
    (version "1.0.0")
    (source
     (origin
       (method git-fetch)
       (uri (git-reference
             (url "https://github.com/kardianos/minwinsvc")
             (commit (string-append "v" version))))
       (file-name (git-file-name name version))
       (sha256
        (base32
         "0z941cxymkjcsj3p5l3g4wm2da3smz7iyqk2wbs5y8lmxd4kfzd8"))))
    (build-system go-build-system)
    (arguments
     '(#:import-path "github.com/kardianos/minwinsvc"))
    (home-page "https://github.com/kardianos/minwinsvc/")
    ;; some packages (Yggdrasil) need it to compile
    ;; it's a tiny package and it's easier to bundle it than to patch it out
    (synopsis "Minimal windows only service stub for Go")
    (description "Go programs designed to run from most *nix style operating
systems can import this package to enable running programs as services without
modifying them.")
    (license license:zlib)))

(define-public go-github-com-goccy-yaml
  (package
    (name "go-github-com-goccy-yaml")
    (version "1.8.0")
    (home-page "https://github.com/goccy/go-yaml")
    (source
     (origin
       (method git-fetch)
       (uri (git-reference
             (url home-page)
             (commit (string-append "v" version))))
       (file-name (git-file-name name version))
       (sha256
        (base32 "1nps58dwkd915mx35h5f0dc05b880b4fdl6dcjxpfmmbzyinvg38"))))
    (build-system go-build-system)
    (arguments
     `(#:import-path "github.com/goccy/go-yaml"))
    (propagated-inputs
     `(("go-github-com-fatih-color" ,go-github-com-fatih-color)
       ("go-golang-org-x-xerrors" ,go-golang-org-x-xerrors)))
    (native-inputs
     `(("go-gopkg-in-go-playground-validator-v9"
        ,go-gopkg-in-go-playground-validator-v9)))
    (synopsis "YAML support for the Go language")
    (description
     "This package provides features beyond the
@uref{https://github.com/go-yaml/yaml, defacto YAML library} including:

@itemize
@item Pretty format for error notifications
@item Support Scanner or Lexer or Parser as public API
@item Support Anchor and Alias to Marshaler
@item Allow referencing elements declared in another file via anchors
@item Extract value or AST by YAMLPath (YAMLPath is like a JSONPath)
@end itemize")
    (license license:expat)))

(define-public go-github-com-tekwizely-go-parsing
  (let ((commit "1548cfb17df54d365ce9febed0677c06a40a8ceb")
        (revision "0"))
    (package
      (name "go-github-com-tekwizely-go-parsing")
      (version (git-version "0.0.0" revision commit))
      (source
       (origin
         (method git-fetch)
         (uri (git-reference
               (url "https://github.com/tekwizely/go-parsing")
               (commit commit)))
         (file-name (git-file-name name version))
         (sha256
          (base32 "0bv5amka8hb9crc7qvlzi2kbycqrnh9d46b9wgcs8wqzl0z7w609"))))
      (build-system go-build-system)
      (arguments
       `(#:import-path "github.com/tekwizely/go-parsing"))
      (home-page "https://github.com/tekwizely/go-parsing")
      (synopsis "Text parsing, with lexers, parsers, and related tools")
      (description
       "This package provides Go modules focused on text parsing, with lexers,
parsers, and related tools.")
      (license license:expat))))

(define-public go-github.com-ulikunitz-xz
  (package
    (name "go-github.com-ulikunitz-xz")
    (version "0.5.8")
    (source (origin
              (method git-fetch)
              (uri (git-reference
                    (url "https://github.com/ulikunitz/xz.git")
                    (commit (string-append "v" version))))
              (file-name (string-append name "-" version "-checkout"))
              (sha256
               (base32
                "1xnsymi5fmmm734bi4c6z57p5cvnyxlpi29yxs4v21w5k763aypd"))))
    (build-system go-build-system)
    (arguments
     `(#:import-path "github.com/ulikunitz/xz"))
    (synopsis "Read and write xz compressed streams in Go")
    (description "This package provides a library to read and write xz
compressed streams in Go.")
    (home-page "https://github.com/ulikunitz/xz")
    (license license:bsd-3)))

(define-public go-github-com-songmu-gitconfig
  (package
    (name "go-github-com-songmu-gitconfig")
    (version "0.1.0")
    (home-page "https://github.com/songmu/gitconfig")
    (source
     (origin
       (method git-fetch)
       (uri (git-reference
             (url home-page)
             (commit (string-append "v" version))))
       (file-name (git-file-name name version))
       (sha256
        (base32 "1y01h496a7pfj1g2bclls5b0nl3vnj7nz610jj1dzq9kxrwxk7fk"))))
    (build-system go-build-system)
    (arguments
     `(#:import-path "github.com/Songmu/gitconfig"
       ;; Package's tests appear to be hardcoded to the author's gitconfig
       ;; and require network access.
       #:tests? #f))
    (propagated-inputs
     `(("go-github-com-goccy-yaml" ,go-github-com-goccy-yaml)))
    (synopsis "Go library to get configuration values from gitconfig")
    (description "@{gitconfig} is a package to get configuration values from gitconfig.")
    (license license:expat)))

(define-public go-github-com-operatorfoundation-ed25519
  (let ((commit "b22b4bd3ddef042eec45f3ee135cd40281fde2b4")
        (revision "0"))
    (package
      (name "go-github-com-operatorfoundation-ed25519")
      (version (git-version "0.0.0" revision commit))
      (source (origin
                (method git-fetch)
                (uri (git-reference
                       (url "https://github.com/OperatorFoundation/ed25519")
                       (commit commit)))
                (file-name (git-file-name name version))
                (sha256
                 (base32
                  "0xrzqrjlghkgd1cy5rj4khryn4f59vas2vzrxc6d8jpj5ijf3xkv"))))
      (build-system go-build-system)
      (arguments
       `(#:import-path "github.com/OperatorFoundation/ed25519"
         #:phases
         (modify-phases %standard-phases
           (add-before 'install 'remove-test-data
             (lambda* (#:key import-path #:allow-other-keys)
               (delete-file-recursively
                 (string-append "src/" import-path "/testdata"))
               #t)))))
      (home-page "https://github.com/OperatorFoundation/ed25519")
      (synopsis "Ed25519 for go")
      (description "Package ed25519 implements the Ed25519 signature
algorithm.")
      (license license:bsd-3))))

(define-public go-github-com-akosmarton-papipes
  (let ((commit "3c63b4919c769c9c2b2d07e69a98abb0eb47fe64")
        (revision "0"))
    (package
      (name "go-github-com-akosmarton-papipes")
      (version (git-version "0.0.0" revision commit))
      (source
       (origin
         (method git-fetch)
         (uri (git-reference
               (url "https://github.com/akosmarton/papipes")
               (commit commit)))
         (file-name (git-file-name name version))
         (sha256
          (base32 "16p77p3d1v26qd3knxn087jqlad2qm23q8m796cdr66hrdc0gahq"))))
      (build-system go-build-system)
      (inputs
       `(("pulseaudio" ,pulseaudio)))
      (arguments
       `(#:import-path "github.com/akosmarton/papipes"
         #:phases
         (modify-phases %standard-phases
           (add-after 'unpack 'fix-paths
             (lambda* (#:key inputs #:allow-other-keys)
               (substitute* '("src/github.com/akosmarton/papipes/common.go"
                              "src/github.com/akosmarton/papipes/sink.go"
                              "src/github.com/akosmarton/papipes/source.go")
                 (("exec.Command\\(\"pactl\"")
                  (string-append "exec.Command(\""
                                 (assoc-ref inputs "pulseaudio")
                                 "/bin/pactl\""))))))))
      (home-page "https://github.com/akosmarton/papipes")
      (synopsis "Pulseaudio client library for Go")
      (description
       "This is a Pulseaudio client library in Golang for creating virtual
sinks and sources.")
      (license license:expat))))

(define-public go-github-com-mesilliac-pulse-simple
  (let ((commit "75ac54e19fdff88f4fbd82f45125134b602230b0")
        (revision "0"))
    (package
      (name "go-github-com-mesilliac-pulse-simple")
      (version (git-version "0.0.0" revision commit))
      (source
       (origin
         (method git-fetch)
         (uri (git-reference
               (url "https://github.com/mesilliac/pulse-simple")
               (commit commit)))
         (file-name (git-file-name name version))
         (sha256
          (base32 "1awwczsa9yy99p035ckajqfs8m6mab0lz82mzlj1c5cj9lnmwplj"))))
      (build-system go-build-system)
      (propagated-inputs
       `(("pkg-config" ,pkg-config)
         ("pulseaudio" ,pulseaudio)))
      (arguments
       '(#:import-path "github.com/mesilliac/pulse-simple"))
      (home-page "https://github.com/mesilliac/pulse-simple")
      (synopsis "Cgo bindings to PulseAudio's Simple API")
      (description
       "This package provides Cgo bindings to PulseAudio's Simple API, to play
or capture raw audio.")
      (license license:expat))))

(define-public go-github-com-pborman-getopt
  (package
    (name "go-github-com-pborman-getopt")
    (version "2.1.0")
    (source
     (origin
       (method git-fetch)
       (uri (git-reference
             (url "https://github.com/pborman/getopt")
             (commit (string-append "v" version))))
       (file-name (git-file-name name version))
       (sha256
        (base32 "0sacv6g8cxfibxd3gnfjnzp7fynrnc4s2aaz5wbxivqqhvflc22l"))))
    (build-system go-build-system)
    (arguments
     '(#:import-path "github.com/pborman/getopt"))
    (home-page "https://github.com/pborman/getopt")
    (synopsis "Getopt style option parsing for Go")
    (description
     "This package provides traditional getopt processing for implementing
programs that use traditional command lines.")
    (license license:bsd-3)))

(define-public go-go-uber-org-atomic
  (package
    (name "go-go-uber-org-atomic")
    (version "1.8.0")
    (source
     (origin
       (method git-fetch)
       (uri (git-reference
             (url "https://github.com/uber-go/atomic")
             (commit (string-append "v" version))))
       (file-name (git-file-name name version))
       (sha256
        (base32 "0grswsk7nkf7zmmychf6aj6032shyag1kgs6zf7qwxyn55dym1v8"))))
    (build-system go-build-system)
    (arguments
     '(#:import-path "go.uber.org/atomic"))
    (native-inputs
     `(("go-github-com-stretchr-testify" ,go-github-com-stretchr-testify)
       ("go-github-com-davecgh-go-spew" ,go-github-com-davecgh-go-spew)))
    (home-page "https://go.uber.org/atomic")
    (synopsis "Wrapper types for sync/atomic")
    (description
     "This package provides simple wrappers for primitive types to enforce
atomic access.")
    (license license:expat)))

(define-public go-go-uber-org-multierr
  (package
    (name "go-go-uber-org-multierr")
    (version "1.6.0")
    (source
     (origin
       (method git-fetch)
       (uri (git-reference
             (url "https://github.com/uber-go/multierr")
             (commit (string-append "v" version))))
       (file-name (git-file-name name version))
       (sha256
        (base32 "162941s8f6a9x2w04qm4qa3zz0zylwag9149hywrj9ibp2nzcsqz"))))
    (build-system go-build-system)
    (arguments
     '(#:import-path "go.uber.org/multierr"))
    (native-inputs
     `(("go-github-com-stretchr-testify" ,go-github-com-stretchr-testify)))
    (propagated-inputs
     `(("go-go-uber-org-atomic" ,go-go-uber-org-atomic)))
    (home-page "https://go.uber.org/multierr")
    (synopsis "Error combination for Go")
    (description
     "@code{multierr} allows combining one or more Go errors together.")
    (license license:expat)))

(define-public go-golang-org-x-lint
  (let ((commit "83fdc39ff7b56453e3793356bcff3070b9b96445")
        (revision "0"))
    (package
      (name "go-golang-org-x-lint")
      (version (git-version "0.0.0" revision commit))
      (source
       (origin
         (method git-fetch)
         (uri (git-reference
               (url "https://go.googlesource.com/lint")
               (commit commit)))
         (file-name (git-file-name name version))
         (sha256
          (base32 "0ms3rs5hvpnm9bxbr5f9743i7hn2bbmqdmvzxq6nmi0f24ypv1l3"))))
      (build-system go-build-system)
      (arguments
       '(#:import-path "golang.org/x/lint"
         #:tests? #f)) ;; TODO: Fix tests
      (propagated-inputs
       `(("go-golang-org-x-tools" ,go-golang-org-x-tools)))
      (home-page "https://golang.org/x/lint")
      (synopsis "Linter for Go source code")
      (description
       "This is a linter for Go source code.  Unlike gofmt, it doesn't
reformat the source code, it only prints out style mistakes.")
      (license license:bsd-3))))

(define-public go-github-com-kisielk-gotool
  (package
    (name "go-github-com-kisielk-gotool")
    (version "1.0.0")
    (source
     (origin
       (method git-fetch)
       (uri (git-reference
             (url "https://github.com/kisielk/gotool")
             (commit (string-append "v" version))))
       (file-name (git-file-name name version))
       (sha256
        (base32 "14af2pa0ssyp8bp2mvdw184s5wcysk6akil3wzxmr05wwy951iwn"))))
    (build-system go-build-system)
    (arguments
     '(#:import-path "github.com/kisielk/gotool"))
    (home-page "https://github.com/kisielk/gotool")
    (synopsis "Go library of utility functions")
    (description
     "This package contains utility functions used to implement the standard
@code{cmd/go} tool, provided as a convenience to developers who want to write
tools with similar semantics.")
    (license license:expat)))

(define-public go-honnef-co-go-tools
  (package
    (name "go-honnef-co-go-tools")
    (version "0.1.3")
    (source
     (origin
       (method git-fetch)
       (uri (git-reference
             (url "https://github.com/dominikh/go-tools")
             (commit (string-append "v" version))))
       (file-name (git-file-name name version))
       (sha256
        (base32 "17li8jbw3cpn59kpcl3j3r2an4wkx3fc81xn0j4xgbjpkxh9493n"))))
    (build-system go-build-system)
    (arguments
     `(#:import-path "honnef.co/go/tools"
       #:tests? #f
       ;; Source-only package
       #:phases
       (modify-phases %standard-phases
         (delete 'build))))
    (propagated-inputs
     `(("go-golang-org-x-tools" ,go-golang-org-x-tools)
       ("go-github-com-kisielk-gotool",go-github-com-kisielk-gotool)
       ("go-github-com-burntsushi-toml" ,go-github-com-burntsushi-toml)))
    (home-page "https://honnef.co/go/tools")
    (synopsis "Staticcheck advanced Go linter")
    (description
     "Staticcheck is a state of the art linter for the Go programming language.
Using static analysis, it finds bugs and performance issues, offers
simplifications, and enforces style rules.")
    (license license:expat)))

(define-public go-go-uber-org-zap
  (package
    (name "go-go-uber-org-zap")
    (version "1.16.0")
    (source
     (origin
       (method git-fetch)
       (uri (git-reference
             (url "https://github.com/uber-go/zap")
             (commit (string-append "v" version))))
       (file-name (git-file-name name version))
       (sha256
        (base32 "05ix5wg1r8pgi7fb6084lg4x7mrkvzkh1nxa7zj337w5b9xj0myr"))))
    (build-system go-build-system)
    (arguments
     '(#:import-path "go.uber.org/zap"
       #:tests? #f)) ; TODO: Fix tests
    (native-inputs
     `(("go-github-com-stretchr-testify" ,go-github-com-stretchr-testify)
       ("go-golang-org-x-lint" ,go-golang-org-x-lint)
       ("go-honnef-co-go-tools" ,go-honnef-co-go-tools)))
    (propagated-inputs
     `(("go-github-com-pkg-errors" ,go-github-com-pkg-errors)
       ("go-go-uber-org-atomic" ,go-go-uber-org-atomic)
       ("go-go-uber-org-multierr" ,go-go-uber-org-multierr)
       ("go-gopkg-in-yaml-v2" ,go-gopkg-in-yaml-v2)))
    (home-page "https://go.uber.org/zap")
    (synopsis "Logging library for Go")
    (description
     "This package provides a library for fast, structured, leveled logging in
Go.")
    (license license:expat)))

(define-public go-github-com-davecgh-go-xdr
  (package
    (name "go-github-com-davecgh-go-xdr")
    (version "0.0.0-20161123171359-e6a2ba005892")
    (source
     (origin
       (method git-fetch)
       (uri (git-reference
             (url "https://github.com/davecgh/go-xdr")
             (commit (go-version->git-ref version))))
       (file-name (git-file-name name version))
       (sha256
        (base32
         "0vifrz4iil4r7k8sz5iqlfbh80ysgs5abp2simgyhsbrkxrrsrrd"))))
    (build-system go-build-system)
    (arguments
     '(#:import-path "github.com/davecgh/go-xdr/xdr2"
       #:unpack-path "github.com/davecgh/go-xdr"))
    (home-page "https://github.com/davecgh/go-xdr")
    (synopsis "Pure Go implementation of the XDR standard")
    (description "@code{go-xdr} implements the data representation portion of
the External Data Representation (XDR) standard protocol as specified in RFC
4506 (obsoletes RFC 1832 and RFC 1014) in pure Go.")
    (license license:isc)))

(define-public go-github-com-dustin-go-humanize
  (package
    (name "go-github-com-dustin-go-humanize")
    (version "1.0.0")
    (source
     (origin
       (method git-fetch)
       (uri (git-reference
             (url "https://github.com/dustin/go-humanize")
             (commit (string-append "v" version))))
       (file-name (git-file-name name version))
       (sha256
        (base32
         "1kqf1kavdyvjk7f8kx62pnm7fbypn9z1vbf8v2qdh3y7z7a0cbl3"))))
    (build-system go-build-system)
    (arguments
     '(#:import-path "github.com/dustin/go-humanize"))
    (home-page "https://github.com/dustin/go-humanize")
    (synopsis "Humane unit formatter")
    (description "@code{go-humanize} provides formatters for units to human
friendly sizes.  It converts boring ugly numbers to human-friendly strings and
back.")
    (license license:expat)))

(define-public go-lukechampine-com-blake3
  (package
    (name "go-lukechampine-com-blake3")
    (version "1.1.5")
    (source
     (origin
       (method git-fetch)
       (uri (git-reference
             (url "https://github.com/lukechampine/blake3")
             (commit (string-append "v" version))))
       (file-name (git-file-name name version))
       (sha256
        (base32
         "1yxdwp8dpnnq2wbwsxlkbq570i99sc6781y39czjxi9jh9z5nw55"))))
    (build-system go-build-system)
    (arguments
     '(#:import-path "lukechampine.com/blake3"))
    (propagated-inputs
     `(("go-github-com-klauspost-cpuid" ,go-github-com-klauspost-cpuid)))
    (home-page "https://pkg.go.dev/lukechampine.com/blake3")
    (synopsis "Implementation of the BLAKE3 cryptographic hash function")
    (description "@code{blake3} implements the BLAKE3 cryptographic hash
function.  In addition to the pure-Go implementation, this package also
contains AVX-512 and AVX2 routines (generated by avo) that greatly increase
performance for large inputs and outputs.")
    (license license:expat)))

(define-public go-golang-org-x-term
  (package
    (name "go-golang-org-x-term")
    (version "0.0.0-20210615171337-6886f2dfbf5b")
    (source
     (origin
       (method git-fetch)
       (uri (git-reference
             (url "https://go.googlesource.com/term")
             (commit (go-version->git-ref version))))
       (file-name (git-file-name name version))
       (sha256
        (base32
         "0661w7dp2ak1k4ii90v6chw2x8a6g4sc5j0ba58qlplaj4k5l0xs"))))
    (build-system go-build-system)
    (arguments '(#:import-path "golang.org/x/term"))
    (propagated-inputs
     `(("go-golang-org-x-sys" ,go-golang-org-x-sys)))
    (home-page "https://pkg.go.dev/golang.org/x/term")
    (synopsis "Go terminal/console support")
    (description "@code{term} provides support functions for dealing with
terminals, as commonly found on Unix systems.")
    (license license:bsd-3)))

(define-public go-github-com-flynn-noise
  (package
    (name "go-github-com-flynn-noise")
    (version "1.0.0")
    (source
     (origin
       (method git-fetch)
       (uri (git-reference
             (url "https://github.com/flynn/noise")
             (commit (string-append "v" version))))
       (file-name (git-file-name name version))
       (sha256
        (base32
         "1j6phxyqx06wcqxjpin696fkp85s76qcp3i2f7fv6q2fb6618f6y"))))
    (build-system go-build-system)
    (arguments
     '(#:import-path "github.com/flynn/noise"))
    (propagated-inputs
     `(("go-gopkg-in-check-v1" ,go-gopkg-in-check-v1)
       ("go-golang-org-x-crypto" ,go-golang-org-x-crypto)))
    (home-page "https://github.com/flynn/noise")
    (synopsis "Go implementation of the Noise protocol framework")
    (description "@code{noise} implements the Noise protocol framework.  Noise
is a low-level framework for building crypto protocols.  Noise protocols
support mutual and optional authentication, identity hiding, forward secrecy,
zero round-trip encryption, and other advanced features.")
    (license license:bsd-3)))

(define-public go-github-com-klauspost-compress
  (package
    (name "go-github-com-klauspost-compress")
    (version "1.13.1")
    (source
      (origin
        (method git-fetch)
        (uri (git-reference
               (url "https://github.com/klauspost/compress")
               (commit (string-append "v" version))))
        (file-name (git-file-name name version))
        (sha256
          (base32
            "0ydnf9rizlhm8rilh14674qqx272sbwbkjx06xn9pqvy6mmn2r3r"))))
    (build-system go-build-system)
    (arguments
     `(#:import-path "github.com/klauspost/compress"
       #:phases
       (modify-phases %standard-phases
         (add-before 'reset-gzip-timestamps 'fix-permissions
           (lambda* (#:key outputs #:allow-other-keys)
             ;; Provide write permissions on gzip files so that
             ;; reset-gzip-timestamps has sufficient permissions.
             (for-each make-file-writable
                       (find-files (assoc-ref outputs "out") ".gz$")))))))
    (propagated-inputs
     `(("go-github-com-golang-snappy" ,go-github-com-golang-snappy)))
    (home-page "https://github.com/klauspost/compress")
    (synopsis "Go compression library")
    (description "@code{compress} provides various compression algorithms.")
    (license license:bsd-3)))<|MERGE_RESOLUTION|>--- conflicted
+++ resolved
@@ -1027,82 +1027,6 @@
      `(#:unpack-path "github.com/blanu/Dust"
        #:phases
        (modify-phases %standard-phases
-<<<<<<< HEAD
-         (delete 'configure)
-         (add-after 'patch-generated-file-shebangs 'chdir
-           (lambda _
-             (chdir "src")
-             #t))
-         (add-before 'build 'prebuild
-           (lambda* (#:key inputs outputs #:allow-other-keys)
-             (let* ((gcclib (string-append (assoc-ref inputs "gcc:lib") "/lib"))
-                    (ld (dirname (search-input-file inputs "/lib/libc.so")))
-                    (loader (car (find-files ld "^ld-linux.+")))
-                    (net-base (assoc-ref inputs "net-base"))
-                    (tzdata-path
-                     (search-input-directory inputs "share/zoneinfo"))
-                    (output (assoc-ref outputs "out")))
-
-               ;; Removing net/ tests, which fail when attempting to access
-               ;; network resources not present in the build container.
-               (for-each delete-file
-                         '("net/multicast_test.go" "net/parse_test.go"
-                           "net/port_test.go"))
-
-               ;; Add libgcc to the RUNPATH.
-               (substitute* "cmd/go/build.go"
-                 (("cgoldflags := \\[\\]string\\{\\}")
-                  (string-append "cgoldflags := []string{"
-                                 "\"-rpath=" gcclib "\"}"))
-                 (("ldflags := buildLdflags")
-                  (string-append
-                   "ldflags := buildLdflags\n"
-                   "ldflags = append(ldflags, \"-r\")\n"
-                   "ldflags = append(ldflags, \"" gcclib "\")\n")))
-
-               (substitute* "os/os_test.go"
-                 (("/usr/bin") (getcwd))
-                 (("/bin/pwd") (which "pwd")))
-
-               ;; Disable failing tests: these tests attempt to access
-               ;; commands or network resources which are neither available or
-               ;; necessary for the build to succeed.
-               (for-each
-                (match-lambda
-                  ((file regex)
-                   (substitute* file
-                     ((regex all before test_name)
-                      (string-append before "Disabled" test_name)))))
-                '(("net/net_test.go" "(.+)(TestShutdownUnix.+)")
-                  ("net/dial_test.go" "(.+)(TestDialTimeout.+)")
-                  ("os/os_test.go" "(.+)(TestHostname.+)")
-                  ("time/format_test.go" "(.+)(TestParseInSydney.+)")
-
-                  ;; XXX: This test fails with tzdata 2020b and newer.  Later
-                  ;; Go releases work fine, so just disable this for the
-                  ;; bootstrap Go.
-                  ("time/example_test.go" "(.+)(ExampleParseInLocation.+)")
-
-                  ("os/exec/exec_test.go" "(.+)(TestEcho.+)")
-                  ("os/exec/exec_test.go" "(.+)(TestCommandRelativeName.+)")
-                  ("os/exec/exec_test.go" "(.+)(TestCatStdin.+)")
-                  ("os/exec/exec_test.go" "(.+)(TestCatGoodAndBadFile.+)")
-                  ("os/exec/exec_test.go" "(.+)(TestExitStatus.+)")
-                  ("os/exec/exec_test.go" "(.+)(TestPipes.+)")
-                  ("os/exec/exec_test.go" "(.+)(TestStdinClose.+)")
-                  ("syscall/syscall_unix_test.go" "(.+)(TestPassFD\\(.+)")
-                  ("os/exec/exec_test.go" "(.+)(TestExtraFiles.+)")))
-
-               (substitute* "net/lookup_unix.go"
-                 (("/etc/protocols") (string-append net-base "/etc/protocols")))
-               (substitute* "time/zoneinfo_unix.go"
-                 (("/usr/share/zoneinfo/") tzdata-path))
-               (substitute* (find-files "cmd" "asm.c")
-                 (("/lib/ld-linux.*\\.so\\.[0-9]") loader))
-               #t)))
-
-=======
->>>>>>> 4eb0a514
          (replace 'build
            (lambda arguments
              (for-each
@@ -1145,51 +1069,6 @@
                "github.com/blanu/Dust/go/v2/interface"
                "github.com/blanu/Dust/go/v2/shaping"))))
          (replace 'install
-<<<<<<< HEAD
-           (lambda* (#:key outputs inputs #:allow-other-keys)
-             (let* ((output (assoc-ref outputs "out"))
-                    (doc_out (assoc-ref outputs "doc"))
-                    (bash (search-input-file inputs "bin/bash"))
-                    (docs (string-append doc_out "/share/doc/" ,name "-" ,version))
-                    (tests (string-append
-                            (assoc-ref outputs "tests") "/share/" ,name "-" ,version)))
-               (mkdir-p tests)
-               (copy-recursively "../test" (string-append tests "/test"))
-               (delete-file-recursively "../test")
-               (mkdir-p docs)
-               (copy-recursively "../api" (string-append docs "/api"))
-               (delete-file-recursively "../api")
-               (copy-recursively "../doc" (string-append docs "/doc"))
-               (delete-file-recursively "../doc")
-
-               (for-each (lambda (file)
-                           (let ((file (string-append "../" file)))
-                             (install-file file docs)
-                             (delete-file file)))
-                         '("README" "CONTRIBUTORS" "AUTHORS" "PATENTS"
-                           "LICENSE" "VERSION" "robots.txt"))
-               (copy-recursively "../" output)
-               #t))))))
-    (inputs
-     `(("tzdata" ,tzdata)
-       ("pcre" ,pcre)
-       ("gcc:lib" ,(canonical-package gcc) "lib")))
-    (native-inputs
-     `(("pkg-config" ,pkg-config)
-       ("which" ,which)
-       ("net-base" ,net-base)
-       ("perl" ,perl)))
-
-    (home-page "https://golang.org/")
-    (synopsis "Compiler and libraries for Go, a statically-typed language")
-    (description "Go, also commonly referred to as golang, is an imperative
-programming language designed primarily for systems programming.  Go is a
-compiled, statically typed language in the tradition of C and C++, but adds
-garbage collection, various safety features, and concurrent programming features
-in the style of communicating sequential processes (@dfn{CSP}).")
-    (supported-systems '("x86_64-linux" "i686-linux" "armhf-linux" "aarch64-linux"))
-    (license license:bsd-3)))
-=======
            (lambda arguments
              (for-each
               (lambda (directory)
@@ -1227,7 +1106,6 @@
       license:bsd-2
       ;; Others.
       license:expat))))
->>>>>>> 4eb0a514
 
 (define-public go-github-com-op-go-logging
   (package
@@ -1245,50 +1123,6 @@
         (base32 "01a6lkpj5p82gplddh55az194s9y3014p4j8x4zc8yv886z9c8gn"))))
     (build-system go-build-system)
     (arguments
-<<<<<<< HEAD
-     (substitute-keyword-arguments (package-arguments go-1.4)
-       ((#:system system)
-        (if (string-prefix? "aarch64-linux" (or (%current-system)
-                                                (%current-target-system)))
-          "aarch64-linux"
-          system))
-       ((#:phases phases)
-        `(modify-phases ,phases
-           (replace 'prebuild
-             (lambda* (#:key inputs outputs #:allow-other-keys)
-               (let* ((gcclib (string-append (assoc-ref inputs "gcc:lib") "/lib"))
-                      (ld (dirname (search-input-file inputs "/lib/libc.so")))
-                      (loader (car (find-files ld "^ld-linux.+")))
-                      (net-base (assoc-ref inputs "net-base"))
-                      (tzdata-path
-                       (search-input-directory inputs "share/zoneinfo"))
-                      (output (assoc-ref outputs "out")))
-
-                 ;; Having the patch in the 'patches' field of <origin> breaks
-                 ;; the 'TestServeContent' test due to the fact that
-                 ;; timestamps are reset.  Thus, apply it from here.
-                 (invoke "patch" "-p2" "--force" "-i"
-                         (assoc-ref inputs "go-skip-gc-test.patch"))
-
-                 ;; A side effect of these test scripts is testing
-                 ;; cgo. Attempts at using cgo flags and directives with these
-                 ;; scripts as specified here (https://golang.org/cmd/cgo/)
-                 ;; have not worked. The tests continue to state that they can
-                 ;; not find object files/headers despite being present.
-                 (for-each
-                  delete-file
-                  '("cmd/go/testdata/script/mod_case_cgo.txt"
-                    "cmd/go/testdata/script/list_find.txt"
-                    "cmd/go/testdata/script/list_compiled_imports.txt"
-                    "cmd/go/testdata/script/cgo_syso_issue29253.txt"
-                    "cmd/go/testdata/script/cover_cgo.txt"
-                    "cmd/go/testdata/script/cover_cgo_xtest.txt"
-                    "cmd/go/testdata/script/cover_cgo_extra_test.txt"
-                    "cmd/go/testdata/script/cover_cgo_extra_file.txt"
-                    "cmd/go/testdata/script/cgo_path_space.txt"
-                    "cmd/go/testdata/script/ldflag.txt"
-                    "cmd/go/testdata/script/cgo_path.txt"))
-=======
      `(#:tests? #f ; ERROR: incorrect callpath: String.rec...a.b.c.Info.
        #:import-path "github.com/op/go-logging"))
     (home-page "https://github.com/op/go-logging")
@@ -1298,7 +1132,6 @@
 syslog, file and memory.  Multiple backends can be utilized with different log
 levels per backend and logger.")
     (license license:bsd-3)))
->>>>>>> 4eb0a514
 
 (define-public go-github-com-operatorfoundation-shapeshifter-ipc
   (package
@@ -1481,30 +1314,6 @@
 @end itemize")
     (license license:bsd-2)))
 
-<<<<<<< HEAD
-                 ;; Backport fix for go-1.14 with GCC 9+
-                 ;; https://github.com/golang/go/issues/39157
-                 (substitute* "cmd/go/note_test.go"
-                   (("cannot find 'ld'") "cannot find [‘']ld[’']"))
-
-                 ;; Add libgcc to runpath
-                 (substitute* "cmd/link/internal/ld/lib.go"
-                   (("!rpath.set") "true"))
-                 (substitute* "cmd/go/internal/work/gccgo.go"
-                   (("cgoldflags := \\[\\]string\\{\\}")
-                    (string-append "cgoldflags := []string{"
-                                   "\"-rpath=" gcclib "\""
-                                   "}"))
-                   (("\"-lgcc_s\", ")
-                    (string-append
-                     "\"-Wl,-rpath=" gcclib "\", \"-lgcc_s\", ")))
-                 (substitute* "cmd/go/internal/work/gc.go"
-                   (("ldflags = setextld\\(ldflags, compiler\\)")
-                    (string-append
-                     "ldflags = setextld(ldflags, compiler)\n"
-                     "ldflags = append(ldflags, \"-r\")\n"
-                     "ldflags = append(ldflags, \"" gcclib "\")\n")))
-=======
 (define-public go-github-com-willscott-goturn
   (let ((commit "19f41278d0c9251d64e0ee29f37d51e87a24a97b")
         (revision "0"))
@@ -1530,7 +1339,6 @@
 the golang proxy package which connects through a TURN relay.  It provides
 parsing and encoding support for STUN and TURN protocols.")
       (license license:bsd-3))))
->>>>>>> 4eb0a514
 
 (define-public go-torproject-org-pluggable-transports-goptlib
   (package
