--- conflicted
+++ resolved
@@ -5526,12 +5526,9 @@
                                      texlive-cm
                                      texlive-courier
                                      texlive-etoolbox
-<<<<<<< HEAD
                                      texlive-fancyhdr
                                      texlive-fancyvrb
-=======
                                      texlive-helvetic
->>>>>>> 0bd1c4fb
                                      texlive-jknappen
                                      texlive-sectsty
                                      texlive-tex-gyre
