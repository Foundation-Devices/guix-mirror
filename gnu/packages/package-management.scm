;;; GNU Guix --- Functional package management for GNU
;;; Copyright © 2013-2023 Ludovic Courtès <ludo@gnu.org>
;;; Copyright © 2015, 2017, 2020, 2021, 2022, 2023 Ricardo Wurmus <rekado@elephly.net>
;;; Copyright © 2017 Muriithi Frederick Muriuki <fredmanglis@gmail.com>
;;; Copyright © 2017, 2018 Oleg Pykhalov <go.wigust@gmail.com>
;;; Copyright © 2017 Roel Janssen <roel@gnu.org>
;;; Copyright © 2017–2022 Tobias Geerinckx-Rice <me@tobias.gr>
;;; Copyright © 2018 Julien Lepiller <julien@lepiller.eu>
;;; Copyright © 2018, 2019 Rutger Helling <rhelling@mykolab.com>
;;; Copyright © 2018 Sou Bunnbu <iyzsong@member.fsf.org>
;;; Copyright © 2018, 2019 Eric Bavier <bavier@member.fsf.org>
;;; Copyright © 2019-2023 Efraim Flashner <efraim@flashner.co.il>
;;; Copyright © 2019 Jonathan Brielmaier <jonathan.brielmaier@web.de>
;;; Copyright © 2020 Mathieu Othacehe <m.othacehe@gmail.com>
;;; Copyright © 2020, 2023 Janneke Nieuwenhuizen <janneke@gnu.org>
;;; Copyright © 2020 Giacomo Leidi <goodoldpaul@autistici.org>
;;; Copyright © 2020 Jesse Gibbons <jgibbons2357+guix@gmail.com>
;;; Copyright © 2020 Martin Becze <mjbecze@riseup.net>
;;; Copyright © 2020 Vincent Legoll <vincent.legoll@gmail.com>
;;; Copyright © 2021 Ivan Gankevich <i.gankevich@spbu.ru>
;;; Copyright © 2021, 2022, 2023 Maxim Cournoyer <maxim.cournoyer@gmail.com>
;;; Copyright © 2021 John Kehayias <john.kehayias@protonmail.com>
;;; Copyright © 2022, 2023 Zhu Zihao <all_but_last@163.com>
;;; Copyright © 2023 jgart <jgart@dismail.de>
;;; Copyright © 2023 Mădălin Ionel Patrașcu <madalinionel.patrascu@mdc-berlin.de>
;;;
;;; This file is part of GNU Guix.
;;;
;;; GNU Guix is free software; you can redistribute it and/or modify it
;;; under the terms of the GNU General Public License as published by
;;; the Free Software Foundation; either version 3 of the License, or (at
;;; your option) any later version.
;;;
;;; GNU Guix is distributed in the hope that it will be useful, but
;;; WITHOUT ANY WARRANTY; without even the implied warranty of
;;; MERCHANTABILITY or FITNESS FOR A PARTICULAR PURPOSE.  See the
;;; GNU General Public License for more details.
;;;
;;; You should have received a copy of the GNU General Public License
;;; along with GNU Guix.  If not, see <http://www.gnu.org/licenses/>.

(define-module (gnu packages package-management)
  #:use-module (gnu artwork)
  #:use-module (gnu packages)
  #:use-module (gnu packages acl)
  #:use-module (gnu packages attr)
  #:use-module (gnu packages avahi)
  #:use-module (gnu packages autotools)
  #:use-module (gnu packages backup)
  #:use-module (gnu packages base)
  #:use-module (gnu packages bash)
  #:use-module (gnu packages bdw-gc)
  #:use-module (gnu packages bison)
  #:use-module (gnu packages boost)
  #:use-module (gnu packages bootstrap)          ;for 'bootstrap-guile-origin'
  #:use-module (gnu packages build-tools)
  #:use-module (gnu packages check)
  #:use-module (gnu packages compression)
  #:use-module (gnu packages cmake)
  #:use-module (gnu packages cpio)
  #:use-module (gnu packages cpp)
  #:use-module (gnu packages crypto)
  #:use-module (gnu packages curl)
  #:use-module (gnu packages databases)
  #:use-module (gnu packages debian)
  #:use-module (gnu packages dejagnu)
  #:use-module (gnu packages dbm)
  #:use-module (gnu packages docbook)
  #:use-module (gnu packages file)
  #:use-module (gnu packages freedesktop)
  #:use-module (gnu packages flex)
  #:use-module (gnu packages gcc)
  #:use-module (gnu packages gettext)
  #:use-module (gnu packages ghostscript)
  #:use-module (gnu packages glib)
  #:use-module (gnu packages gnome)
  #:use-module (gnu packages gnupg)
  #:use-module (gnu packages graphviz)
  #:use-module (gnu packages gtk)
  #:use-module (gnu packages guile)
  #:use-module (gnu packages guile-xyz)
  #:use-module (gnu packages hardware)
  #:use-module (gnu packages hurd)
  #:use-module (gnu packages imagemagick)
  #:use-module (gnu packages less)
  #:use-module (gnu packages libedit)
  #:use-module (gnu packages linux)
  #:use-module (gnu packages lisp)
  #:use-module (gnu packages lua)
  #:use-module (gnu packages man)
  #:use-module (gnu packages markup)
  #:use-module (gnu packages nettle)
  #:use-module (gnu packages networking)
  #:use-module (gnu packages ninja)
  #:use-module (gnu packages node)
  #:use-module (gnu packages nss)
  #:use-module (gnu packages patchutils)
  #:use-module (gnu packages perl)
  #:use-module (gnu packages perl-check)
  #:use-module (gnu packages pkg-config)
  #:use-module (gnu packages popt)
  #:use-module (gnu packages python)
  #:use-module (gnu packages python-build)
  #:use-module (gnu packages python-check)
  #:use-module (gnu packages python-web)
  #:use-module (gnu packages python-xyz)
  #:use-module (gnu packages ruby)
  #:use-module (gnu packages serialization)
  #:use-module (gnu packages sqlite)
  #:use-module (gnu packages ssh)
  #:use-module (gnu packages tcl)
  #:use-module (gnu packages texinfo)
  #:use-module (gnu packages time)
  #:use-module (gnu packages tls)
  #:use-module (gnu packages vim)
  #:use-module (gnu packages virtualization)
  #:use-module (gnu packages web)
  #:use-module (gnu packages xml)
  #:use-module (gnu packages xorg)
  #:use-module (gnu packages version-control)
  #:autoload   (guix build-system channel) (channel-build-system)
  #:use-module (guix build-system glib-or-gtk)
  #:use-module (guix build-system gnu)
  #:use-module (guix build-system guile)
  #:use-module (guix build-system meson)
  #:use-module (guix build-system pyproject)
  #:use-module (guix build-system python)
  #:use-module (guix build-system ruby)
  #:use-module (guix build-system trivial)
  #:use-module (guix download)
  #:use-module (guix gexp)
  #:use-module (guix git-download)
  #:autoload   (guix describe) (current-channels)
  #:autoload   (guix channels) (channel?
                                guix-channel?
                                repository->guix-channel)
  #:use-module ((guix licenses) #:prefix license:)
  #:use-module (guix packages)
  #:use-module (guix utils)
  #:use-module ((guix search-paths) #:select ($SSL_CERT_DIR $SSL_CERT_FILE))
  #:use-module (ice-9 match)
  #:use-module (srfi srfi-1))

(define (boot-guile-uri arch)
  "Return the URI for the bootstrap Guile tarball for ARCH."
  (cond ((string=? "armhf" arch)
         (string-append "http://alpha.gnu.org/gnu/guix/bootstrap/"
                        arch "-linux"
                        "/20150101/guile-2.0.11.tar.xz"))
        ((string=? "aarch64" arch)
         (string-append "http://alpha.gnu.org/gnu/guix/bootstrap/"
                        arch "-linux/20170217/guile-2.0.14.tar.xz"))
        (else
         (string-append "http://alpha.gnu.org/gnu/guix/bootstrap/"
                        arch "-linux"
                        "/20131110/guile-2.0.9.tar.xz"))))

;; NOTE: The commit IDs used here form a linked list threaded through the git
;; history. In a phenomenon known as boot-stripping, not only the head of this
;; list is used, but also a few older versions, when a guix from this package is
;; used to build something also depending on guix.
;;
;; Therefore, if, by accident, you set this package to a non-existent commit ID,
;; it is insufficient to simply correct it with the latest commit.
;; Instead, please push one commit that rolls back Guix to before the mistake,
;; and then another that points to the first one. That way, the faulty commit
;; won't appear on the linked list.
;;
;; If you are updating this package because it fails to build, you need to
;; actually update it *twice*, as the installer is pointing to the N-1 guix
;; package revision.
(define-public guix
  ;; Latest version of Guix, which may or may not correspond to a release.
  ;; Note: the 'update-guix-package.scm' script expects this definition to
  ;; start precisely like this.
  (let ((version "1.4.0")
<<<<<<< HEAD
        (commit "4dfdd822102690b5687acf28365ab707b68d9476")
        (revision 10))
=======
        (commit "b9fae146d6cc4a6968a8eb18beef29aa1414a31e")
        (revision 12))
>>>>>>> 5694352c
    (package
      (name "guix")

      (version (if (zero? revision)
                   version
                   (string-append version "-"
                                  (number->string revision)
                                  "." (string-take commit 7))))
      (source (origin
                (method git-fetch)
                (uri (git-reference
                      (url "https://git.savannah.gnu.org/git/guix.git")
                      (commit commit)))
                (sha256
                 (base32
<<<<<<< HEAD
                  "1p21gz2lr7iqvma1m83k2r04w201rzvk31d5kfn2qkr9l0gds4cx"))
=======
                  "1pxdfd2g1q3vb5wmv5c53zphsv9q8m835vd00vhjaijzvz9ri7ja"))
>>>>>>> 5694352c
                (file-name (string-append "guix-" version "-checkout"))))
      (build-system gnu-build-system)
      (arguments
       `(#:configure-flags (list

                            ;; Provide channel metadata for 'guix describe'.
                            ;; Don't pass '--with-channel-url' and
                            ;; '--with-channel-introduction' and instead use
                            ;; the defaults.
                            ,(string-append "--with-channel-commit=" commit)

                            "--localstatedir=/var"
                            "--sysconfdir=/etc"
                            (string-append "--with-bash-completion-dir="
                                           (assoc-ref %outputs "out")
                                           "/etc/bash_completion.d")

                            ;; Set 'DOT_USER_PROGRAM' to the empty string so
                            ;; we don't keep a reference to Graphviz, whose
                            ;; closure is pretty big (too big for the Guix
                            ;; system installation image.)
                            "ac_cv_path_DOT_USER_PROGRAM=dot"

                            ;; When cross-compiling, 'git' is not in $PATH
                            ;; (because it's not a native input).  Thus,
                            ;; always explicitly pass its file name.
                            (string-append "ac_cv_path_GIT="
                                           (search-input-file %build-inputs
                                                              "/bin/git"))

                            ;; To avoid problems with the length of shebangs,
                            ;; choose a fixed-width and short directory name
                            ;; for tests.
                            "ac_cv_guix_test_root=/tmp/guix-tests"
                            ,@(if (target-hurd?) '("--with-courage") '()))
         #:parallel-tests? #f         ;work around <http://bugs.gnu.org/21097>

         #:modules ((guix build gnu-build-system)
                    (guix build utils)
                    (srfi srfi-26)
                    (ice-9 popen)
                    (ice-9 rdelim))

         #:phases (modify-phases %standard-phases
                    (replace 'bootstrap
                      (lambda _
                        ;; Make sure 'msgmerge' can modify the PO files.
                        (for-each (lambda (po)
                                    (chmod po #o666))
                                  (find-files "." "\\.po$"))

                        (patch-shebang "build-aux/git-version-gen")

                        (call-with-output-file ".tarball-version"
                          (lambda (port)
                            (display ,version port)))

                        ;; Install SysV init files to $(prefix)/etc rather
                        ;; than to /etc.
                        (substitute* "nix/local.mk"
                          (("^sysvinitservicedir = .*$")
                           (string-append "sysvinitservicedir = \
$(prefix)/etc/init.d\n")))

                        ;; Install OpenRC init files to $(prefix)/etc rather
                        ;; than to /etc.
                        (substitute* "nix/local.mk"
                          (("^openrcservicedir = .*$")
                           (string-append "openrcservicedir = \
$(prefix)/etc/openrc\n")))

                        (invoke "sh" "bootstrap")))
                    ,@(if (target-riscv64?)
                        `((add-after 'unpack 'use-correct-guile-version-for-tests
                            (lambda _
                              (substitute* "tests/gexp.scm"
                                (("2\\.0") "3.0")))))
                        '())
                    ,@(if (system-hurd?)
                          `((add-after 'unpack 'disable-tests/hurd
                              (lambda _
                                (substitute* "Makefile.am"
                                  (("tests/derivations.scm") "")
                                  (("tests/grafts.scm") "")
                                  (("tests/graph.scm") "")
                                  (("tests/lint.scm") "")
                                  (("tests/nar.scm") "")
                                  (("tests/offload.scm") "")
                                  (("tests/pack.scm") "")
                                  (("tests/packages.scm") "")
                                  (("tests/processes.scm") "")
                                  (("tests/publish.scm") "")
                                  (("tests/pypi.scm") "")
                                  (("tests/size.scm") "")
                                  (("tests/store.scm") "")
                                  (("tests/substitute.scm") "")
                                  (("tests/syscalls.scm") "")
                                  (("tests/union.scm") "")
                                  (("tests/guix-build.sh") "")
                                  (("tests/guix-build-branch.sh") "")
                                  (("tests/guix-hash.sh") "")
                                  (("tests/guix-locate.sh") "")
                                  (("tests/guix-pack.sh") "")
                                  (("tests/guix-pack-relocatable.sh") "")
                                  (("tests/guix-package-aliases.sh") "")
                                  (("tests/guix-package-net.sh") "")
                                  (("tests/guix-home.sh") "")
                                  (("tests/guix-archive.sh") "")
                                  (("tests/guix-environment.sh") "")
                                  (("tests/guix-package.sh") "")
                                  (("tests/guix-refresh.sh") "")
                                  (("tests/guix-shell.sh") "")
                                  (("tests/guix-shell-export-manifest.sh") "")
                                  (("tests/guix-system.sh") "")
                                  (("tests/guix-graph.sh") "")
                                  (("tests/guix-gc.sh") "")
                                  (("tests/guix-daemon.sh") "")))))
                        '())
                    (add-before 'build 'use-host-compressors
                      (lambda* (#:key inputs target #:allow-other-keys)
                        (when target
                          ;; Use host compressors.
                          (let ((bzip2 (assoc-ref inputs "bzip2"))
                                (gzip (assoc-ref inputs "gzip"))
                                (xz (assoc-ref inputs "xz")))
                            (substitute* "guix/config.scm"
                              (("\"[^\"]*/bin/bzip2")
                               (string-append "\"" bzip2 "/bin/bzip2"))
                              (("\"[^\"]*/bin/gzip") gzip
                               (string-append "\"" gzip "/bin/gzip"))
                              (("\"[^\"]*/bin//xz")
                               (string-append "\"" xz "/bin/xz")))))))
                    (add-before 'build 'set-font-path
                      (lambda* (#:key native-inputs inputs #:allow-other-keys)
                        ;; Tell 'dot' where to look for fonts.
                        (setenv "XDG_DATA_DIRS"
                                (dirname
                                 (search-input-directory (or native-inputs inputs)
                                                         "share/fonts")))))
                    (add-before 'check 'copy-bootstrap-guile
                      (lambda* (#:key system target inputs #:allow-other-keys)
                        ;; Copy the bootstrap guile tarball in the store
                        ;; used by the test suite.
                        (define (intern file recursive?)
                          ;; Note: don't use 'guix download' here because we
                          ;; need to set the 'recursive?' argument.
                          (define base
                            (strip-store-file-name file))

                          (define code
                            `(begin
                               (use-modules (guix))
                               (with-store store
                                 (let* ((item (add-to-store store ,base
                                                            ,recursive?
                                                            "sha256" ,file))
                                        (root (string-append "/tmp/gc-root-"
                                                             (basename item))))
                                   ;; Register a root so that the GC tests
                                   ;; don't delete those.
                                   (symlink item root)
                                   (add-indirect-root store root)))))

                          (invoke "./test-env" "guile" "-c"
                                  (object->string code)))

                        (unless target
                          (intern (assoc-ref inputs "boot-guile") #f)

                          ;; On x86_64 some tests need the i686 Guile.
                          (when (and (not target)
                                     (string=? system "x86_64-linux"))
                            (intern (assoc-ref inputs "boot-guile/i686") #f))

                          ;; Copy the bootstrap executables.
                          (for-each (lambda (input)
                                      (intern (assoc-ref inputs input) #t))
                                    '("bootstrap/bash" "bootstrap/mkdir"
                                      "bootstrap/tar" "bootstrap/xz")))))
                    (add-after 'unpack 'disable-failing-tests
                      ;; XXX FIXME: These tests fail within the build container.
                      (lambda _
                        (substitute* "tests/syscalls.scm"
                          (("^\\(test-(assert|equal) \"(clone|setns|pivot-root)\"" all)
                           (string-append "(test-skip 1)\n" all)))
                        (substitute* "tests/containers.scm"
                          (("^\\(test-(assert|equal)" all)
                           (string-append "(test-skip 1)\n" all)))
                        (when (file-exists? "tests/guix-environment-container.sh")
                          (substitute* "tests/guix-environment-container.sh"
                            (("guix environment --version")
                             "exit 77\n")))))
                    (add-before 'check 'set-SHELL
                      (lambda _
                        ;; 'guix environment' tests rely on 'SHELL' having a
                        ;; correct value, so set it.
                        (setenv "SHELL" (which "sh"))))
                    (add-after 'install 'wrap-program
                      (lambda* (#:key inputs native-inputs outputs target
                                #:allow-other-keys)
                        ;; Make sure the 'guix' command finds GnuTLS,
                        ;; Guile-JSON, and Guile-Git automatically.
                        (let* ((out    (assoc-ref outputs "out"))
                               (guile  (assoc-ref (or native-inputs inputs)
                                                  "guile"))
                               (avahi  (assoc-ref inputs "guile-avahi"))
                               (gcrypt (assoc-ref inputs "guile-gcrypt"))
                               (guile-lib   (assoc-ref inputs "guile-lib"))
                               (json   (assoc-ref inputs "guile-json"))
                               (sqlite (assoc-ref inputs "guile-sqlite3"))
                               (zlib   (assoc-ref inputs "guile-zlib"))
                               (lzlib  (assoc-ref inputs "guile-lzlib"))
                               (zstd   (assoc-ref inputs "guile-zstd"))
                               (git    (assoc-ref inputs "guile-git"))
                               (bs     (assoc-ref inputs
                                                  "guile-bytestructures"))
                               (ssh    (assoc-ref inputs "guile-ssh"))
                               (gnutls (assoc-ref inputs "guile-gnutls"))
                               (disarchive (assoc-ref inputs "disarchive"))
                               (lzma (assoc-ref inputs "guile-lzma"))
                               (locales (assoc-ref inputs "glibc-utf8-locales"))
                               (deps   (list gcrypt json sqlite gnutls git
                                             bs ssh zlib lzlib zstd guile-lib
                                             disarchive lzma))
                               (deps*  (if avahi (cons avahi deps) deps))
                               (effective
                                (read-line
                                 (open-pipe* OPEN_READ
                                             (string-append guile "/bin/guile")
                                             "-c" "(display (effective-version))")))
                               (path   (map (cut string-append <>
                                                 "/share/guile/site/"
                                                 effective)
                                            (delete #f deps*)))
                               (gopath (map (cut string-append <>
                                                 "/lib/guile/" effective
                                                 "/site-ccache")
                                            (delete #f deps*)))
                               (locpath (string-append locales "/lib/locale")))

                          ;; Modify 'guix' directly instead of using
                          ;; 'wrap-program'.  This avoids the indirection
                          ;; through Bash, which in turn avoids getting Bash's
                          ;; own locale warnings.
                          (substitute* (string-append out "/bin/guix")
                            (("!#")
                             (string-append
                              "!#\n\n"
                              (object->string
                               `(set! %load-path (append ',path %load-path)))
                              "\n"
                              (object->string
                               `(set! %load-compiled-path
                                  (append ',gopath %load-compiled-path)))
                              "\n"
                              (object->string
                               `(let ((path (getenv "GUIX_LOCPATH")))
                                  (setenv "GUIX_LOCPATH"
                                          (if path
                                              (string-append path ":" ,locpath)
                                              ,locpath))))
                              "\n\n"))))))

                    ;; The 'guix' executable has 'OUT/libexec/guix/guile' as
                    ;; its shebang; that should remain unchanged, thus remove
                    ;; the 'patch-shebangs' phase, which would otherwise
                    ;; change it to 'GUILE/bin/guile'.
                    (delete 'patch-shebangs))))
      (native-inputs `(("pkg-config" ,pkg-config)

                       ;; Guile libraries are needed here for
                       ;; cross-compilation.
                       ("guile" ,guile-3.0-latest) ;for faster builds
                       ("guile-gnutls" ,guile-gnutls)
                       ,@(if (target-hurd?)
                             '()
                             `(("guile-avahi" ,guile-avahi)))
                       ("guile-gcrypt" ,guile-gcrypt)
                       ("guile-json" ,guile-json-4)
                       ("guile-lib" ,guile-lib)
                       ("guile-sqlite3" ,guile-sqlite3)
                       ("guile-zlib" ,guile-zlib)
                       ("guile-lzlib" ,guile-lzlib)
                       ("guile-zstd" ,guile-zstd)
                       ("guile-ssh" ,guile-ssh)
                       ("guile-git" ,guile-git)

                       ;; XXX: Keep the development inputs here even though
                       ;; they're unnecessary, just so that 'guix environment
                       ;; guix' always contains them.
                       ("autoconf" ,autoconf)
                       ("automake" ,automake)
                       ("gettext" ,gettext-minimal)
                       ("texinfo" ,texinfo)
                       ("graphviz" ,graphviz-minimal)
                       ("font-ghostscript" ,font-ghostscript) ;fonts for 'dot'
                       ("help2man" ,help2man)
                       ("po4a" ,po4a)))
      (inputs
       `(("bzip2" ,bzip2)
         ("gzip" ,gzip)
         ("sqlite" ,sqlite)
         ("libgcrypt" ,libgcrypt)
         ("zlib" ,zlib)

         ("guile" ,guile-3.0-latest)

         ;; Some of the tests use "unshare" when it is available.
         ("util-linux" ,util-linux)

         ;; Many tests rely on the 'guile-bootstrap' package, which is why we
         ;; have it here.
         ("boot-guile" ,(bootstrap-guile-origin (%current-system)))
         ,@(if (and (not (%current-target-system))
                    (string=? (%current-system) "x86_64-linux"))
               `(("boot-guile/i686" ,(bootstrap-guile-origin "i686-linux")))
               '())
         ,@(if (%current-target-system)
               `(("xz" ,xz))
               '())

         ;; Tests also rely on these bootstrap executables.
         ("bootstrap/bash" ,(bootstrap-executable "bash" (%current-system)))
         ("bootstrap/mkdir" ,(bootstrap-executable "mkdir" (%current-system)))
         ("bootstrap/tar" ,(bootstrap-executable "tar" (%current-system)))
         ("bootstrap/xz" ,(bootstrap-executable "xz" (%current-system)))

         ("disarchive" ,disarchive)               ;for 'guix perform-download'
         ("guile-lzma" ,guile-lzma)               ;for Disarchive

         ("git-minimal" ,git-minimal)             ;for 'guix perform-download'

         ("glibc-utf8-locales" ,glibc-utf8-locales)))
      (propagated-inputs
       `(("guile-gnutls" ,guile-gnutls)
         ;; Avahi requires "glib" which doesn't cross-compile yet.
         ,@(if (target-hurd?)
               '()
               `(("guile-avahi" ,guile-avahi)))
         ("guile-gcrypt" ,guile-gcrypt)
         ("guile-json" ,guile-json-4)
         ("guile-lib" ,guile-lib)
         ("guile-semver" ,guile-semver)
         ("guile-sqlite3" ,guile-sqlite3)
         ("guile-ssh" ,guile-ssh)
         ("guile-git" ,guile-git)
         ("guile-zlib" ,guile-zlib)
         ("guile-lzlib" ,guile-lzlib)
         ("guile-zstd" ,guile-zstd)))
      (native-search-paths
       (list (search-path-specification
              (variable "GUIX_EXTENSIONS_PATH")
              (files '("share/guix/extensions")))
             ;; (guix git) and (guix build download) honor this variable whose
             ;; name comes from OpenSSL.
             $SSL_CERT_DIR))
      (home-page "https://www.gnu.org/software/guix/")
      (synopsis "Functional package manager for installed software packages and versions")
      (description
       "GNU Guix is a functional package manager for the GNU system, and is
also a distribution thereof.  It includes a virtual machine image.  Besides
the usual package management features, it also supports transactional
upgrades and roll-backs, per-user profiles, and much more.  It is based on
the Nix package manager.")
      (license license:gpl3+))))

(define* (channel-source->package source #:key commit)
  "Return a package for the given channel SOURCE, a lowerable object."
  (package
    (inherit guix)
    (version (string-append (package-version guix) "."
                            (if commit (string-take commit 7) "")))
    (build-system channel-build-system)
    (arguments `(#:source ,source
                 #:commit ,commit))
    (inputs '())
    (native-inputs '())
    (propagated-inputs '())))

(export channel-source->package)

(define-public guix-daemon
  ;; This package is for internal consumption: it allows us to quickly build
  ;; the 'guix-daemon' program and use that in (guix self), used by 'guix
  ;; pull'.
  (package
    (inherit guix)
    (properties `((hidden? . #t)))
    (name "guix-daemon")

    ;; Use a minimum set of dependencies.
    (native-inputs
     (modify-inputs (package-native-inputs guix)
       (delete "po4a" "graphviz" "font-ghostscript" "help2man")))
    (inputs
     (modify-inputs (package-inputs guix)
       (delete "boot-guile" "boot-guile/i686" "util-linux")
       (prepend guile-gnutls guile-git guile-json-3 guile-gcrypt)))

    (propagated-inputs '())

    (arguments
     (substitute-keyword-arguments (package-arguments guix)
       ((#:configure-flags flags '())
        ;; Pretend we have those libraries; we don't actually need them.
        `(append ,flags
                 '("guix_cv_have_recent_guile_sqlite3=yes"
                   "guix_cv_have_recent_guile_ssh=yes")))
       ((#:tests? #f #f)
        #f)
       ((#:phases phases '%standard-phases)
        `(modify-phases ,phases
           (delete 'set-font-path)
           (add-after 'unpack 'change-default-guix
             (lambda _
               ;; We need to tell 'guix-daemon' which 'guix' command to use.
               ;; Here we use a questionable hack where we hard-code root's
               ;; current guix, which could be wrong (XXX).  Note that scripts
               ;; like 'guix perform-download' do not run as root so we assume
               ;; that they have access to /var/guix/profiles/per-user/root.
               (substitute* "nix/libstore/globals.cc"
                 (("guixProgram = (.*)nixBinDir + \"/guix\"" _ before)
                  (string-append "guixProgram = " before
                                 "/var/guix/profiles/per-user/root\
/current-guix/bin/guix")))
               #t))
           (replace 'build
             (lambda _
               (invoke "make" "nix/libstore/schema.sql.hh")
               (invoke "make" "-j" (number->string
                                    (parallel-job-count))
                       "guix-daemon")))
           (delete 'copy-bootstrap-guile)
           (replace 'install
             (lambda* (#:key outputs #:allow-other-keys)
               (invoke "make" "install-binPROGRAMS")))
           (delete 'wrap-program)))))))

(define-public guix-minimal
  ;; A version of Guix which is built with the minimal set of dependencies, as
  ;; outlined in the README "Requirements" section.  Intended as a CI job, so
  ;; marked as hidden.
  (hidden-package
   (package
     (inherit guix)
     (name "guix-minimal")
     (native-inputs
      (modify-inputs (package-native-inputs guix)
        (delete "guile-ssh")))
     (propagated-inputs
      (modify-inputs (package-propagated-inputs guix)
        (delete "guile-ssh"))))))

(define-public current-guix-package
  ;; This parameter allows callers to override the package that 'current-guix'
  ;; returns.  This is useful when 'current-guix' cannot compute it by itself,
  ;; for instance because it's not running from a source code checkout.
  ;;
  ;; The default value is obtained by creating a package from the 'guix'
  ;; channel returned by 'current-channels' or, if that's the empty list, that
  ;; returned by 'repository->guix-channel' for the current directory (which
  ;; assumes that we're running from a Git checkout).  Delay computation so
  ;; that the relevant modules can be loaded lazily.
  (make-parameter
   (delay (match (or (find guix-channel? (current-channels))
                     (repository->guix-channel
                      (current-source-directory)))
            ((? channel? source)
             (package
               (inherit guix)
               (source source)
               (build-system channel-build-system)
               (inputs '())
               (native-inputs '())
               (propagated-inputs '())))
            (#f #f)))))

(define-public current-guix
  (lambda ()
    "Return a package representing the currently-used Guix.  It can be
overridden by setting the 'current-guix-package' parameter."
    (match (current-guix-package)
      ((? promise? package) (force package))
      (package package))))

(define-public guix-icons
  (package
    (inherit guix)
    (name "guix-icons")
    (version "0.1")
    (source %artwork-repository)
    (build-system trivial-build-system)
    (native-inputs
     (list imagemagick))
    (inputs
     '())
    (arguments
     `(#:modules ((guix build utils)
                  (gnu build svg))

       ;; There's no point in cross-compiling: a native build gives the same
       ;; result, independently of the system type.
       #:target #f

       #:builder
       ,(with-extensions (list guile-rsvg guile-cairo)
          #~(begin
              (use-modules (guix build utils)
                           (gnu build svg))
              (let* ((logo (string-append #$source "/logo/Guix.svg"))
                     (logo-white
                      (string-append #$source
                                     "/logo/Guix-horizontal-white.svg"))
                     (theme "hicolor")
                     (category "apps")
                     (sizes '(16 24 32 48 64 72 96 128 256 512 1024))
                     (icons
                      (string-append #$output "/share/icons/" theme))
                     (scalable-dir
                      (string-append icons "/scalable/" category)))
                (setenv "XDG_CACHE_HOME" (getcwd))

                ;; Create the scalable icon files.
                (mkdir-p scalable-dir)
                (copy-file logo
                           (string-append scalable-dir "/guix-icon.svg"))
                (copy-file logo-white
                           (string-append scalable-dir
                                          "/guix-white-icon.svg"))

                ;; Create the fixed dimensions icon files.
                (for-each
                 (lambda (size)
                   (let* ((dimension
                           (format #f "~ax~a" size size))
                          (file
                           (string-append icons "/" dimension "/" category
                                          "/guix-icon.png")))
                     (mkdir-p (dirname file))
                     (svg->png logo file
                               #:width size
                               #:height size)))
                 sizes))))))
    (synopsis "GNU Guix icons")
    (description "This package contains GNU Guix icons organized according to
the Icon Theme Specification.  They can be used by applications querying the
GTK icon cache for instance.")))

(define-public guix-modules
  (package
    (name "guix-modules")
    (version "0.1.0")
    (home-page "https://gitlab.inria.fr/guix-hpc/guix-modules")
    (source (origin
              (method git-fetch)
              (uri (git-reference (url home-page)
                                  (commit (string-append "v" version))))
              (file-name (string-append "guix-modules-" version "-checkout"))
              (sha256
               (base32
                "1ckvrrmkgzz93i35sj1372wxs7ln4gzszpri1pcdf473z0p7nh7w"))))
    (build-system guile-build-system)
    (arguments
     '(#:phases (modify-phases %standard-phases
                  (add-after 'install 'move-to-extension-directory
                    (lambda* (#:key outputs #:allow-other-keys)
                      (let* ((out (assoc-ref outputs "out"))
                             (target (string-append
                                      out
                                      "/share/guix/extensions/module.scm")))
                        (mkdir-p (dirname target))
                        (rename-file (car (find-files out "module.scm"))
                                     target)))))))
    (native-inputs (list (lookup-package-input guix "guile") guix))
    (synopsis "Generate environment modules from Guix packages")
    (description
     "Guix-Modules is an extension of Guix that provides a new @command{guix
module} command.  The @command{guix module create} sub-command creates
@dfn{environment modules}, allowing you to manipulate software environments
with the @command{module} command commonly found on @acronym{HPC,
high-performance computing} clusters.")
    (license license:gpl3+)))


;;;
;;; Other tools.
;;;

(define-public nix
  (package
    (name "nix")
    (version "2.16.1")
    (source
     (origin
       (method git-fetch)
       (uri (git-reference
             (url "https://github.com/NixOS/nix")
             (commit version)))
       (file-name (git-file-name name version))
       (sha256
        (base32 "1rca8ljd33dmvh9bqk6sy1zxk97aawcr6k1f7hlm4d1cd9mrcw7x"))
       (patches
        (search-patches "nix-dont-build-html-doc.diff"))))
    (build-system gnu-build-system)
    (arguments
     (list
      #:configure-flags #~(list "--sysconfdir=/etc" "--enable-gc")
      #:phases
      #~(modify-phases %standard-phases
          (replace 'install
            ;; Don't try & fail to create subdirectories in /etc, but keep them
            ;; in the output as examples.
            (lambda* (#:key (make-flags '()) outputs #:allow-other-keys)
              (let ((etc (string-append #$output "/etc")))
                (apply invoke "make" "install"
                       (string-append "sysconfdir=" etc)
                       (string-append "profiledir=" etc "/profile.d")
                       make-flags))))
          (replace 'check
            (lambda args
              ;; A few tests expect the environment variable NIX_STORE to be
              ;; "/nix/store"
              (let ((original-NIX_STORE (getenv "NIX_STORE")))
                (dynamic-wind
                  (lambda ()
                    (setenv "NIX_STORE" "/nix/store"))
                  (lambda ()
                    (apply (assoc-ref %standard-phases 'check) args))
                  (lambda ()
                    (setenv "NIX_STORE" original-NIX_STORE)))))))))
    (native-inputs
     (list autoconf
           autoconf-archive
           automake
           bison
           flex
           googletest
           jq
           libtool
           pkg-config
           rapidcheck))
    (inputs
     (append (list boost
                   brotli
                   bzip2
                   curl
                   editline
                   libarchive
                   libgc
                   libseccomp
                   libsodium
                   lowdown
                   nlohmann-json
                   openssl
                   sqlite
                   xz
                   zlib)
             (if (or (target-x86-64?)
                     (target-x86-32?))
                 (list libcpuid)
                 '())))
    (home-page "https://nixos.org/nix/")
    (synopsis "The Nix package manager")
    (description
     "Nix is a purely functional package manager.  This means that it treats
packages like values in purely functional programming languages such as
Haskell—they are built by functions that don't have side-effects, and they
never change after they have been built.  Nix stores packages in the Nix
store, usually the directory /nix/store, where each package has its own unique
sub-directory.")
    (license license:lgpl2.1+)))

(define-public stow
  (package
    (name "stow")
    (version "2.3.1")
    (source (origin
              (method url-fetch)
              (uri (string-append "mirror://gnu/stow/stow-"
                                  version ".tar.gz"))
              (sha256
               (base32
                "0jrxy12ywn7smdzdnvwzjw77l6knx6jkj2rckgykg1dpf6bdkm89"))))
    (build-system gnu-build-system)
    (inputs
     (list perl))
    (native-inputs
     (list perl-test-simple perl-test-output perl-capture-tiny
           perl-io-stringy))
    (home-page "https://www.gnu.org/software/stow/")
    (synopsis "Managing installed software packages")
    (description
     "GNU Stow is a symlink manager.  It generates symlinks to directories
of data and makes them appear to be merged into the same directory.  It is
typically used for managing software packages installed from source, by
letting you install them apart in distinct directories and then create
symlinks to the files in a common directory such as /usr/local.")
    (license license:gpl3+)))

(define-public xstow
  (package
    (name "xstow")
    (version "1.0.2")
    (source (origin
              (method url-fetch)
              (uri (string-append "mirror://sourceforge/xstow/xstow-"
                                  version ".tar.bz2"))
              (sha256
               (base32
                "1vy6lcswpkixh7h5mvsmq2wbcih6lpsmcva3m7v6f5npllciy13g"))))
    (build-system gnu-build-system)
    (synopsis "Replacement of GNU Stow written in C++")
    (description
     "XStow is a replacement of GNU Stow written in C++.  It supports all
features of Stow with some extensions.")
    (home-page "https://xstow.sourceforge.net/")
    (license license:gpl2)))

(define-public rpm
  (package
    (name "rpm")
    (version "4.18.0")
    (source (origin
              (method url-fetch)
              (uri (string-append "http://ftp.rpm.org/releases/rpm-"
                                  (version-major+minor version) ".x/rpm-"
                                  version ".tar.bz2"))
              (sha256
               (base32
                "0m250plyananjn0790xmwy6kixmxcdj5iyy2ybnk1aw7f4nia5ra"))))
    (outputs '("out" "debug"))
    (build-system gnu-build-system)
    (arguments
     '(#:configure-flags '("--enable-python"
                           ;; The RPM database must be writable.
                           "--localstatedir=/var")
       #:phases (modify-phases %standard-phases
                  (add-after 'unpack 'fix-lua-check
                    (lambda _
                      (substitute* "configure"
                        (("lua >= ?.?")
                         "lua-5.3 >= 5.3"))))
                  (add-after 'unpack 'patch-build-system
                    (lambda _
                      ;; The build system attempts to create /var in the build
                      ;; chroot, and fails.
                      (substitute* "Makefile.in"
                        ((".*MKDIR_P) \\$\\(DESTDIR)\\$\\(localstatedir.*")
                         "")))))))
    (native-inputs
     (list pkg-config
           python))
    (inputs
     (list bzip2
           file
           libarchive
           libgcrypt
           lua
           sqlite
           xz
           zlib
           zstd))
    (propagated-inputs
     ;; popt is listed in the 'Requires' of rpm.pc.
     (list popt))
    (home-page "https://rpm.org/")
    (synopsis "The RPM Package Manager")
    (description
     "The RPM Package Manager (RPM) is a command-line driven package
management system capable of installing, uninstalling, verifying, querying,
and updating computer software packages.  Each software package consists of an
archive of files along with information about the package like its version, a
description.  There is also a library permitting developers to manage such
transactions from C or Python.")

    ;; The whole is GPLv2+; librpm itself is dual-licensed LGPLv2+ | GPLv2+.
    (license license:gpl2+)))

(define-public bffe
  (let ((commit "722c37ec8a23835edfc85cba3d89868592a2ed2d")
        (revision "2"))
    (package
      (name "bffe")
      (version (git-version "0" revision commit))
      (source (origin
                (method git-fetch)
                (uri (git-reference
                      (url "https://git.cbaines.net/guix/bffe")
                      (commit commit)))
                (sha256
                 (base32
                  "05i4awyirp440pk4vwa0sf46gi801zv839qm1i2z7jipm1xfwaxx"))
                (file-name (string-append name "-" version "-checkout"))))
      (build-system gnu-build-system)
      (native-inputs
       (list pkg-config
             autoconf
             automake

             ;; Guile libraries are needed here for cross-compilation.
             guile-next
             guile-gnutls
             guile-json-4
             guix
             guix-data-service
             guix-build-coordinator
             guile-fibers-1.3
             guile-prometheus
             guile-lib))
      (propagated-inputs
       (list guile-gnutls
             guile-json-4
             guix
             guix-data-service
             guix-build-coordinator
             guile-fibers-1.3
             guile-prometheus
             guile-lib))
      (home-page "https://git.cbaines.net/guix/bffe")
      (synopsis "Build Farm Front-end for Guix")
      (description
       "The BFFE of Build Farm Front-end is an experimental frontend for Guix
build farms.  It works together with the Guix Data Service and Guix Build
Coordinator to submit builds and monitor the activity.

It functions as a Guile library, with the @code{run-bffe-service} procedure in
the @code{(bffe)} module as the entry point.")
      (license license:gpl3+))))

(define-public python-anaconda-client
  (package
    (name "python-anaconda-client")
    (version "1.8.0")
    (source
     (origin
       (method git-fetch)
       (uri (git-reference
              (url "https://github.com/Anaconda-Platform/anaconda-client")
              (commit version)))
       (file-name (git-file-name name version))
       (sha256
        (base32
         "1vyk0g0gci4z9psisb8h50zi3j1nwfdg1jw3j76cxv0brln0v3fw"))))
    (build-system pyproject-build-system)
    (arguments
     (list
      #:test-flags
      ;; These tests require a network connection
      '(append (map (lambda (file)
                      (string-append "--ignore=binstar_client/" file))
                    (list "tests/test_upload.py"
                          "tests/test_authorizations.py"
                          "tests/test_login.py"
                          "tests/test_whoami.py"
                          "utils/notebook/tests/test_data_uri.py"
                          "utils/notebook/tests/test_base.py"
                          "utils/notebook/tests/test_downloader.py"
                          "inspect_package/tests/test_conda.py"))
               ;; get_conda_root returns None
               (list "-k"
                     "not test_conda_root \
and not test_conda_root_outside_root_environment"))
      #:phases
      '(modify-phases %standard-phases
         (add-after 'unpack 'python3.10-compatibility
           (lambda _
             (substitute* "binstar_client/utils/config.py"
               (("collections.Mapping") "collections.abc.Mapping"))))
         ;; This is needed for some tests.
         (add-before 'check 'set-HOME
           (lambda _ (setenv "HOME" "/tmp"))))))
    (propagated-inputs
     (list python-clyent python-nbformat python-pyyaml python-requests))
    (native-inputs
     (list python-coverage
           python-dateutil
           python-freezegun
           python-mock
           python-pillow
           python-pytest
           python-pytz))
    (home-page "https://github.com/Anaconda-Platform/anaconda-client")
    (synopsis "Anaconda Cloud command line client library")
    (description
     "Anaconda Cloud command line client library provides an interface to
Anaconda Cloud.  Anaconda Cloud is useful for sharing packages, notebooks and
environments.")
    (license license:bsd-3)))

(define-public python-conda-package-handling
  (package
    (name "python-conda-package-handling")
    (version "1.7.3")
    (source
     (origin
       (method git-fetch)
       (uri (git-reference
             (url "https://github.com/conda/conda-package-handling/")
             (commit version)))
       (file-name (git-file-name name version))
       (sha256
        (base32
         "1dq6f5ks3cinb355x712bls9bvv6bli6x3c43sdkqvawdw8xgv9j"))))
    (build-system python-build-system)
    (arguments
     `(#:phases
       (modify-phases %standard-phases
         (add-after 'unpack 'use-unmodified-libarchive
           (lambda _
             (substitute* "setup.py"
               (("archive_and_deps") "archive"))))
         (replace 'check
           (lambda* (#:key inputs outputs #:allow-other-keys)
             (add-installed-pythonpath inputs outputs)
             (invoke "pytest" "-vv" "tests"))))))
    (propagated-inputs
     (list python-six python-tqdm))
    (inputs
     (list libarchive))
    (native-inputs
     (list python-cython python-pytest python-pytest-cov
           python-pytest-mock python-mock))
    (home-page "https://conda.io")
    (synopsis "Create and extract conda packages of various formats")
    (description
     "This library is an abstraction of Conda package handling and a tool for
extracting, creating, and converting between formats.")
    (license license:bsd-3)))

(define-public conda
  (package
    (name "conda")
    (version "22.9.0")
    (source
     (origin
       (method git-fetch)
       (uri (git-reference
              (url "https://github.com/conda/conda")
              (commit version)))
       (file-name (git-file-name name version))
       (sha256
        (base32
         "16vz4vx311ry9w35mi5wna8p8n3abd6wdqrpqzjfdlwv7hcr44s4"))))
    (build-system python-build-system)
    (arguments
     `(#:phases
       (modify-phases %standard-phases
         ;; The default version of pytest does not support these options.
         (add-after 'unpack 'use-older-pytest
           (lambda _
             (substitute* "setup.cfg"
               (("--xdoctest-.*") ""))))
         (add-after 'unpack 'fix-ruamel-yaml-dependency
           (lambda _
             (substitute* "setup.py"
               (("ruamel_yaml_conda") "ruamel.yaml"))))
         (add-after 'unpack 'correct-python-executable-name
           (lambda* (#:key inputs #:allow-other-keys)
             (let ((python (assoc-ref inputs "python-wrapper")))
               #;
               (substitute* "conda/common/path.py"
                 (("python_version or ''")
                  "python_version or '3'"))
               (substitute* "conda/core/initialize.py"
                 (("python_exe = join")
                  (format #f "python_exe = \"~a/bin/python\" #"
                          python))))))
         (add-after 'unpack 'do-not-use-python-root-as-prefix
           (lambda* (#:key inputs outputs #:allow-other-keys)
             (let ((out (assoc-ref outputs "out"))
                   (python (assoc-ref inputs "python-wrapper")))
               (substitute* "tests/core/test_initialize.py"
                 (("\"\"\"\\) % conda_prefix")
                  (format #f "\"\"\") % \"~a\"" python))
                 (("CONDA_PYTHON_EXE \"%s\"' % join\\(conda_prefix")
                  (format #f "CONDA_PYTHON_EXE \"%s\"' % join(\"~a\""
                          python))
                 (("conda_prefix = abspath\\(sys.prefix\\)")
                  (format #f "conda_prefix = abspath(\"~a\")" out)))
               (substitute* "conda/base/context.py"
                 (("os.chdir\\(sys.prefix\\)")
                  (format #f "os.chdir(\"~a\")" out))
                 (("sys.prefix, '.condarc'")
                  (format #f "\"~a\", '.condarc'" out))
                 (("return abspath\\(sys.prefix\\)")
                  (format #f "return abspath(\"~a\")" out))
                 (("os.path.join\\(sys.prefix, bin_dir, exe\\)")
                  (format #f "\"~a/bin/conda\"" out))
                 (("'CONDA_EXE', sys.executable")
                  (format #f "'CONDA_EXE', \"~a/bin/conda\"" out))))))
         (add-before 'build 'create-version-file
           (lambda _
             (with-output-to-file "conda/.version"
               (lambda () (display ,version)))))
         (replace 'check
           (lambda* (#:key tests? #:allow-other-keys)
             ;; These tests all require network access.
             (for-each delete-file '("tests/cli/test_main_clean.py"
                                     "tests/cli/test_main_rename.py"))
             (when tests?
               (setenv "HOME" "/tmp")
               (invoke "py.test" "-vv"
                       "-k"
                       (string-append
                        "not integration"
                        ;; This one reports a newer version of conda than
                        ;; expected; conda-1.5.2-py27_0 instead of
                        ;; conda-1.3.5-py27_0.
                        " and not test_auto_update_conda"
                        ;; This fails because the output directory is not a
                        ;; Conda environment.
                        " and not test_list"
                        ;; This fails because we patched the default root
                        ;; prefix.
                        " and not test_default_target_is_root_prefix"
                        ;; This fails because of missing features in python-flaky.
                        " and not test_no_features"
                        ;; These fail because they require network access
                        " and not test_no_ssl"
                        " and not test_run_readonly_env"
                        " and not test_run_returns_int"
                        " and not test_run_returns_nonzero_errorlevel"
                        " and not test_run_returns_zero_errorlevel"
                        " and not test_run_uncaptured"

                        ;; TODO: I don't understand what this failure means
                        " and not test_PrefixData_return_value_contract"
                        ;; TODO: same here
                        " and not test_install_1"
                        ;; Not sure if this is really wrong.  This fails because
                        ;; /gnu/store/...conda-22.9.0/bin/python
                        ;; is not /gnu/store/...python-wrapper-3.9.9/bin/python
                        " and not test_make_entry_point")))))
         (add-after 'install 'init
           ;; This writes a whole bunch of shell initialization files to the
           ;; prefix directory.  Many features of conda can only be used after
           ;; running "conda init".
           (lambda* (#:key inputs outputs #:allow-other-keys)
             (add-installed-pythonpath inputs outputs)
             (setenv "HOME" "/tmp")
             (invoke (string-append (assoc-ref outputs "out")
                                    "/bin/conda")
                     "init"))))))
    (inputs
     (list python-wrapper))
    (propagated-inputs
     (list python-anaconda-client
           python-boto3
           python-conda-package-handling
           python-cytoolz
           python-mock
           python-pluggy
           python-pycosat
           python-pytest
           python-pyyaml
           python-requests
           python-responses
           python-ruamel.yaml
           python-tqdm
           ;; XXX: This is dragged in by libarchive and is needed at runtime.
           zstd))
    (native-inputs
     (list python-coverage
           python-flaky
           python-pytest-timeout
           python-pytest-xprocess))
    (home-page "https://github.com/conda/conda")
    (synopsis "Cross-platform, OS-agnostic, system-level binary package manager")
    (description
     "Conda is a cross-platform, Python-agnostic binary package manager.  It
is the package manager used by Anaconda installations, but it may be used for
other systems as well.  Conda makes environments first-class citizens, making
it easy to create independent environments even for C libraries.  Conda is
written entirely in Python.")
    (license license:bsd-3)))

(define-public conan
  (package
    (name "conan")
    (version "2.0.9")
    (source
     (origin
       (method git-fetch)               ; no tests in PyPI archive
       (uri (git-reference
             (url "https://github.com/conan-io/conan")
             (commit version)))
       (file-name (git-file-name name version))
       (sha256
        (base32 "1ykfj7c3i0b57s7ql3p2lawxdzd2cn36f3k8p64lyzla8rwv4xdx"))))
    (build-system python-build-system)
    (arguments
     (list
      #:modules '((guix build python-build-system)
                  (guix build utils)
                  (ice-9 format))
      #:phases
      #~(modify-phases %standard-phases
          (add-after 'unpack 'patch-paths
            (lambda* (#:key inputs #:allow-other-keys)
              ;; It seems that PATH is manipulated, as printenv is not found
              ;; during tests.  Patch in its exact location.
              (substitute* "conan/tools/env/environment.py"
                (("printenv")
                 (search-input-file inputs "bin/printenv")))))
          (add-after 'unpack 'patch-hard-coded-GCC-references
            (lambda _
              ;; The test suite expects GCC 9 to be used (see:
              ;; https://github.com/conan-io/conan/issues/13575).  Render the
              ;; check version agnostic.
              (substitute* "conans/test/functional/toolchains/meson/_base.py"
                (("__GNUC__9")
                 "__GNUC__"))))
          (add-after 'unpack 'use-current-cmake-for-tests
            (lambda _
              (substitute* (find-files "conans/test" "\\.py$")
                (("@pytest.mark.tool\\(\"cmake\", \"3.23\")")
                 "@pytest.mark.tool(\"cmake\")"))))
          (add-before 'check 'configure-tests
            (lambda _
              (let* ((cmake-version #$(version-major+minor
                                       (package-version cmake)))
                     (pkg-config-version #$(version-major+minor
                                            (package-version pkg-config))))
                (call-with-output-file "conans/test/conftest_user.py"
                  (lambda (port)
                    (format port "\
tools_locations = {
    'apt_get': {'disabled': True},
    'bazel': {'disabled': True},
    'cmake': {'default': '~a',
              '3.15': {'disabled': True},
              '3.16': {'disabled': True},
              '3.17': {'disabled': True},
              '3.19': {'disabled': True},
              '~:*~a': {}},
    'pkg_config': {'exe': 'pkg-config',
                   'default': '~a',
                   '~:*~a': {}},
    'svn': {'disabled': True}}~%" cmake-version pkg-config-version))))))
          (add-before 'check 'set-home
            (lambda _
              (setenv "HOME" "/tmp")))
          (replace 'check
            (lambda* (#:key tests? outputs #:allow-other-keys)
              (define system #$(or (%current-target-system)
                                   (%current-system)))
              (when tests?
                (setenv "CONFIG_SHELL" (which "sh"))
                (setenv "PATH" (string-append (getenv "PATH") ":"
                                              #$output "/bin"))
                (invoke "python" "-m" "pytest" "-vv"
                        "-n" (number->string (parallel-job-count))
                        "-m" "not slow"
                        ;; Disable problematic tests.
                        "-k"
                        (string-append
                         ;; These tests rely on networking.
                         "not download_retries_errors "
                         "and not ftp "
                         ;; Guix sets PKG_CONFIG_PATH itself, which is not
                         ;; expected by the following test.
                         "and not pkg_config_path "
                         "and not compare " ;caused by newer node-semver?
                         ;; This test hard-codes a compiler version.
                         "and not test_toolchain "
                         ;; The 'test_list' tests may fail
                         ;; non-deterministically (see:
                         ;; https://github.com/conan-io/conan/issues/13583).
                         "and not test_list "
                         ;; These tests fail when Autoconf attempt to load a
                         ;; shared library in the same directory (see:
                         ;; https://github.com/conan-io/conan/issues/13577).
                         "and not test_other_client_can_link_autotools "
                         "and not test_autotools_lib_template "
                         (if (not (string-prefix? "x86_64" system))
                             ;; These tests either assume the machine is
                             ;; x86_64, or require a cross-compiler to target
                             ;; it.
                             (string-append
                              "and not cpp_package "
                              "and not exclude_code_analysis "
                              "and not cmakedeps_multi "
                              "and not locally_build_linux "
                              "and not custom_configuration "
                              "and not package_from_system "
                              "and not cross_build_command "
                              "and not test_package "
                              "and not test_same ")
                             "")
                         (if (not (or (string-prefix? "x86_64" system)
                                      (string-prefix? "i686" system)))
                             ;; This test only works with default arch "x86",
                             ;; "x86_64", "sparc" or "sparcv9".
                             "and not settings_as_a_dict_conanfile "
                             "")))))))))
    (propagated-inputs
     (list python-bottle
           python-colorama
           python-dateutil
           python-distro
           python-fasteners
           python-future
           python-jinja2
           python-node-semver
           python-patch-ng
           python-pluginbase
           python-pygments
           python-pyjwt
           python-pyyaml
           python-requests
           python-six
           python-tqdm
           python-urllib3))
    (inputs
     (list coreutils))                  ;for printenv
    (native-inputs
     (list autoconf-wrapper
           automake
           cmake
           git-minimal
           libtool
           meson
           ninja
           pkg-config
           python-bottle
           python-mock
           python-parameterized
           python-pytest
           python-pytest-xdist
           python-webtest
           which))
    (home-page "https://conan.io")
    (synopsis "Decentralized C/C++ package manager")
    (description "Conan is a package manager for C and C++ developers that
boasts the following features:
@itemize
@item
It is fully decentralized.  Users can host their packages on their own private
servers.
@item
It can create, upload and download binaries for any configuration and
platform, including cross-compiled ones.
@item
It integrates with any build system, including CMake, Makefiles, Meson, etc.
@item
It is extensible; its Python-based recipes, together with extensions points
allow for great power and flexibility.
@end itemize")
    (license license:expat)))

(define-public gwl
  (package
    (name "gwl")
    (version "0.5.1")
    (source (origin
              (method url-fetch)
              (uri (string-append "mirror://gnu/gwl/gwl-" version ".tar.gz"))
              (sha256
               (base32
                "08h76ib7hmqyj354aazxqyz0galhywz4093f8hc4py7hbg0rcm27"))))
    (build-system gnu-build-system)
    (arguments
     `(#:parallel-build? #false ; for reproducibility
       #:make-flags
       '("GUILE_AUTO_COMPILE=0" "GWL_SKIP_INTEGRATION_TESTS=1")
       #:phases
       (modify-phases %standard-phases
         (add-after 'unpack 'disable-test
           (lambda _
             ;; This test loads a workflow, which requires a working Guix installation.
             (substitute* "tests/cache.scm"
               (("\\(test-assert \"workflows with same file name have different cache prefixes\"" m)
                (string-append "#;" m))))))))
    (native-inputs
     (list autoconf automake pkg-config texinfo graphviz))
    (inputs
     (let ((p (package-input-rewriting
               `((,guile-3.0 . ,guile-3.0-latest))
               #:deep? #false)))
       (list guix
             guile-3.0-latest
             (p guile-commonmark)
             (p guile-config)
             (p guile-drmaa)
             (p guile-gcrypt)
             (p guile-pfds)
             (p guile-syntax-highlight)
             (p guile-wisp))))
    (home-page "https://workflows.guix.info")
    (synopsis "Workflow management extension for GNU Guix")
    (description "The @dfn{Guix Workflow Language} (GWL) provides an
extension to GNU Guix's declarative language for package management to
automate the execution of programs in scientific workflows.  The GWL
can use process engines to integrate with various computing
environments.")
    ;; The Scheme modules in guix/ and gnu/ are licensed GPL3+,
    ;; the web interface modules in gwl/ are licensed AGPL3+,
    ;; and the fonts included in this package are licensed OFL1.1.
    (license (list license:gpl3+ license:agpl3+ license:silofl1.1))))

(define-public gwl/next
  (let ((commit "706a0895f639ed3ed77d0fe88382f51a6638b514")
        (revision "1"))
    (package
      (inherit gwl)
      (name "gwl-next")
      (version (git-version "0.5.0" revision commit))
      (source (origin
                (method git-fetch)
                (uri (git-reference
                      (url "https://git.savannah.gnu.org/git/gwl.git")
                      (commit commit)))
                (file-name (git-file-name name version))
                (sha256
                 (base32
                  "0k9zkdyyzir3fvlbcfcqy17k28b51i20rpbjwlx2i1mwd2pw9cxc")))))))

(define-public guix-build-coordinator
<<<<<<< HEAD
  (let ((commit "cbded42c284cca4ecaaebbf0a666cf89efc465a7")
        (revision "88"))
=======
  (let ((commit "9c42dcb726fc925606b12695e195ae1dc7e28cc3")
        (revision "89"))
>>>>>>> 5694352c
    (package
      (name "guix-build-coordinator")
      (version (git-version "0" revision commit))
      (source (origin
                (method git-fetch)
                (uri (git-reference
                      (url "https://git.savannah.gnu.org/git/guix/build-coordinator.git")
                      (commit commit)))
                (sha256
                 (base32
<<<<<<< HEAD
                  "1z2wdf5h4dxq9g7a6j7nvmrsqcibrfm8nmkakqgz7ipcxyk0vzjx"))
=======
                  "18m368rgmaiscmr1jlz77qkfw5fp4m8szgh90l6wbi9w68yfmr4n"))
>>>>>>> 5694352c
                (file-name (string-append name "-" version "-checkout"))))
      (build-system gnu-build-system)
      (arguments
       (list
        #:modules `(((guix build guile-build-system)
                     #:select (target-guile-effective-version))
                    ,@%gnu-build-system-modules)
        #:imported-modules `((guix build guile-build-system)
                             ,@%gnu-build-system-modules)
        #:phases
        #~(modify-phases %standard-phases
            (add-before 'build 'set-GUILE_AUTO_COMPILE
              (lambda _
                ;; To avoid warnings relating to 'guild'.
                (setenv "GUILE_AUTO_COMPILE" "0")))
            (add-after 'install 'wrap-executable
              (lambda* (#:key inputs outputs target #:allow-other-keys)
                (let* ((out (assoc-ref outputs "out"))
                       (bin (string-append out "/bin"))
                       (guile (assoc-ref inputs "guile"))
                       (version (target-guile-effective-version))
                       (scm (string-append out "/share/guile/site/" version))
                       (go  (string-append out "/lib/guile/" version "/site-ccache")))
                  (for-each
                   (lambda (file)
                     (simple-format (current-error-port) "wrapping: ~A\n" file)
                     (let ((guile-inputs (list
                                          "guile-json"
                                          "guile-gcrypt"
                                          "guix"
                                          "guile-prometheus"
                                          "guile-lib"
                                          "guile-lzlib"
                                          "guile-zlib"
                                          "guile-sqlite3"
                                          "guile-gnutls"
                                          #$@(if (target-hurd?)
                                                 '()
                                                 '("guile-fibers")))))
                       (wrap-program file
                         `("PATH" ":" prefix
                           (,bin
                            ;; Support building without sqitch as an input, as it
                            ;; can't be cross-compiled yet
                            ,@(or (and=> (assoc-ref inputs "sqitch")
                                         list)
                                  '())))
                         `("GUILE_LOAD_PATH" ":" prefix
                           (,scm ,(string-join
                                   (map (lambda (input)
                                          (simple-format
                                           #f "~A/share/guile/site/~A"
                                           (assoc-ref inputs input)
                                           version))
                                        guile-inputs)
                                   ":")))
                         `("GUILE_LOAD_COMPILED_PATH" ":" prefix
                           (,go ,(string-join
                                  (map (lambda (input)
                                         (simple-format
                                          #f "~A/lib/guile/~A/site-ccache"
                                          (assoc-ref inputs input)
                                          version))
                                       guile-inputs)
                                  ":"))))))
                   (find-files bin)))))
            (delete 'strip))))             ; As the .go files aren't compatible
      (native-inputs
       (list pkg-config
             autoconf
             automake
             guile-gnutls

             ;; Guile libraries are needed here for cross-compilation.
             guile-json-4
             guile-gcrypt
             guix
             guile-prometheus
             guile-fibers
             guile-lib
             (first (assoc-ref (package-native-inputs guix) "guile"))))
      (inputs
       (list (first (assoc-ref (package-native-inputs guix) "guile"))
             sqlite
             bash-minimal
             sqitch))
      (propagated-inputs
       (list guile-prometheus
             guile-gcrypt
             guile-json-4
             guile-lib
             guile-lzlib
             guile-zlib
             guile-sqlite3
             guix
             guile-gnutls
             guile-fibers))
      (home-page "https://git.cbaines.net/guix/build-coordinator/")
      (synopsis "Tool to help build derivations")
      (description
       "The Guix Build Coordinator helps with performing lots of builds across
potentially many machines, and with doing something with the results and
outputs of those builds.")
      (license license:gpl3+))))

(define-public guix-build-coordinator/agent-only
  (package
    (inherit guix-build-coordinator)
    (name "guix-build-coordinator-agent-only")
    (native-inputs
     (list pkg-config
           autoconf
           automake
           guile-gnutls

           ;; Guile libraries are needed here for cross-compilation.
           guile-json-4
           guile-gcrypt
           guix
           guile-prometheus
           guile-lib
           (first (assoc-ref (package-native-inputs guix) "guile"))))
    (inputs
     (list (first (assoc-ref (package-native-inputs guix) "guile"))
           bash-minimal))
    (propagated-inputs
     (list guile-prometheus
           guile-gcrypt
           guile-json-4
           guile-lib
           guile-lzlib
           guile-zlib
           guix
           guile-gnutls))
    (description
     "The Guix Build Coordinator helps with performing lots of builds across
potentially many machines, and with doing something with the results and
outputs of those builds.

This package just includes the agent component.")))

(define-public guix-jupyter
  (package
    (name "guix-jupyter")
    (version "0.2.2")
    (home-page "https://gitlab.inria.fr/guix-hpc/guix-kernel")
    (source (origin
              (method git-fetch)
              (uri (git-reference (url home-page)
                                  (commit (string-append "v" version))))
              (sha256
               (base32
                "17m6970wnvwlbarq4gxz5bakhzyhq5ch8qd8jw55ydccpv6473kq"))
              (file-name (string-append "guix-jupyter-" version "-checkout"))))
    (build-system gnu-build-system)
    (arguments
     `(#:modules ((srfi srfi-26)
                  (ice-9 match)
                  (ice-9 popen)
                  (ice-9 rdelim)
                  (guix build utils)
                  (guix build gnu-build-system))

       #:phases
       (modify-phases %standard-phases
         (add-after 'install 'sed-kernel-json
           (lambda* (#:key inputs outputs #:allow-other-keys)
             (let* ((out   (assoc-ref outputs "out"))
                    (guix  (assoc-ref inputs  "guix"))
                    (guile (assoc-ref inputs  "guile"))
                    (json  (assoc-ref inputs  "guile-json"))
                    (git   (assoc-ref inputs  "guile-git"))
                    (bs    (assoc-ref inputs  "guile-bytestructures"))
                    (s-zmq (assoc-ref inputs  "guile-simple-zmq"))
                    (gcrypt (assoc-ref inputs  "guile-gcrypt"))
                    (deps  (list out s-zmq guix json git bs gcrypt))
                    (effective
                     (read-line
                      (open-pipe* OPEN_READ
                                  (string-append guile "/bin/guile")
                                  "-c" "(display (effective-version))")))
                    (path (map (cut string-append "-L\", \"" <>
                                    "/share/guile/site/"
                                    effective)
                               deps))
                    (gopath (map (cut string-append "-C\", \"" <>
                                      "/lib/guile/" effective
                                      "/site-ccache")
                                 deps))
                    (kernel-dir (string-append out "/share/jupyter/kernels/guix/")))
               (substitute* (string-append kernel-dir "kernel.json")
                 (("-s")
                  (string-join
                   (list (string-join path "\",\n\t\t\"")
                         (string-join gopath "\",\n\t\t\"")
                         "-s")
                   "\",\n\t\t\""))
                 (("guix-jupyter-kernel.scm")
                  (string-append out "/share/guile/site/" effective
                                 "/guix-jupyter-kernel.scm"))))))
         (add-before 'check 'define-home
           (lambda _
             ;; IPython goes awry when HOME points to a non-existent
             ;; directory:
             ;;
             ;; IPython/paths.py:70: UserWarning: IPython parent '/homeless-shelter' is not a writable location, using a temp directory.
             ;;
             ;; This in turn leads to test failures, so define HOME.
             (setenv "HOME" (getcwd)))))))
    (native-inputs
     (list autoconf
           automake
           pkg-config
           ;; For testing.
           jupyter
           python-ipython
           python-ipykernel))
    (inputs
     (list guix (lookup-package-native-input guix "guile")))
    (propagated-inputs
     (list guile-json-4 guile-simple-zmq guile-gcrypt))
    (synopsis "Guix kernel for Jupyter")
    (description
     "Guix-Jupyter is a Jupyter kernel.  It allows you to annotate notebooks
with information about their software dependencies, such that code is executed
in the right software environment.  Guix-Jupyter spawns the actual kernels
such as @code{python-ipykernel} on behalf of the notebook user and runs them
in an isolated environment, in separate namespaces.")
    (license license:gpl3+)))

(define-public nar-herder
  (let ((commit "53682fac7e00cd2801406edbd014922c1720c347")
        (revision "21"))
    (package
      (name "nar-herder")
      (version (git-version "0" revision commit))
      (source (origin
                (method git-fetch)
                (uri (git-reference
                      (url "https://git.savannah.gnu.org/git/guix/nar-herder.git")
                      (commit commit)))
                (sha256
                 (base32
                  "18mzrpc5ni8d6xbp1bg0nzdj0brmnji4jm1gyiq77dm17c118zyz"))
                (file-name (string-append name "-" version "-checkout"))))
      (build-system gnu-build-system)
      (arguments
       (list
        #:modules `(((guix build guile-build-system)
                     #:select (target-guile-effective-version))
                    ,@%gnu-build-system-modules)
        #:imported-modules `((guix build guile-build-system)
                             ,@%gnu-build-system-modules)
        #:phases
        #~(modify-phases %standard-phases
            (add-before 'build 'set-GUILE_AUTO_COMPILE
              (lambda _
                ;; To avoid warnings relating to 'guild'.
                (setenv "GUILE_AUTO_COMPILE" "0")))
            (add-after 'install 'wrap-executable
              (lambda* (#:key inputs outputs target #:allow-other-keys)
                (let* ((out (assoc-ref outputs "out"))
                       (bin (string-append out "/bin"))
                       (guile (assoc-ref inputs "guile"))
                       (version (target-guile-effective-version))
                       (scm (string-append out "/share/guile/site/" version))
                       (go  (string-append out "/lib/guile/" version "/site-ccache")))
                  (for-each
                   (lambda (file)
                     (simple-format (current-error-port) "wrapping: ~A\n" file)
                     (let ((guile-inputs (list
                                          "guile-json"
                                          "guile-gcrypt"
                                          "guix"
                                          "guile-lib"
                                          "guile-lzlib"
                                          "guile-zstd"
                                          "guile-prometheus"
                                          "guile-sqlite3"
                                          "guile-gnutls"
                                          "guile-fibers")))
                       (wrap-program file
                         `("GUILE_LOAD_PATH" ":" prefix
                           (,scm ,(string-join
                                   (map (lambda (input)
                                          (string-append
                                           (assoc-ref inputs input)
                                           "/share/guile/site/"
                                           version))
                                        guile-inputs)
                                   ":")))
                         `("GUILE_LOAD_COMPILED_PATH" ":" prefix
                           (,go ,(string-join
                                  (map (lambda (input)
                                         (string-append
                                          (assoc-ref inputs input)
                                          "/lib/guile/" version "/site-ccache"))
                                       guile-inputs)
                                  ":"))))))
                   (find-files bin)))))
            (delete 'strip))))           ; As the .go files aren't compatible
      (native-inputs
       (list pkg-config
             autoconf
             automake
             guile-gnutls

             ;; Guile libraries are needed here for cross-compilation.
             guile-next
             guile-json-4
             guile-gcrypt
             guix
             guile-fibers
             guile-prometheus
             guile-lib
             guile-lzlib
             guile-zstd
             guile-sqlite3))
      (inputs
       (list bash-minimal
             guile-next))
      (propagated-inputs
       (list guile-json-4
             guile-gcrypt
             guix
             guile-fibers
             guile-prometheus
             guile-lib
             guile-lzlib
             guile-zstd
             guile-sqlite3
             guile-gnutls))
      (home-page "https://git.cbaines.net/guix/nar-herder")
      (synopsis "Utility for managing and serving nars")
      (description
       "The Nar Herder is a utility for managing a collection of
nars (normalized archives, in the context of Guix) along with the
corresponding narinfo files which contain some signed metadata.

It can assist in serving a collection of nars, moving them between machines,
or mirroring an existing collection of nars.

It's currently a working prototype, many designed features aren't implemented,
and the error handling is very rough.")
      (license license:agpl3+))))

(define-public gcab
  (package
    (name "gcab")
    (version "1.6")
    (source (origin
              (method url-fetch)
              (uri (string-append "mirror://gnome/sources/gcab/"
                                  version "/gcab-" version ".tar.xz"))
              (sha256
               (base32
                "02sngv40zwadajsiav1paahyfgkccbh9s7r5ks82chbwawarc31g"))))
    (build-system meson-build-system)
    (native-inputs
     (list `(,glib "bin")               ; for glib-mkenums
           intltool
           pkg-config
           vala))
    (inputs
     (list glib zlib))
    (arguments
     `(#:configure-flags
       ;; XXX This ‘documentation’ is for developers, and fails informatively:
       ;; Error in gtkdoc helper script: 'gtkdoc-mkhtml' failed with status 5
       (list "-Ddocs=false"
             "-Dintrospection=false")))
    (home-page "https://wiki.gnome.org/msitools") ; no dedicated home page
    (synopsis "Microsoft Cabinet file manipulation library")
    (description
     "The libgcab library provides GObject functions to read, write, and modify
Microsoft cabinet (.@dfn{CAB}) files.")
    (license (list license:gpl2+        ; tests/testsuite.at
                   license:lgpl2.1+)))) ; the rest

(define-public msitools
  (package
    (name "msitools")
    (version "0.100")
    (source (origin
              (method url-fetch)
              (uri (string-append "mirror://gnome/sources/msitools/"
                                  version "/msitools-" version ".tar.xz"))
              (sha256
               (base32
                "1skq17qr2ic4qr3779j49byfm8rncwbsq9rj1a33ncn2m7isdwdv"))))
    (build-system gnu-build-system)
    (native-inputs
     (list bison pkg-config))
    (inputs
     (list gcab glib libgsf libxml2
           `(,util-linux "lib")))
    (home-page "https://wiki.gnome.org/msitools")
    (synopsis "Windows Installer file manipulation tool")
    (description
     "msitools is a collection of command-line tools to inspect, extract, build,
and sign Windows@tie{}Installer (.@dfn{MSI}) files.  It aims to be a solution
for packaging and deployment of cross-compiled Windows applications.")
    (license license:lgpl2.1+)))

(define-public libostree
  (package
    (name "libostree")
    (version "2023.5")
    (source
     (origin
       (method url-fetch)
       (uri (string-append
             "https://github.com/ostreedev/ostree/releases/download/v"
             (version-major+minor version) "/libostree-" version ".tar.xz"))
       (sha256
        (base32 "056v7bz40dx8k2j2pfypc4shl6ijzvx1gy8r0kaw66py67xklndw"))))
    (build-system gnu-build-system)
    (arguments
     '(#:phases
       (modify-phases %standard-phases
         (add-before 'check 'pre-check
           (lambda _
             ;; Don't try to use the non-existing '/var/tmp' as test
             ;; directory.
             (setenv "TEST_TMPDIR" (getenv "TMPDIR")))))
       ;; XXX: fails with:
       ;;     tap-driver.sh: missing test plan
       ;;     tap-driver.sh: internal error getting exit status
       ;;     tap-driver.sh: fatal: I/O or internal error
       #:tests? #f))
    (native-inputs
     (list attr ; for tests
           bison
           `(,glib "bin") ; for 'glib-mkenums'
           gobject-introspection
           pkg-config
           libxslt))
    (inputs
     (list avahi
           docbook-xml
           docbook-xsl
           e2fsprogs
           fuse-2
           glib
           gpgme
           libarchive
           libsoup-minimal-2 ; needs libsoup-2.4
           util-linux))
    (home-page "https://ostree.readthedocs.io/en/latest/")
    (synopsis "Operating system and container binary deployment and upgrades")
    (description
     "@code{libostree} is both a shared library and suite of command line
tools that combines a \"git-like\" model for committing and downloading
bootable file system trees, along with a layer for deploying them and managing
the boot loader configuration.")
    (license license:lgpl2.0+)))

(define-public flatpak
  (package
    (name "flatpak")
    (version "1.14.4")
    (source
     (origin
       (method url-fetch)
       (uri (string-append "https://github.com/flatpak/flatpak/releases/download/"
                           version "/flatpak-" version ".tar.xz"))
       (sha256
        (base32 "16b7f7n2mms6zgm0lj3fn86ny11xjn8cd3mrk1slwhvwnv8dnd4a"))
       (patches
        (search-patches "flatpak-fix-path.patch"
                        "flatpak-unset-gdk-pixbuf-for-sandbox.patch"))))

    ;; Wrap 'flatpak' so that GIO_EXTRA_MODULES is set, thereby allowing GIO to
    ;; find the TLS backend in glib-networking.
    (build-system glib-or-gtk-build-system)

    (arguments
     (list
      #:configure-flags
      #~(list
         "--enable-documentation=no" ;; FIXME
         "--enable-system-helper=no"
         "--localstatedir=/var"
         (string-append "--with-system-bubblewrap="
                        (assoc-ref %build-inputs "bubblewrap")
                        "/bin/bwrap")
         (string-append "--with-system-dbus-proxy="
                        (assoc-ref %build-inputs "xdg-dbus-proxy")
                        "/bin/xdg-dbus-proxy"))
      #:phases
      #~(modify-phases %standard-phases
          (add-after 'unpack 'fix-tests
            (lambda* (#:key inputs #:allow-other-keys)
              (copy-recursively
               (search-input-directory inputs "lib/locale")
               "/tmp/locale")
              (for-each make-file-writable (find-files "/tmp"))
              (substitute* "tests/make-test-runtime.sh"
                (("cp `which.*") "echo guix\n")
                (("cp -r /usr/lib/locale/C\\.\\*")
                 (string-append "mkdir ${DIR}/usr/lib/locale/en_US; \
cp -r /tmp/locale/*/en_US.*")))
              (substitute* "tests/libtest.sh"
                (("/bin/kill") (which "kill"))
                (("/usr/bin/python3") (which "python3")))
              #t))
          (add-after 'unpack 'p11-kit-fix
            (lambda* (#:key inputs #:allow-other-keys)
              (let ((p11-path (search-input-file inputs "/bin/p11-kit")))
                (substitute* "session-helper/flatpak-session-helper.c"
                  (("\"p11-kit\",")
                   (string-append "\"" p11-path "\","))
                  (("if \\(g_find_program_in_path \\(\"p11-kit\"\\)\\)")
                   (string-append "if (g_find_program_in_path (\""
                                  p11-path "\"))"))))))
          ;; Many tests fail for unknown reasons, so we just run a few basic
          ;; tests.
          (replace 'check
            (lambda* (#:key tests? #:allow-other-keys)
              (when tests?
                (setenv "HOME" "/tmp")
                (invoke "make" "check"
                        "TESTS=tests/test-basic.sh tests/test-config.sh
                        testcommon")))))))
    (native-inputs
     (list bison
           dbus ; for dbus-daemon
           gettext-minimal
           `(,glib "bin") ; for glib-mkenums + gdbus-codegen
           glibc-utf8-locales
           gobject-introspection
           libcap
           pkg-config
           python
           python-pyparsing
           socat
           which))
    (inputs
     (list appstream
           appstream-glib
           bubblewrap
           curl
           dconf
           fuse-2
           gdk-pixbuf
           gpgme
           json-glib
           libarchive
           libostree
           libseccomp
           libsoup-minimal-2
           libxau
           libxml2
           p11-kit
           util-linux
           xdg-dbus-proxy))
    (propagated-inputs (list glib-networking gnupg gsettings-desktop-schemas))
    (home-page "https://flatpak.org")
    (synopsis "System for building, distributing, and running sandboxed desktop
applications")
    (description "Flatpak is a system for building, distributing, and running
sandboxed desktop applications on GNU/Linux.")
    (license license:lgpl2.1+)))

(define-public fpm
  (package
    (name "fpm")
    (version "1.15.1")
    (source (origin
              (method git-fetch)        ;for tests
              (uri (git-reference
                    (url "https://github.com/jordansissel/fpm")
                    (commit (string-append "v" version))))
              (file-name (git-file-name name version))
              (sha256
               (base32
                "1m2zxf7wyk7psvm611yxs68hnwm0pyqilsmcq3x791hz7rvbg68w"))
              (patches (search-patches "fpm-newer-clamp-fix.patch"))))
    (build-system ruby-build-system)
    (arguments
     (list #:phases
           #~(modify-phases %standard-phases
               (add-after 'extract-gemspec 'patch-paths
                 (lambda* (#:key inputs #:allow-other-keys)
                   (substitute* '("lib/fpm/util.rb"
                                  "spec/fpm/util_spec.rb"
                                  "spec/fpm/package/rpm_spec.rb")
                     (("\"/bin/sh\"")
                      (string-append "\"" (search-input-file inputs "bin/sh")
                                     "\"")))))
               (add-after 'extract-gemspec 'relax-requirements
                 (lambda _
                   (substitute* "fpm.gemspec"
                     (("\"clamp\", \"~> 1.0.0\"")
                      "\"clamp\", \">= 1.0.0\""))))
               (add-after 'extract-gemspec 'disable-problematic-tests
                 ;; Disable some tests which are failing (see:
                 ;; https://github.com/jordansissel/fpm/issues/2000).
                 (lambda _
                   ;; There are 4 'NoMethodError' test failures in the
                   ;; command_spec suite, for unknown reasons.
                   (delete-file "spec/fpm/command_spec.rb")
                   (substitute* "spec/fpm/package_spec.rb"
                     (("@oldtmp = ENV\\[\"TMP\"]" all)
                      "skip('fails with guix')"))
                   (substitute* "spec/fpm/package/cpan_spec.rb"
                     ;; This test is marked as expected to fail (pending) when
                     ;; TRAVIS_OS_NAME is set, but passes with Guix; skip it.
                     (("it \"should unpack tarball containing" all)
                      (string-append "x" all)))
                   (substitute* "spec/fpm/package/gem_spec.rb"
                     ;; This test fails for unknown reason; perhaps a patched
                     ;; shebang.
                     (("it 'should not change the shebang'" all)
                      (string-append "x" all)))))
               (replace 'check
                 (lambda* (#:key tests? #:allow-other-keys)
                   (when tests?
                     ;; Set TRAVIS_OS_NAME to skip tests known to cause
                     ;; problems in minimal environments.
                     (setenv "TRAVIS_OS_NAME" "GNU Guix")
                     (invoke "rspec")))))))
    (native-inputs
     (list dpkg
           libarchive
           node
           perl-app-cpanminus
           python
           ruby-rspec
           squashfs-tools
           zstd))
    (inputs
     (list bash-minimal
           ruby-arr-pm
           ruby-backports
           ruby-cabin
           ruby-clamp
           ruby-pleaserun
           ruby-rexml
           ruby-stud))
    (home-page "https://github.com/jordansissel/fpm/")
    (synopsis "Package building and mangling tool")
    (description "@command{fpm} is a command to convert directories, RPMs,
Python eggs, Ruby gems, and more to RPMs, debs, Solaris packages and more.")
    (license license:expat)))

(define-public akku
  (package
    (name "akku")
    (version "1.1.0")
    (source (origin
              (method git-fetch)
              (uri (git-reference
                    (url "https://gitlab.com/akkuscm/akku.git")
                    (commit (string-append "v" version))))
              (file-name (git-file-name name version))
              (sha256 (base32 "1pi18aamg1fd6f9ynfl7zx92052xzf0zwmhi2pwcwjs1kbah19f5"))))
    (build-system gnu-build-system)
    (arguments
     '(#:phases (modify-phases %standard-phases
                  (replace 'bootstrap
                    (lambda* (#:key outputs #:allow-other-keys)
                      (for-each patch-shebang
                                '("bootstrap"
                                  ".akku/env"))
                      (let* ((home "/tmp")
                             (datadir (string-append home "/.local/share/akku/")))
                        (mkdir-p datadir)
                        (invoke "touch" (string-append datadir "index.db"))
                        (setenv "HOME" home))
                      (invoke "./bootstrap")
                      #t))
                  (add-after 'install 'wrap-executables
                    (lambda* (#:key outputs inputs #:allow-other-keys)
                      (let ((out (assoc-ref outputs "out"))
                            (curl (assoc-ref inputs "curl")))
                        (wrap-program (string-append out "/bin/akku")
                          `("LD_LIBRARY_PATH" ":" prefix (,(string-append curl "/lib"))))
                        #t))))))
    (native-inputs
     (list which autoconf automake pkg-config))
    (inputs
     (list guile-3.0 curl))
    (home-page "https://akkuscm.org/")
    (synopsis "Language package manager for Scheme")
    (description
     "Akku.scm is a project-based language package manager for R6RS and R7RS Scheme.
It is mainly meant for programmers who develop portable programs or libraries in Scheme,
but could potentially work for end-users of those programs.  It also has a translator
from R7RS, which allows most R7RS code to run on R6RS implementations.")
    (license license:gpl3+)))

(define-public modules
  (package
    (name "modules")
    (version "4.8.0")
    (source
      (origin
        (method url-fetch)
        (uri (string-append "mirror://sourceforge/modules/Modules/modules-"
                            version "/modules-" version ".tar.bz2"))
        (sha256 (base32 "1amz8qdqbvfdc8jv0j4720vywbz2gi7l3sr1lh37ilfbxy9lq9g9"))))
    (build-system gnu-build-system)
    (arguments
      `(#:configure-flags
        (list (string-append "--with-bin-search-path="
                             (assoc-ref %build-inputs "tcl") "/bin" ":"
                             (assoc-ref %build-inputs "procps") "/bin" ":"
                             (assoc-ref %build-inputs "less") "/bin" ":"
                             (assoc-ref %build-inputs "coreutils") "/bin")
              (string-append "--with-tcl=" (assoc-ref %build-inputs "tcl") "/lib")
              "--disable-compat-version")
        #:test-target "test"
        #:phases
        (modify-phases %standard-phases
          (add-before 'configure 'patch-add-modules
            (lambda* (#:key inputs #:allow-other-keys)
              (let ((coreutils (assoc-ref inputs "coreutils")))
                (substitute* "script/add.modules.in"
                  (("/bin/(cat|cp|rm)" _ command)
                   (string-append coreutils "/bin/" command))
                  (("/bin/echo")
                   "echo")))))
          (add-before 'configure 'patch-scripts-for-python-3
            (lambda _
              ;; Patch the script for python-3.
              (substitute* "script/createmodule.py.in"
                (("pathkeys.sort\\(\\)") "pathkeys = sorted(pathkeys)")
                (("print\\(\"\\\\t\"\\*") "print(\"\\t\"*int")
                (("@PYTHON@") (which "python3")))))
          (add-before 'check 'patch-/bin/sh-and-nixbld-groups-in-tests
            (lambda _
              (use-modules (srfi srfi-1))
              (let* ((groups-file (string-append (getcwd) "/nixbld-groups"))
                     (groups-file-z (string-append groups-file "-z"))
                     (nixbld-groups
                       (fold
                         (lambda (id prev)
                           (catch #t
                             (lambda () (cons (group:name (getgrnam id)) prev))
                             (lambda _ prev)))
                         '()
                         (vector->list (getgroups)))))
                ;; Simulate "id -G -n" command output.
                (call-with-output-file groups-file
                  (lambda (port)
                    (display (string-join nixbld-groups " ") port)
                    (display #\newline port)))
                ;; Simulate "id -G -n -z" command output.
                (call-with-output-file groups-file-z
                  (lambda (port)
                    (for-each
                      (lambda (group-name)
                        (display group-name port)
                        (display #\null port))
                      nixbld-groups)))
                ;; Generate "modulecmd-test.tcl" before running "make test".
                (invoke "make" "modulecmd-test.tcl")
                ;; Substitute shell.
                (substitute*
                  '("modulecmd-test.tcl"
                    "modulecmd.tcl"
                    "testsuite/modules.70-maint/380-edit.exp"
                    "compat/init/filter")
                  (("/bin/sh") (which "sh")))
                ;; Skip tests that use supplementary groups.
                (for-each
                  delete-file
                  '("testsuite/modules.20-locate/112-hide-user-group.exp"
                    "testsuite/modules.20-locate/117-forbid-user-group.exp"
                    "testsuite/modules.20-locate/119-hide-cascading.exp"
                    "testsuite/modules.50-cmds/140-system.exp"
                    "testsuite/modules.50-cmds/287-info-usergroups.exp"
                    "testsuite/modules.50-cmds/440-module-tag.exp"
                    "testsuite/modules.70-maint/220-config.exp"))
                (for-each
                  (lambda (file)
                    (substitute* file
                      (("/bin/sh") (which "bash"))
                      ;; For some reason "kvm" group cannot be resolved for
                      ;; "nixbld" user. We replace "id ..." commands with
                      ;; "cat ..." that simulates them.
                      (("exec id -G -n -z") (string-append "exec cat " groups-file-z))
                      (("exec id -G -n") (string-append "exec cat " groups-file))))
                  '("testsuite/modules.00-init/005-init_ts.exp"
                    "testsuite/install.00-init/005-init_ts.exp"
                    "modulecmd-test.tcl"))))))))
    (native-inputs
      (list dejagnu autoconf which))
    (inputs
      (list tcl less procps coreutils python-3))
    (home-page "https://modules.sourceforge.net/")
    (synopsis "Shell environment variables and aliases management")
    (description "Modules simplify shell initialization and let users
modify their environment during the session with modulefiles.  Modules are
used on high-performance clusters to dynamically add and remove paths
to specific versions of applications.")
    (license license:gpl2+)))<|MERGE_RESOLUTION|>--- conflicted
+++ resolved
@@ -174,13 +174,8 @@
   ;; Note: the 'update-guix-package.scm' script expects this definition to
   ;; start precisely like this.
   (let ((version "1.4.0")
-<<<<<<< HEAD
-        (commit "4dfdd822102690b5687acf28365ab707b68d9476")
-        (revision 10))
-=======
         (commit "b9fae146d6cc4a6968a8eb18beef29aa1414a31e")
         (revision 12))
->>>>>>> 5694352c
     (package
       (name "guix")
 
@@ -196,11 +191,7 @@
                       (commit commit)))
                 (sha256
                  (base32
-<<<<<<< HEAD
-                  "1p21gz2lr7iqvma1m83k2r04w201rzvk31d5kfn2qkr9l0gds4cx"))
-=======
                   "1pxdfd2g1q3vb5wmv5c53zphsv9q8m835vd00vhjaijzvz9ri7ja"))
->>>>>>> 5694352c
                 (file-name (string-append "guix-" version "-checkout"))))
       (build-system gnu-build-system)
       (arguments
@@ -1520,13 +1511,8 @@
                   "0k9zkdyyzir3fvlbcfcqy17k28b51i20rpbjwlx2i1mwd2pw9cxc")))))))
 
 (define-public guix-build-coordinator
-<<<<<<< HEAD
-  (let ((commit "cbded42c284cca4ecaaebbf0a666cf89efc465a7")
-        (revision "88"))
-=======
   (let ((commit "9c42dcb726fc925606b12695e195ae1dc7e28cc3")
         (revision "89"))
->>>>>>> 5694352c
     (package
       (name "guix-build-coordinator")
       (version (git-version "0" revision commit))
@@ -1537,11 +1523,7 @@
                       (commit commit)))
                 (sha256
                  (base32
-<<<<<<< HEAD
-                  "1z2wdf5h4dxq9g7a6j7nvmrsqcibrfm8nmkakqgz7ipcxyk0vzjx"))
-=======
                   "18m368rgmaiscmr1jlz77qkfw5fp4m8szgh90l6wbi9w68yfmr4n"))
->>>>>>> 5694352c
                 (file-name (string-append name "-" version "-checkout"))))
       (build-system gnu-build-system)
       (arguments
