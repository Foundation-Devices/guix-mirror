;;; GNU Guix --- Functional package management for GNU
;;; Copyright © 2013, 2014, 2015, 2016, 2017, 2018, 2019, 2020 Ludovic Courtès <ludo@gnu.org>
;;; Copyright © 2015, 2017, 2020 Ricardo Wurmus <rekado@elephly.net>
;;; Copyright © 2017 Muriithi Frederick Muriuki <fredmanglis@gmail.com>
;;; Copyright © 2017, 2018 Oleg Pykhalov <go.wigust@gmail.com>
;;; Copyright © 2017 Roel Janssen <roel@gnu.org>
;;; Copyright © 2017, 2018, 2019, 2020 Tobias Geerinckx-Rice <me@tobias.gr>
;;; Copyright © 2018 Julien Lepiller <julien@lepiller.eu>
;;; Copyright © 2018, 2019 Rutger Helling <rhelling@mykolab.com>
;;; Copyright © 2018 Sou Bunnbu <iyzsong@member.fsf.org>
;;; Copyright © 2018, 2019 Eric Bavier <bavier@member.fsf.org>
;;; Copyright © 2019, 2020 Efraim Flashner <efraim@flashner.co.il>
;;; Copyright © 2019 Jonathan Brielmaier <jonathan.brielmaier@web.de>
;;; Copyright © 2020 Mathieu Othacehe <m.othacehe@gmail.com>
;;; Copyright © 2020 Jan (janneke) Nieuwenhuizen <janneke@gnu.org>
;;;
;;; This file is part of GNU Guix.
;;;
;;; GNU Guix is free software; you can redistribute it and/or modify it
;;; under the terms of the GNU General Public License as published by
;;; the Free Software Foundation; either version 3 of the License, or (at
;;; your option) any later version.
;;;
;;; GNU Guix is distributed in the hope that it will be useful, but
;;; WITHOUT ANY WARRANTY; without even the implied warranty of
;;; MERCHANTABILITY or FITNESS FOR A PARTICULAR PURPOSE.  See the
;;; GNU General Public License for more details.
;;;
;;; You should have received a copy of the GNU General Public License
;;; along with GNU Guix.  If not, see <http://www.gnu.org/licenses/>.

(define-module (gnu packages package-management)
  #:use-module (gnu packages)
  #:use-module (gnu packages acl)
  #:use-module (gnu packages attr)
  #:use-module (gnu packages avahi)
  #:use-module (gnu packages autotools)
  #:use-module (gnu packages backup)
  #:use-module (gnu packages base)
  #:use-module (gnu packages bdw-gc)
  #:use-module (gnu packages bison)
  #:use-module (gnu packages bootstrap)          ;for 'bootstrap-guile-origin'
  #:use-module (gnu packages check)
  #:use-module (gnu packages compression)
  #:use-module (gnu packages cpio)
  #:use-module (gnu packages crypto)
  #:use-module (gnu packages curl)
  #:use-module (gnu packages dbm)
  #:use-module (gnu packages docbook)
  #:use-module (gnu packages file)
  #:use-module (gnu packages gettext)
  #:use-module (gnu packages glib)
  #:use-module (gnu packages gnome)
  #:use-module (gnu packages gnupg)
  #:use-module (gnu packages graphviz)
  #:use-module (gnu packages gtk)
  #:use-module (gnu packages guile)
  #:use-module (gnu packages guile-xyz)
  #:use-module (gnu packages linux)
  #:use-module (gnu packages lisp)
  #:use-module (gnu packages man)
  #:use-module (gnu packages nettle)
  #:use-module (gnu packages nss)
  #:use-module (gnu packages patchutils)
  #:use-module (gnu packages perl)
  #:use-module (gnu packages perl-check)
  #:use-module (gnu packages pkg-config)
  #:use-module (gnu packages popt)
  #:use-module (gnu packages python)
  #:use-module (gnu packages python-web)
  #:use-module (gnu packages python-xyz)
  #:use-module (gnu packages serialization)
  #:use-module (gnu packages sqlite)
  #:use-module (gnu packages ssh)
  #:use-module (gnu packages texinfo)
  #:use-module (gnu packages time)
  #:use-module (gnu packages tls)
  #:use-module (gnu packages vim)
  #:use-module (gnu packages virtualization)
  #:use-module (gnu packages web)
  #:use-module (gnu packages xml)
  #:use-module (gnu packages xorg)
  #:use-module (guix build-system glib-or-gtk)
  #:use-module (guix build-system gnu)
  #:use-module (guix build-system meson)
  #:use-module (guix build-system python)
  #:use-module (guix download)
  #:use-module (guix gexp)
  #:use-module (guix git-download)
  #:use-module ((guix licenses) #:prefix license:)
  #:use-module (guix packages)
  #:use-module (guix utils)
  #:use-module (ice-9 match)
  #:use-module (srfi srfi-1))

(define (boot-guile-uri arch)
  "Return the URI for the bootstrap Guile tarball for ARCH."
  (cond ((string=? "armhf" arch)
         (string-append "http://alpha.gnu.org/gnu/guix/bootstrap/"
                        arch "-linux"
                        "/20150101/guile-2.0.11.tar.xz"))
        ((string=? "aarch64" arch)
         (string-append "http://alpha.gnu.org/gnu/guix/bootstrap/"
                        arch "-linux/20170217/guile-2.0.14.tar.xz"))
        (else
         (string-append "http://alpha.gnu.org/gnu/guix/bootstrap/"
                        arch "-linux"
                        "/20131110/guile-2.0.9.tar.xz"))))

(define-public guix
  ;; Latest version of Guix, which may or may not correspond to a release.
  ;; Note: the 'update-guix-package.scm' script expects this definition to
  ;; start precisely like this.
  (let ((version "1.1.0")
<<<<<<< HEAD
        (commit "569c55bee2a74106b3ab8a07187ea9cd8cce410e")
=======
        (commit "619f9181a363576894a433206008b139255062dd")
>>>>>>> 229f4fa9
        (revision 2))
    (package
      (name "guix")

      (version (if (zero? revision)
                   version
                   (string-append version "-"
                                  (number->string revision)
                                  "." (string-take commit 7))))
      (source (origin
                (method git-fetch)
                (uri (git-reference
                      (url "https://git.savannah.gnu.org/r/guix.git")
                      (commit commit)))
                (sha256
                 (base32
<<<<<<< HEAD
                  "036lg8qj6hh2093lqwxdmwdir8frck8ap5king8sl4j29yc59jzc"))
=======
                  "1lk0h9zgry7m78nv70gxwb57pw1d5yzay477gxsc43v1aa7zg8sp"))
>>>>>>> 229f4fa9
                (file-name (string-append "guix-" version "-checkout"))))
      (build-system gnu-build-system)
      (arguments
       `(#:configure-flags (list
                            "--localstatedir=/var"
                            "--sysconfdir=/etc"
                            (string-append "--with-bash-completion-dir="
                                           (assoc-ref %outputs "out")
                                           "/etc/bash_completion.d")

                            ;; Set 'DOT_USER_PROGRAM' to the empty string so
                            ;; we don't keep a reference to Graphviz, whose
                            ;; closure is pretty big (too big for the Guix
                            ;; system installation image.)
                            "ac_cv_path_DOT_USER_PROGRAM=dot"

                            ;; To avoid problems with the length of shebangs,
                            ;; choose a fixed-width and short directory name
                            ;; for tests.
                            "ac_cv_guix_test_root=/tmp/guix-tests")
         #:parallel-tests? #f         ;work around <http://bugs.gnu.org/21097>

         #:modules ((guix build gnu-build-system)
                    (guix build utils)
                    (srfi srfi-26)
                    (ice-9 popen)
                    (ice-9 rdelim))

         #:phases (modify-phases %standard-phases
                    (replace 'bootstrap
                      (lambda _
                        ;; Make sure 'msgmerge' can modify the PO files.
                        (for-each (lambda (po)
                                    (chmod po #o666))
                                  (find-files "." "\\.po$"))

                        (patch-shebang "build-aux/git-version-gen")

                        (call-with-output-file ".tarball-version"
                          (lambda (port)
                            (display ,version port)))

                        ;; Install SysV init files to $(prefix)/etc rather
                        ;; than to /etc.
                        (substitute* "nix/local.mk"
                          (("^sysvinitservicedir = .*$")
                           (string-append "sysvinitservicedir = \
$(prefix)/etc/init.d\n")))

                        (invoke "sh" "bootstrap")))
                    (add-before 'build 'use-host-compressors
                      (lambda* (#:key inputs target #:allow-other-keys)
                        (when target
                          ;; Use host compressors.
                          (let ((bzip2 (assoc-ref inputs "bzip2"))
                                (gzip (assoc-ref inputs "gzip"))
                                (xz (assoc-ref inputs "xz")))
                            (substitute* "guix/config.scm"
                              (("\"[^\"]*/bin/bzip2")
                               (string-append "\"" bzip2 "/bin/bzip2"))
                              (("\"[^\"]*/bin/gzip") gzip
                               (string-append "\"" gzip "/bin/gzip"))
                              (("\"[^\"]*/bin//xz")
                               (string-append "\"" xz "/bin/xz")))))
                        #t))
                    (add-before 'check 'copy-bootstrap-guile
                      (lambda* (#:key system target inputs #:allow-other-keys)
                        ;; Copy the bootstrap guile tarball in the store
                        ;; used by the test suite.
                        (define (intern file recursive?)
                          ;; Note: don't use 'guix download' here because we
                          ;; need to set the 'recursive?' argument.
                          (define base
                            (strip-store-file-name file))

                          (define code
                            `(begin
                               (use-modules (guix))
                               (with-store store
                                 (let* ((item (add-to-store store ,base
                                                            ,recursive?
                                                            "sha256" ,file))
                                        (root (string-append "/tmp/gc-root-"
                                                             (basename item))))
                                   ;; Register a root so that the GC tests
                                   ;; don't delete those.
                                   (symlink item root)
                                   (add-indirect-root store root)))))

                          (invoke "./test-env" "guile" "-c"
                                  (object->string code)))

                        (unless target
                          (intern (assoc-ref inputs "boot-guile") #f)

                          ;; On x86_64 some tests need the i686 Guile.
                          ,@(if (and (not (%current-target-system))
                                     (string=? (%current-system)
                                               "x86_64-linux"))
                                '((intern (assoc-ref inputs "boot-guile/i686") #f))
                                '())

                          ;; Copy the bootstrap executables.
                          (for-each (lambda (input)
                                      (intern (assoc-ref inputs input) #t))
                                    '("bootstrap/bash" "bootstrap/mkdir"
                                      "bootstrap/tar" "bootstrap/xz")))
                        #t))
                    (add-after 'unpack 'disable-failing-tests
                      ;; XXX FIXME: These tests fail within the build container.
                      (lambda _
                        (substitute* "tests/syscalls.scm"
                          (("^\\(test-(assert|equal) \"(clone|setns|pivot-root)\"" all)
                           (string-append "(test-skip 1)\n" all)))
                        (substitute* "tests/containers.scm"
                          (("^\\(test-(assert|equal)" all)
                           (string-append "(test-skip 1)\n" all)))
                        (when (file-exists? "tests/guix-environment-container.sh")
                          (substitute* "tests/guix-environment-container.sh"
                            (("guix environment --version")
                             "exit 77\n")))
                        #t))
                    (add-before 'check 'set-SHELL
                      (lambda _
                        ;; 'guix environment' tests rely on 'SHELL' having a
                        ;; correct value, so set it.
                        (setenv "SHELL" (which "sh"))
                        #t))
                    (add-after 'install 'wrap-program
                      (lambda* (#:key inputs native-inputs outputs #:allow-other-keys)
                        ;; Make sure the 'guix' command finds GnuTLS,
                        ;; Guile-JSON, and Guile-Git automatically.
                        (let* ((out    (assoc-ref outputs "out"))
                               (guile  ,@(if (%current-target-system)
                                             '((assoc-ref native-inputs "guile"))
                                             '((assoc-ref inputs "guile"))))
                               (gcrypt (assoc-ref inputs "guile-gcrypt"))
                               (json   (assoc-ref inputs "guile-json"))
                               (sqlite (assoc-ref inputs "guile-sqlite3"))
                               (git    (assoc-ref inputs "guile-git"))
                               (bs     (assoc-ref inputs
                                                  "guile-bytestructures"))
                               (ssh    (assoc-ref inputs "guile-ssh"))
                               (gnutls (assoc-ref inputs "gnutls"))
                               (locales (assoc-ref inputs "glibc-utf8-locales"))
                               (deps   (list gcrypt json sqlite gnutls
                                             git bs ssh))
                               (effective
                                (read-line
                                 (open-pipe* OPEN_READ
                                             (string-append guile "/bin/guile")
                                             "-c" "(display (effective-version))")))
                               (path   (string-join
                                        (map (cut string-append <>
                                                  "/share/guile/site/"
                                                  effective)
                                             (delete #f deps))
                                        ":"))
                               (gopath (string-join
                                        (map (cut string-append <>
                                                  "/lib/guile/" effective
                                                  "/site-ccache")
                                             (delete #f deps))
                                        ":"))
                               (locpath (string-append locales "/lib/locale")))

                          (wrap-program (string-append out "/bin/guix")
                            `("GUILE_LOAD_PATH" ":" prefix (,path))
                            `("GUILE_LOAD_COMPILED_PATH" ":" prefix (,gopath))
                            `("GUIX_LOCPATH" ":" suffix (,locpath)))

                          #t))))))
      (native-inputs `(("pkg-config" ,pkg-config)

                       ;; Guile libraries are needed here for
                       ;; cross-compilation.
                       ("guile" ,guile-3.0)
                       ("gnutls" ,gnutls)
                       ("guile-gcrypt" ,guile-gcrypt)
                       ("guile-json" ,guile-json-3)
                       ("guile-sqlite3" ,guile-sqlite3)
                       ("guile-ssh" ,guile-ssh)
                       ("guile-git" ,guile-git)

                       ;; XXX: Keep the development inputs here even though
                       ;; they're unnecessary, just so that 'guix environment
                       ;; guix' always contains them.
                       ("autoconf" ,autoconf-wrapper)
                       ("automake" ,automake)
                       ("gettext" ,gettext-minimal)
                       ("texinfo" ,texinfo)
                       ("graphviz" ,graphviz)
                       ("help2man" ,help2man)
                       ("po4a" ,po4a)))
      (inputs
       `(("bzip2" ,bzip2)
         ("gzip" ,gzip)
         ("zlib" ,zlib)              ;for 'guix publish'
         ("lzlib" ,lzlib)            ;for 'guix publish' and 'guix substitute'

         ("sqlite" ,sqlite)
         ("libgcrypt" ,libgcrypt)

         ("guile" ,guile-3.0)

         ;; Some of the tests use "unshare" when it is available.
         ("util-linux" ,util-linux)

         ;; Many tests rely on the 'guile-bootstrap' package, which is why we
         ;; have it here.
         ("boot-guile" ,(bootstrap-guile-origin (%current-system)))
         ,@(if (and (not (%current-target-system))
                    (string=? (%current-system) "x86_64-linux"))
               `(("boot-guile/i686" ,(bootstrap-guile-origin "i686-linux")))
               '())
         ,@(if (%current-target-system)
               `(("xz" ,xz))
               '())

         ;; Tests also rely on these bootstrap executables.
         ("bootstrap/bash" ,(bootstrap-executable "bash" (%current-system)))
         ("bootstrap/mkdir" ,(bootstrap-executable "mkdir" (%current-system)))
         ("bootstrap/tar" ,(bootstrap-executable "tar" (%current-system)))
         ("bootstrap/xz" ,(bootstrap-executable "xz" (%current-system)))

         ("glibc-utf8-locales" ,glibc-utf8-locales)))
      (propagated-inputs
       `(("gnutls" ,guile3.0-gnutls)
         ("guile-gcrypt" ,guile-gcrypt)
         ("guile-json" ,guile-json-3)
         ("guile-sqlite3" ,guile-sqlite3)
         ("guile-ssh" ,guile-ssh)
         ("guile-git" ,guile-git)))

      (home-page "https://www.gnu.org/software/guix/")
      (synopsis "Functional package manager for installed software packages and versions")
      (description
       "GNU Guix is a functional package manager for the GNU system, and is
also a distribution thereof.  It includes a virtual machine image.  Besides
the usual package management features, it also supports transactional
upgrades and roll-backs, per-user profiles, and much more.  It is based on
the Nix package manager.")
      (license license:gpl3+)
      (properties '((ftp-server . "alpha.gnu.org"))))))

(define-public guix-daemon
  ;; This package is for internal consumption: it allows us to quickly build
  ;; the 'guix-daemon' program and use that in (guix self), used by 'guix
  ;; pull'.
  (package
    (inherit guix)
    (properties `((hidden? . #t)))
    (name "guix-daemon")

    ;; Use a minimum set of dependencies.
    (native-inputs
     (fold alist-delete (package-native-inputs guix)
           '("po4a" "graphviz" "help2man")))
    (inputs
     `(("gnutls" ,guile3.0-gnutls)
       ("guile-git" ,guile-git)
       ("guile-json" ,guile-json-3)
       ("guile-gcrypt" ,guile-gcrypt)
       ,@(fold alist-delete (package-inputs guix)
               '("boot-guile" "boot-guile/i686" "util-linux"))))

    (propagated-inputs '())

    (arguments
     (substitute-keyword-arguments (package-arguments guix)
       ((#:configure-flags flags '())
        ;; Pretend we have those libraries; we don't actually need them.
        `(append ,flags
                 '("guix_cv_have_recent_guile_sqlite3=yes"
                   "guix_cv_have_recent_guile_ssh=yes")))
       ((#:tests? #f #f)
        #f)
       ((#:phases phases '%standard-phases)
        `(modify-phases ,phases
           (add-after 'unpack 'change-default-guix
             (lambda _
               ;; We need to tell 'guix-daemon' which 'guix' command to use.
               ;; Here we use a questionable hack where we hard-code root's
               ;; current guix, which could be wrong (XXX).  Note that scripts
               ;; like 'guix perform-download' do not run as root so we assume
               ;; that they have access to /var/guix/profiles/per-user/root.
               (substitute* "nix/libstore/globals.cc"
                 (("guixProgram = (.*)nixBinDir + \"/guix\"" _ before)
                  (string-append "guixProgram = " before
                                 "/var/guix/profiles/per-user/root\
/current-guix/bin/guix")))
               #t))
           (replace 'build
             (lambda _
               (invoke "make" "nix/libstore/schema.sql.hh")
               (invoke "make" "-j" (number->string
                                    (parallel-job-count))
                       "guix-daemon")))
           (delete 'copy-bootstrap-guile)
           (replace 'install
             (lambda* (#:key outputs #:allow-other-keys)
               (invoke "make" "install-binPROGRAMS")))
           (delete 'wrap-program)))))))


(define-public guile2.2-guix
  (package
    (inherit guix)
    (name "guile2.2-guix")
    (native-inputs
     `(("guile" ,guile-2.2)
       ("gnutls" ,guile2.2-gnutls)
       ("guile-gcrypt" ,guile2.2-gcrypt)
       ("guile-json" ,guile2.2-json)
       ("guile-sqlite3" ,guile2.2-sqlite3)
       ("guile-ssh" ,guile2.2-ssh)
       ("guile-git" ,guile2.2-git)
       ,@(fold alist-delete (package-native-inputs guix)
               '("guile" "gnutls" "guile-gcrypt" "guile-json"
                 "guile-sqlite3" "guile-ssh" "guile-git"))))
    (inputs
     `(("guile" ,guile-2.2)
       ,@(alist-delete "guile" (package-inputs guix))))
    (propagated-inputs
     `(("gnutls" ,gnutls)
       ("guile-gcrypt" ,guile2.2-gcrypt)
       ("guile-json" ,guile2.2-json)
       ("guile-sqlite3" ,guile2.2-sqlite3)
       ("guile-ssh" ,guile2.2-ssh)
       ("guile-git" ,guile2.2-git)))))

(define-public guile3.0-guix
  (deprecated-package "guile3.0-guix" guix))

(define-public guix-minimal
  ;; A version of Guix which is built with the minimal set of dependencies, as
  ;; outlined in the README "Requirements" section.  Intended as a CI job, so
  ;; marked as hidden.
  (hidden-package
   (package
     (inherit guix)
     (name "guix-minimal")
     (inputs
      `(("guile" ,guile-2.2)
        ,@(alist-delete "guile" (package-inputs guix))))
     (propagated-inputs
      (fold alist-delete
            (package-propagated-inputs guix)
            '("guile-ssh"))))))

(define (source-file? file stat)
  "Return true if FILE is likely a source file, false if it is a typical
generated file."
  (define (wrong-extension? file)
    (or (string-suffix? "~" file)
        (member (file-extension file)
                '("o" "a" "lo" "so" "go"))))

  (match (basename file)
    ((or ".git" "autom4te.cache" "configure" "Makefile" "Makefile.in" ".libs")
     #f)
    ((? wrong-extension?)
     #f)
    (_
     #t)))

(define-public current-guix-package
  ;; This parameter allows callers to override the package that 'current-guix'
  ;; returns.  This is useful when 'current-guix' cannot compute it by itself,
  ;; for instance because it's not running from a source code checkout.
  (make-parameter #f))

(define-public current-guix
  (let* ((repository-root (delay (canonicalize-path
                                  (string-append (current-source-directory)
                                                 "/../.."))))
         (select? (delay (or (git-predicate (force repository-root))
                             source-file?))))
    (lambda ()
      "Return a package representing Guix built from the current source tree.
This works by adding the current source tree to the store (after filtering it
out) and returning a package that uses that as its 'source'."
      (or (current-guix-package)
          (package
            (inherit guix)
            (version (string-append (package-version guix) "+"))
            (source (local-file (force repository-root) "guix-current"
                                #:recursive? #t
                                #:select? (force select?))))))))


;;;
;;; Other tools.
;;;

(define-public nix
  (package
    (name "nix")
    (version "2.0.4")
    (source (origin
             (method url-fetch)
             (uri (string-append "http://nixos.org/releases/nix/nix-"
                                 version "/nix-" version ".tar.xz"))
             (sha256
              (base32
               "0ss9svxlh1pvrdmnqjvjyqjmbqmrdbyfarvbb14i9d4bggzl0r8n"))))
    (build-system gnu-build-system)
    (native-inputs `(("pkg-config" ,pkg-config)))
    (inputs `(("curl" ,curl)
              ("bzip2" ,bzip2)
              ("libgc" ,libgc)
              ("libseccomp" ,libseccomp)
              ("libsodium" ,libsodium)
              ("openssl" ,openssl)
              ("sqlite" ,sqlite)
              ("xz" ,xz)))
    (home-page "https://nixos.org/nix/")
    (synopsis "The Nix package manager")
    (description
     "Nix is a purely functional package manager.  This means that it treats
packages like values in purely functional programming languages such as
Haskell—they are built by functions that don't have side-effects, and they
never change after they have been built.  Nix stores packages in the Nix
store, usually the directory /nix/store, where each package has its own unique
sub-directory.")
    (license license:lgpl2.1+)))

(define-public stow
  (package
    (name "stow")
    (version "2.3.1")
    (source (origin
              (method url-fetch)
              (uri (string-append "mirror://gnu/stow/stow-"
                                  version ".tar.gz"))
              (sha256
               (base32
                "0jrxy12ywn7smdzdnvwzjw77l6knx6jkj2rckgykg1dpf6bdkm89"))))
    (build-system gnu-build-system)
    (inputs
     `(("perl" ,perl)))
    (native-inputs
     `(("perl-test-simple" ,perl-test-simple)
       ("perl-test-output" ,perl-test-output)
       ("perl-capture-tiny" ,perl-capture-tiny)
       ("perl-io-stringy" ,perl-io-stringy)))
    (home-page "https://www.gnu.org/software/stow/")
    (synopsis "Managing installed software packages")
    (description
     "GNU Stow is a symlink manager.  It generates symlinks to directories
of data and makes them appear to be merged into the same directory.  It is
typically used for managing software packages installed from source, by
letting you install them apart in distinct directories and then create
symlinks to the files in a common directory such as /usr/local.")
    (license license:gpl3+)))

(define-public rpm
  (package
    (name "rpm")
    (version "4.14.2.1")
    (source (origin
              (method url-fetch)
              (uri (string-append "http://ftp.rpm.org/releases/rpm-"
                                  (version-major+minor version) ".x/rpm-"
                                  version ".tar.bz2"))
              (sha256
               (base32
                "1nmck2fq9h85fgs3zhh6w1avlw5y16cbz5khd459ry3jfd5w4f8i"))))
    (build-system gnu-build-system)
    (arguments
     '(#:configure-flags '("--with-external-db"   ;use the system's bdb
                           "--enable-python"
                           "--without-lua")
       #:phases (modify-phases %standard-phases
                  (add-before 'configure 'set-nss-library-path
                    (lambda* (#:key inputs #:allow-other-keys)
                      (let ((nss (assoc-ref inputs "nss")))
                        (setenv "LIBRARY_PATH"
                                (string-append (getenv "LIBRARY_PATH") ":"
                                               nss "/lib/nss"))
                        #t))))))
    (native-inputs
     `(("pkg-config" ,pkg-config)))
    (inputs
     `(("python" ,python)
       ("xz" ,xz)
       ("bdb" ,bdb)
       ("popt" ,popt)
       ("nss" ,nss)
       ("nspr" ,nspr)
       ("libarchive" ,libarchive)
       ("file" ,file)
       ("bzip2" ,bzip2)
       ("zlib" ,zlib)
       ("cpio" ,cpio)))
    (home-page "https://rpm.org/")
    (synopsis "The RPM Package Manager")
    (description
     "The RPM Package Manager (RPM) is a command-line driven package
management system capable of installing, uninstalling, verifying, querying,
and updating computer software packages.  Each software package consists of an
archive of files along with information about the package like its version, a
description.  There is also a library permitting developers to manage such
transactions from C or Python.")

    ;; The whole is GPLv2+; librpm itself is dual-licensed LGPLv2+ | GPLv2+.
    (license license:gpl2+)))

(define-public python-anaconda-client
  (package
    (name "python-anaconda-client")
    (version "1.6.3")
    (source
     (origin
       (method git-fetch)
       (uri (git-reference
              (url "https://github.com/Anaconda-Platform/anaconda-client")
              (commit version)))
       (file-name (git-file-name name version))
       (sha256
        (base32
         "0w1bfxnydjl9qp53r2gcvr6vlpdqqilcrzqxrll9sgg6vwdyiyyp"))))
    (build-system python-build-system)
    (propagated-inputs
     `(("python-pyyaml" ,python-pyyaml)
       ("python-requests" ,python-requests)
       ("python-clyent" ,python-clyent)))
    (native-inputs
     `(("python-pytz" ,python-pytz)
       ("python-dateutil" ,python-dateutil)
       ("python-mock" ,python-mock)
       ("python-coverage" ,python-coverage)
       ("python-pillow" ,python-pillow)))
    (arguments
     `(#:phases
       (modify-phases %standard-phases
         ;; This is needed for some tests.
         (add-before 'check 'set-up-home
           (lambda* _ (setenv "HOME" "/tmp") #t))
         (add-before 'check 'remove-network-tests
           (lambda* _
             ;; Remove tests requiring a network connection
             (let ((network-tests '("tests/test_upload.py"
                                    "tests/test_authorizations.py"
                                    "tests/test_login.py"
                                    "tests/test_whoami.py"
                                    "utils/notebook/tests/test_data_uri.py"
                                    "utils/notebook/tests/test_base.py"
                                    "utils/notebook/tests/test_downloader.py"
                                    "inspect_package/tests/test_conda.py")))
               (with-directory-excursion "binstar_client"
                 (for-each delete-file network-tests)))
             #t)))))
    (home-page "https://github.com/Anaconda-Platform/anaconda-client")
    (synopsis "Anaconda Cloud command line client library")
    (description
     "Anaconda Cloud command line client library provides an interface to
Anaconda Cloud.  Anaconda Cloud is useful for sharing packages, notebooks and
environments.")
    (license license:bsd-3)))

(define-public python2-anaconda-client
  (package-with-python2 python-anaconda-client))

(define-public python-conda
  (package
    (name "python-conda")
    (version "4.3.16")
    (source
     (origin
       (method git-fetch)
       (uri (git-reference
              (url "https://github.com/conda/conda")
              (commit version)))
       (file-name (git-file-name name version))
       (sha256
        (base32
         "1qwy0awx4qf2pbk8z2b7q6wdcq7mvwpxxjhg27mbirdvs5hw7hb2"))))
    (build-system python-build-system)
    (arguments
     `(#:phases
       (modify-phases %standard-phases
         (add-before 'build 'create-version-file
           (lambda _
             (with-output-to-file "conda/.version"
               (lambda () (display ,version)))
             #t))
         (add-before 'check 'remove-failing-tests
           (lambda _
             ;; These tests require internet/network access
             (let ((network-tests '("test_cli.py"
                                    "test_create.py"
                                    "test_export.py"
                                    "test_fetch.py"
                                    "test_history.py"
                                    "test_info.py"
                                    "test_install.py"
                                    "test_priority.py"
                                    "conda_env/test_cli.py"
                                    "conda_env/test_create.py"
                                    "conda_env/specs/test_notebook.py"
                                    "conda_env/utils/test_notebooks.py"
                                    "core/test_index.py"
                                    "core/test_repodata.py")))
               (with-directory-excursion "tests"
                 (for-each delete-file network-tests)

                 ;; FIXME: This test creates a file, then deletes it and tests
                 ;; that the file was deleted.  For some reason it fails when
                 ;; building with guix, but does not when you run it in the
                 ;; directory left when you build with the --keep-failed
                 ;; option
                 (delete-file "gateways/disk/test_delete.py")
                 ;; This file is no longer writable after downloading with 'git-fetch'
                 (make-file-writable "conda_env/support/saved-env/environment.yml")
                 #t))))
         (replace 'check
           (lambda _
             (setenv "HOME" "/tmp")
             (invoke "py.test"))))))
    (native-inputs
     `(("python-cytoolz" ,python-cytoolz)
       ("python-ruamel.yaml" ,python-ruamel.yaml)
       ("python-requests" ,python-requests)
       ("python-pycosat" ,python-pycosat)
       ("python-pytest" ,python-pytest)
       ("python-responses" ,python-responses)
       ("python-pyyaml" ,python-pyyaml)
       ("python-anaconda-client" ,python-anaconda-client)))
    (home-page "https://github.com/conda/conda")
    (synopsis "Cross-platform, OS-agnostic, system-level binary package manager")
    (description
     "Conda is a cross-platform, Python-agnostic binary package manager.  It
is the package manager used by Anaconda installations, but it may be used for
other systems as well.  Conda makes environments first-class citizens, making
it easy to create independent environments even for C libraries.  Conda is
written entirely in Python.

This package provides Conda as a library.")
    (license license:bsd-3)))

(define-public python2-conda
  (let ((base (package-with-python2
               (strip-python2-variant python-conda))))
    (package (inherit base)
             (native-inputs
              `(("python2-enum34" ,python2-enum34)
                ,@(package-native-inputs base))))))

(define-public conda
  (package (inherit python-conda)
    (name "conda")
    (arguments
     (substitute-keyword-arguments (package-arguments python-conda)
       ((#:phases phases)
        `(modify-phases ,phases
           (replace 'build
             (lambda* (#:key outputs #:allow-other-keys)
               ;; This test fails when run before installation.
               (delete-file "tests/test_activate.py")

               ;; Fix broken defaults
               (substitute* "conda/base/context.py"
                 (("return sys.prefix")
                  (string-append "return \"" (assoc-ref outputs "out") "\""))
                 (("return (prefix_is_writable\\(self.root_prefix\\))" _ match)
                  (string-append "return False if self.root_prefix == self.conda_prefix else "
                                 match)))

               ;; The util/setup-testing.py is used to build conda in
               ;; application form, rather than the default, library form.
               ;; With this, we are able to run commands like `conda --help`
               ;; directly on the command line
               (invoke "python" "utils/setup-testing.py" "build_py")))
           (replace 'install
             (lambda* (#:key inputs outputs #:allow-other-keys)
               (let* ((out (assoc-ref outputs "out"))
                      (target (string-append out "/lib/python"
                                             (python-version
                                              (assoc-ref inputs "python"))
                                             "/site-packages/")))
                 ;; The installer aborts if the target directory is not on
                 ;; PYTHONPATH.
                 (setenv "PYTHONPATH"
                         (string-append target ":" (getenv "PYTHONPATH")))

                 ;; And it aborts if the directory doesn't exist.
                 (mkdir-p target)
                 (invoke "python" "utils/setup-testing.py" "install"
                         (string-append "--prefix=" out)))))
           ;; The "activate" and "deactivate" scripts don't need wrapping.
           ;; They also break when they are renamed.
           (add-after 'wrap 'undo-wrap
             (lambda* (#:key outputs #:allow-other-keys)
               (with-directory-excursion (string-append (assoc-ref outputs "out") "/bin/")
                 (delete-file "deactivate")
                 (rename-file ".deactivate-real" "deactivate")
                 (delete-file "activate")
                 (rename-file ".activate-real" "activate")
                 #t)))))))
    (description
     "Conda is a cross-platform, Python-agnostic binary package manager.  It
is the package manager used by Anaconda installations, but it may be used for
other systems as well.  Conda makes environments first-class citizens, making
it easy to create independent environments even for C libraries.  Conda is
written entirely in Python.")))

(define-public gwl
  (package
    (name "gwl")
    (version "0.2.1")
    (source (origin
              (method url-fetch)
              (uri (string-append "mirror://gnu/gwl/gwl-" version ".tar.gz"))
              (sha256
               (base32
                "1ji5jvzni8aml9fmimlr11g3k8isrnlvnbzhmwgdjh72hils0alc"))))
    (build-system gnu-build-system)
    (arguments
     `(#:phases
       (modify-phases %standard-phases
         (add-before 'build 'fix-tests
           (lambda _
             ;; Avoid cross-device link.
             (substitute* "tests/cache.scm"
               (("/tmp/gwl-test-input-XXXXXX")
                (string-append (getcwd) "/gwl-test-input-XXXXXX")))
             #t)))))
    (native-inputs
     `(("autoconf" ,autoconf)
       ("automake" ,automake)
       ("pkg-config" ,pkg-config)
       ("texinfo" ,texinfo)
       ("graphviz" ,graphviz)))
    (inputs
     `(("guile" ,guile-3.0)))
    (propagated-inputs
     `(("guix" ,guix)
       ("guile-commonmark" ,guile-commonmark)
       ("guile-gcrypt" ,guile-gcrypt)
       ("guile-pfds" ,guile-pfds)
       ("guile-syntax-highlight" ,guile-syntax-highlight)
       ("guile-wisp" ,guile-wisp)))
    (home-page "https://workflows.guix.info")
    (synopsis "Workflow management extension for GNU Guix")
    (description "The @dfn{Guix Workflow Language} (GWL) provides an
extension to GNU Guix's declarative language for package management to
automate the execution of programs in scientific workflows.  The GWL
can use process engines to integrate with various computing
environments.")
    ;; The Scheme modules in guix/ and gnu/ are licensed GPL3+,
    ;; the web interface modules in gwl/ are licensed AGPL3+,
    ;; and the fonts included in this package are licensed OFL1.1.
    (license (list license:gpl3+ license:agpl3+ license:silofl1.1))))

(define-public guix-jupyter
  (package
    (name "guix-jupyter")
    (version "0.1.0")
    (home-page "https://gitlab.inria.fr/guix-hpc/guix-kernel")
    (source (origin
              (method git-fetch)
              (uri (git-reference (url home-page)
                                  (commit (string-append "v" version))))
              (sha256
               (base32
                "01z7jjkc7r7lj6637rcgpz40v8xqqyfp6871h94yvcnwm7zy9h1n"))
              (modules '((guix build utils)))
              (snippet
               '(begin
                  ;; Allow builds with Guile 3.0.
                  (substitute* "configure.ac"
                    (("^GUILE_PKG.*")
                     "GUILE_PKG([3.0 2.2])\n"))
                  #t))
              (file-name (string-append "guix-jupyter-" version "-checkout"))))
    (build-system gnu-build-system)
    (arguments
     `(#:modules ((srfi srfi-26)
                  (ice-9 match)
                  (ice-9 popen)
                  (ice-9 rdelim)
                  (guix build utils)
                  (guix build gnu-build-system))
       #:phases
       (modify-phases %standard-phases
         (add-after 'install 'sed-kernel-json
           (lambda* (#:key inputs outputs #:allow-other-keys)
             (let* ((out   (assoc-ref outputs "out"))
                    (guix  (assoc-ref inputs  "guix"))
                    (guile (assoc-ref inputs  "guile"))
                    (json  (assoc-ref inputs  "guile-json"))
                    (git   (assoc-ref inputs  "guile-git"))
                    (bs    (assoc-ref inputs  "guile-bytestructures"))
                    (s-zmq (assoc-ref inputs  "guile-simple-zmq"))
                    (gcrypt (assoc-ref inputs  "guile-gcrypt"))
                    (deps  (list out s-zmq guix json git bs gcrypt))
                    (effective
                     (read-line
                      (open-pipe* OPEN_READ
                                  (string-append guile "/bin/guile")
                                  "-c" "(display (effective-version))")))
                    (path (map (cut string-append "-L\", \"" <>
                                    "/share/guile/site/"
                                    effective)
                               deps))
                    (gopath (map (cut string-append "-C\", \"" <>
                                      "/lib/guile/" effective
                                      "/site-ccache")
                                 deps))
                    (kernel-dir (string-append out "/share/jupyter/kernels/guix/")))
               (substitute* (string-append kernel-dir "kernel.json")
                 (("-s")
                  (string-join
                   (list (string-join path "\",\n\t\t\"")
                         (string-join gopath "\",\n\t\t\"")
                         "-s")
                   "\",\n\t\t\""))
                 (("guix-jupyter-kernel.scm")
                  (string-append out "/share/guile/site/2.2/"
                                 "guix-jupyter-kernel.scm")))
               #t))))))
    (native-inputs
     `(("autoconf" ,autoconf)
       ("automake" ,automake)
       ("pkg-config" ,pkg-config)

       ;; For testing.
       ("jupyter" ,jupyter)
       ("python-ipython" ,python-ipython)
       ("python-ipykernel" ,python-ipykernel)))
    (inputs
     `(("guix" ,guix)
       ("guile" ,guile-3.0)))
    (propagated-inputs
     `(("guile-json" ,guile-json-3)
       ("guile-simple-zmq" ,guile-simple-zmq)
       ("guile-gcrypt" ,guile-gcrypt)))
    (synopsis "Guix kernel for Jupyter")
    (description
     "Guix-Jupyter is a Jupyter kernel.  It allows you to annotate notebooks
with information about their software dependencies, such that code is executed
in the right software environment.  Guix-Jupyter spawns the actual kernels
such as @code{python-ipykernel} on behalf of the notebook user and runs them
in an isolated environment, in separate namespaces.")
    (license license:gpl3+)))

(define-public gcab
  (package
    (name "gcab")
    (version "1.2")
    (source (origin
              (method url-fetch)
              (uri (string-append "mirror://gnome/sources/gcab/"
                                  version "/gcab-" version ".tar.xz"))
              (sha256
               (base32
                "038h5kk41si2hc9d9169rrlvp8xgsxq27kri7hv2vr39gvz9cbas"))))
    (build-system meson-build-system)
    (native-inputs
     `(("glib:bin" ,glib "bin")         ; for glib-mkenums
       ("intltool" ,intltool)
       ("pkg-config" ,pkg-config)
       ("vala" ,vala)))
    (inputs
     `(("glib" ,glib)
       ("zlib" ,zlib)))
    (arguments
     `(#:configure-flags
       ;; XXX This ‘documentation’ is for developers, and fails informatively:
       ;; Error in gtkdoc helper script: 'gtkdoc-mkhtml' failed with status 5
       (list "-Ddocs=false"
             "-Dintrospection=false")))
    (home-page "https://wiki.gnome.org/msitools") ; no dedicated home page
    (synopsis "Microsoft Cabinet file manipulation library")
    (description
     "The libgcab library provides GObject functions to read, write, and modify
Microsoft cabinet (.@dfn{CAB}) files.")
    (license (list license:gpl2+        ; tests/testsuite.at
                   license:lgpl2.1+)))) ; the rest

(define-public msitools
  (package
    (name "msitools")
    (version "0.100")
    (source (origin
              (method url-fetch)
              (uri (string-append "mirror://gnome/sources/msitools/"
                                  version "/msitools-" version ".tar.xz"))
              (sha256
               (base32
                "1skq17qr2ic4qr3779j49byfm8rncwbsq9rj1a33ncn2m7isdwdv"))))
    (build-system gnu-build-system)
    (native-inputs
     `(("bison" ,bison)
       ("pkg-config" ,pkg-config)))
    (inputs
     `(("gcab" ,gcab)
       ("glib" ,glib)
       ("libgsf" ,libgsf)
       ("libxml2" ,libxml2)
       ("uuid" ,util-linux "lib")))
    (home-page "https://wiki.gnome.org/msitools")
    (synopsis "Windows Installer file manipulation tool")
    (description
     "msitools is a collection of command-line tools to inspect, extract, build,
and sign Windows@tie{}Installer (.@dfn{MSI}) files.  It aims to be a solution
for packaging and deployment of cross-compiled Windows applications.")
    (license license:lgpl2.1+)))

(define-public libostree
  (package
    (name "libostree")
    (version "2020.3")
    (source (origin
              (method url-fetch)
              (uri (string-append
                    "https://github.com/ostreedev/ostree/releases/download/v"
                    (version-major+minor version) "/libostree-" version ".tar.xz"))
              (sha256
               (base32
                "01cch4as23xspq6pck59al7x5jj60wl21g8p3iqbdxcjl1p3jxsq"))))
    (build-system gnu-build-system)
    (arguments
     '(#:phases
       (modify-phases %standard-phases
         (add-before 'check 'pre-check
           (lambda _
             ;; Don't try to use the non-existing '/var/tmp' as test
             ;; directory.
             (setenv "TEST_TMPDIR" (getenv "TMPDIR"))
             #t)))
       ;; XXX: fails with:
       ;;     tap-driver.sh: missing test plan
       ;;     tap-driver.sh: internal error getting exit status
       ;;     tap-driver.sh: fatal: I/O or internal error
       #:tests? #f))
    (native-inputs
     `(("attr" ,attr)                   ; for tests
       ("bison" ,bison)
       ("glib:bin" ,glib "bin")         ; for 'glib-mkenums'
       ("gobject-introspection" ,gobject-introspection)
       ("pkg-config" ,pkg-config)
       ("xsltproc" ,libxslt)))
    (inputs
     `(("avahi" ,avahi)
       ("docbook-xml" ,docbook-xml-4.2)
       ("docbook-xsl" ,docbook-xsl)
       ("e2fsprogs" ,e2fsprogs)
       ("fuse" ,fuse)
       ("glib" ,glib)
       ("gpgme" ,gpgme)
       ("libarchive" ,libarchive)
       ("libsoup" ,libsoup)
       ("util-linux" ,util-linux)))
    (home-page "https://ostree.readthedocs.io/en/latest/")
    (synopsis "Operating system and container binary deployment and upgrades")
    (description
     "@code{libostree} is both a shared library and suite of command line
tools that combines a \"git-like\" model for committing and downloading
bootable file system trees, along with a layer for deploying them and managing
the boot loader configuration.")
    (license license:lgpl2.0+)))

(define-public flatpak
  (package
   (name "flatpak")
   (version "1.4.3")
   (source
    (origin
     (method url-fetch)
     (uri (string-append "https://github.com/flatpak/flatpak/releases/download/"
                         version "/flatpak-" version ".tar.xz"))
     (sha256
      (base32
       "11bfxmv8pxlb5x0lb2rsl45615fzfvq5r6wldf0l6ab2ngryd7i7"))))

   ;; Wrap 'flatpak' so that GIO_EXTRA_MODULES is set, thereby allowing GIO to
   ;; find the TLS backend in glib-networking.
   (build-system glib-or-gtk-build-system)

   (arguments
    '(#:tests? #f ;; Tests fail due to trying to create files where it can't.
      #:configure-flags (list
                         "--enable-documentation=no" ;; FIXME
                         "--enable-system-helper=no"
                         "--localstatedir=/var"
                         (string-append "--with-system-bubblewrap="
                                        (assoc-ref %build-inputs "bubblewrap")
                                        "/bin/bwrap"))))
   (native-inputs `(("bison" ,bison)
                    ("gettext" ,gettext-minimal)
                    ("glib:bin" ,glib "bin") ; for glib-mkenums + gdbus-codegen
                    ("gobject-introspection" ,gobject-introspection)
                    ("libcap" ,libcap)
                    ("pkg-config" ,pkg-config)))
   (propagated-inputs `(("glib-networking" ,glib-networking)
                        ("gnupg" ,gnupg)
                        ("gsettings-desktop-schemas"
                         ,gsettings-desktop-schemas)))
   (inputs `(("appstream-glib" ,appstream-glib)
             ("bubblewrap" ,bubblewrap)
             ("dconf" ,dconf)
             ("fuse" ,fuse)
             ("gdk-pixbuf" ,gdk-pixbuf)
             ("gpgme" ,gpgme)
             ("json-glib" ,json-glib)
             ("libarchive" ,libarchive)
             ("libostree" ,libostree)
             ("libseccomp" ,libseccomp)
             ("libsoup" ,libsoup)
             ("libxau" ,libxau)
             ("libxml2" ,libxml2)
             ("util-linux" ,util-linux)))
   (home-page "https://flatpak.org")
   (synopsis "System for building, distributing, and running sandboxed desktop
applications")
   (description "Flatpak is a system for building, distributing, and running
sandboxed desktop applications on GNU/Linux.")
   (license license:lgpl2.1+)))<|MERGE_RESOLUTION|>--- conflicted
+++ resolved
@@ -112,11 +112,7 @@
   ;; Note: the 'update-guix-package.scm' script expects this definition to
   ;; start precisely like this.
   (let ((version "1.1.0")
-<<<<<<< HEAD
-        (commit "569c55bee2a74106b3ab8a07187ea9cd8cce410e")
-=======
         (commit "619f9181a363576894a433206008b139255062dd")
->>>>>>> 229f4fa9
         (revision 2))
     (package
       (name "guix")
@@ -133,11 +129,7 @@
                       (commit commit)))
                 (sha256
                  (base32
-<<<<<<< HEAD
-                  "036lg8qj6hh2093lqwxdmwdir8frck8ap5king8sl4j29yc59jzc"))
-=======
                   "1lk0h9zgry7m78nv70gxwb57pw1d5yzay477gxsc43v1aa7zg8sp"))
->>>>>>> 229f4fa9
                 (file-name (string-append "guix-" version "-checkout"))))
       (build-system gnu-build-system)
       (arguments
