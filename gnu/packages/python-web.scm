;;; GNU Guix --- Functional package management for GNU
;;; Copyright © 2015 Eric Dvorsak <eric@dvorsak.fr>
;;; Copyright © 2015, 2016, 2017, 2018, 2019, 2020 Efraim Flashner <efraim@flashner.co.il>
;;; Copyright © 2017 Christopher Baines <mail@cbaines.net>
;;; Copyright © 2016, 2017 Danny Milosavljevic <dannym+a@scratchpost.org>
;;; Copyright © 2013, 2014, 2015, 2016, 2020 Andreas Enge <andreas@enge.fr>
;;; Copyright © 2016, 2017, 2019, 2020, 2021 Marius Bakke <marius@gnu.org>
;;; Copyright © 2015, 2016, 2017, 2018, 2019, 2020, 2021 Ricardo Wurmus <rekado@elephly.net>
;;; Copyright © 2017 Roel Janssen <roel@gnu.org>
;;; Copyright © 2016, 2017, 2020 Julien Lepiller <julien@lepiller.eu>
;;; Copyright © 2016, 2017 Nikita <nikita@n0.is>
;;; Copyright © 2014, 2017, 2021 Eric Bavier <bavier@posteo.net>
;;; Copyright © 2014, 2015 Mark H Weaver <mhw@netris.org>
;;; Copyright © 2015 Cyril Roelandt <tipecaml@gmail.com>
;;; Copyright © 2015, 2016, 2017, 2019 Leo Famulari <leo@famulari.name>
;;; Copyright © 2016, 2019 Hartmut Goebel <h.goebel@crazy-compilers.com>
;;; Copyright © 2016, 2017, 2018, 2019, 2020 Tobias Geerinckx-Rice <me@tobias.gr>
;;; Copyright © 2015, 2017 Ben Woodcroft <donttrustben@gmail.com>
;;; Copyright © 2015, 2016 Christopher Allan Webber <cwebber@dustycloud.org>
;;; Copyright © 2017 Adriano Peluso <catonano@gmail.com>
;;; Copyright © 2016 Dylan Jeffers <sapientech@sapientech@openmailbox.org>
;;; Copyright © 2016 David Craven <david@craven.ch>
;;; Copyright © 2017 Oleg Pykhalov <go.wigust@gmail.com>
;;; Copyright © 2015, 2016 David Thompson <davet@gnu.org>
;;; Copyright © 2017 Mark Meyer <mark@ofosos.org>
;;; Copyright © 2018 Tomáš Čech <sleep_walker@gnu.org>
;;; Copyright © 2018, 2019, 2021 Nicolas Goaziou <mail@nicolasgoaziou.fr>
;;; Copyright © 2018 Mathieu Othacehe <m.othacehe@gmail.com>
;;; Copyright © 2018, 2020, 2021 Maxim Cournoyer <maxim.cournoyer@gmail.com>
;;; Copyright © 2019 Vagrant Cascadian <vagrant@debian.org>
;;; Copyright © 2019 Brendan Tildesley <mail@brendan.scot>
;;; Copyright © 2019 Pierre Langlois <pierre.langlois@gmx.com>
;;; Copyright © 2019, 2020 Tanguy Le Carrour <tanguy@bioneland.org>
;;; Copyright © 2020 Jakub Kądziołka <kuba@kadziolka.net>
;;; Copyright © 2020 Evan Straw <evan.straw99@gmail.com>
;;; Copyright © 2020 Alexandros Theodotou <alex@zrythm.org>
;;; Copyright © 2020 Holger Peters <holger.peters@posteo.de>
;;; Copyright © 2020 Noisytoot <noisytoot@gmail.com>
;;; Copyright © 2020 Edouard Klein <edk@beaver-labs.com>
;;; Copyright © 2020, 2021 Vinicius Monego <monego@posteo.net>
;;; Copyright © 2020 Konrad Hinsen <konrad.hinsen@fastmail.net>
;;; Copyright © 2020 Giacomo Leidi <goodoldpaul@autistici.org>
;;; Copyright © 2021 Ekaitz Zarraga <ekaitz@elenq.tech>
;;;
;;; This file is part of GNU Guix.
;;;
;;; GNU Guix is free software; you can redistribute it and/or modify it
;;; under the terms of the GNU General Public License as published by
;;; the Free Software Foundation; either version 3 of the License, or (at
;;; your option) any later version.
;;;
;;; GNU Guix is distributed in the hope that it will be useful, but
;;; WITHOUT ANY WARRANTY; without even the implied warranty of
;;; MERCHANTABILITY or FITNESS FOR A PARTICULAR PURPOSE.  See the
;;; GNU General Public License for more details.
;;;
;;; You should have received a copy of the GNU General Public License
;;; along with GNU Guix.  If not, see <http://www.gnu.org/licenses/>.

(define-module (gnu packages python-web)
  #:use-module (guix packages)
  #:use-module (guix download)
  #:use-module (guix git-download)
  #:use-module (guix build-system python)
  #:use-module (guix utils)
  #:use-module (gnu packages)
  #:use-module (gnu packages base)
  #:use-module (gnu packages check)
  #:use-module (gnu packages compression)
  #:use-module (gnu packages curl)
  #:use-module (gnu packages databases)
  #:use-module (gnu packages django)
  #:use-module (gnu packages graphviz)
  #:use-module (gnu packages groff)
  #:use-module (gnu packages libevent)
  #:use-module (gnu packages libffi)
  #:use-module (gnu packages pkg-config)
  #:use-module (gnu packages python)
  #:use-module (gnu packages python-build)
  #:use-module (gnu packages python-check)
  #:use-module (gnu packages python-compression)
  #:use-module (gnu packages python-crypto)
  #:use-module (gnu packages python-science)
  #:use-module (gnu packages python-xyz)
  #:use-module (gnu packages serialization)
  #:use-module (gnu packages sphinx)
  #:use-module (gnu packages texinfo)
  #:use-module (gnu packages tls)
  #:use-module (gnu packages time)
  #:use-module (gnu packages web)
  #:use-module (gnu packages xml)
  #:use-module ((guix licenses) #:prefix license:)
  #:use-module (srfi srfi-1))

(define-public python-prawcore
  (package
    (name "python-prawcore")
    (version "2.0.0")
    (source
     (origin
       (method url-fetch)
       (uri (pypi-uri "prawcore" version))
       (sha256
        (base32 "1l9nrn4s03xl8fvkyybdk86bm9cyyk43alkxf9g014a9ynvdk65l"))))
    (build-system python-build-system)
    (native-inputs
     `(("python-betamax" ,python-betamax)
       ("python-betamax-matchers" ,python-betamax-matchers)
       ("python-betamax-serializers" ,python-betamax-serializers)
       ("python-mock" ,python-mock)
       ("python-pytest" ,python-pytest)
       ("python-testfixtures" ,python-testfixtures)))
    (propagated-inputs
     `(("python-requests" ,python-requests)))
    (synopsis "Core component of PRAW")
    (description "PRAWcore is a low-level communication layer used by PRAW.")
    (home-page "https://praw.readthedocs.io/en/latest/")
    (license license:bsd-2)))

(define-public python-praw
  (package
    (name "python-praw")
    (version "7.2.0")
    (source
     (origin
       (method url-fetch)
       (uri (pypi-uri "praw" version))
       (sha256
        (base32 "0ll1a0n8xs8gykizdsfrw63jp6bc39ab0pk3yzwcak96fyxh0ij3"))))
    (build-system python-build-system)
    (arguments
     `(#:phases
       (modify-phases %standard-phases
         (add-after 'unpack 'disable-failing-tests
           (lambda _
             (with-directory-excursion "tests"
               ;; Require networking.
               (for-each delete-file-recursively
                         '("integration/models" "unit/models"))
               ;; https://github.com/praw-dev/praw/issues/1699
               ;; #issuecomment-795336704
               (delete-file "unit/test_config.py"))
             #t))
         (replace 'check
           (lambda* (#:key tests? #:allow-other-keys)
             (when tests?
               (invoke "pytest"))
             #t)))))
    (native-inputs
     `(("python-betamax" ,python-betamax)
       ("python-betamax-matchers" ,python-betamax-matchers)
       ("python-pytest" ,python-pytest)))
    (propagated-inputs
     `(("python-prawcore" ,python-prawcore)
       ("python-websocket-client" ,python-websocket-client)))
    (synopsis "Python Reddit API Wrapper")
    (description "PRAW is a Python package that allows for simple access to
Reddit’s API.  It aims to be easy to use and internally follows all of Reddit’s
API rules.")
    (home-page "https://praw.readthedocs.io/en/latest/")
    (license license:bsd-2)))

(define-public python-aiohttp
  (package
    (name "python-aiohttp")
    (version "3.7.4")
    (source
     (origin
       (method url-fetch)
       (uri (pypi-uri "aiohttp" version))
       (sha256
        (base32 "1pn79h8fng4xi5gl1f6saw31nxgmgyxl41yf3vba1l21673yr12x"))))
    (build-system python-build-system)
    (arguments
     '(#:phases
       (modify-phases %standard-phases
         (add-after 'unpack 'fix-tests
           (lambda _
             ;; disable brotli tests, because we’re not providing that optional library
             (substitute* "tests/test_http_parser.py"
               (("    async def test_feed_eof_no_err_brotli")
                "    @pytest.mark.xfail\n    async def test_feed_eof_no_err_brotli"))
             ;; make sure the timestamp of this file is > 1990, because a few
             ;; tests like test_static_file_if_modified_since_past_date depend on it
             (let ((late-90s (* 60 60 24 365 30)))
               (utime "tests/data.unknown_mime_type" late-90s late-90s))

             ;; Disable test that attempts to access httpbin.org.
             (substitute* "tests/test_formdata.py"
               (("async def test_mark_formdata_as_processed.*" all)
                (string-append "@pytest.mark.xfail\n" all)))

             ;; Don't test the aiohttp pytest plugin to avoid a dependency loop.
             (delete-file "tests/test_pytest_plugin.py")))
         (replace 'check
           (lambda* (#:key tests? #:allow-other-keys)
             (if tests?
                 (invoke "pytest" "-vv"
                         ;; Disable loading the aiohttp coverage plugin
                         ;; to avoid a circular dependency (code coverage
                         ;; is not very interesting to us anyway).
                         "-o" "addopts=''")
                 (format #t "test suite not run~%")))))))
    (propagated-inputs
     `(("python-aiodns" ,python-aiodns)
       ("python-async-timeout" ,python-async-timeout)
       ("python-attrs" ,python-attrs)   ;note: remove for > 3.7
       ("python-chardet" ,python-chardet)
       ("python-idna-ssl" ,python-idna-ssl)
       ("python-multidict" ,python-multidict)
       ("python-typing-extensions" ,python-typing-extensions)
       ("python-yarl" ,python-yarl)))
    (native-inputs
     `(("python-pytest" ,python-pytest)
       ("python-pytest-mock" ,python-pytest-mock)
       ("python-re-assert" ,python-re-assert)
       ("gunicorn" ,gunicorn-bootstrap)
       ("python-freezegun" ,python-freezegun)
       ("python-async-generator" ,python-async-generator)))
    (home-page "https://github.com/aio-libs/aiohttp/")
    (synopsis "Async HTTP client/server framework (asyncio)")
    (description "@code{aiohttp} is an asynchronous HTTP client/server
framework.

Its main features are:
@itemize
@item Supports both client and server side of HTTP protocol.
@item Supports both client and server Web-Sockets out-of-the-box without the
Callback Hell.
@item Web-server has middlewares and pluggable routing.
@end itemize")
    (license license:asl2.0)))

(define-public python-aiohttp-socks
  (package
    (name "python-aiohttp-socks")
    (version "0.5.5")
    (source
     (origin
       (method url-fetch)
       (uri (pypi-uri "aiohttp_socks" version))
       (sha256
        (base32
         "0jmhb0l1w8k1nishij3awd9zv8zbyb5l35a2pdalrqxxasbhbcif"))))
    (build-system python-build-system)
    (propagated-inputs
     `(("python-aiohttp" ,python-aiohttp)
       ("python-attrs" ,python-attrs)
       ("python-socks" ,python-socks)))
    (home-page "https://github.com/romis2012/aiohttp-socks")
    (synopsis "SOCKS proxy connector for aiohttp")
    (description "This package provides a SOCKS proxy connector for
aiohttp.  It supports SOCKS4(a) and SOCKS5.")
    (license license:asl2.0)))

(define-public python-aiodns
  (package
    (name "python-aiodns")
    (version "1.1.1")
    (source
     (origin
       (method url-fetch)
       (uri (pypi-uri "aiodns" version))
       (sha256
        (base32
         "1snr5paql8dgvc676n8xq460wypjsb1xj53cf3px1s4wczf7lryq"))))
    (build-system python-build-system)
    (propagated-inputs
     `(("python-pycares" ,python-pycares)))
    (arguments
     `(#:tests? #f))                    ;tests require internet access
    (home-page "https://github.com/saghul/aiodns")
    (synopsis "Simple DNS resolver for asyncio")
    (description "@code{aiodns} provides a simple way for doing
asynchronous DNS resolutions with a synchronous looking interface by
using @url{https://github.com/saghul/pycares,pycares}.")
    (license license:expat)))

(define-public python-aiorpcx
  (package
    (name "python-aiorpcx")
    (version "0.18.3")
    (source
     (origin
       (method url-fetch)
       (uri (pypi-uri "aiorpcX" version))
       (sha256
        (base32
         "0k545hc7wl6sh1svydzbv6x7sx5pig2pqkl3yxs9riwmvzawx9xp"))))
    (build-system python-build-system)
    (propagated-inputs
     `(("python-attrs" ,python-attrs)))
    (home-page "https://github.com/kyuupichan/aiorpcX")
    (synopsis "Generic asyncio RPC implementation")
    (description
     "The aiorpcX library is a generic asyncio implementation of RPC suitable
for an application that is a client, server or both.

The package includes a module with full coverage of JSON RPC versions 1.0 and
2.0, JSON RPC protocol auto-detection, and arbitrary message framing.  It also
comes with a SOCKS proxy client.")
    (license (list license:expat license:bsd-2))))

(define-public python-asgiref
  (package
    (name "python-asgiref")
    (version "3.3.4")
    (source (origin
              (method url-fetch)
              (uri (pypi-uri "asgiref" version))
              (sha256
               (base32
                "0y0vdzldjkbs4pxf10pi6jpxq9b2sfp1rlwm153jcf5nvzxns8fi"))))
    (build-system python-build-system)
    (arguments
     '(#:phases (modify-phases %standard-phases
                  (replace 'check
                    (lambda _
                      (invoke "pytest" "-vv"))))))
    (native-inputs
     `(("python-pytest" ,python-pytest)
       ("python-pytest-asyncio" ,python-pytest-asyncio)))
    (home-page "https://github.com/django/asgiref/")
    (synopsis "ASGI specs, helper code, and adapters")
    (description
     "ASGI is a standard for Python asynchronous web apps and servers to
communicate with each other, and positioned as an asynchronous successor to
WSGI.  This package includes libraries for implementing ASGI servers.")
    (license license:bsd-3)))

(define-public python-css-html-js-minify
  (package
    (name "python-css-html-js-minify")
    (version "2.5.5")
    (source (origin
              (method url-fetch)
              (uri (pypi-uri "css-html-js-minify" version ".zip"))
              (sha256
               (base32
                "0v3l2dqdk2y4r6ax259gs4ij1zzm9yxg6491s6254vs9w3vi37sa"))))
    (build-system python-build-system)
    ;; XXX: The git repository has no tags, and the PyPI releases do not
    ;; contain tests.
    (arguments '(#:tests? #f))
    (native-inputs `(("unzip" ,unzip)))
    (home-page "https://github.com/juancarlospaco/css-html-js-minify")
    (synopsis "CSS/HTML/JS minifier")
    (description
     "This package provides a single-file minifier for CSS, HTML, and JavaScript.")
    ;; XXX: The README just says "GNU GPL and GNU LGPL and MIT".  From
    ;; <https://github.com/juancarlospaco/css-html-js-minify/issues/9> it
    ;; looks like the user can choose a license.
    (license (list license:gpl3+ license:lgpl3+ license:expat))))

(define-public python-aws-sam-translator
  (package
    (name "python-aws-sam-translator")
    (version "1.30.1")
    (source (origin
              (method url-fetch)
              (uri (pypi-uri "aws-sam-translator" version))
              (sha256
               (base32
                "0d9ppd94x2kw404m49ajswmmxgdngbs4p5ajyrdvnlivfzqbv7dx"))))
    (build-system python-build-system)
    (arguments
     `(;; XXX: Tests are not distributed with the PyPI archive, and would
       ;; introduce a circular dependency on python-cfn-lint.
       #:tests? #f
       #:phases (modify-phases %standard-phases
                  (add-after 'unpack 'loosen-requirements
                    (lambda _
                      ;; The package needlessly specifies exact versions
                      ;; of dependencies, when it works fine with others.
                      (substitute* "requirements/base.txt"
                        (("(.*)(~=[0-9\\.]+)" all package version)
                         package))
                      #t)))))
    (propagated-inputs
     `(("python-boto3" ,python-boto3)
       ("python-jsonschema" ,python-jsonschema)
       ("python-six" ,python-six)))
    (home-page "https://github.com/awslabs/serverless-application-model")
    (synopsis "Transform AWS SAM templates into AWS CloudFormation templates")
    (description
     "AWS SAM Translator is a library that transform @dfn{Serverless Application
Model} (SAM) templates into AWS CloudFormation templates.")
    (license license:asl2.0)))

(define-public python-aws-xray-sdk
  (package
    (name "python-aws-xray-sdk")
    (version "2.6.0")
    (home-page "https://github.com/aws/aws-xray-sdk-python")
    (source (origin
              (method git-fetch)
              (uri (git-reference (url home-page) (commit version)))
              (file-name (git-file-name name version))
              (sha256
               (base32
                "12fzr0ylpa1lx3xr1x2f1jx8iiyzcr6g57fb9jign0j0lxdlbzpv"))))
    (build-system python-build-system)
    (arguments
     `(#:phases (modify-phases %standard-phases
                  (add-after 'unpack 'disable-tests
                    (lambda _
                      (for-each delete-file
                                '(;; These tests require packages not yet in Guix.
                                  "tests/ext/aiobotocore/test_aiobotocore.py"
                                  "tests/ext/aiohttp/test_middleware.py"
                                  "tests/ext/pg8000/test_pg8000.py"
                                  "tests/ext/psycopg2/test_psycopg2.py"
                                  "tests/ext/pymysql/test_pymysql.py"
                                  "tests/ext/pynamodb/test_pynamodb.py"
                                  "tests/test_async_recorder.py"

                                  ;; FIXME: Why is this failing?
                                  "tests/test_patcher.py"

                                  ;; TODO: How to configure Django for these tests.
                                  "tests/ext/django/test_db.py"
                                  "tests/ext/django/test_middleware.py"

                                  ;; These tests want to access httpbin.org.
                                  "tests/ext/requests/test_requests.py"
                                  "tests/ext/httplib/test_httplib.py"
                                  "tests/ext/aiohttp/test_client.py"))))
                  (replace 'check
                    (lambda _
                      (invoke "pytest" "-vv" "tests"))))))
    (native-inputs
     `(;; These are required for the test suite.
       ("python-bottle" ,python-bottle)
       ("python-flask" ,python-flask)
       ("python-flask-sqlalchemy" ,python-flask-sqlalchemy)
       ("python-pymysql" ,python-pymysql)
       ("python-pytest" ,python-pytest)
       ("python-pytest-aiohttp" ,python-pytest-aiohttp)
       ("python-requests" ,python-requests)
       ("python-sqlalchemy" ,python-sqlalchemy)
       ("python-webtest" ,python-webtest)))
    (propagated-inputs
     `(("python-aiohttp" ,python-aiohttp)
       ("python-botocore" ,python-botocore)
       ("python-future" ,python-future)
       ("python-jsonpickle" ,python-jsonpickle)
       ("python-urllib3" ,python-urllib3)
       ("python-wrapt" ,python-wrapt)))
    (synopsis "Profile applications on AWS X-Ray")
    (description
     "The AWS X-Ray SDK for Python enables Python developers to record and
emit information from within their applications to the AWS X-Ray service.")
    (license license:asl2.0)))

(define-public python-cfn-lint
  (package
    (name "python-cfn-lint")
    (version "0.41.0")
    (home-page "https://github.com/aws-cloudformation/cfn-python-lint")
    (source (origin
              (method git-fetch)
              (uri (git-reference
                    (url home-page)
                    (commit (string-append "v" version))))
              (file-name (git-file-name name version))
              (sha256
               (base32
                "0nqs0fmj3hd7pnd9hkb4z57jvi2iv82hh6n3xxba6i6p8zgx75q4"))))
    (build-system python-build-system)
    (arguments
     `(#:phases (modify-phases %standard-phases
                  (replace 'check
                    (lambda* (#:key outputs #:allow-other-keys)
                      (let ((out (assoc-ref outputs "out")))
                        ;; Remove test for the documentation update scripts
                        ;; to avoid a dependency on 'git'.
                        (delete-file
                         "test/unit/module/maintenance/test_update_documentation.py")
                        (invoke "python" "-m" "unittest" "discover"
                                "-s" "test")))))))
    (native-inputs
     `(("python-pydot" ,python-pydot)
       ("python-mock" ,python-mock)))
    (propagated-inputs
     `(("python-aws-sam-translator" ,python-aws-sam-translator)
       ("python-jsonpatch" ,python-jsonpatch)
       ("python-jsonschema" ,python-jsonschema)
       ("python-junit-xml" ,python-junit-xml)
       ("python-networkx" ,python-networkx)
       ("python-pyyaml" ,python-pyyaml)
       ("python-six" ,python-six)))
    (synopsis "Validate CloudFormation templates")
    (description
     "This package lets you validate CloudFormation YAML/JSON templates against
the CloudFormation spec and additional checks.  Includes checking valid values
for resource properties and best practices.")
    (license license:expat)))

(define-public python-falcon
  (package
    (name "python-falcon")
    (version "2.0.0")
    (source
     (origin
       (method url-fetch)
       (uri (pypi-uri "falcon" version))
       (sha256
        (base32
         "1z6mqfv574x6jiawf67ib52g4kk20c2x7xk7wrn1573b8v7r79gf"))
       (modules '((guix build utils)))
       (snippet
        '(begin
           (delete-file-recursively "falcon/vendor")
           (substitute* "setup.py"
             ((".*falcon\\.vendor\\.mimeparse.*") ""))
           (substitute* '("falcon/media/handlers.py"
                          "falcon/request.py")
             (("from falcon\\.vendor ") ""))
           (substitute* "falcon.egg-info/SOURCES.txt"
             (("falcon/vendor.*") ""))
           #t))))
    (build-system python-build-system)
    (arguments
     `(#:phases
       (modify-phases %standard-phases
         (replace 'check
           (lambda* (#:key inputs outputs #:allow-other-keys)
             ;; Skip orjson, which requires rust to build.
             (substitute* "tests/test_media_handlers.py"
               (("== 'CPython") "!= 'CPython"))
             (add-installed-pythonpath inputs outputs)
             (invoke "pytest" "--ignore" "falcon"))))))
    (propagated-inputs
     `(("python-mimeparse" ,python-mimeparse)))
    (native-inputs
     `(("python-cython" ,python-cython) ;for faster binaries
       ("python-mujson" ,python-mujson)
       ("python-msgpack" ,python-msgpack)
       ("python-pytest" ,python-pytest)
       ("python-pytest-runner" ,python-pytest-runner)
       ("python-pyyaml" ,python-pyyaml)
       ("python-rapidjson" ,python-rapidjson)
       ("python-requests" ,python-requests)
       ("python-testtools" ,python-testtools)
       ("python-ujson" ,python-ujson)))
    (home-page "https://falconframework.org")
    (synopsis
     "Web framework for building APIs and application backends")
    (description
     "Falcon is a web API framework for building microservices, application
backends and higher-level frameworks.  Among its features are:
@itemize
@item Optimized and extensible code base
@item Routing via URI templates and REST-inspired resource
classes
@item Access to headers and bodies through request and response
classes
@item Request processing via middleware components and hooks
@item Idiomatic HTTP error responses
@item Straightforward exception handling
@item Unit testing support through WSGI helpers and mocks
@item Compatible with both CPython and PyPy
@item Cython support for better performance when used with CPython
@end itemize")
    (license license:asl2.0)))

(define-public python-falcon-cors
  (package
    (name "python-falcon-cors")
    (version "1.1.7")
    (source
     (origin
       (method url-fetch)
       (uri (pypi-uri "falcon-cors" version))
       (sha256
        (base32
         "12pym7hwsbd8b0c1azn95nas8gm3f1qpr6lpyx0958xm65ffr20p"))))
    (build-system python-build-system)
    (native-inputs
     `(("python-falcon" ,python-falcon)))
    (home-page
     "https://github.com/lwcolton/falcon-cors")
    (synopsis "Falcon @dfn{cross-origin resource sharing} (CORS) library")
    (description "This middleware provides @dfn{cross-origin resource
sharing} (CORS) support for Falcon.  It allows applying a specially crafted
CORS object to the incoming requests, enabling the ability to serve resources
over a different origin than that of the web application.")
    (license license:asl2.0)))

(define-public python-furl
  (package
    (name "python-furl")
    (version "2.0.0")
    (source
      (origin
        (method url-fetch)
        (uri (pypi-uri "furl" version))
        (sha256
          (base32
            "1v2lakx03d5w8954a39ki44xv5mllnq0a0avhxykv9hrzg0yvjpx"))))
    (build-system python-build-system)
    (propagated-inputs
     `(("python-six" ,python-six)
       ("python-orderedmultidict" ,python-orderedmultidict)))
    (native-inputs
     `(("python-flake8" ,python-flake8)))
    (home-page "https://github.com/gruns/furl")
    (synopsis "URL manipulation in Python")
    (description "Furl provides an easy-to-use alternative to the
@code{urllib} and @code{urlparse} modules for manipulating URLs.")
    (license license:unlicense)))

(define-public python-httplib2
  (package
    (name "python-httplib2")
    (version "0.9.2")
    (source
     (origin
       (method url-fetch)
       (uri (pypi-uri "httplib2" version))
       (sha256
        (base32
         "126rsryvw9vhbf3qmsfw9lf4l4xm2srmgs439lgma4cpag4s3ay3"))))
    (build-system python-build-system)
    (home-page "https://github.com/jcgregorio/httplib2")
    (synopsis "Comprehensive HTTP client library")
    (description
     "A comprehensive HTTP client library supporting many features left out of
other HTTP libraries.")
    (license license:expat)))

(define-public python2-httplib2
  (package-with-python2 python-httplib2))

(define-public httpie
  (package
    (name "httpie")
    (version "2.3.0")
    (source
     (origin
       (method url-fetch)
       (uri (pypi-uri "httpie" version))
       (sha256
        (base32
         "15ngl3yc186gkgqdx8iav9bpj8gxjpzz26y32z92jwyhj4cmfh6m"))))
    (build-system python-build-system)
    (arguments
     ;; The tests attempt to access external web servers, so we cannot run them.
     '(#:tests? #f))
    (propagated-inputs
     `(("python-colorama" ,python-colorama)
       ("python-pygments" ,python-pygments)
       ("python-requests" ,python-requests)
       ("python-requests-toolbelt" ,python-requests-toolbelt-0.9.1)))
    (home-page "https://httpie.io")
    (synopsis "cURL-like tool for humans")
    (description
     "A command line HTTP client with an intuitive UI, JSON support,
syntax highlighting, wget-like downloads, plugins, and more.  It consists of
a single http command designed for painless debugging and interaction with
HTTP servers, RESTful APIs, and web services.")
    ;; This was fixed in 1.0.3.
    (properties `((lint-hidden-cve . ("CVE-2019-10751"))))
    (license license:bsd-3)))

(define-public python-html2text
  (package
    (name "python-html2text")
    (version "2020.1.16")
    (source
     (origin
       (method url-fetch)
       (uri (pypi-uri "html2text" version))
       (sha256
        (base32
         "1fvv4z6dblii2wk1x82981ag8yhxbim1v2ksgywxsndh2s7335p2"))))
    (build-system python-build-system)
    (arguments
     '(#:phases
       (modify-phases %standard-phases
         (replace 'check
           (lambda _
             (invoke "pytest" "test/"))))))
    (native-inputs
     `(("python-pytest" ,python-pytest)))
    (home-page "https://github.com/Alir3z4/html2text")
    (synopsis "Convert HTML into plain text")
    (description "html2text takes HTML and converts it into plain ASCII text
which is also valid markdown.  html2text was originally written by Aaron
Swartz.")
    (license license:gpl3+)))

(define-public python2-html2text
  (let ((base (package-with-python2 python-html2text)))
    (package/inherit base
      ;; This is the last version with support for Python 2.
      (version "2019.8.11")
      (source (origin
                (method url-fetch)
                (uri (pypi-uri "html2text" version))
                (sha256
                 (base32
                  "0ppgjplg06kmv9sj0x8p7acczcq2mcfgk1jdjwm4w5w40b0vj5pm")))))))

(define-public python-jose
  (package
    (name "python-jose")
    (version "3.2.0")
    (home-page "https://github.com/mpdavis/python-jose")
    (source (origin
              (method git-fetch)
              (uri (git-reference (url home-page) (commit version)))
              (file-name (git-file-name name version))
              (sha256
               (base32
                "1xmnf8whzv2gnkkdv0fqcn9qwmcc7y647p4kw9fi3lvcp9kch8vi"))))
    (build-system python-build-system)
    (arguments
     `(#:phases
       (modify-phases %standard-phases
         (replace 'check
           (lambda* (#:key tests? #:allow-other-keys)
             (if tests?
                 (invoke "pytest" "-vv")
                 (format #t "test suite not run~%"))
             #t)))))
    (native-inputs
     `(;; All native inputs are for tests.
       ("python-pyasn1" ,python-pyasn1)
       ("python-pytest" ,python-pytest)
       ("python-pytest-cov" ,python-pytest-cov)
       ("python-pytest-runner" ,python-pytest-runner)))
    (propagated-inputs
     `(("python-cryptography" ,python-cryptography)
       ("python-rsa" ,python-rsa)
       ("python-six" ,python-six)))
    (synopsis "JOSE implementation in Python")
    (description
     "The @dfn{JavaScript Object Signing and Encryption} (JOSE) technologies
- JSON Web Signature (JWS), JSON Web Encryption (JWE), JSON Web Key (JWK), and
JSON Web Algorithms (JWA) - collectively can be used to encrypt and/or sign
content using a variety of algorithms.")
    (license license:expat)))

(define-public python-jsonpickle
  (package
    (name "python-jsonpickle")
    (version "1.4.1")
    (source (origin
              (method url-fetch)
              (uri (pypi-uri "jsonpickle" version))
              (sha256
               (base32
                "1fn86z468hamw8njh2grw2xdhsm7g48dyxs3lw0n10nn1g6vgm78"))))
    (build-system python-build-system)
    (arguments
     `(#:phases (modify-phases %standard-phases
                  (replace 'check
                    (lambda _
                      (invoke "pytest" "-vv"
                              ;; Prevent running the flake8 and black
                              ;; pytest plugins, which only tests style
                              ;; and frequently causes harmless failures.
                              "-o" "addopts=''"))))))
    (native-inputs
     `(("python-setuptools-scm" ,python-setuptools-scm)
       ("python-toml" ,python-toml)  ;XXX: for setuptools_scm[toml]
       ;; For tests.
       ("python-numpy" ,python-numpy)
       ("python-pandas" ,python-pandas)
       ("python-pytest" ,python-pytest)))
    (home-page "https://jsonpickle.github.io/")
    (synopsis "Serialize object graphs into JSON")
    (description
     "This package provides a Python library for serializing any arbitrary
object graph to and from JSON.")
    (license license:bsd-3)))

(define-public python-mechanicalsoup
  (package
    (name "python-mechanicalsoup")
    (version "1.0.0")
    (source
     (origin
       (method url-fetch)
       (uri (pypi-uri "MechanicalSoup" version))
       (sha256
        (base32 "01sddjxy3rznh63hnl5lbv1hhk6xyiviwmkiw4x7v4ap35fb3lrp"))))
    (build-system python-build-system)
    (propagated-inputs
     `(("python-beautifulsoup4" ,python-beautifulsoup4)
       ("python-lxml" ,python-lxml)
       ("python-requests" ,python-requests)
       ("python-six" ,python-six)))
    (native-inputs
     `(("python-pytest-cov" ,python-pytest-cov)
       ("python-pytest-flake8" ,python-pytest-flake8)
       ("python-pytest-httpbin" ,python-pytest-httpbin)
       ("python-pytest-mock" ,python-pytest-mock)
       ("python-pytest-runner" ,python-pytest-runner)
       ("python-requests-mock" ,python-requests-mock)))
    (home-page "https://mechanicalsoup.readthedocs.io/")
    (synopsis "Python library for automating website interaction")
    (description
     "MechanicalSoup is a Python library for automating interaction with
websites.  It automatically stores and sends cookies, follows redirects, and can
follow links and submit forms.  It doesn’t do JavaScript.")
    (license license:expat)))

(define-public python2-mechanicalsoup
  (package-with-python2 python-mechanicalsoup))

(define-public python-hyperframe
  (package
    (name "python-hyperframe")
    (version "5.2.0")
    (source
     (origin
       (method url-fetch)
       (uri (pypi-uri "hyperframe" version))
       (sha256
        (base32 "07xlf44l1cw0ghxx46sbmkgzil8vqv8kxwy42ywikiy35izw3xd9"))))
    (build-system python-build-system)
    (arguments
     `(#:phases
       (modify-phases %standard-phases
         (replace 'check
           (lambda* (#:key inputs outputs #:allow-other-keys)
             (add-installed-pythonpath inputs outputs)
             (invoke "pytest" "-vv" "test"))))))
    (native-inputs
     `(("python-pytest" ,python-pytest)))
    (home-page "https://github.com/python-hyper/hyperframe")
    (synopsis "HTTP/2 framing layer for Python")
    (description
     "This library contains the HTTP/2 framing code used in the hyper project.
It provides a pure-Python codebase that is capable of decoding a binary stream
into HTTP/2 frames.")
    (license license:expat)))

(define-public python-hpack
  (package
    (name "python-hpack")
    (version "3.0.0")
    (source
     (origin
       ;; PyPI tarball is missing some files necessary for the tests.
       (method git-fetch)
       (uri (git-reference
             (url "https://github.com/python-hyper/hpack")
             (commit (string-append "v" version))))
       (file-name (git-file-name name version))
       (sha256
        (base32 "0w8hkz50a6lzkmgi41ryicm0mh9ca9cx29pm3s0xlpn0vs29xrmd"))))
    (build-system python-build-system)
    (arguments
     `(#:phases
       (modify-phases %standard-phases
         (replace 'check
           (lambda* (#:key inputs outputs #:allow-other-keys)
             (add-installed-pythonpath inputs outputs)
             (invoke "pytest" "-vv" "test" "-k"
                     ;; This test will be fixed in the next version. See:
                     ;; https://github.com/python-hyper/hpack/issues/168.
                     "not test_get_by_index_out_of_range"))))))
    (native-inputs
     `(("python-pytest" ,python-pytest)))
    (home-page "https://hyper.rtfd.org")
    (synopsis "Pure-Python HPACK header compression")
    (description
     "This module contains a pure-Python HTTP/2 header encoding (HPACK) logic
for use in Python programs that implement HTTP/2.")
    (license license:expat)))

(define-public python-h11
  (package
    (name "python-h11")
    (version "0.9.0")
    (source
     (origin
       (method url-fetch)
       (uri (pypi-uri "h11" version))
       (sha256
        (base32 "1qfad70h59hya21vrzz8dqyyaiqhac0anl2dx3s3k80gpskvrm1k"))))
    (build-system python-build-system)
    (arguments
     `(#:phases
       (modify-phases %standard-phases
         (replace 'check
           (lambda _
             (invoke "pytest" "-vv"))))))
    (native-inputs
     `(("python-pytest" ,python-pytest)))
    (home-page "https://github.com/python-hyper/h11")
    (synopsis "Pure-Python, bring-your-own-I/O implementation of HTTP/1.1")
    (description
     "This is a little HTTP/1.1 library written from scratch in Python, heavily
inspired by hyper-h2.  It's a bring-your-own-I/O library; h11 contains no IO
code whatsoever.  This means you can hook h11 up to your favorite network API,
and that could be anything you want.")
    (license license:expat)))

(define-public python-h2
  (package
    (name "python-h2")
    (version "3.2.0")
    (source
     (origin
       (method url-fetch)
       (uri (pypi-uri "h2" version))
       (sha256
        (base32 "051gg30aca26rdxsmr9svwqm06pdz9bv21ch4n0lgi7jsvml2pw7"))))
    (build-system python-build-system)
    (arguments
     `(#:phases
       (modify-phases %standard-phases
         (replace 'check
           (lambda* (#:key inputs outputs #:allow-other-keys)
             (add-installed-pythonpath inputs outputs)
             (invoke "pytest" "-vv" "test"))))))
    (native-inputs
     `(("python-pytest" ,python-pytest)))
    (propagated-inputs
     `(("python-hpack" ,python-hpack)
       ("python-hyperframe" ,python-hyperframe)))
    (home-page "https://github.com/python-hyper/hyper-h2")
    (synopsis "HTTP/2 State-Machine based protocol implementation")
    (description
     "This module contains a pure-Python implementation of a HTTP/2 protocol
stack.  It does not provide a parsing layer, a network layer, or any rules
about concurrency.  Instead, it's a purely in-memory solution, defined in
terms of data actions and HTTP/2 frames.  This is one building block of a full
Python HTTP implementation.")
    (license license:expat)))

(define-public python-sockjs-tornado
  (package
    (name "python-sockjs-tornado")
    (version "1.0.6")
    (source
     (origin
       (method url-fetch)
       (uri (pypi-uri "sockjs-tornado" version))
       (sha256
        (base32
         "15dgv6hw6c7h3m310alw1h6p5443lrm9pyqhcv2smc13fz1v04pc"))))
    (build-system python-build-system)
    (arguments
     `(;; There are no tests, and running the test phase requires missing
       ;; dependencies
       #:tests? #f))
    (propagated-inputs
     `(("python-tornado" ,python-tornado)))
    (home-page "https://github.com/mrjoes/sockjs-tornado/")
    (synopsis
     "SockJS Python server implementation on top of the Tornado framework")
    (description
     "SockJS-tornado provides the server-side counterpart to a SockJS client
library, through the Tornado framework.

SockJS provides a low-latency, full-duplex, cross-domain communication channel
between a web browser and web server.")
    (license license:expat)))

(define-public python2-sockjs-tornado
  (package-with-python2 python-sockjs-tornado))

(define-public python-flask-babel
  (package
    (name "python-flask-babel")
    (version "1.0.0")
    (source
      (origin
        (method url-fetch)
        (uri (pypi-uri "Flask-Babel" version))
        (sha256
          (base32
            "0gmb165vkwv5v7dxsxa2i3zhafns0fh938m2zdcrv4d8z5l099yn"))))
    (build-system python-build-system)
    (arguments
     '(#:phases (modify-phases %standard-phases
                  (replace 'check
                    (lambda _
                      (with-directory-excursion "tests"
                        (invoke "python" "tests.py")))))))
    (propagated-inputs
     `(("python-flask" ,python-flask)
       ("python-babel" ,python-babel)
       ("python-jinja2" ,python-jinja2)
       ("python-pytz" ,python-pytz)))
    (home-page "https://github.com/python-babel/flask-babel")
    (synopsis "Add i18n/l10n support to Flask applications")
    (description "This package implements internationalization and localization
support for Flask.  This is based on the Python babel module as well as pytz -
both of which are installed automatically if you install this library.")
    (license license:bsd-3)))

(define-public python-flask-cors
  (package
    (name "python-flask-cors")
    (version "3.0.9")
    (source (origin
              (method url-fetch)
              (uri (pypi-uri "Flask-Cors" version))
              (sha256
               (base32
                "1f36hkaxc92zn12f88fkzwifdvlvsnmlp1dv3p5inpcc500c3kvb"))))
    (build-system python-build-system)
    (native-inputs
     `(("python-flask" ,python-flask)
       ("python-nose" ,python-nose)
       ("python-packaging" ,python-packaging)))
    (propagated-inputs
     `(("python-six" ,python-six)))
    (home-page "https://flask-cors.readthedocs.io/en/latest/")
    (synopsis "Handle Cross-Origin Resource Sharing with Flask")
    (description
     "This package provides a Flask extension for handling @acronym{CORS,Cross
Origin Resource Sharing}, making cross-origin AJAX possible.")
    (license license:expat)))

(define-public python-flask-markdown
  (package
    (name "python-flask-markdown")
    (version "0.3")
    (source
     (origin
       (method url-fetch)
       (uri (pypi-uri "Flask-Markdown" version))
       (sha256
        (base32
         "0l32ikv4f7va926jlq4f7gx0xid247bhlxl6bd9av5dk8ljz1hyq"))))
    (build-system python-build-system)
    (arguments
     '(#:tests? #f))        ; Tests seem to be incompatible with latest python
    (propagated-inputs
     `(("python-markdown" ,python-markdown)
       ("python-flask" ,python-flask)))
    (native-inputs
     `(("python-nose" ,python-nose)))
    (home-page "https://github.com/dcolish/flask-markdown")
    (synopsis "Small extension to help with using Markdown in Flask")
    (description
     "Flask-Markdown supports several extensions for Markdown and integrates
into Jinja2 by default.")
    (license license:bsd-3)))

(define-public python-flask-session
  (package
    (name "python-flask-session")
    (version "0.3.2")
    (source
     (origin
       (method url-fetch)
       (uri (pypi-uri "Flask-Session" version))
       (sha256
        (base32
         "08s4msg8jzb8vgb9bd491zvrzhrdldxdw6vimb0kx5kgy2xy4s07"))))
    (build-system python-build-system)
    (arguments
     '(#:tests? #f)) ; Tests require the various storage backends to be present
    (propagated-inputs
     `(("python-flask" ,python-flask)))
    (home-page "https://github.com/fengsp/flask-session")
    (synopsis "Adds server-side session support to your Flask application")
    (description
     "Flask-Session is an extension for Flask that adds support for
Server-side sessions, with a variety of different backends for session
storage.")
    (license license:bsd-3)))

(define-public python-html5lib
  (package
    (name "python-html5lib")
    (version "1.1")
    (source
      (origin
        (method url-fetch)
        (uri (pypi-uri "html5lib" version))
        (sha256
          (base32
            "0vqlhk0hgbsfkh7ybmby93xhlx8dq6pr5blf356ka3z2c41b9rdj"))))
    (build-system python-build-system)
    (propagated-inputs
     `(("python-six" ,python-six)
       ("python-webencodings" ,python-webencodings)
       ;; Required by Calibre 5.
       ("python-chardet" ,python-chardet)))
    (arguments
     `(#:test-target "check"))
    (home-page
      "https://github.com/html5lib/html5lib-python")
    (synopsis
      "Python HTML parser based on the WHATWG HTML specification")
    (description
      "Html5lib is an HTML parser based on the WHATWG HTML specification
and written in Python.")
    (license license:expat)))

(define-public python2-html5lib
  (package-with-python2 python-html5lib))

;; Needed for python-bleach, a dependency of python-notebook
(define-public python-html5lib-0.9
  (package
    (inherit python-html5lib)
    (version "0.999")
    (source
     (origin
       (method url-fetch)
       (uri (pypi-uri "html5lib" version))
       (sha256
        (base32
         "17n4zfsj6ynmbwdwviywmj8r6nzr3xvfx2zs0xhndmvm51z7z263"))))))

(define-public python2-html5lib-0.9
  (package-with-python2 python-html5lib-0.9))

(define-public python-html5-parser
  (package
    (name "python-html5-parser")
    (version "0.4.9")
    (source (origin
              (method url-fetch)
              (uri (pypi-uri "html5-parser" version))
              (sha256
               (base32
                "13yl3vnf3sxl05m0nhpngnrz3g1jvyahd33lys3m3hfb91l8zzi5"))))
    (build-system python-build-system)
    (native-inputs
     `(("pkg-config" ,pkg-config)))
    (inputs
     `(("libxml2" ,libxml2)))
    (propagated-inputs
     `(("python-lxml" ,python-lxml)
       ("python-beautifulsoup4" ,python-beautifulsoup4)))
    (home-page "https://html5-parser.readthedocs.io")
    (synopsis "Fast C-based HTML5 parsing for Python")
    (description "This package provides a fast implementation of the HTML5
parsing spec for Python.  Parsing is done in C using a variant of the gumbo
parser.  The gumbo parse tree is then transformed into an lxml tree, also in
C, yielding parse times that can be a thirtieth of the html5lib parse times.")
    ;; src/as-python-tree.[c|h] are licensed GPL3.  The other files
    ;; indicate ASL2.0, including the LICENSE file for the whole project.
    (license (list license:asl2.0 license:gpl3))))

(define-public python2-html5-parser
  (package-with-python2 python-html5-parser))

(define-public python-minio
  (package
    (name "python-minio")
    (version "6.0.0")
    (source (origin
              (method url-fetch)
              (uri (pypi-uri "minio" version))
              (sha256
               (base32
                "1cxpa0m7mdvpdbc1g6wlihq6ja4g4paxkl6f3q84bbnx07zpbllp"))))
    (build-system python-build-system)
    (arguments
     '(#:phases (modify-phases %standard-phases
                  (add-before 'check 'disable-failing-tests
                    (lambda _
                      ;; This test requires network access.
                      (delete-file "tests/unit/credentials_test.py")
                      #t)))))
    (native-inputs
     `(("python-faker" ,python-faker)
       ("python-mock" ,python-mock)
       ("python-nose" ,python-nose)))
    (propagated-inputs
     `(("python-certifi" ,python-certifi)
       ("python-configparser" ,python-configparser)
       ("python-dateutil" ,python-dateutil)
       ("python-pytz" ,python-pytz)
       ("python-urllib3" ,python-urllib3)))
    (home-page "https://github.com/minio/minio-py")
    (synopsis "Programmatically access Amazon S3 from Python")
    (description
     "This package provides a Python library for interacting with any
Amazon S3 compatible object storage server.")
    (license license:asl2.0)))

(define-public python-pycurl
  (package
    (name "python-pycurl")
    (version "7.43.0.5")
    (source
     (origin
       (method url-fetch)
       (uri (string-append "https://dl.bintray.com/pycurl/pycurl/pycurl-"
                           version ".tar.gz"))
       (sha256
        (base32 "1cwlb76vddqp2mxqvjbhf367caddzy82rhangddjjhjqaj8x4zgc"))))
    (build-system python-build-system)
    (arguments
     ;; The tests attempt to access external web servers, so we cannot run
     ;; them.  Furthermore, they are skipped altogether when using Python 2.
     '(#:tests? #f
       #:phases (modify-phases %standard-phases
                    (add-before 'build 'configure-tls-backend
                      (lambda _
                        ;; XXX: PycURL fails to automatically determine which TLS
                        ;; backend to use when cURL is built with --disable-static.
                        ;; See setup.py and <https://github.com/pycurl/pycurl/pull/147>.
                        (setenv "PYCURL_SSL_LIBRARY" "gnutls")
                        #t)))))
    (native-inputs
     `(("python-nose" ,python-nose)
       ("python-bottle" ,python-bottle)))
    (inputs
     `(("curl" ,curl)
       ("gnutls" ,gnutls)))
    (home-page "http://pycurl.io/")
    (synopsis "Lightweight Python wrapper around libcurl")
    (description "Pycurl is a lightweight wrapper around libcurl.  It provides
high-speed transfers via libcurl and frequently outperforms alternatives.")

    ;; Per 'README.rst', this is dual-licensed: users can redistribute pycurl
    ;; under the terms of LGPLv2.1+ or Expat.
    (license (list license:lgpl2.1+ license:expat))))

(define-public python2-pycurl
  (package-with-python2 python-pycurl))

(define-public python-webencodings
  (package
    (name "python-webencodings")
    (version "0.5.1")
    (source (origin
              (method url-fetch)
              (uri (pypi-uri "webencodings" version))
              (sha256
               (base32
                "08qrgrc4hrximb2gqnl69g01s93rhf2842jfxdjljc1dbwj1qsmk"))))
    (build-system python-build-system)
    (arguments
     '(#:phases
       (modify-phases %standard-phases
         (replace 'check
           (lambda _
             (invoke "py.test" "-v" "webencodings/tests.py")
             #t)))))
    (native-inputs
     `(("python-pytest" ,python-pytest)))
    (home-page "https://github.com/SimonSapin/python-webencodings")
    (synopsis "Character encoding aliases for legacy web content")
    (description
     "In order to be compatible with legacy web content when interpreting
something like @code{Content-Type: text/html; charset=latin1}, tools need
to use a particular set of aliases for encoding labels as well as some
overriding rules.  For example, @code{US-ASCII} and @code{iso-8859-1} on
the web are actually aliases for @code{windows-1252}, and a @code{UTF-8}
or @code{UTF-16} BOM takes precedence over any other encoding declaration.
The WHATWG @url{https://encoding.spec.whatwg.org/,Encoding} standard
defines all such details so that implementations do not have to
reverse-engineer each other.

This module implements the Encoding standard and has encoding labels and
BOM detection, but the actual implementation for encoders and decoders
is Python’s.")
    (license license:bsd-3)))

(define-public python2-webencodings
  (package-with-python2 python-webencodings))

(define-public python-openid
  (package
    (name "python-openid")
    (version "3.2.0")
    (source
     (origin
       (method url-fetch)
       (uri (pypi-uri "python3-openid" version))
       (sha256
        (base32
         "1bxf9a3ny1js422j962zfzl4a9dhj192pvai05whn7j0iy9gdyrk"))))
    (build-system python-build-system)
    (arguments
     `(#:phases
       (modify-phases %standard-phases
        (replace 'check
          (lambda _
            (invoke "coverage" "run" "-m"
                    "unittest" "openid.test.test_suite"))))))
    (properties `((python2-variant . ,(delay python2-openid))))
    (propagated-inputs
     `(("python-defusedxml" ,python-defusedxml)))
    (native-inputs
     `(("python-coverage" ,python-coverage)
       ("python-psycopg2" ,python-psycopg2)
       ("python-django" ,python-django)))
    (home-page "https://github.com/necaris/python3-openid")
    (synopsis "OpenID support for servers and consumers")
    (description "This library provides OpenID authentication for Python, both
for clients and servers.")
    (license license:asl2.0)))

(define-public python2-openid
  (package
    (name "python2-openid")
    (version "2.2.5")
    (source
     (origin
       (method url-fetch)
       (uri (pypi-uri "python-openid" version))
       (sha256
        (base32
         "1vvhxlghjan01snfdc4k7ykd80vkyjgizwgg9bncnin8rqz1ricj"))))
    (build-system python-build-system)
    (arguments
     ;; Python 3 support is in `python3-openid`, a separate package.
     `(#:python ,python-2
       ;; Tests aren't initialized correctly.
       #:tests? #f))
    (home-page "https://github.com/openid/python-openid")
    (synopsis "OpenID support for servers and consumers")
    (description "This library provides OpenID authentication for Python, both
for clients and servers.")
    (license license:asl2.0)))

(define-public python-cssutils
  (package
    (name "python-cssutils")
    (version "1.0.2")
    (source
      (origin
        (method url-fetch)
        (uri (pypi-uri "cssutils" version))
        (sha256
         (base32
          "1bxchrbqzapwijap0yhlxdil1w9bmwvgx77aizlkhc2mcxjg1z52"))))
    (build-system python-build-system)
    (native-inputs
     `(("unzip" ,unzip)))               ; for unpacking the source
    (arguments
     `(#:tests? #f))                    ; tests require python-pbr < 1.7.0
    (home-page "http://cthedot.de/cssutils/")
    (synopsis
      "CSS Cascading Style Sheets library for Python")
    (description
      "Cssutils is a Python package for parsing and building CSS
Cascading Style Sheets.  Currently it provides a DOM only and no rendering
options.")
    (license license:lgpl3+)))

(define-public python2-cssutils
  (package-with-python2 python-cssutils))

(define-public python-css-parser
  (package
    (inherit python-cssutils)
    (name "python-css-parser")
    (version "1.0.6")
    (source
     (origin
       (method url-fetch)
       (uri (pypi-uri "css-parser" version ".tar.gz"))
       (sha256
        (base32 "0bmg4kiiir6pj9x3sd12x4dz2c1xpp2bn5nn60fxnbk2lnl4im2f"))))
    (home-page "https://github.com/ebook-utils/css-parser")
    (synopsis "Fork of cssutils modified for parsing ebooks")
    (description
      "Css-parser is a Python package for parsing and building CSS
Cascading Style Sheets.  Currently it provides a DOM only and no rendering
options.

It's a fork of cssutils 1.0.2, updated and modified for parsing ebooks, due to
cssutils not receiving updates as of 1.0.2.")
    (license license:lgpl3+)))

(define-public python2-css-parser
  (package-with-python2 python-css-parser))

(define-public python-cssselect
  (package
    (name "python-cssselect")
    (version "1.1.0")
    (source (origin
              ;; The PyPI release does not contain tests.
              (method git-fetch)
              (uri (git-reference
                    (url "https://github.com/scrapy/cssselect")
                    (commit (string-append "v" version))))
              (file-name (git-file-name name version))
              (sha256
               (base32
                "0xslrnhbrmgakp4xg6k26qffay3kqffp3a2z2sk27c65rwxa79kc"))))
    (build-system python-build-system)
    (arguments
     `(#:phases (modify-phases %standard-phases
                  (replace 'check
                    (lambda _
                      (invoke "pytest" "-vv"))))))
    (native-inputs
     `(("python-lxml" ,python-lxml)
       ("python-pytest" ,python-pytest)))
    (home-page "https://github.com/scrapy/cssselect")
    (synopsis "CSS3 selector parser and translator to XPath 1.0")
    (description
     "Cssselect ia a Python module that parses CSS3 Selectors and translates
them to XPath 1.0 expressions.  Such expressions can be used in lxml or
another XPath engine to find the matching elements in an XML or HTML document.")
    (license license:bsd-3)))

(define-public python2-cssselect
  (package-with-python2 python-cssselect))

(define-public python-databricks-cli
  (package
    (name "python-databricks-cli")
    (version "0.14.1")
    (home-page "https://github.com/databricks/databricks-cli")
    (source (origin
              (method git-fetch)
              (uri (git-reference (url home-page) (commit version)))
              (file-name (git-file-name name version))
              (sha256
               (base32
                "03w19rzh72jll9phai23wp0c2mlv39qsrv50mhckziy39z60yxh8"))))
    (build-system python-build-system)
    (arguments
     `(#:phases (modify-phases %standard-phases
                  (replace 'check
                    (lambda _
                      (invoke "pytest" "tests" "-vv"
                              ;; XXX: This fails with newer Pytest
                              ;; (upstream uses Pytest 3..).
                              "-k" "not test_get_request_with_list"))))))
    (native-inputs
     `(;; For tests.
       ("python-decorator" ,python-decorator)
       ("python-mock" ,python-mock)
       ("python-pytest" ,python-pytest)
       ("python-requests-mock" ,python-requests-mock)))
    (propagated-inputs
     `(("python-click" ,python-click)
       ("python-configparser" ,python-configparser)
       ("python-requests" ,python-requests)
       ("python-six" ,python-six)
       ("python-tabulate" ,python-tabulate)))
    (synopsis "Command line interface for Databricks")
    (description
     "The Databricks Command Line Interface is a tool which provides an easy
to use interface to the Databricks platform.  The CLI is built on top of the
Databricks REST APIs.")
    (license license:asl2.0)))

(define-public python-openid-cla
  (package
    (name "python-openid-cla")
    (version "1.2")
    (source
     (origin
       (method url-fetch)
       (uri (pypi-uri "python-openid-cla" version))
       (sha256
        (base32
         "102hy2qisvjxp5s0v9lvwqi4f2dk0dhns40vjgn008yxc7k0h3cr"))))
    (build-system python-build-system)
    (arguments '(#:tests? #f)) ; No tests.
    (home-page "https://github.com/puiterwijk/python-openid-cla/")
    (synopsis "Implementation of the OpenID CLA extension for python-openid")
    (description "@code{openid-cla} is an implementation of the OpenID
contributor license agreement extension for python-openid.")
    (license license:bsd-3)))

(define-public python2-openid-cla
  (package-with-python2 python-openid-cla))

(define-public python-openid-teams
  (package
    (name "python-openid-teams")
    (version "1.1")
    (source
     (origin
       (method url-fetch)
       (uri (pypi-uri "python-openid-teams" version))
       (sha256
        (base32
         "05zrh78alav24rxkbqlpbad6d3x2nljk6z6j7kflxf3vdqa7w969"))))
    (build-system python-build-system)
    (arguments '(#:tests? #f)) ; No tests.
    (home-page "https://github.com/puiterwijk/python-openid-teams/")
    (synopsis "Implementation of the OpenID teams extension for python-openid")
    (description
     "@code{openid-teams} is an implementation of the OpenID
teams extension for python-openid.")
    (license license:bsd-3)))

(define-public python2-openid-teams
  (package-with-python2 python-openid-teams))

(define-public python-priority
  (package
    (name "python-priority")
    (version "1.3.0")
    (source
     (origin
       (method url-fetch)
       (uri (pypi-uri "priority" version))
       (sha256
        (base32 "1gpzn9k9zgks0iw5wdmad9b4dry8haiz2sbp6gycpjkzdld9dhbb"))))
    (build-system python-build-system)
    (arguments
     `(#:phases
       (modify-phases %standard-phases
         (replace 'check
           (lambda* (#:key inputs outputs #:allow-other-keys)
             (add-installed-pythonpath inputs outputs)
             (invoke "pytest" "-vv" "test" "-k"
                     ;; This test exceeded the Hypothesis deadline.
                     "not test_period_of_repetition"))))))
    (native-inputs
     `(("python-hypothesis" ,python-hypothesis)
       ("python-pytest" ,python-pytest)
       ("python-pytest-cov" ,python-pytest-cov)
       ("python-pytest-xdist" ,python-pytest-xdist)))
    (home-page "https://python-hyper.org/projects/priority/en/latest/")
    (synopsis "Pure-Python implementation of the HTTP/2 priority tree")
    (description
     "Priority is a pure-Python implementation of the priority logic for HTTP/2,
set out in RFC 7540 Section 5.3 (Stream Priority).")
    (license license:expat)))

(define-public python-wsproto
  (package
    (name "python-wsproto")
    (version "0.15.0")
    (source
     (origin
       (method url-fetch)
       (uri (pypi-uri "wsproto" version))
       (sha256
        (base32 "17gsxlli4w8am1wwwl3k90hpdfa213ax40ycbbvb7hjx1v1rhiv1"))))
    (build-system python-build-system)
    (arguments
     `(#:phases
       (modify-phases %standard-phases
         (replace 'check
           (lambda* (#:key inputs outputs #:allow-other-keys)
             (add-installed-pythonpath inputs outputs)
             (invoke "pytest" "-vv" "test"))))))
    (native-inputs
     `(("python-pytest" ,python-pytest)))
    (propagated-inputs
     `(("python-h11" ,python-h11)))
    (home-page "https://github.com/python-hyper/wsproto/")
    (synopsis "WebSockets state-machine based protocol implementation")
    (description
     "@code{wsproto} is a pure-Python implementation of a WebSocket protocol
stack.  It's written from the ground up to be embeddable in whatever program you
choose to use, ensuring that you can communicate via WebSockets, as defined in
RFC6455, regardless of your programming paradigm.")
    (license license:expat)))

(define-public python-hypercorn
  (package
    (name "python-hypercorn")
    (version "0.10.2")
    (source
     (origin
       (method url-fetch)
       (uri (pypi-uri "Hypercorn" version))
       (sha256
        (base32 "15dgy47a18w2ls3hwykra1cyf7yzxmfjqnsqml482p12cxr2xwqr"))))
    (build-system python-build-system)
    (arguments
     `(#:phases
       (modify-phases %standard-phases
         (replace 'check
           (lambda* (#:key inputs outputs #:allow-other-keys)
             (add-installed-pythonpath inputs outputs)
             (invoke "pytest" "-vv"))))))
    (propagated-inputs
     `(("python-h11" ,python-h11)
       ("python-h2" ,python-h2)
       ("python-priority" ,python-priority)
       ("python-toml" ,python-toml)
       ("python-typing-extensions" ,python-typing-extensions)
       ("python-wsproto" ,python-wsproto)))
    (native-inputs
     `(("python-hypothesis" ,python-hypothesis)
       ("python-mock" ,python-mock)
       ("python-pytest" ,python-pytest)
       ("python-pytest-asyncio" ,python-pytest-asyncio)
       ("python-pytest-cov" ,python-pytest-cov)
       ("python-pytest-trio" ,python-pytest-trio)
       ("python-trio" ,python-trio)))
    (home-page "https://gitlab.com/pgjones/hypercorn/")
    (synopsis "ASGI Server based on Hyper libraries")
    (description
     "Hypercorn is an ASGI web server based on the sans-io hyper, h11, h2, and
wsproto libraries and inspired by Gunicorn.  It supports HTTP/1, HTTP/2,
WebSockets (over HTTP/1 and HTTP/2), ASGI/2, and ASGI/3 specifications.  It can
utilise asyncio, uvloop, or trio worker types.")
    (license license:expat)))

(define-public python-querystring-parser
  (package
    (name "python-querystring-parser")
    (version "1.2.4")
    (source (origin
              (method url-fetch)
              (uri (pypi-uri "querystring_parser" version))
              (sha256
               (base32
                "0qlar8a0wa003hm2z6wcpb625r6vjj0a70rsni9h8lz0zwfcwkv4"))))
    (build-system python-build-system)
    (arguments
     `(#:phases (modify-phases %standard-phases
                  (replace 'check
                    (lambda _
                      ;; XXX FIXME: This test is broken with Python 3.7:
                      ;; https://github.com/bernii/querystring-parser/issues/35
                      (substitute* "querystring_parser/tests.py"
                        (("self\\.assertEqual\\(self\\.knownValuesNormalized, result\\)")
                         "True"))
                      (invoke "python" "querystring_parser/tests.py"))))))
    (propagated-inputs
     `(("python-six" ,python-six)))
    (home-page "https://github.com/bernii/querystring-parser")
    (synopsis "QueryString parser that correctly handles nested dictionaries")
    (description
     "This package provides a query string parser for Python and Django
projects that correctly creates nested dictionaries from sent form/querystring
data.")
    (license license:expat)))

(define-public python-tornado
  (package
    (name "python-tornado")
    (version "5.1.1")
    (source
     (origin
       (method url-fetch)
       (uri (pypi-uri "tornado" version))
       (sha256
        (base32
         "02clqk2116jbnq8lnaqmdw3p52nqrd9ib59r4xz2ll43fpcmhlaf"))))
    (build-system python-build-system)
    (arguments
     '(;; FIXME: Two tests error out with:
       ;; AssertionError: b'Error in atexit._run_exitfuncs:\nFileNotF[44 chars]ry\n' != b''
       ;; #:phases
       ;; (modify-phases %standard-phases
       ;;   (replace 'check
       ;;     (lambda _
       ;;       ;; 'setup.py test' hits an AssertionError on BSD-specific
       ;;       ;; "tornado/platform/kqueue.py". This is the supported method:
       ;;       (invoke "python" "-m" "tornado.test.runtests")
       ;;       #t)))
       #:tests? #f))
    (native-inputs
     `(("python-certifi" ,python-certifi)))
    (home-page "https://www.tornadoweb.org/")
    (synopsis "Python web framework and asynchronous networking library")
    (description
     "Tornado is a Python web framework and asynchronous networking library,
originally developed at FriendFeed.  By using non-blocking network I/O,
Tornado can scale to tens of thousands of open connections, making it ideal
for long polling, WebSockets, and other applications that require a long-lived
connection to each user.")
    (license license:asl2.0)
    (properties `((python2-variant . ,(delay python2-tornado))))))

(define-public python-tornado-6
  (package
    (name "python-tornado")
    (version "6.1")
    (source
     (origin
       (method url-fetch)
       (uri (pypi-uri "tornado" version))
       (sha256
        (base32
         "14cpzdv6p6qvk6vn02krdh5rcfdi174ifdbr5s6lcnymgcfyiiik"))))
    (build-system python-build-system)
    (arguments
     '(#:phases
       (modify-phases %standard-phases
         (replace 'check
           (lambda _
             (invoke "python" "-m" "tornado.test.runtests")
             #t)))))
    (native-inputs
     `(("python-certifi" ,python-certifi)))
    (home-page "https://www.tornadoweb.org/")
    (synopsis "Python web framework and asynchronous networking library")
    (description
     "Tornado is a Python web framework and asynchronous networking library,
originally developed at FriendFeed.  By using non-blocking network I/O,
Tornado can scale to tens of thousands of open connections, making it ideal
for long polling, WebSockets, and other applications that require a long-lived
connection to each user.")
    (license license:asl2.0)))

(define-public python2-tornado
  (let ((tornado (package-with-python2 (strip-python2-variant python-tornado))))
    (package/inherit tornado
      (propagated-inputs
       `(("python2-backport-ssl-match-hostname"
          ,python2-backport-ssl-match-hostname)
         ("python2-backports-abc" ,python2-backports-abc)
         ("python2-singledispatch" ,python2-singledispatch)
          ,@(package-propagated-inputs tornado))))))

(define-public python-tornado-http-auth
  (package
    (name "python-tornado-http-auth")
    (version "1.1.1")
    (source
     (origin
       (method url-fetch)
       (uri (pypi-uri "tornado-http-auth" version))
       (sha256
        (base32 "0hyc5f0a09i5yb99pk4bxpg6w9ichbrb5cv7hc9hff7rxd8w0v0x"))))
    (build-system python-build-system)
    (propagated-inputs
     `(("python-tornado" ,python-tornado)))
    (home-page "https://github.com/gvalkov/tornado-http-auth")
    (synopsis "Digest and basic authentication module for Tornado")
    (description
     "Provides support for adding authentication to services using the Tornado
web framework, either via the basic or digest authentication schemes.")
    (license license:asl2.0)))

(define-public python-terminado
  (package
    (name "python-terminado")
    (version "0.9.4")
    (source
     (origin
       (method url-fetch)
       (uri (pypi-uri "terminado" version))
       (sha256
        (base32
         "1glqyw97rddyzvisz8rihsn3x2nrm5xbyq82nzp3123pqbxvqzcs"))))
    (build-system python-build-system)
    (propagated-inputs
     `(("python-tornado" ,python-tornado-6)
       ("python-ptyprocess" ,python-ptyprocess)))
    (native-inputs
     `(("python-pytest" ,python-pytest)))
    (arguments
     `(#:phases
       (modify-phases %standard-phases
         (replace 'check
           (lambda _ (invoke "pytest" "-vv"))))))
    (home-page "https://github.com/jupyter/terminado")
    (synopsis "Terminals served to term.js using Tornado websockets")
    (description "This package provides a Tornado websocket backend for the
term.js Javascript terminal emulator library.")
    (license license:bsd-2)
    (properties `((python2-variant . ,(delay python2-terminado))))))

(define-public python2-terminado
  (let ((terminado (package-with-python2 (strip-python2-variant python-terminado))))
    (package/inherit terminado
      (propagated-inputs
       `(("python2-backport-ssl-match-hostname"
          ,python2-backport-ssl-match-hostname)
         ("python2-futures" ,python2-futures)
          ,@(package-propagated-inputs terminado))))))

(define-public python-wsgi-intercept
  (package
    (name "python-wsgi-intercept")
    (version "1.2.2")
    (source (origin
             (method url-fetch)
             (uri (pypi-uri "wsgi_intercept" version))
             (sha256
              (base32
               "0kjj2v2dvmnpdd5h5gk9rzz0f54rhjb0yiz3zg65bmp65slfw65d"))))
    (build-system python-build-system)
    (propagated-inputs
     `(("python-six" ,python-six)))
    (native-inputs
     `(("python-pytest" ,python-pytest)
       ("python-httplib2" ,python-httplib2)
       ("python-requests" ,python-requests)
       ("python-urllib3" ,python-urllib3)))
    (synopsis "Puts a WSGI application in place of a real URI for testing")
    (description "Wsgi_intercept installs a WSGI application in place of a real
URI for testing.  Testing a WSGI application normally involves starting a
server at a local host and port, then pointing your test code to that address.
Instead, this library lets you intercept calls to any specific host/port
combination and redirect them into a WSGI application importable by your test
program.  Thus, you can avoid spawning multiple processes or threads to test
your Web app.")
    (home-page "https://github.com/cdent/wsgi-intercept")
    (license license:expat)))

(define-public python-webob
  (package
    (name "python-webob")
    (version "1.8.6")
    (source
     (origin
       (method url-fetch)
       (uri (pypi-uri "WebOb" version))
       (sha256
        (base32
          "026i3z99nr3px75isa9mbnky5i7rffiv4d124h5kxfjjsxz92fma"))))
    (build-system python-build-system)
    (native-inputs
      `(("python-nose" ,python-nose)))
    (home-page "https://webob.org/")
    (synopsis "WSGI request and response object")
    (description
      "WebOb provides wrappers around the WSGI request environment, and an
object to help create WSGI responses.")
    (license license:expat)))

(define-public python2-webob
  (package-with-python2 python-webob))

(define-public python-zope-event
  (package
    (name "python-zope-event")
    (version "4.4")
    (source
     (origin
       (method url-fetch)
       (uri (pypi-uri "zope.event" version))
       (sha256
        (base32
         "1ksbc726av9xacml6jhcfyn828hlhb9xlddpx6fcvnlvmpmpvhk9"))))
    (build-system python-build-system)
    (home-page "https://pypi.org/project/zope.event/")
    (synopsis "Event publishing system for Python")
    (description "Zope.event provides an event publishing API, intended for
use by applications which are unaware of any subscribers to their events.  It
is a simple event-dispatching system on which more sophisticated event
dispatching systems can be built.")
    (license license:zpl2.1)))

(define-public python2-zope-event
  (package-with-python2 python-zope-event))

(define-public python-zope-interface
  (package
    (name "python-zope-interface")
    (version "5.1.0")
    (source
     (origin
       (method url-fetch)
       (uri (pypi-uri "zope.interface" version))
       (sha256
        (base32
         "03nrl6b8cb600dnnh46y149awvrm0gxyqgwq5hdw3lvys8mw9r20"))))
    (build-system python-build-system)
    (arguments '(#:tests? #f))  ; test suite can't find python-zope-testing
    (native-inputs
     `(("python-coverage" ,python-coverage)
       ("python-nose" ,python-nose)
       ("python-zope-event" ,python-zope-event)
       ("python-zope-testing" ,python-zope-testing)))
    (home-page "https://github.com/zopefoundation/zope.interface")
    (synopsis "Python implementation of the \"design by contract\"
methodology")
    (description "Zope.interface provides an implementation of \"object
interfaces\" for Python.  Interfaces are a mechanism for labeling objects as
conforming to a given API or contract.")
    (license license:zpl2.1)))

(define-public python2-zope-interface
  (package-with-python2 python-zope-interface))

(define-public python-zope-exceptions
  (package
    (name "python-zope-exceptions")
    (version "4.4")
    (source
     (origin
       (method url-fetch)
       (uri (pypi-uri "zope.exceptions" version))
       (sha256
        (base32
         "1nkgfwawswmyc6i0b8g3ymvja4mb507m8yhid8s4rbxq3dmqhwhd"))))
    (build-system python-build-system)
    (arguments
     '(#:phases
       (modify-phases %standard-phases
         (replace 'check
           (lambda _
             (invoke "zope-testrunner" "--test-path=src"))))))
    (native-inputs
     `(("python-zope-testrunner" ,python-zope-testrunner-bootstrap)))
    (propagated-inputs
     `(("python-zope-interface" ,python-zope-interface)))
    (home-page "https://pypi.org/project/zope.exceptions/")
    (synopsis "Zope exceptions")
    (description "Zope.exceptions provides general-purpose exception types
that have uses outside of the Zope framework.")
    (license license:zpl2.1)))

(define-public python-zope-exceptions-bootstrap
  (package
    (inherit python-zope-exceptions)
    (arguments `(#:tests? #f))
    (propagated-inputs `())
    (native-inputs `())
    (properties `((hidden? . #t)))))

(define-public python2-zope-exceptions
  (package-with-python2 python-zope-exceptions))

(define-public python-zope-testing
  (package
    (name "python-zope-testing")
    (version "4.7")
    (source
     (origin
       (method url-fetch)
       (uri (pypi-uri "zope.testing" version))
       (sha256
        (base32
         "1sh3c3i0m8n8fnhqiry0bk3rr356i56ry7calmn57s1pvv8yhsyn"))))
    (build-system python-build-system)
    (home-page "https://pypi.org/project/zope.testing/")
    (synopsis "Zope testing helpers")
    (description "Zope.testing provides a number of testing utilities for HTML
forms, HTTP servers, regular expressions, and more.")
    (license license:zpl2.1)))

(define-public python2-zope-testing
  (package-with-python2 python-zope-testing))

(define-public python-zope-testrunner
  (package
    (name "python-zope-testrunner")
    (version "5.2")
    (source
     (origin
       (method url-fetch)
       (uri (pypi-uri "zope.testrunner" version))
       (sha256
        (base32
         "0jyyf1dcz156q95x2y7yw2v420q2xn3cff0c5aci7hmdmcbn0gc7"))))
    (build-system python-build-system)
    (arguments
     '(#:tests? #f)) ; FIXME: Tests can't find zope.interface.
    (native-inputs
     `(("python-zope-testing" ,python-zope-testing)))
    (propagated-inputs
     `(("python-six" ,python-six)
       ("python-zope-exceptions" ,python-zope-exceptions)
       ("python-zope-interface" ,python-zope-interface)))
    (home-page "https://pypi.org/project/zope.testrunner/")
    (synopsis "Zope testrunner script")
    (description "Zope.testrunner provides a script for running Python
tests.")
    (license license:zpl2.1)))

(define-public python-zope-testrunner-bootstrap
  (package
    (inherit python-zope-testrunner)
    (arguments `(#:tests? #f))
    (propagated-inputs
     `(("python-six" ,python-six)
       ("python-zope-exceptions" ,python-zope-exceptions-bootstrap)))
    (properties `((hidden? . #t)))))

(define-public python2-zope-testrunner
  (package-with-python2 python-zope-testrunner))

(define-public python-zope-i18nmessageid
  (package
    (name "python-zope-i18nmessageid")
    (version "5.0.1")
    (source
     (origin
       (method url-fetch)
       (uri (pypi-uri "zope.i18nmessageid" version))
       (sha256
        (base32
         "0ndhn4w1qgwkfbwf9vm2bgq418z5g0wmfsgl0d9nz62cd0mi8d4m"))))
    (build-system python-build-system)
    (native-inputs
     `(("python-coverage" ,python-coverage)
       ("python-zope-testrunner" ,python-zope-testrunner)))
    (propagated-inputs
     `(("python-six" ,python-six)))
    (home-page "https://pypi.org/project/zope.i18nmessageid/")
    (synopsis "Message identifiers for internationalization")
    (description "Zope.i18nmessageid provides facilities for declaring
internationalized messages within program source text.")
    (license license:zpl2.1)))

(define-public python2-zope-i18nmessageid
  (package-with-python2 python-zope-i18nmessageid))

(define-public python-zope-schema
  (package
    (name "python-zope-schema")
    (version "6.0.0")
    (source
     (origin
       (method url-fetch)
       (uri (pypi-uri "zope.schema" version))
       (sha256
        (base32
          "09jg47bxhfg1ahr1jxb5y0cbiszyk1j6fn1r1r7s6svjl3lbryr0"))))
    (build-system python-build-system)
    (arguments
     `(#:phases
       (modify-phases %standard-phases
         (replace 'check
           (lambda* (#:key inputs outputs tests? #:allow-other-keys)
             (add-installed-pythonpath inputs outputs)
             (if tests?
               (invoke "zope-testrunner" "--test-path=src")
               #t))))))
    (propagated-inputs
     `(("python-zope-event" ,python-zope-event)
       ("python-zope-interface" ,python-zope-interface)))
    (native-inputs
     `(("python-zope-i18nmessageid" ,python-zope-i18nmessageid)
       ("python-zope-testing" ,python-zope-testing)
       ("python-zope-testrunner" ,python-zope-testrunner)))
    (home-page "https://pypi.org/project/zope.schema/")
    (synopsis "Zope data schemas")
    (description "Zope.scheme provides extensions to zope.interface for
defining data schemas.")
    (license license:zpl2.1)))

(define-public python2-zope-schema
  (package-with-python2 python-zope-schema))

(define-public python-zope-configuration
  (package
    (name "python-zope-configuration")
    (version "4.4.0")
    (source (origin
              (method url-fetch)
              (uri (pypi-uri "zope.configuration" version))
              (sha256
               (base32
                "0g6vrl7y27z9cj5xyrww9xlzk4npj55mgmlrcd9d2nj08jn2pw79"))))
    (build-system python-build-system)
    (native-inputs
     `(("python-manuel" ,python-manuel)
       ("python-zope-testing" ,python-zope-testing)
       ("python-zope-testrunner" ,python-zope-testrunner)))
    (propagated-inputs
     `(("python-zope-i18nmessageid" ,python-zope-i18nmessageid)
       ("python-zope-interface" ,python-zope-interface)
       ("python-zope-schema" ,python-zope-schema)))
    (home-page "https://pypi.org/project/zope.configuration/")
    (synopsis "Zope Configuration Markup Language")
    (description "Zope.configuration implements ZCML, the Zope Configuration
Markup Language.")
    (license license:zpl2.1)))

(define-public python-zope-configuration-bootstrap
  (package
    (inherit python-zope-configuration)
    (arguments `(#:tests? #f))
    (native-inputs `())
    (properties `((hidden? . #t)))))

(define-public python2-zope-configuration
  (package-with-python2 python-zope-configuration))

(define-public python-zope-copy
  (package
    (name "python-zope-copy")
    (version "4.2")
    (source
      (origin
        (method url-fetch)
        (uri (pypi-uri "zope.copy" version))
        (sha256
         (base32
          "06m75434krl57n6p73c2qj55k5i3fixg887j8ss01ih6zw4rvfs7"))))
    (build-system python-build-system)
    (arguments
     '(#:phases
       (modify-phases %standard-phases
         (replace 'check
           (lambda _
             (invoke "zope-testrunner" "--test-path=src" "\\[]"))))))
    (propagated-inputs
     `(("python-zope-interface" ,python-zope-interface)))
    (native-inputs
     `(("python-zope-component" ,python-zope-component-bootstrap)
       ("python-zope-location" ,python-zope-location-bootstrap)
       ("python-zope-testing" ,python-zope-testing)
       ("python-zope-testrunner" ,python-zope-testrunner)))
    (home-page "https://github.com/zopefoundation/zope.copy")
    (synopsis "Pluggable object copying mechanism")
    (description
     "This package provides a pluggable mechanism for copying persistent objects.")
    (license license:zpl2.1)))

(define-public python-zope-proxy
  (package
    (name "python-zope-proxy")
    (version "4.3.5")
    (source
     (origin
       (method url-fetch)
       (uri (pypi-uri "zope.proxy" version))
       (sha256
        (base32
         "14h7nyfbl5vpfk0rbviy4ygdfx0yx5kncvg6jpbdb0dhwna0ssm6"))))
    (build-system python-build-system)
    (native-inputs
     `(("python-zope-security" ,python-zope-security-bootstrap)
       ("python-zope-testrunner" ,python-zope-testrunner)))
    (propagated-inputs
     `(("python-zope-interface" ,python-zope-interface)))
    (home-page "https://pypi.org/project/zope.proxy/")
    (synopsis "Generic, transparent proxies")
    (description "Zope.proxy provides generic, transparent proxies for Python.
Proxies are special objects which serve as mostly-transparent wrappers around
another object, intervening in the apparent behavior of the wrapped object
only when necessary to apply the policy (e.g., access checking, location
brokering, etc.) for which the proxy is responsible.")
    (license license:zpl2.1)))

(define-public python-zope-proxy-bootstrap
  (package
    (inherit python-zope-proxy)
    (arguments `(#:tests? #f))
    (native-inputs `())
    (properties `((hidden? . #t)))))

(define-public python2-zope-proxy
  (package-with-python2 python-zope-proxy))

(define-public python-zope-hookable
  (package
    (name "python-zope-hookable")
    (version "5.0.1")
    (source
      (origin
        (method url-fetch)
        (uri (pypi-uri "zope.hookable" version))
        (sha256
         (base32
          "0hc82lfr7bk53nvbxvjkibkarngyrzgfk2i6bg8wshl0ly0pdl19"))))
    (build-system python-build-system)
    (native-inputs
     `(("python-coverage" ,python-coverage)
       ("python-zope-testing" ,python-zope-testing)))
    (home-page "https://github.com/zopefoundation/zope.hookable")
    (synopsis "Zope hookable")
    (description "This package supports the efficient creation of hookable
objects, which are callable objects that are meant to be optionally replaced.
The idea is that you create a function that does some default thing and make i
hookable.  Later, someone can modify what it does by calling its sethook method
and changing its implementation.  All users of the function, including those
that imported it, will see the change.")
    (license license:zpl2.1)))

(define-public python-zope-location
  (package
    (name "python-zope-location")
    (version "4.2")
    (source
     (origin
       (method url-fetch)
       (uri (pypi-uri "zope.location" version))
       (sha256
        (base32
         "1b40pzl8v00d583d3gsxv1qjdw2dhghlgkbgxl3m07d5r3izj857"))))
    (build-system python-build-system)
    (arguments
     '(#:tests? #f)) ; FIXME: Tests can't find zope.interface.
    (native-inputs
     `(("python-zope-testrunner" ,python-zope-testrunner)))
    (propagated-inputs
     `(("python-zope-interface" ,python-zope-interface)
       ("python-zope-proxy" ,python-zope-proxy)
       ("python-zope-schema" ,python-zope-schema)))
    (home-page "https://pypi.org/project/zope.location/")
    (synopsis "Zope location library")
    (description "Zope.location implements the concept of \"locations\" in
Zope3, which are are special objects that have a structural location.")
    (license license:zpl2.1)))

(define-public python-zope-location-bootstrap
  (package
    (inherit python-zope-location)
    (arguments `(#:tests? #f))
    (native-inputs `())
    (properties `((hidden? . #t)))))

(define-public python2-zope-location
  (package-with-python2 python-zope-location))

(define-public python-zope-security
  (package
    (name "python-zope-security")
    (version "5.1.1")
    (source
     (origin
       (method url-fetch)
       (uri (pypi-uri "zope.security" version))
       (sha256
        (base32
         "11lfw67cigscfax9c5j63xcvz2qcj724zx5fcdqyc94am2glim0h"))))
    (build-system python-build-system)
    (propagated-inputs
     `(("python-zope-component" ,python-zope-component)
       ("python-zope-i18nmessageid" ,python-zope-i18nmessageid)
       ("python-zope-interface" ,python-zope-interface)
       ("python-zope-location" ,python-zope-location)
       ("python-zope-proxy" ,python-zope-proxy)
       ("python-zope-schema" ,python-zope-schema)))
    (native-inputs
     `(("python-btrees" ,python-btrees)
       ("python-zope-component" ,python-zope-component-bootstrap)
       ("python-zope-configuration" ,python-zope-configuration-bootstrap)
       ("python-zope-location" ,python-zope-location-bootstrap)
       ("python-zope-testing" ,python-zope-testing)
       ("python-zope-testrunner" ,python-zope-testrunner)))
    (home-page "https://pypi.org/project/zope.security/")
    (synopsis "Zope security framework")
    (description "Zope.security provides a generic mechanism to implement
security policies on Python objects.")
    (license license:zpl2.1)))

(define-public python-zope-security-bootstrap
  (package
    (inherit python-zope-security)
    (arguments `(#:tests? #f))
    (propagated-inputs
     `(("python-zope-i18nmessageid" ,python-zope-i18nmessageid)
       ("python-zope-interface" ,python-zope-interface)
       ("python-zope-proxy" ,python-zope-proxy-bootstrap)
       ("python-zope-schema" ,python-zope-schema)))
    (native-inputs `())
    (properties `((hidden? . #t)))))

(define-public python2-zope-security
  (package-with-python2 python-zope-security))

(define-public python-zope-component
  (package
    (name "python-zope-component")
    (version "4.6.2")
    (source
     (origin
       (method url-fetch)
       (uri (pypi-uri "zope.component" version))
       (sha256
        (base32
         "14iwp95hh6q5dj4k9h1iw75cbp89bs27nany4dinyglb44c8jqli"))))
    (build-system python-build-system)
    (arguments
     '(#:phases
       (modify-phases %standard-phases
         (replace 'check
           (lambda* (#:key inputs outputs #:allow-other-keys)
             (add-installed-pythonpath inputs outputs)
             (invoke "python" "setup.py" "test"))))))
    (native-inputs
     `(("python-persistent" ,python-persistent)
       ("python-zope-configuration" ,python-zope-configuration-bootstrap)
       ("python-zope-i18nmessageid" ,python-zope-i18nmessageid)
       ("python-zope-location" ,python-zope-location-bootstrap)
       ("python-zope-proxy" ,python-zope-proxy-bootstrap)
       ("python-zope-security" ,python-zope-security-bootstrap)
       ("python-zope-testing" ,python-zope-testing)
       ("python-zope-testrunner" ,python-zope-testrunner)))
    (propagated-inputs
     `(("python-zope-deferredimport" ,python-zope-deferredimport)
       ("python-zope-deprecation" ,python-zope-deprecation)
       ("python-zope-event" ,python-zope-event)
       ("python-zope-hookable" ,python-zope-hookable)
       ("python-zope-interface" ,python-zope-interface)))
    (home-page "https://github.com/zopefoundation/zope.component")
    (synopsis "Zope Component Architecture")
    (description "Zope.component represents the core of the Zope Component
Architecture.  Together with the zope.interface package, it provides
facilities for defining, registering and looking up components.")
    (license license:zpl2.1)))

(define-public python-zope-component-bootstrap
  (package
    (inherit python-zope-component)
    (arguments `(#:tests? #f))
    (native-inputs `())
    (properties `((hidden? . #t)))))

(define-public python2-zope-component
  (package-with-python2 python-zope-component))

(define-public python-zope-deferredimport
  (package
    (name "python-zope-deferredimport")
    (version "4.3.1")
    (source
      (origin
        (method url-fetch)
        (uri (pypi-uri "zope.deferredimport" version))
        (sha256
         (base32
          "1q89v54dwniiqypjbwywwdfjdr4kdkqlyqsgrpplgvsygdg39cjp"))))
    (build-system python-build-system)
    (propagated-inputs
     `(("python-zope-proxy" ,python-zope-proxy)))
    (native-inputs
     `(("python-zope-testrunner" ,python-zope-testrunner)))
    (home-page "https://github.com/zopefoundation/zope.deferredimport")
    (synopsis "Defer imports until used by code")
    (description
     "Often, especially for package modules, you want to import names for
convenience, but not actually perform the imports until necessary.  The
@code{zope.deferredimport} package provided facilities for defining names in
modules that will be imported from somewhere else when used.  You can also cause
deprecation warnings to be issued when a variable is used.")
    (license license:zpl2.1)))

(define-public python-ndg-httpsclient
  (package
    (name "python-ndg-httpsclient")
    (version "0.5.1")
    (source (origin
              (method url-fetch)
              (uri (pypi-uri "ndg_httpsclient" version))
              (sha256
                (base32
                  "0412b7i1s4vj7lz9r72nmb28h9syd4q2x89bdirkkc3a6z8awbyp"))))
    (build-system python-build-system)
    (arguments
     '(;; The tests appear to require networking.
       #:tests? #f))
    (propagated-inputs
     `(("python-pyopenssl" ,python-pyopenssl)))
    (synopsis "HTTPS support for Python's httplib and urllib2")
    (description "This is a HTTPS client implementation for httplib and urllib2
based on PyOpenSSL.  PyOpenSSL provides a more fully-featured SSL implementation
over the default provided with Python and, importantly, enables full
verification of the SSL peer.")
    (home-page "https://github.com/cedadev/ndg_httpsclient/")
    (license license:bsd-3)))

;; python2-openssl requires special care, so package-with-python2 is
;; insufficient.
(define-public python2-ndg-httpsclient
  (package/inherit python-ndg-httpsclient
    (name "python2-ndg-httpsclient")
    (arguments
     (substitute-keyword-arguments (package-arguments python-ndg-httpsclient)
       ((#:python _) python-2)))
    (propagated-inputs
     `(("python2-pyopenssl" ,python2-pyopenssl)))))

(define-public python-websocket-client
  (package
    (name "python-websocket-client")
    (version "0.54.0")
    (source
     (origin
       (method url-fetch)
       (uri (pypi-uri "websocket_client" version))
       (sha256
        (base32
         "0j88zmikaypf38lvpkf4aaxrjp9j07dmy5ghj7kli0fv3p4n45g5"))))
    (build-system python-build-system)
    (propagated-inputs
     `(("python-six" ,python-six)))
    (home-page "https://github.com/liris/websocket-client")
    (synopsis "WebSocket client for Python")
    (description "The Websocket-client module provides the low level APIs for
WebSocket usage in Python programs.")
    (properties `((python2-variant . ,(delay python2-websocket-client))))
    (license license:lgpl2.1+)))

(define-public python2-websocket-client
  (let ((base (package-with-python2
                (strip-python2-variant python-websocket-client))))
    (package/inherit base
      (native-inputs
       `(("python2-backport-ssl-match-hostname"
          ,python2-backport-ssl-match-hostname)
         ,@(package-native-inputs base))))))

(define-public python-purl
  (package
    (name "python-purl")
    (version "1.5")
    (source
      (origin
        (method url-fetch)
        (uri (pypi-uri "purl" version))
        (sha256
          (base32
            "15ibnz1xrh5msmn04j0nr00sz4n7jwx6cwd6zlx99kkz3vpin53m"))))
    (build-system python-build-system)
    (propagated-inputs `(("python-six" ,python-six)))
    (home-page
      "https://github.com/codeinthehole/purl")
    (synopsis
      "Python package for URL manipulation")
    (description
      "Purl is a Python package for handling URLs.")
    (license license:expat)))

(define-public python-apiron
  (package
    (name "python-apiron")
    (version "5.1.0")
    (source
     (origin
       (method url-fetch)
       (uri (pypi-uri "apiron" version))
       (sha256
        (base32 "1qwbqn47sf0aqznj1snbv37v8ijx476qqkjf5l9pac7xjkxsr8qk"))))
    (build-system python-build-system)
    (arguments
     `(#:phases
       (modify-phases %standard-phases
         (replace 'check
           (lambda* (#:key inputs outputs #:allow-other-keys)
             (add-installed-pythonpath inputs outputs)
             (invoke "pytest" "-vv" "--cov" "-k"
                     ;; This test tries to connect to the internet.
                     "not test_call"))))))
    (propagated-inputs
     `(("python-requests" ,python-requests)))
    (native-inputs
     `(("python-pytest" ,python-pytest)
       ("python-pytest-cov" ,python-pytest-cov)))
    (home-page "https://github.com/ithaka/apiron")
    (synopsis "Python wrapper for interacting with RESTful APIs")
    (description
     "@code{apiron} provides a declarative, structured configuration of
services and endpoints with a unified interface for interacting with RESTful
APIs.")
    (license license:expat)))

(define-public python-beren
  (package
    (name "python-beren")
    (version "0.7.0")
    (source
     (origin
       (method url-fetch)
       (uri (pypi-uri "beren" version))
       (sha256
        (base32 "1v3mdwfqsyza892zvs124ym9w1bkng1j56b7l4dwfjir3723xcgf"))))
    (build-system python-build-system)
    (arguments
     ;; The test tries to open a connection to a remote server.
     `(#:tests? #f))
    (propagated-inputs
     `(("python-apiron" ,python-apiron)))
    (home-page "https://github.com/teffalump/beren")
    (synopsis "REST client for Orthanc DICOM servers")
    (description
     "@code{beren} provides a REST client for Orthanc, a DICOM server.")
    (license license:gpl3+)))

(define-public python-requests
  (package
    (name "python-requests")
    (version "2.25.0")
    (source (origin
             (method url-fetch)
             (uri (pypi-uri "requests" version))
             (sha256
              (base32
               "1y6mb8c0ipd64d5axq2p368yxndp3f966hmabjka2q2a5y9hn6kz"))))
    (build-system python-build-system)
    (propagated-inputs
     `(("python-certifi" ,python-certifi)
       ("python-chardet" ,python-chardet)
       ("python-idna" ,python-idna)
       ("python-urllib3" ,python-urllib3)))
    (arguments
     ;; FIXME: Some tests require network access.
     '(#:tests? #f))
    (home-page "http://python-requests.org/")
    (synopsis "Python HTTP library")
    (description
     "Requests is a Python HTTP client library.  It aims to be easier to use
than Python’s urllib2 library.")
    (license license:asl2.0)))

;; Some software requires an older version of Requests, notably Docker/Docker
;; Compose.
(define-public python-requests-2.20
  (package (inherit python-requests)
           (version "2.20.1")
           (source (origin
                     (method url-fetch)
                     (uri (pypi-uri "requests" version))
                     (sha256
                      (base32
                       "0qzj6cgv3k9wyj7wlxgz7xq0cfg4jbbkfm24pp8dnhczwl31527a"))))
           (propagated-inputs
            `(("python-urllib3" ,python-urllib3-1.24)
              ("python-idna" ,python-idna-2.7)
              ,@(package-propagated-inputs python-requests)))))

(define-public python2-requests
  (package-with-python2 python-requests))

(define-public python-requests-unixsocket
  (package
    (name "python-requests-unixsocket")
    (version "0.2.0")
    (source
     (origin
       (method url-fetch)
       (uri (pypi-uri "requests-unixsocket" version))
       (sha256
        (base32
         "1sn12y4fw1qki5gxy9wg45gmdrxhrndwfndfjxhpiky3mwh1lp4y"))))
    (build-system python-build-system)
    (arguments
     '(#:phases
       (modify-phases %standard-phases
         (add-after 'unpack 'relax-requirements
           (lambda _
             (substitute* "test-requirements.txt"
               (("(.*)==(.*)" _ name) (string-append name "\n")))))
         (replace 'check
           (lambda* (#:key inputs outputs #:allow-other-keys)
             (add-installed-pythonpath inputs outputs)
             (invoke "pytest" "-vv"))))))
    (propagated-inputs
     `(("python-pbr" ,python-pbr)
       ("python-requests" ,python-requests)
       ("python-urllib3" ,python-urllib3)))
    (native-inputs
     `(("python-apipkg" ,python-apipkg)
       ("python-appdirs" ,python-appdirs)
       ("python-execnet" ,python-execnet)
       ("python-packaging" ,python-packaging)
       ("python-pep8" ,python-pep8)
       ("python-py" ,python-py)
       ("python-pyparsing" ,python-pyparsing)
       ("python-pytest" ,python-pytest)
       ("python-pytest-cache" ,python-pytest-cache)
       ("python-pytest-pep8" ,python-pytest-pep8)
       ("python-six" ,python-six)
       ("python-waitress" ,python-waitress)))
    (home-page "https://github.com/msabramo/requests-unixsocket")
    (synopsis "Talk HTTP via a UNIX domain socket")
    (description
     "This Python package lets you use the @code{requests} library to talk
HTTP via a UNIX domain socket.")
    (license license:asl2.0)))

(define-public python-requests_ntlm
  (package
    (name "python-requests_ntlm")
    (version "1.1.0")
    (source
     (origin
       (method url-fetch)
       (uri (pypi-uri "requests_ntlm" version))
       (sha256
        (base32
         "0wgbqzaq9w7bas16b7brdb75f91bh3275fb459093bk1ihpck2ci"))))
    (build-system python-build-system)
    (propagated-inputs
     `(("python-cryptography" ,python-cryptography)
       ("python-ntlm-auth" ,python-ntlm-auth)
       ("python-requests" ,python-requests)))
    (home-page "https://github.com/requests/requests-ntlm")
    (synopsis
     "NTLM authentication support for Requests")
    (description
     "This package allows for HTTP NTLM authentication using the requests
library.")
    (license license:isc)))

(define-public python-requests-mock
  (package
    (name "python-requests-mock")
    (version "1.8.0")
    (source
     (origin
       (method url-fetch)
       (uri (pypi-uri "requests-mock" version))
       (sha256
        (base32
         "09nj8fmyj7xz2mgwyvbw0fl9zybmx2d3qd2hf529vvjc9s24d3z6"))))
    (build-system python-build-system)
    (propagated-inputs
     `(("python-requests" ,python-requests)
       ("python-six" ,python-six)))
    (native-inputs
     `(("python-pbr" ,python-pbr)
       ("python-discover" ,python-discover)
       ("python-docutils" ,python-docutils)
       ("python-fixtures" ,python-fixtures)
       ("python-mock" ,python-mock)
       ("python-purl" ,python-purl)
       ("python-pytest" ,python-pytest)
       ("python-sphinx" ,python-sphinx)
       ("python-testrepository" ,python-testrepository)))
    (home-page "https://requests-mock.readthedocs.org/")
    (synopsis "Mock out responses from the requests package")
    (description
      "This module provides a building block to stub out the HTTP requests
portions of your testing code.")
    (license license:asl2.0)))

(define-public python-requests-toolbelt
  (package
    (name "python-requests-toolbelt")
    (version "0.8.0")
    (source (origin
             (method url-fetch)
             (uri (pypi-uri "requests-toolbelt" version))
             (sha256
              (base32
               "1dc7l42i4080r8i4m9fj51jx367lqkai170vrv7wd93gdj9k39gn"))))
    (build-system python-build-system)
    (native-inputs
     `(("python-betamax" ,python-betamax)
       ("python-mock" ,python-mock)
       ("python-pytest" ,python-pytest)))
    (propagated-inputs
     `(("python-requests" ,python-requests)))
    (synopsis "Extensions to python-requests")
    (description "This is a toolbelt of useful classes and functions to be used
with python-requests.")
    (home-page "https://github.com/sigmavirus24/requests-toolbelt")
    (license license:asl2.0)))

(define-public python2-requests-toolbelt
  (package-with-python2 python-requests-toolbelt))

(define-public python-requests-toolbelt-0.9.1
  (package
    (inherit python-requests-toolbelt)
    (version "0.9.1")
    (source (origin
             (method url-fetch)
             (uri (pypi-uri "requests-toolbelt" version))
             (sha256
              (base32
               "1h3gm88dcjbd7gm229a7x5qkkhnsqsjz0m0l2xyavm2ab3a8k04n"))))
    (arguments
     `(;; FIXME: Some tests require network access.
       #:tests? #f))))

(define-public python-requests-ftp
  (package
    (name "python-requests-ftp")
    (version "0.3.1")
    (source
     (origin
       (method url-fetch)
       (uri (pypi-uri "requests-ftp" version))
       (sha256
        (base32
         "0yh5v21v36dsjsgv4y9dx4mmz35741l5jf6pbq9w19d8rfsww13m"))))
    (build-system python-build-system)
    (propagated-inputs
     `(("python-requests" ,python-requests)))
    (home-page
     "https://github.com/Lukasa/requests-ftp")
    (synopsis "FTP Transport Adapter for Requests")
    (description
     "Requests-FTP is an implementation of a simple FTP transport
adapter for use with the Requests library.")
    (license license:asl2.0)))

(define-public python-oauthlib
  (package
    (name "python-oauthlib")
    (version "3.1.0")
    (source (origin
              (method url-fetch)
              (uri (pypi-uri "oauthlib" version))
              (sha256
               (base32
                "12gqnabwck30gdlpwm6af3s28qm9p2yc7b1w8s4fk9ncbz1irr5y"))))
    (build-system python-build-system)
    (arguments
     `(#:phases (modify-phases %standard-phases
                  (replace 'check
                    (lambda _
                      (invoke "pytest" "-vv"))))))
    (native-inputs
     `(("python-pytest" ,python-pytest)
       ("python-pytest-cov" ,python-pytest-cov)
       ("python-mock" ,python-mock)))
    (propagated-inputs
     `(("python-cryptography" ,python-cryptography)
       ("python-pyjwt" ,python-pyjwt)
       ("python-blinker" ,python-blinker)))
    (home-page "https://github.com/oauthlib/oauthlib")
    (synopsis "OAuth implementation for Python")
    (description
     "Oauthlib is a generic, spec-compliant, thorough implementation of the
OAuth request-signing logic.")
    (license license:bsd-3)))

(define-public python2-oauthlib
  (package-with-python2 python-oauthlib))

(define-public python-rauth
  (package
    (name "python-rauth")
    (version "0.7.3")
    (source
      (origin
        (method url-fetch)
        (uri (pypi-uri "rauth" version))
        (sha256
         (base32
          "02kv8w8l98ky223avyq7vw7x1f2ya9chrm59r77ylq45qb0xnk2j"))))
    (build-system python-build-system)
    (arguments
     `(#:test-target "check"))
    (propagated-inputs
     `(("python-requests" ,python-requests)))
    (home-page "https://github.com/litl/rauth")
    (synopsis "Python library for OAuth 1.0/a, 2.0, and Ofly")
    (description
     "Rauth is a Python library for OAuth 1.0/a, 2.0, and Ofly.  It also
provides service wrappers for convenient connection initialization and
authenticated session objects providing things like keep-alive.")
    (license license:expat)
    (properties `((python2-variant . ,(delay python2-rauth))))))

(define-public python2-rauth
  (let ((base (package-with-python2 (strip-python2-variant python-rauth))))
    (package/inherit base
      (native-inputs `(("python2-unittest2" ,python2-unittest2)
                       ,@(package-native-inputs base))))))

(define-public python-urllib3
  (package
    (name "python-urllib3")
    (version "1.26.2")
    (source
      (origin
        (method url-fetch)
        (uri (pypi-uri "urllib3" version))
        (sha256
         (base32
          "024yldjwjavps39yb77sc422z8fa9bn20wcqrcncjwrqjab8y60r"))))
    (replacement python-urllib3/fixed)
    (build-system python-build-system)
    (arguments `(#:tests? #f))
    (propagated-inputs
     `(;; These 5 inputs are used to build urrlib3[secure]
       ("python-certifi" ,python-certifi)
       ("python-cryptography" ,python-cryptography)
       ("python-idna" ,python-idna)
       ("python-pyopenssl" ,python-pyopenssl)
       ("python-pysocks" ,python-pysocks)))
    (home-page "https://urllib3.readthedocs.io/")
    (synopsis "HTTP library with thread-safe connection pooling")
    (description
     "Urllib3 supports features left out of urllib and urllib2 libraries.  It
can reuse the same socket connection for multiple requests, it can POST files,
supports url redirection and retries, and also gzip and deflate decoding.")
    (properties `((python2-variant . ,(delay python2-urllib3))))
    (license license:expat)))

(define python-urllib3/fixed
  (package/inherit python-urllib3
    (version "1.26.4")
    (source
     (origin
       (method url-fetch)
       (uri (pypi-uri "urllib3" version))
       (sha256
        (base32
         "0dw9w9bs3hmr5dp3r3h43jyzzb1g1046ag7lj8pqf58i4kvj3c77"))))))

;; Some software requires an older version of urllib3, notably Docker.
(define-public python-urllib3-1.24
  (package (inherit python-urllib3)
           (version "1.24.3")
           (source (origin
                     (method url-fetch)
                     (uri (pypi-uri "urllib3" version))
                     (sha256
                      (base32
                       "1x0slqrv6kixkbcdnxbglvjliwhc1payavxjvk8fvbqjrnasd4r3"))))))


(define-public python2-urllib3
  (let ((base (package-with-python2 (strip-python2-variant python-urllib3))))
    (package/inherit
     base
     (propagated-inputs
      `(("python-ipaddress" ,python2-ipaddress)
        ,@(package-propagated-inputs base))))))

(define-public awscli
  (package
    ;; Note: updating awscli typically requires updating botocore as well.
    (name "awscli")
    (version "1.18.203")
    (source
     (origin
       (method url-fetch)
       (uri (pypi-uri name version))
       (sha256
        (base32
         "128zg24961j8nmnq2dxqg6a7zwh3qgv87cmvclsdqwwih9nigxv9"))))
    (build-system python-build-system)
    (arguments
     ;; FIXME: The 'pypi' release does not contain tests.
     '(#:tests? #f
       #:phases
       (modify-phases %standard-phases
         (add-after 'unpack 'fix-reference-to-groff
           (lambda _
             (substitute* "awscli/help.py"
               (("if not self._exists_on_path\\('groff'\\):") "")
               (("raise ExecutableNotFoundError\\('groff'\\)") "")
               (("cmdline = \\['groff'")
                (string-append "cmdline = ['" (which "groff") "'")))
             #t)))))
    (propagated-inputs
     `(("python-colorama" ,python-colorama)
       ("python-botocore" ,python-botocore)
       ("python-s3transfer" ,python-s3transfer)
       ("python-docutils" ,python-docutils)
       ("python-pyyaml" ,python-pyyaml)
       ("python-rsa" ,python-rsa)))
    (native-inputs
     `(("groff" ,groff)))
    (home-page "https://aws.amazon.com/cli/")
    (synopsis "Command line client for AWS")
    (description "AWS CLI provides a unified command line interface to the
Amazon Web Services (AWS) API.")
    (license license:asl2.0)))

(define-public python-wsgiproxy2
  (package
    (name "python-wsgiproxy2")
    (version "0.4.6")
    (source
     (origin
       (method url-fetch)
       (uri (pypi-uri "WSGIProxy2" version ".tar.gz"))
       (sha256
        (base32 "16jch5nic0hia28lps3c678s9s9mjdq8n87igxncjg0rpi5adqnf"))))
    (build-system python-build-system)
    (native-inputs
     `(("python-webtest" ,python-webtest)))
    (propagated-inputs
     `(("python-requests" ,python-requests)
       ("python-six" ,python-six)
       ("python-urllib3" ,python-urllib3)
       ("python-webob" ,python-webob)))
    (home-page "https://github.com/gawel/WSGIProxy2/")
    (synopsis "WSGI Proxy with various http client backends")
    (description "WSGI turns HTTP requests into WSGI function calls.
WSGIProxy turns WSGI function calls into HTTP requests.
It also includes code to sign requests and pass private data,
and to spawn subprocesses to handle requests.")
    (license license:expat)))

(define-public python2-wsgiproxy2
 (package-with-python2 python-wsgiproxy2))

(define-public python-pastedeploy
  (package
    (name "python-pastedeploy")
    (version "2.1.1")
    (source
     (origin
       (method url-fetch)
       (uri (pypi-uri "PasteDeploy" version))
       (sha256
        (base32 "05s88qdjdwd9d9qs13fap7nqgxs7qs5qfzzjbrc5va13k2mxdskd"))))
    (build-system python-build-system)
    (arguments
     '(#:test-target "pytest"))
    (native-inputs
     `(("python-pytest" ,python-pytest)
       ("python-pytest-runner" ,python-pytest-runner)))
    (home-page "https://pylonsproject.org/")
    (synopsis
     "Load, configure, and compose WSGI applications and servers")
    (description
     "This tool provides code to load WSGI applications and servers from URIs;
these URIs can refer to Python Eggs for INI-style configuration files.  Paste
Script provides commands to serve applications based on this configuration
file.")
    (license license:expat)))

(define-public python2-pastedeploy
  (package-with-python2 python-pastedeploy))

(define-public python-webtest
  (package
    (name "python-webtest")
    (version "2.0.35")
    (source
     (origin
       (method url-fetch)
       (uri (pypi-uri "WebTest" version))
       (sha256
        (base32 "11xhgdj251zkvz5w30fvspii08ki2vrpr1im9sph1wmlnasnihda"))))
    (build-system python-build-system)
    (arguments
     ;; Tests require python-pyquery, which creates a circular dependency.
     `(#:tests? #f))
    (propagated-inputs
     `(("python-waitress" ,python-waitress)
       ("python-webob" ,python-webob)
       ("python-six" ,python-six)
       ("python-beautifulsoup4" ,python-beautifulsoup4)))
    (home-page "https://docs.pylonsproject.org/projects/webtest/")
    (synopsis "Helper to test WSGI applications")
    (description "Webtest allows you to test your Python web applications
without starting an HTTP server.  It supports anything that supports the
minimum of WSGI.")
    (license license:expat)))

(define-public python2-webtest
  (package-with-python2 python-webtest))

(define-public python-flask
  (package
    (name "python-flask")
    (version "1.1.2")
    (source (origin
              (method url-fetch)
              (uri (pypi-uri "Flask" version))
              (sha256
               (base32
                "0q3h295izcil7lswkzfnyg3k5gq4hpmqmpl6i7s5m1n9szi1myjf"))))
    (build-system python-build-system)
    (arguments
     '(#:phases
       (modify-phases %standard-phases
         (replace 'check
           (lambda _
             (invoke "pytest" "-vv" "tests"))))))
    (native-inputs
     `(("python-pytest" ,python-pytest)))
    (propagated-inputs
     `(("python-itsdangerous" ,python-itsdangerous)
       ("python-jinja2" ,python-jinja2)
       ("python-click" ,python-click)
       ("python-werkzeug" ,python-werkzeug)))
    (home-page "https://www.palletsprojects.com/p/flask/")
    (synopsis "Microframework based on Werkzeug, Jinja2 and good intentions")
    (description "Flask is a micro web framework based on the Werkzeug toolkit
and Jinja2 template engine.  It is called a micro framework because it does not
presume or force a developer to use a particular tool or library.")
    (license license:bsd-3)))

(define-public python-flask-wtf
  (package
    (name "python-flask-wtf")
    (version "0.14.3")
    (source
     (origin
       (method url-fetch)
       (uri (pypi-uri "Flask-WTF" version))
       (sha256
        (base32
         "086pvg2x69n0nczcq7frknfjd8am1zdy8qqpva1sanwb02hf65yl"))))
    (build-system python-build-system)
    (arguments
     '(#:phases
       (modify-phases %standard-phases
         (replace 'check
           (lambda _
             (invoke "pytest" "-vv"))))))
    (propagated-inputs
     `(("python-flask-babel" ,python-flask-babel)
       ("python-babel" ,python-babel)
       ("python-wtforms" ,python-wtforms)))
    (native-inputs
     `(("python-pytest" ,python-pytest)))
    (home-page "https://github.com/lepture/flask-wtf")
    (synopsis "Simple integration of Flask and WTForms")
    (description "Flask-WTF integrates Flask and WTForms, including CSRF, file
upload, and reCAPTCHA.")
    (license license:bsd-3)))

(define-public python-flask-multistatic
  (package
    (name "python-flask-multistatic")
    (version "1.0")
    (source
     (origin
       (method url-fetch)
       (uri (pypi-uri "flask-multistatic" version))
       (sha256
        (base32
         "0p4v50rwv64wcd0zlq7rzl4waprwr4hj19s3cgf1isywa7jcisgm"))))
    (build-system python-build-system)
    (propagated-inputs
     `(("python-flask" ,python-flask)))
    (home-page "https://pagure.io/flask-multistatic")
    (synopsis "Flask plugin to allow overriding static files")
    (description "@code{flask-multistatic} is a flask plugin that adds support
for overriding static files.")
    (license license:gpl3+)))

(define-public python-cookies
  (package
    (name "python-cookies")
    (version "2.2.1")
    (source (origin
              (method url-fetch)
              (uri (pypi-uri "cookies" version))
              (sha256
               (base32
                "13pfndz8vbk4p2a44cfbjsypjarkrall71pgc97glk5fiiw9idnn"))))
    (build-system python-build-system)
    (arguments
     `(;; test are broken: https://gitlab.com/sashahart/cookies/issues/3
       #:tests? #f))
    (native-inputs
     `(("python-pytest" ,python-pytest)))
    (synopsis "HTTP cookie parser and renderer")
    (description "A RFC 6265-compliant HTTP cookie parser and renderer in
Python.")
    (home-page "https://gitlab.com/sashahart/cookies")
    (license license:expat)))

(define-public python2-cookies
  (package-with-python2 python-cookies))

(define-public python-responses
  (package
    (name "python-responses")
    (version "0.10.6")
    (source (origin
              (method url-fetch)
              (uri (pypi-uri "responses" version))
              (sha256
               (base32
                "147pacwkkqy3qf3hr33fnl1xbzgw0zsm3qppvvy9qhq8h069qbah"))))
    (build-system python-build-system)
    (arguments
     `(;; Test suite is not distributed:
       ;; https://github.com/getsentry/responses/issues/38
       #:tests? #f))
    (native-inputs
     `(("python-mock" ,python-mock)))
    (propagated-inputs
     `(("python-requests" ,python-requests)
       ("python-cookies" ,python-cookies)
       ("python-six" ,python-six)))
    (home-page "https://github.com/getsentry/responses")
    (synopsis "Utility for mocking out the `requests` Python library")
    (description "A utility library for mocking out the `requests` Python
library.")
    (license license:asl2.0)))

(define-public python2-responses
  (package-with-python2 python-responses))

(define-public python-grequests
  (package
    (name "python-grequests")
    (version "0.3.0")
    (source
     (origin
       (method url-fetch)
       (uri (pypi-uri "grequests" version))
       (sha256
        (base32
         "1j9icncllbkv7x5719b20mx670c6q1jrdx1sakskkarvx3pc8h8g"))))
    (build-system python-build-system)
    (propagated-inputs
     `(("python-gevent" ,python-gevent)
       ("python-requests" ,python-requests)))
    (native-inputs
     `(("python-nose" ,python-nose)
       ("python-zope.interface" ,python-zope-interface)
       ("python-zope.event" ,python-zope-event)))
    (home-page "https://github.com/kennethreitz/grequests")
    (synopsis "Python library for asynchronous HTTP requests")
    (description "GRequests is a Python library that allows you to use
@code{Requests} with @code{Gevent} to make asynchronous HTTP Requests easily")
    (license license:bsd-2)))

(define-public python-dpkt
  (package
    (name "python-dpkt")
    (version "1.9.4")
    (source
     (origin
       (method url-fetch)
       (uri (pypi-uri "dpkt" version))
       (sha256
        (base32
         "1d28r8pmhzjjd6hrn1xcddinfhwv8lcl1s59ygmqa8kfmz5pkrgl"))))
    (build-system python-build-system)
    (home-page "https://github.com/kbandla/dpkt")
    (synopsis "Packet generator and parser for TCP/IP protocols")
    (description "The dpkt module is a fast, simple packet generator and parser
for the basic TCP/IP protocols.")
    (license license:bsd-3)))

(define-public python-geventhttpclient
  (package
    (name "python-geventhttpclient")
    (version "1.4.4")
    (source (origin
              (method url-fetch)
              (uri (pypi-uri "geventhttpclient" version))
              (sha256
               (base32
                "1hy4qm9d3r69n5199i7qjji1v7718n7cxbj8ggi0njify99m37pm"))
              (modules '((guix build utils)))
              (snippet
               '(begin
                  ;; Delete pre-compiled files.
                  (for-each delete-file (find-files "src/geventhttpclient"
                                                    ".*\\.pyc"))))))
    (build-system python-build-system)
    (arguments
     '(#:phases
       (modify-phases %standard-phases
         (add-after 'unpack 'delete-network-tests
           (lambda _
             (delete-file "src/geventhttpclient/tests/test_client.py")))
         (add-after 'unpack 'fix-compatibility-issue
           ;; See: https://github.com/gwik/geventhttpclient/issues/137.
           (lambda _
             (substitute* "src/geventhttpclient/tests/test_ssl.py"
               ((".*sock.last_seen_sni = None.*")
                ""))))
         (replace 'check
           (lambda* (#:key inputs outputs #:allow-other-keys)
             (add-installed-pythonpath inputs outputs)
             (invoke "py.test"  "src/geventhttpclient/tests" "-v"
                     ;; Append the test modules to sys.path to avoid
                     ;; namespace conflict which breaks SSL tests.
                     "--import-mode=append"
                     ;; XXX: This test fails with Python 3.8:
                     ;; https://github.com/gwik/geventhttpclient/issues/119
                     "-k" "not test_cookielib_compatibility"))))))
    (native-inputs
     `(("python-dpkt" ,python-dpkt)
       ("python-pytest" ,python-pytest)))
    (propagated-inputs
     `(("python-certifi" ,python-certifi)
       ("python-gevent" ,python-gevent)
       ("python-six" ,python-six)))
    (home-page "https://github.com/gwik/geventhttpclient")
    (synopsis "HTTP client library for gevent")
    (description "@code{python-geventhttpclient} is a high performance,
concurrent HTTP client library for python using @code{gevent}.")
    (license license:expat)))

(define-public python-requests-oauthlib
  (package
    (name "python-requests-oauthlib")
    (version "1.2.0")
    (source
     (origin
       (method url-fetch)
       (uri (pypi-uri "requests-oauthlib" version))
       (sha256
        (base32
         "0mrglgcvq7k48pf27s4gifdk0za8xmgpf55jy15yjj471qrk6rdx"))))
    (build-system python-build-system)
    (arguments
     `(#:phases
       (modify-phases %standard-phases
         ;; removes tests that require network access
         (add-before 'check 'pre-check
           (lambda _
             (delete-file "tests/test_core.py")
             #t)))))
    (native-inputs
     `(("python-pyjwt" ,python-pyjwt)
       ("python-requests-mock" ,python-requests-mock)
       ("python-mock" ,python-mock)))
    (propagated-inputs
     `(("python-oauthlib" ,python-oauthlib)
       ("python-requests" ,python-requests)))
    (home-page
     "https://github.com/requests/requests-oauthlib")
    (synopsis
     "OAuthlib authentication support for Requests")
    (description
     "Requests-OAuthlib uses the Python Requests and OAuthlib libraries to
provide an easy-to-use Python interface for building OAuth1 and OAuth2 clients.")
    (license license:isc)))

(define-public python-url
  (package
    (name "python-url")
    (version "0.2.0")
    (source (origin
              (method url-fetch)
              (uri (pypi-uri "url" version))
              (sha256
               (base32
                "0v879yadcz9qxfl41ak6wkga1kimp9cflla9ddz03hjjvgkqy5ki"))))
    (build-system python-build-system)
    (propagated-inputs
     `(("python-publicsuffix" ,python-publicsuffix)))
    (native-inputs
     `(("python-coverage" ,python-coverage)
       ("python-nose" ,python-nose)))
    (arguments
     `(#:tests? #f)) ; FIXME: tests fail with "ImportError: No module named 'tests'"
    (home-page "https://github.com/seomoz/url-py")
    (synopsis "URL Parsing")
    (description "Library for parsing urls.")
    (license license:expat)
    (properties `((python2-variant . ,(delay python2-url))))))

(define-public python2-url
  (let ((base (package-with-python2 (strip-python2-variant python-url))))
    (package/inherit base
      (propagated-inputs
       `(("python2-publicsuffix" ,python2-publicsuffix))))))

(define-public python-cachecontrol
  (package
    (name "python-cachecontrol")
    (version "0.12.5")
    (source
     (origin
       (method git-fetch)
       ;; Pypi does not have tests.
       (uri (git-reference
             (url "https://github.com/ionrock/cachecontrol")
             (commit (string-append "v" version))))
       (file-name (git-file-name name version))
       (sha256
        (base32
         "03lgc65sl04n0cgzmmgg99bk83f9i6k8yrmcd4hpl46q1pymn0kz"))))
    (build-system python-build-system)
    (arguments
     ;; Versions > 0.11.6 depend on CherryPy for testing.
     ;; It's too much work to package CherryPy for now.
     `(#:tests? #f))
    (propagated-inputs
     `(("python-requests" ,python-requests)
       ("python-msgpack" ,python-msgpack)
       ("python-lockfile" ,python-lockfile)))
    (home-page "https://github.com/ionrock/cachecontrol")
    (synopsis "The httplib2 caching algorithms for use with requests")
    (description "CacheControl is a port of the caching algorithms in
@code{httplib2} for use with @code{requests} session objects.")
    (license license:asl2.0)))

(define-public python-cachecontrol-0.11
  (package
    (inherit python-cachecontrol)
    (name "python-cachecontrol")
    (version "0.11.7")
    (source
      (origin
        (method url-fetch)
        (uri (pypi-uri "CacheControl" version))
        (sha256
         (base32
          "07jsfhlbcwgqg6ayz8nznzaqg5rmxqblbzxz1qvg5wc44pcjjy4g"))))))

(define-public python-betamax
  (package
    (name "python-betamax")
    (version "0.8.1")
    (source
      (origin
        (method url-fetch)
        (uri (pypi-uri "betamax" version))
        (sha256
         (base32
          "1hki1c2vs7adq7zr56wi6i5bhrkia4s2ywpv2c98ibnczz709w2v"))))
    (build-system python-build-system)
    (arguments
     '(;; Many tests fail because they require networking.
       #:tests? #f))
    (propagated-inputs
     `(("python-requests" ,python-requests)))
    (home-page "https://github.com/sigmavirus24/betamax")
    (synopsis "Record HTTP interactions with python-requests")
    (description "Betamax will record your test suite's HTTP interactions and
replay them during future tests.  It is designed to work with python-requests.")
    (license license:expat)))

(define-public python2-betamax
  (package-with-python2 python-betamax))

(define-public python-betamax-matchers
  (package
    (name "python-betamax-matchers")
    (version "0.4.0")
    (source
     (origin
       (method url-fetch)
       (uri (pypi-uri "betamax-matchers" version))
       (sha256
        (base32
         "07qpwjyq2i2aqhz5iwghnj4pqr2ys5n45v1vmpcfx9r5mhwrsq43"))))
    (build-system python-build-system)
    (propagated-inputs
     `(("python-betamax" ,python-betamax)
       ("python-requests-toolbelt" ,python-requests-toolbelt)))
    (home-page "https://github.com/sigmavirus24/betamax_matchers")
    (synopsis "VCR imitation for python-requests")
    (description "@code{betamax-matchers} provides a set of Matchers for
Betamax.")
    (license license:asl2.0)))

(define-public python2-betamax-matchers
  (package-with-python2 python-betamax-matchers))

(define-public python-betamax-serializers
  (package
    (name "python-betamax-serializers")
    (version "0.2.1")
    (source
     (origin
       (method url-fetch)
       (uri (pypi-uri "betamax-serializers" version))
       (sha256
        (base32 "0ja9isbjmzzhxdj69s0kdsvw8nkp073w6an6a4liy5vk3fdl2p1l"))))
    (build-system python-build-system)
    (propagated-inputs
     `(("python-betamax" ,python-betamax)
       ("python-pyyaml" ,python-pyyaml)))
    (synopsis "Set of third-party serializers for Betamax")
    (description "Betamax-Serializers are an experimental set of Serializers for
Betamax that may possibly end up in the main package.")
    (home-page "https://gitlab.com/betamax/serializers")
    (license license:asl2.0)))

(define-public python-s3transfer
  (package
    (name "python-s3transfer")
    (version "0.3.3")
    (source (origin
              (method url-fetch)
              (uri (pypi-uri "s3transfer" version))
              (sha256
               (base32
                "1nzp5kwmy9669334shcz9ipg89jgpdqhrmbkgdg18r7wmvi3f6lj"))))
    (build-system python-build-system)
    (arguments
     `(#:phases
       (modify-phases %standard-phases
         (add-after 'unpack 'patch
           (lambda _
             ;; There's a small issue with one test with Python 3.8, this
             ;; change has been suggested upstream:
             ;; https://github.com/boto/s3transfer/pull/164
             (substitute* "tests/unit/test_s3transfer.py"
               (("super\\(FailedDownloadParts, self\\)\\.submit\\(function\\)")
                "futures.Future()"))
             #t))
         (replace 'check
           (lambda _
             ;; Some of the 'integration' tests require network access or
             ;; login credentials.
             (invoke "nosetests" "--exclude=integration")
             #t)))))
    (native-inputs
     `(("python-docutils" ,python-docutils)
       ("python-mock" ,python-mock)
       ("python-nose" ,python-nose)))
    (propagated-inputs
     `(("python-botocore" ,python-botocore)
       ("python-urllib3" ,python-urllib3)))
    (synopsis "Amazon S3 Transfer Manager")
    (description "S3transfer is a Python library for managing Amazon S3
transfers.")
    (home-page "https://github.com/boto/s3transfer")
    (license license:asl2.0)
    (properties `((python2-variant . ,(delay python2-s3transfer))))))

(define-public python2-s3transfer
  (let ((base (package-with-python2 (strip-python2-variant python-s3transfer))))
    (package/inherit base
      (native-inputs
       `(("python2-futures" ,python2-futures)
         ,@(package-native-inputs base))))))

(define-public python-slimit
  (package
    (name "python-slimit")
    (version "0.8.1")
    (source
     (origin
       (method url-fetch)
       (uri (pypi-uri "slimit" version ".zip"))
       (sha256
        (base32
         "02vj2x728rs1127q2nc27frrqra4fczivnb7gch6n5lzi7pxqczl"))))
    (build-system python-build-system)
    (native-inputs
     `(("unzip" ,unzip)))
    (propagated-inputs
     `(("python-ply" ,python-ply)))
    (home-page "https://slimit.readthedocs.io/")
    (synopsis "JavaScript minifier, parser and lexer written in Python")
    (description
     "SlimIt is a JavaScript minifier written in Python.  It compiles
JavaScript into more compact code so that it downloads and runs faster.
SlimIt also provides a library that includes a JavaScript parser, lexer,
pretty printer and a tree visitor.")
    (license license:expat)))

(define-public python-flask-restful
  (package
    (name "python-flask-restful")
    (version "0.3.8")
    (source
      (origin
        (method url-fetch)
        (uri (pypi-uri "Flask-RESTful" version))
        (patches (search-patches "python-flask-restful-werkzeug-compat.patch"))
        (sha256
         (base32
          "05b9lzx5yc3wgml2bcq50lq35h66m8zpj6dc9advcb5z3acsbaay"))))
    (build-system python-build-system)
    (propagated-inputs
      `(("python-aniso8601" ,python-aniso8601)
        ("python-flask" ,python-flask)
        ("python-pycrypto" ,python-pycrypto)
        ("python-pytz" ,python-pytz)))
    (native-inputs
      `(;; Optional dependency of Flask. Tests need it.
        ("python-blinker" ,python-blinker)
        ("python-mock" ,python-mock) ; For tests
        ("python-nose" ,python-nose)))  ;for tests
    (home-page
      "https://www.github.com/flask-restful/flask-restful/")
    (synopsis
      "Flask module for creating REST APIs")
    (description
      "This package contains a Flask module for creating REST APIs.")
    (license license:bsd-3)))

(define-public python-flask-basicauth
  (package
    (name "python-flask-basicauth")
    (version "0.2.0")
    (source
     (origin
       (method url-fetch)
       (uri (pypi-uri "Flask-BasicAuth" version))
       (sha256
        (base32
         "1zq1spkjr4sjdnalpp8wl242kdqyk6fhbnhr8hi4r4f0km4bspnz"))))
    (build-system python-build-system)
    (arguments
     `(#:phases (modify-phases %standard-phases
                  (add-after 'unpack 'fix-imports
                    (lambda _
                      (substitute* '("docs/index.rst"
                                     "docs/conf.py"
                                     "flask_basicauth.py"
                                     "test_basicauth.py")
                        (("flask\\.ext\\.basicauth")
                         "flask_basicauth"))
                      #t)))))
    (propagated-inputs
     `(("python-flask" ,python-flask)))
    (home-page "https://github.com/jpvanhal/flask-basicauth")
    (synopsis "HTTP basic access authentication for Flask")
    (description
     "This package provides HTTP basic access authentication for Flask.")
    (license license:bsd-3)))

(define-public python-flask-htpasswd
  (package
    (name "python-flask-htpasswd")
    (version "0.3.1")
    (source
      (origin
        (method url-fetch)
        (uri (pypi-uri "flask-htpasswd" version))
        (sha256
          (base32
            "14q1y1y9i9bhabdnwd25jqzc4ljli23smxfyyh8abxz1vq93pxra"))))
    (build-system python-build-system)
    (propagated-inputs
     `(("python-flask" ,python-flask)
       ("python-itsdangerous" ,python-itsdangerous)
       ("python-passlib" ,python-passlib)
       ("python-tox" ,python-tox)))
    (home-page "https://github.com/carsongee/flask-htpasswd")
    (synopsis "Basic authentication via htpasswd files in Flask applications")
    (description "This package provides Basic authentication via
@file{htpasswd} files and access_token authentication in Flask
applications.")
    (license license:bsd-3)))

(define-public python-flask-sqlalchemy
  (package
    (name "python-flask-sqlalchemy")
    (version "2.4.4")
    (source (origin
              (method url-fetch)
              (uri (pypi-uri "Flask-SQLAlchemy" version))
              (sha256
               (base32
                "1rgsj49gnx361hnb3vn6c1h17497qh22yc3r70l1r6w0mw71bixz"))))
    (build-system python-build-system)
    (propagated-inputs
     `(("python-flask" ,python-flask)
       ("python-sqlalchemy" ,python-sqlalchemy)))
    (home-page "https://github.com/mitsuhiko/flask-sqlalchemy")
    (synopsis "Module adding SQLAlchemy support to your Flask application")
    (description
     "This package adds SQLAlchemy support to your Flask application.")
    (license license:bsd-3)))

(define-public python-flask-restplus
  (package
    (name "python-flask-restplus")
    (version "0.9.2")
    (source
      (origin
        (method url-fetch)
        (uri (pypi-uri "flask-restplus" version))
        (sha256
          (base32
            "11his6ii5brpkhld0d5bwzjjw4q3vmplpd6fmgzjrvvklsbk0cf4"))))
    (build-system python-build-system)
    (arguments
     '(#:tests? #f)) ; FIXME: 35/882 tests failing.
       ;; #:phases
       ;; (modify-phases %standard-phases
       ;;   (replace 'check
       ;;     (lambda _
       ;;       (invoke "nosetests")
       ;;       #t)))))
    (propagated-inputs
      `(("python-aniso8601" ,python-aniso8601)
        ("python-flask" ,python-flask)
        ("python-jsonschema" ,python-jsonschema)
        ("python-pytz" ,python-pytz)
        ("python-six" ,python-six)))
    (native-inputs
     `(("python-tzlocal" ,python-tzlocal)
       ("python-blinker" ,python-blinker)
       ("python-nose" ,python-nose)
       ("python-rednose" ,python-rednose)))
    (home-page "https://github.com/noirbizarre/flask-restplus")
    (synopsis "Framework for documented API development with Flask")
    (description "This package provides a framework for API development with
the Flask web framework in Python.  It is similar to package
@code{python-flask-restful} but supports the @code{python-swagger}
documentation builder.")
    (license license:expat)))

(define-public python-flask-restful-swagger
  (package
    (name "python-flask-restful-swagger")
    (version "0.20.1")
    (source
     (origin
       (method url-fetch)
       (uri (pypi-uri "flask-restful-swagger" version))
       (sha256
        (base32
         "1p66f98b5zpypnnz56pxpbirchqj6aniw6qyrp8h572l0dn9xlvq"))))
    (build-system python-build-system)
    (arguments '(#:tests? #f))          ;no tests
    (propagated-inputs
     `(("python-flask-restful" ,python-flask-restful)))
    (home-page "https://github.com/rantav/flask-restful-swagger")
    (synopsis "Extract Swagger specs from Flask-Restful projects")
    (description "This package lets you extract Swagger API documentation
specs from your Flask-Restful projects.")
    (license license:expat)))

(define-public python-htmlmin
  (package
    (name "python-htmlmin")
    (version "0.1.12")
    (source
     (origin
       (method url-fetch)
       (uri (pypi-uri "htmlmin" version))
       (sha256
        (base32
         "0y51xhabw6x8jk8k93xl8vznshpz3jb6l28075r5sjip613fzhah"))))
    (arguments
     `(#:tests? #f))                    ; no tests
    (build-system python-build-system)
    (home-page "https://htmlmin.readthedocs.org/en/latest/")
    (synopsis "HTML minifier")
    (description "@code{htmlmin} is an HTML minifier that just works.
It comes with safe defaults and easily configurable options.")
    (license license:bsd-3)))

(define-public python2-htmlmin
  (package-with-python2 python-htmlmin))

(define-public python-flask-htmlmin
  (package
    (name "python-flask-htmlmin")
    (version "1.2")
    (source
    (origin
      (method url-fetch)
      (uri (pypi-uri "Flask-HTMLmin" version))
      (sha256
       (base32
        "1n6zlq72kakkw0z2jpq6nh74lfsmxybm4g053pwhc14fbr809348"))))
    (propagated-inputs
     `(("python-flask" ,python-flask)
       ("python-htmlmin" ,python-htmlmin)))
    (build-system python-build-system)
    (home-page "https://github.com/hamidfzm/Flask-HTMLmin")
    (synopsis "HTML response minifier for Flask")
    (description
     "Minify @code{text/html} MIME type responses when using @code{Flask}.")
    (license license:bsd-3)))

(define-public python-jsmin
  (package
    (name "python-jsmin")
    (version "2.2.2")
    (source
     (origin
       (method url-fetch)
       (uri (pypi-uri "jsmin" version))
       (sha256
        (base32
         "0fsmqbjvpxvff0984x7c0y8xmf49ax9mncz48b9xjx8wrnr9kpxn"))))
    (build-system python-build-system)
    (home-page "https://github.com/tikitu/jsmin/")
    (synopsis "Python JavaScript minifier")
    (description
     "@code{jsmin} is a JavaScript minifier, usable from both Python code and
on the command line.")
    (license license:expat)))

(define-public python-flask-login
  (package
    (name "python-flask-login")
    (version "0.5.0")
    (source
     (origin
       (method git-fetch)
       (uri (git-reference
             (url "https://github.com/maxcountryman/flask-login")
             (commit version)))
       (file-name (git-file-name name version))
       (sha256
        (base32 "11ac924w0y4m0kf3mxnxdlidy88jfa7njw5yyrq16dvnx4iwd8gg"))))
    (build-system python-build-system)
    (propagated-inputs
     `(("python-flask" ,python-flask)))
    (native-inputs
     ;; For tests.
     `(("python-blinker" ,python-blinker)
       ("python-coverage" ,python-coverage)
       ("python-mock" ,python-mock)
       ("python-pycodestyle" ,python-pycodestyle)
       ("python-pyflakes" ,python-pyflakes)
       ("python-pytest" ,python-pytest)
       ("python-semantic-version" ,python-semantic-version)
       ("python-werkzeug" ,python-werkzeug)))
    (home-page "https://github.com/maxcountryman/flask-login")
    (synopsis "User session management for Flask")
    (description
     "@code{Flask-Login} provides user session management for Flask.  It
handles the common tasks of logging in, logging out, and remembering your
users' sessions over extended periods of time.")
    (license license:expat)))

(define-public python-oauth2client
  (package
    (name "python-oauth2client")
    (version "4.0.0")
    (source
     (origin
       (method url-fetch)
       (uri (pypi-uri "oauth2client" version))
       (sha256
        (base32
         "1irqqap2zibysf8dba8sklfqikia579srd0phm5n754ni0h59gl0"))))
    (build-system python-build-system)
    (arguments
     `(#:tests? #f))
    (propagated-inputs
     `(("python-httplib2" ,python-httplib2)
       ("python-pyasn1" ,python-pyasn1)
       ("python-pyasn1-modules" ,python-pyasn1-modules)
       ("python-rsa" ,python-rsa)
       ("python-six" ,python-six)))
    (home-page "https://github.com/google/oauth2client/")
    (synopsis "OAuth 2.0 client library")
    (description "@code{python-oauth2client} provides an OAuth 2.0 client
library for Python")
    (license license:asl2.0)))

(define-public python2-oauth2client
  (package-with-python2 python-oauth2client))

(define-public python-flask-oidc
  (package
    (name "python-flask-oidc")
    (version "1.1.1")
    (source
     (origin
       (method url-fetch)
       (uri (pypi-uri "flask-oidc" version))
       (sha256
        (base32
         "1ay5j0mf174bix7i67hclr95gv16z81fpx0dijvi0gydvdj3ddy2"))))
    (build-system python-build-system)
    (propagated-inputs
     `(("python-flask" ,python-flask)
       ("python-itsdangerous" ,python-itsdangerous)
       ("python-oauth2client" ,python-oauth2client)
       ("python-six" ,python-six)))
    (native-inputs
     `(("python-nose" ,python-nose)
       ("python-mock" ,python-mock)))
    (home-page "https://github.com/puiterwijk/flask-oidc")
    (synopsis "OpenID Connect extension for Flask")
    (description "@code{python-flask-oidc} provides an OpenID Connect extension
for Flask.")
    (license license:bsd-2)))

(define-public python-webassets
  (package
    (name "python-webassets")
    (version "2.0")
    (source
     (origin
       (method url-fetch)
       (uri (pypi-uri "webassets" version))
       (sha256
        (base32
         "1kc1042jydgk54xpgcp0r1ib4gys91nhy285jzfcxj3pfqrk4w8n"))))
    (build-system python-build-system)
    (arguments
     '(#:phases (modify-phases %standard-phases
                  (add-before 'check 'disable-some-tests
                    (lambda _
                      ;; This test requires 'postcss' and 'babel' which are
                      ;; not yet available in Guix.
                      (delete-file "tests/test_filters.py")))
                  (replace 'check
                    (lambda _
                      (invoke "pytest" "-vv"))))))
    (native-inputs
     `(("python-jinja2" ,python-jinja2)
       ("python-mock" ,python-mock)
       ("python-nose" ,python-nose)
       ("python-pytest" ,python-pytest)))
    (home-page "https://github.com/miracle2k/webassets")
    (synopsis "Media asset management")
    (description "Merges, minifies and compresses Javascript and CSS files,
supporting a variety of different filters, including YUI, jsmin, jspacker or
CSS tidy.  Also supports URL rewriting in CSS files.")
    (license license:bsd-2)))

(define-public python-cssmin
  (package
    (name "python-cssmin")
    (version "0.2.0")
    (source
      (origin
        (method url-fetch)
        (uri (pypi-uri "cssmin" version))
        (sha256
         (base32
          "1dk723nfm2yf8cp4pj785giqlwv42l0kj8rk40kczvq1hk6g04p0"))))
    (build-system python-build-system)
    (home-page "https://github.com/zacharyvoase/cssmin")
    (synopsis "Python port of the YUI CSS Compressor")
    (description "Python port of the YUI CSS Compressor.")
    (license (list license:expat license:bsd-3))))

(define-public python2-cssmin
  (package-with-python2 python-cssmin))

(define-public python-elasticsearch
  (package
    (name "python-elasticsearch")
    (version "7.1.0")
    (source
      (origin
        (method url-fetch)
        (uri (pypi-uri "elasticsearch" version))
        (sha256
         (base32
          "0rnjvlhw4v3vg14l519qliy1s1zpmx3827q0xfviwvk42rr7hh01"))))
    (build-system python-build-system)
    (native-inputs
     `(("python-mock" ,python-mock)
       ("python-nosexcover" ,python-nosexcover)
       ("python-pyaml" ,python-pyaml)
       ("python-requests" ,python-requests)))
    (propagated-inputs
     `(("urllib3" ,python-urllib3)))
    (arguments
     ;; tests require the test_elasticsearch module but it is not distributed.
     `(#:tests? #f))
    (home-page "https://github.com/elastic/elasticsearch-py")
    (synopsis "Low-level client for Elasticsearch")
    (description "Official low-level client for Elasticsearch.  Its goal is to
provide common ground for all Elasticsearch-related code in Python; because of
this it tries to be opinion-free and very extendable.")
    (license license:expat)))

(define-public python2-elasticsearch
  (package-with-python2 python-elasticsearch))

(define-public python-engineio
  (package
    (name "python-engineio")
    (version "4.0.1")
    (source
     (origin
       (method url-fetch)
       (uri (pypi-uri "python-engineio" version))
       (sha256
        (base32
         "0xqkjjxbxakz9fd7v94rkr2r5r9nrkap2c3gf3abbd0j6ld5qmxv"))))
    (build-system python-build-system)
    (propagated-inputs
     `(("python-aiohttp" ,python-aiohttp)
       ("python-requests" ,python-requests)
       ("python-websocket-client" ,python-websocket-client)))
    (arguments '(#:tests? #f))        ; Tests not included in release tarball.
    (home-page "https://github.com/miguelgrinberg/python-engineio/")
    (synopsis "Engine.IO server")
    (description "Python implementation of the Engine.IO realtime client and
server.")
    (license license:expat)))

(define-public python-flask-script
  (package
  (name "python-flask-script")
  (version "2.0.6")
  (source
    (origin
      (method url-fetch)
      (uri (pypi-uri "Flask-Script" version))
      (sha256
        (base32
          "0r8w2v89nj6b9p91p495cga5m72a673l2wc0hp0zqk05j4yrc9b4"))))
  (build-system python-build-system)
  (arguments
   `(#:phases
     (modify-phases %standard-phases
       (add-after 'unpack 'patch-tests
         (lambda _
           (substitute* "tests.py"
            (("flask\\.ext\\.script") "flask_script"))
           #t)))))
  (propagated-inputs
   `(("python-flask" ,python-flask)
     ("python-argcomplete" ,python-argcomplete)
     ("python-werkzeug" ,python-werkzeug)))
  (native-inputs
   `(("python-pytest" ,python-pytest)))
  (home-page
    "https://github.com/smurfix/flask-script")
  (synopsis "Scripting support for Flask")
  (description "The Flask-Script extension provides support for writing
external scripts in Flask.  This includes running a development server,
a customised Python shell, scripts to set up your database, cronjobs,
and other command-line tasks that belong outside the web application
itself.")
  (license license:bsd-3)))

(define-public python-flask-migrate
  (package
  (name "python-flask-migrate")
  (version "2.5.3")
  (source
    (origin
      (method url-fetch)
      (uri (pypi-uri "Flask-Migrate" version))
      (sha256
        (base32
          "1vip9ww6l18dxffjsggm83k71zkvihxpnhaswpv8klh95s6517d6"))))
  (build-system python-build-system)
  (propagated-inputs
   `(("python-flask" ,python-flask)
     ("python-alembic" ,python-alembic)
     ("python-sqlalchemy" ,python-sqlalchemy)
     ("python-flask-script" ,python-flask-script)
     ("python-flask-sqlalchemy" ,python-flask-sqlalchemy)))
  (home-page "https://github.com/miguelgrinberg/flask-migrate/")
  (synopsis "SQLAlchemy database migrations for Flask programs using
Alembic")
  (description "This package contains SQLAlchemy database migration tools
for Flask programs that are using @code{python-alembic}.")
  (license license:expat)))

(define-public python-genshi
  (package
    (name "python-genshi")
    (version "0.7.3")
    (source
     (origin
       (method git-fetch)
       (uri (git-reference
             (url "https://github.com/edgewall/genshi")
             (commit version)))
       (file-name (git-file-name name version))
       (sha256
        (base32 "04bw7nd4wyn8ixnhik57hny2xpjjpn80k5hp6691inix5gc6rxaf"))))
    (build-system python-build-system)
    (home-page "https://genshi.edgewall.org/")
    (synopsis "Toolkit for generation of output for the web")
    (description "Genshi is a Python library that provides an integrated set
of components for parsing, generating, and processing HTML, XML or other
textual content for output generation on the web.")
    (license license:bsd-3)))

(define-public python2-genshi
  (package-with-python2 python-genshi))

(define-public python-flask-principal
  (package
    (name "python-flask-principal")
    (version "0.4.0")
    (source
      (origin
        (method url-fetch)
        (uri (pypi-uri "Flask-Principal" version))
        (sha256
          (base32
           "0lwlr5smz8vfm5h9a9i7da3q1c24xqc6vm9jdywdpgxfbi5i7mpm"))))
    (build-system python-build-system)
    (propagated-inputs
     `(("python-blinker" ,python-blinker)))
    (native-inputs
     `(("python-flask" ,python-flask)
       ("python-nose" ,python-nose)))
    (home-page "https://pythonhosted.org/Flask-Principal/")
    (synopsis "Identity management for Flask")
    (description "@code{flask_principal} is a identity management library for
Flask.  It supports managing both authentication and authorization data in a
thread-local variable.")
    (license license:expat)))

(define-public python-flask-httpauth
  (package
    (name "python-flask-httpauth")
    (version "3.2.3")
    (source
     (origin
       (method url-fetch)
       (uri (pypi-uri "Flask-HTTPAuth" version))
       (sha256
        (base32
         "13gff5w1mqpzm5nccyg02v3ifb9ifqh5k866cssjhghhg6msfjsz"))))
    (build-system python-build-system)
    (native-inputs
     `(("python-flask" ,python-flask)))
    (home-page "https://github.com/miguelgrinberg/flask-httpauth/")
    (synopsis "Basic and Digest HTTP authentication for Flask routes")
    (description "@code{flask_httpauth} provides Basic and Digest HTTP
authentication for Flask routes.")
    (license license:expat)))

(define-public python-uritemplate
  (package
    (name "python-uritemplate")
    (version "3.0.1")
    (source
     (origin
       (method url-fetch)
       (uri (pypi-uri "uritemplate" version))
       (sha256
        (base32
         "1bkwmgr0ia9gcn4bszs2xlvml79f0bi2s4a87xg22ky9rq8avy2s"))))
    (build-system python-build-system)
    (home-page "https://uritemplate.readthedocs.org")
    (synopsis "Library to deal with URI Templates")
    (description "@code{uritemplate} provides Python library to deal with URI
Templates.")
    (license license:bsd-2)))

(define-public python2-uritemplate
  (package-with-python2 python-uritemplate))

(define-public python-publicsuffix
  (package
    (name "python-publicsuffix")
    (version "1.1.0")
    (source (origin
              (method url-fetch)
              (uri (pypi-uri "publicsuffix" version))
              (sha256
               (base32
                "1adx520249z2cy7ykwjr1k190mn2888wqn9jf8qm27ly4qymjxxf"))))
    (build-system python-build-system)
    (arguments
     `(#:tests? #f)) ; tests use the internet
    (home-page "https://www.tablix.org/~avian/git/publicsuffix.git")
    (synopsis "Get suffix for a domain name")
    (description "Get a public suffix for a domain name using the Public Suffix
List.")
    (license license:expat)))

(define-public python2-publicsuffix
  (package-with-python2 python-publicsuffix))

(define-public python-publicsuffix2
  (package
    (name "python-publicsuffix2")
    (version "2.20191221")
    (source
     (origin
       (method url-fetch)
       (uri (pypi-uri "publicsuffix2" version))
       (sha256
        (base32 "0yzysvfj1najr1mb4pcqrbmjir3xpb69rlffln95a3cdm8qwry00"))))
    (build-system python-build-system)
    (arguments
     '(#:phases
       (modify-phases %standard-phases
         (add-after 'unpack 'ignore-maintainer-inputs
           (lambda _
             ;; Comment out a demand for python-requests, which is used only by
             ;; the unused ‘update_psl’ helper command.
             (substitute* "setup.py"
               (("'requests " match)
                (format #f "# ~a" match)))
             #t)))
       #:tests? #f))                  ; the test suite requires network access
    (home-page "https://github.com/pombredanne/python-publicsuffix2")
    (synopsis "Get a public suffix for a domain name using the Public Suffix List")
    (description "Get a public suffix for a domain name using the Public Suffix
List.  Forked from and using the same API as the publicsuffix package.")
    (license (list license:expat license:mpl2.0))))

(define-public python2-publicsuffix2
  (package-with-python2 python-publicsuffix2))

(define-public python-werkzeug
  (package
    (name "python-werkzeug")
    (version "1.0.1")
    (source
     (origin
       (method url-fetch)
       (uri (pypi-uri "Werkzeug" version))
       (sha256
        (base32
         "0z74sa1xw5h20yin9faj0vvdbq713cgbj84klc72jr9nmpjv303c"))))
    (build-system python-build-system)
    (arguments
     '(#:phases
       (modify-phases %standard-phases
         (delete 'check)
         (add-after 'install 'check
           (lambda* (#:key inputs outputs #:allow-other-keys)
             (add-installed-pythonpath inputs outputs)
             (invoke "python" "-m" "pytest"))))))
    (propagated-inputs
     `(("python-requests" ,python-requests)))
    (native-inputs
     `(("python-pytest" ,python-pytest)
       ("python-pytest-timeout" ,python-pytest-timeout)))
    (home-page "https://palletsprojects.com/p/werkzeug/")
    (synopsis "Utilities for WSGI applications")
    (description "One of the most advanced WSGI utility modules.  It includes a
powerful debugger, full-featured request and response objects, HTTP utilities to
handle entity tags, cache control headers, HTTP dates, cookie handling, file
uploads, a powerful URL routing system and a bunch of community-contributed
addon modules.")
    (license license:x11)))

(define-public python-bottle
  (package
    (name "python-bottle")
    (version "0.12.19")
    (source
     (origin
      (method url-fetch)
      (uri (pypi-uri "bottle" version))
      (sha256
        (base32 "0b6s50vc4iad97b6bb3xnyrgajb3nj6n6jbr5p54a4vapky3zmx9"))))
    (build-system python-build-system)
    (home-page "https://bottlepy.org/")
    (synopsis "WSGI framework for small web-applications.")
    (description "@code{python-bottle} is a WSGI framework for small web-applications.")
    (license license:expat)))

(define-public python2-bottle
  (package-with-python2 python-bottle))

(define-public python-wtforms
  (package
    (name "python-wtforms")
    (version "2.1")
    (source
     (origin
       (method url-fetch)
       (uri (pypi-uri "WTForms" version ".zip"))
       (sha256
        (base32
         "0vyl26y9cg409cfyj8rhqxazsdnd0jipgjw06civhrd53yyi1pzz"))))
    (build-system python-build-system)
    (arguments
     '(#:phases
       (modify-phases %standard-phases
         (add-after 'unpack 'remove-django-test
           ;; Don't fail the tests when the inputs for the optional tests cannot be found.
           (lambda _
             (substitute*
               "tests/runtests.py"
               (("'ext_django.tests', 'ext_sqlalchemy', 'ext_dateutil', 'locale_babel'") "")
               (("sys.stderr.write(\"### Disabled test '%s', dependency not found\n\" % name)") ""))
             #t)))))
    (native-inputs
     `(("unzip" ,unzip)))
    (home-page "http://wtforms.simplecodes.com/")
    (synopsis
     "Form validation and rendering library for Python web development")
    (description
     "WTForms is a flexible forms validation and rendering library
for Python web development.  It is very similar to the web form API
available in Django, but is a standalone package.")
    (license license:bsd-3)))

(define-public python2-wtforms
  (package-with-python2 python-wtforms))

(define-public python-paste
  (package
    (name "python-paste")
    (version "3.0.6")
    (source
     (origin
       (method url-fetch)
       (uri (pypi-uri "Paste" version))
       (sha256
        (base32
         "14lbi9asn5agsdf7r97prkjpz7amgmp529lbvfhf0nv881xczah6"))
       (patches (search-patches "python-paste-remove-timing-test.patch"))
       (modules '((guix build utils)))
       (snippet
        '(begin
           ;; This test calls out to the internet.
           (delete-file "tests/test_proxy.py") #t))))
    (build-system python-build-system)
    (native-inputs
     `(("python-pytest" ,python-pytest)
       ("python-pytest-runner" ,python-pytest-runner)
       ("python-nose" ,python-nose)))
    (propagated-inputs
     `(("python-six" ,python-six)))
    (home-page "https://pythonpaste.readthedocs.io/")
    (synopsis
     "Python web development tools, focusing on WSGI")
    (description
     "Paste provides a variety of web development tools and middleware which
can be nested together to build web applications.  Paste's design closely
follows ideas flowing from WSGI (Web Standard Gateway Interface).")
    (license license:expat)))

(define-public python2-paste
  (package-with-python2 python-paste))

(define-public python-pastescript
  (package
    (name "python-pastescript")
    (version "2.0.2")
    (source
     (origin
       (method url-fetch)
       (uri (pypi-uri "PasteScript" version))
       (sha256
        (base32
         "1h3nnhn45kf4pbcv669ik4faw04j58k8vbj1hwrc532k0nc28gy0"))))
    (build-system python-build-system)
    (native-inputs
     `(("python-nose" ,python-nose)))
    (propagated-inputs
     `(("python-paste" ,python-paste)
       ("python-pastedeploy" ,python-pastedeploy)))
    (home-page (string-append "https://web.archive.org/web/20161025192515/"
                              "http://pythonpaste.org/script/"))
    (arguments
     '(;; Unfortunately, this requires the latest unittest2,
       ;; but that requires traceback2 which requires linecache2 which requires
       ;; unittest2.  So we're skipping tests for now.
       ;; (Note: Apparently linetest2 only needs unittest2 for its tests,
       ;; so in theory we could get around this situation somehow.)
       #:tests? #f))
    (synopsis
     "Pluggable command line tool for serving web applications and more")
    (description
     "PasteScript is a plugin-friendly command line tool which provides a
variety of features, from launching web applications to bootstrapping project
layouts.")
    (license license:expat)))

(define-public python2-pastescript
  (package-with-python2 python-pastescript))

(define-public python2-urlgrabber
  (package
    (name "python2-urlgrabber")
    (version "3.10.2")
    (source
     (origin
       (method url-fetch)
       (uri (pypi-uri "urlgrabber" version))
       (sha256
        (base32 "0w1h7hlsq406bxfy2pn4i9bd003bwl0q9b7p03z3g6yl0d21ddq5"))))
    (build-system python-build-system)
    (arguments `(#:python ,python-2)) ; urlgrabber supports python2 only
    (home-page "http://urlgrabber.baseurl.org")
    (synopsis "High-level cross protocol url-grabber")
    (description "@code{urlgrabber} is Python2 library that unifies access to
files available on web, FTP or locally.  It supports HTTP, FTP and file://
protocols, it supports features like HTTP keep-alive, reget, throttling and
more.")
    (license license:lgpl2.1+)))

(define-public python-pycares
  (package
    (name "python-pycares")
    (version "2.3.0")
    (source
     (origin
       (method url-fetch)
       (uri (pypi-uri "pycares" version))
       (sha256
        (base32
         "0h4fxw5drrhfyslzmfpljk0qnnpbhhb20hnnndzahhbwylyw1x1n"))))
    (build-system python-build-system)
    (arguments
     `(#:tests? #f))                    ;tests require internet access
    (home-page "https://github.com/saghul/pycares")
    (synopsis "Python interface for @code{c-ares}")
    (description "@code{pycares} is a Python module which provides an
interface to @code{c-ares}, a C library that performs DNS requests and
name resolutions asynchronously.")
    (license license:expat)))

(define-public python-yarl
  (package
    (name "python-yarl")
    (version "1.1.1")
    (source
     (origin
       (method url-fetch)
       (uri (pypi-uri "yarl" version))
       (sha256
        (base32
         "1s6z13g8vgxfkkqwhn6imnm7pl7ky9arv4jygnn6bcndcbidg7d6"))))
    (build-system python-build-system)
    (native-inputs
     `(("python-pytest" ,python-pytest)
       ("python-pytest-runner" ,python-pytest-runner)))
    (propagated-inputs
     `(("python-idna" ,python-idna)
       ("python-multidict" ,python-multidict)))
    (home-page "https://github.com/aio-libs/yarl/")
    (synopsis "Yet another URL library")
    (description "@code{yarl} module provides handy @code{URL} class
for URL parsing and changing.")
    (license license:asl2.0)))

(define-public python-google-api-client
  (package
    (name "python-google-api-client")
    (version "1.6.7")
    (source
     (origin
       (method url-fetch)
       (uri (pypi-uri "google-api-python-client" version))
       (sha256
        (base32
         "1wpbbbxfpy9mwxdy3kn352cb590ladv574j1aa2l4grjdqw3ln05"))))
    (build-system python-build-system)
    (arguments
     '(#:tests? #f)) ; tests require internet access
    (native-inputs
     `(("python-httplib2" ,python-httplib2)
       ("python-six" ,python-six)
       ("python-oauth2client" ,python-oauth2client)
       ("python-uritemplate" ,python-uritemplate)))
    (home-page "https://github.com/google/google-api-python-client")
    (synopsis "Core Python library for accessing Google APIs")
    (description "Python client library for Google's discovery based APIs")
    (license license:asl2.0)))

(define-public python2-google-api-client
  (package-with-python2 python-google-api-client))

(define-public python-hawkauthlib
  (package
    (name "python-hawkauthlib")
    (version "2.0.0")
    (source
     (origin
       (method url-fetch)
       (uri (pypi-uri "hawkauthlib" version))
       (sha256
        (base32
         "03ai47s4h8nfnrf25shbfvkm1b9n1ccd4nmmj280sg1fayi69zgg"))))
    (build-system python-build-system)
    (propagated-inputs
     `(("python-requests" ,python-requests)
       ("python-webob" ,python-webob)))
    (home-page "https://github.com/mozilla-services/hawkauthlib")
    (synopsis "Hawk Access Authentication protocol")
    (description
     "This is a low-level Python library for implementing Hawk Access Authentication,
a simple HTTP request-signing scheme.")
    (license license:mpl2.0)))

(define-public python-pybrowserid
  (package
    (name "python-pybrowserid")
    (version "0.14.0")
    (source
     (origin
       (method url-fetch)
       (uri (pypi-uri "PyBrowserID" version))
       (sha256
        (base32
         "1qvi79kfb8x9kxkm5lw2mp42hm82cpps1xknmsb5ghkwx1lpc8kc"))))
    (build-system python-build-system)
    (propagated-inputs
     `(("python-requests" ,python-requests)))
    (native-inputs
     `(("python-mock" ,python-mock)))
    (home-page "https://github.com/mozilla/PyBrowserID")
    (synopsis "Python library for the BrowserID protocol")
    (description
     "This is a Python client library for the BrowserID protocol that
underlies Mozilla Persona.")
    (license license:mpl2.0)))

(define-public python-pyfxa
  (package
    (name "python-pyfxa")
    (version "0.6.0")
    (source
     (origin
       (method url-fetch)
       (uri (pypi-uri "PyFxA" version))
       (sha256
        (base32
         "0axl16fyrz2r88gnw4b12mk7dpkqscv8c4wsc1y5hicl7bsbc4fm"))))
    (build-system python-build-system)
    (arguments '(#:tests? #f)) ; 17 tests require network access
    (propagated-inputs
     `(("python-cryptography" ,python-cryptography)
       ("python-hawkauthlib" ,python-hawkauthlib)
       ("python-pybrowserid" ,python-pybrowserid)
       ("python-requests" ,python-requests)
       ("python-six" ,python-six)))
    (native-inputs
     `(("python-grequests" ,python-grequests)
       ("python-mock" ,python-mock)
       ("python-responses" ,python-responses)
       ("python-unittest2" ,python-unittest2)))
    (home-page "https://github.com/mozilla/PyFxA")
    (synopsis "Firefox Accounts client library for Python")
    (description
     "This is a Python library for interacting with the Firefox Accounts
ecosystem.")
    (license license:mpl2.0)))

(define-public python-hyperlink
  (package
    (name "python-hyperlink")
    (version "19.0.0")
    (source
      (origin
        (method url-fetch)
        (uri (pypi-uri "hyperlink" version))
        (sha256
         (base32
          "0m2nhi0j8wmgfscf974wd5v1xfq8mah286hil6npy1ys0m3y7222"))))
    (build-system python-build-system)
    (propagated-inputs
     `(("python-idna" ,python-idna)))
    (home-page "https://github.com/python-hyper/hyperlink")
    (synopsis "Python module to create immutable URLs according to spec")
    (description "This package provides a Python module to create immutable, and
correct URLs for Python according to RFCs 3986 and 3987.")
    (license license:expat)))

(define-public python-treq
  (package
    (name "python-treq")
    (version "18.6.0")
    (source
      (origin
        (method url-fetch)
        (uri (pypi-uri "treq" version))
        (sha256
         (base32
          "0j4zwq9p1c9piv1vc66nxcv9s6hdinf90jwkbsm91k14npv9zq4i"))))
    (build-system python-build-system)
    (propagated-inputs
     `(("python-attrs" ,python-attrs)
       ("python-idna" ,python-idna)
       ("python-incremental" ,python-incremental)
       ("python-requests" ,python-requests)
       ("python-service-identity" ,python-service-identity)
       ("python-twisted" ,python-twisted)))
    (home-page "https://github.com/twisted/treq")
    (synopsis "Requests-like API built on top of twisted.web's Agent")
    (description "This package provides an HTTP library inspired by
@code{requests}} but written on top of Twisted's @code{Agents}.  It offers a
high level API for making HTTP requests when using Twisted.")
    (license license:expat)))

(define-public python-autobahn
  (package
    (name "python-autobahn")
    (version "19.2.1")
    (source
      (origin
        (method url-fetch)
        (uri (pypi-uri "autobahn" version))
        (sha256
         (base32
          "1mm7j24ls01c7jb1ad5p5cpyxvzgydiyf8b04ihykh2v8g98j0x7"))))
    (build-system python-build-system)
    (arguments
      ;; The tests fail to run:
      ;; https://github.com/crossbario/autobahn-python/issues/1117
     `(#:tests? #f))
    (propagated-inputs
     `(("python-cffi" ,python-cffi)
       ("python-twisted" ,python-twisted)
       ("python-txaio" ,python-txaio)))
    (home-page "https://crossbar.io/autobahn/")
    (synopsis "Web Application Messaging Protocol implementation")
    (description "This package provides an implementation of the @dfn{Web Application
Messaging Protocol} (WAMP).  WAMP connects components in distributed
applications using Publish and Subscribe (PubSub) and routed Remote Procedure
Calls (rRPC).  It is ideal for distributed, multi-client and server applications
such as IoT applications or multi-user database-driven business applications.")
    (license license:expat)))

(define-public python-ws4py
  (package
    (name "python-ws4py")
    (version "0.5.1")
    (source
     (origin
       (method url-fetch)
       (uri (pypi-uri "ws4py" version))
       (sha256
        (base32
         "10slbbf2jm4hpr92jx7kh7mhf48sjl01v2w4d8z3f1p0ybbp7l19"))))
    (build-system python-build-system)
    (arguments
     `(#:phases
       (modify-phases %standard-phases
         (add-after 'unpack 'python3.7-compatibility
           (lambda _
             (substitute* '("ws4py/server/tulipserver.py"
                            "ws4py/async_websocket.py")
               (("asyncio.async")
                "asyncio.ensure_future"))
             #t))
         ;; We don't have a package for cherrypy.
         (add-after 'unpack 'remove-cherrypy-support
           (lambda _
             (delete-file "ws4py/server/cherrypyserver.py")
             #t)))))
    (propagated-inputs
     `(("python-gevent" ,python-gevent)
       ("python-tornado" ,python-tornado)))
    (home-page "https://github.com/Lawouach/WebSocket-for-Python")
    (synopsis "WebSocket client and server library")
    (description
     "This package provides a WebSocket client and server library for
Python.")
    (license license:bsd-3)))

(define-public python-slugify
  (package
    (name "python-slugify")
    (version "4.0.1")
    (source
     (origin
       (method url-fetch)
       (uri (pypi-uri "python-slugify" version))
       (sha256
        (base32 "0w22fapghmzk3xdasc4dn7h8sl58l08d1h5zbf72dh80drv1g9b9"))))
    (propagated-inputs
     `(("python-unidecode" ,python-unidecode)
       ("python-text-unidecode" ,python-text-unidecode)))
    (arguments
     `(#:phases
       (modify-phases %standard-phases
         (replace 'check
           (lambda _
             (invoke "python" "test.py"))))))
    (build-system python-build-system)
    (home-page "https://github.com/un33k/python-slugify")
    (synopsis "Python Slugify application that handles Unicode")
    (description "This package provides a @command{slufigy} command and
library to create slugs from unicode strings while keeping it DRY.")
    (license license:expat)))

(define-public python-branca
  (package
    (name "python-branca")
    (version "0.3.1")
    (source
     (origin
       (method url-fetch)
       (uri (pypi-uri "branca" version))
       (sha256
        (base32
         "0pmigd521j2228xf8x34vbx0niwvms7xl7za0lymywj0vydjqxiy"))))
    (build-system python-build-system)
    (propagated-inputs
     `(("python-jinja2" ,python-jinja2)
       ("python-six" ,python-six)))
    (native-inputs
     `(("python-pytest" ,python-pytest)))
    (home-page "https://github.com/python-visualization/branca")
    (synopsis "Generate complex HTML+JS pages with Python")
    (description "Generate complex HTML+JS pages with Python")
    (license license:expat)))

(define-public python-tinycss
  (package
    (name "python-tinycss")
    (version "0.4")
    (source
     (origin
       (method url-fetch)
       (uri (pypi-uri "tinycss" version))
       (sha256
        (base32 "0vkifr595h28ymkjhrswwf0bm23lhznh5f44xyp7x7jy1ssnyc0j"))))
    (build-system python-build-system)
    (arguments
     `(#:phases
       (modify-phases %standard-phases
         (add-after 'unpack 'disable-flake8-isort
           ;; Flake8 and isort tests fail.
           (lambda _
             (substitute* "setup.cfg" ((" --flake8 --isort") ""))
             #t))
         (replace 'check
           (lambda _
             ;; Disable failing test.
             (invoke "python" "-m" "pytest" "-k"
                     "not test_speedups"))))))
    (native-inputs
     `(("python-pytest-cov" ,python-pytest-cov)
       ("python-pytest-flake8" ,python-pytest-flake8)
       ("python-pytest-isort" ,python-pytest-isort)
       ("python-pytest-runner" ,python-pytest-runner)))
    (home-page "https://tinycss.readthedocs.io/")
    (synopsis "Complete yet simple CSS parser for Python")
    (description
     "@code{tinycss} is a complete yet simple CSS parser for Python.  It
supports the full syntax and error handling for CSS 2.1 as well as some CSS 3
modules:

@itemize
@item CSS Color 3
@item CSS Fonts 3
@item CSS Paged Media 3
@end itemize")
    (license license:bsd-3)))

(define-public python-tinycss2
  (package
    (name "python-tinycss2")
    (version "1.1.0")
    (source
     (origin
       (method git-fetch)
       (uri (git-reference
             (url "https://github.com/Kozea/tinycss2")
             (commit (string-append "v" version))
             (recursive? #true)))
       (file-name (git-file-name name version))
       (sha256
        (base32 "0zyc48vbmczpqj7f3f0d7zb3bz29fyj50dg0m6bbwbr5i88kq3sq"))))
    (build-system python-build-system)
    (arguments
     `(#:phases
       (modify-phases %standard-phases
         (replace 'build
           (lambda _
             ;; A ZIP archive should be generated, but it fails with "ZIP does
             ;; not support timestamps before 1980".  Luckily,
             ;; SOURCE_DATE_EPOCH is respected, which we set to some time in
             ;; 1980.
             (setenv "SOURCE_DATE_EPOCH" "315532800")
             (invoke "flit" "build")))
         (replace 'install
           (lambda* (#:key inputs outputs #:allow-other-keys)
             (add-installed-pythonpath inputs outputs)
             (let ((out (assoc-ref outputs "out")))
               (for-each (lambda (wheel)
                           (format #true wheel)
                           (invoke "python" "-m" "pip" "install"
                                   wheel (string-append "--prefix=" out)))
                         (find-files "dist" "\\.whl$")))))
         (replace 'check
           (lambda* (#:key inputs outputs tests? #:allow-other-keys)
             (add-installed-pythonpath inputs outputs)
             (invoke "pytest" "-vv"))))))
    (propagated-inputs
     `(("python-webencodings" ,python-webencodings)))
    (native-inputs
     `(("python-flit" ,python-flit)
       ("python-pytest" ,python-pytest)
       ("python-pytest-cov" ,python-pytest-cov)
       ("python-pytest-flake8" ,python-pytest-flake8)
       ("python-pytest-isort" ,python-pytest-isort)))
    (home-page "https://tinycss2.readthedocs.io/")
    (synopsis "Low-level CSS parser for Python")
    (description "@code{tinycss2} can parse strings, return Python objects
representing tokens and blocks, and generate CSS strings corresponding to
these objects.

Based on the CSS Syntax Level 3 specification, @code{tinycss2} knows the
grammar of CSS but doesn’t know specific rules, properties or values supported
in various CSS modules.")
    (license license:bsd-3)))

(define-public python-cssselect2
  (package
    (name "python-cssselect2")
    (version "0.4.1")
    (source
     (origin
       (method url-fetch)
       (uri (pypi-uri "cssselect2" version))
       (sha256
        (base32 "1j2fcr217rsvkipsg6zjq03rl64rxnvb5hqqpx0dv58fhspvkywk"))))
    (build-system python-build-system)
    (arguments
     `(#:phases
       (modify-phases %standard-phases
         (replace 'check
           (lambda _ (invoke "pytest"))))))
    (propagated-inputs
     `(("python-tinycss2" ,python-tinycss2)))
    (native-inputs
     `(("python-pytest-cov" ,python-pytest-cov)
       ("python-pytest-flake8" ,python-pytest-flake8)
       ("python-pytest-isort" ,python-pytest-isort)
       ("python-pytest-runner" ,python-pytest-runner)))
    (home-page "https://cssselect2.readthedocs.io/")
    (synopsis "CSS selectors for Python ElementTree")
    (description "@code{cssselect2} is a straightforward implementation of
CSS3 Selectors for markup documents (HTML, XML, etc.) that can be read by
ElementTree-like parsers (including cElementTree, lxml, html5lib, etc.).

Unlike the Python package @code{cssselect}, it does not translate selectors to
XPath and therefore does not have all the correctness corner cases that are
hard or impossible to fix in cssselect.")
    (license license:bsd-3)))

(define-public python-uvloop
  (package
    (name "python-uvloop")
    (version "0.14.0")
    (source
     (origin
       (method url-fetch)
       (uri (pypi-uri "uvloop" version))
       (sha256
        (base32 "07j678z9gf41j98w72ysrnb5sa41pl5yxd7ib17lcwfxqz0cjfhj"))))
    (build-system python-build-system)
    (arguments
     '(#:tests? #f ;FIXME: tests hang and with some errors in the way
       #:phases
       (modify-phases %standard-phases
         (add-after 'unpack 'preparations
           (lambda _
             ;; Use packaged libuv.
             (substitute* "setup.py" (("self.use_system_libuv = False")
                                      "self.use_system_libuv = True"))
             #t)))))
    (native-inputs
     `(("python-aiohttp" ,python-aiohttp)
       ("python-cython" ,python-cython)
       ("python-flake8" ,python-flake8)
       ("python-psutil" ,python-psutil)
       ("python-pyopenssl" ,python-pyopenssl)
       ("python-twine" ,python-twine)))
    (inputs
     `(("libuv" ,libuv)))
    (home-page "https://github.com/MagicStack/uvloop")
    (synopsis "Fast implementation of asyncio event loop on top of libuv")
    (description
     "@code{uvloop} is a fast, drop-in replacement of the built-in asyncio
event loop.  It is implemented in Cython and uses libuv under the hood.")
    (license license:expat)))

(define-public gunicorn
  (package
    (name "gunicorn")
    (version "20.1.0")
    (source
     (origin
       (method url-fetch)
       (uri (pypi-uri "gunicorn" version))
       (sha256
        (base32
         "1s7670qw36x90bgmazmgib170i5gnpyb2ypxzlla7y0mpasniag0"))))
    (outputs '("out" "doc"))
    (build-system python-build-system)
    (arguments
     `(#:phases
       (modify-phases %standard-phases
         (add-after 'build 'build-doc
           (lambda _
             (invoke "make" "-C" "docs" "PAPER=a4" "html" "info")
             (delete-file "docs/build/texinfo/Makefile")
             (delete-file "docs/build/texinfo/Gunicorn.texi")))
         (replace 'check
<<<<<<< HEAD
           (lambda _
             (invoke "pytest")))
=======
           (lambda* (#:key tests? #:allow-other-keys)
             (if tests?
                 (begin
                   (setenv "PYTHONPATH"
                           (string-append ".:" (getenv "PYTHONPATH")))
                   (invoke "pytest" "-vv"
                           ;; Disable the geventlet tests because eventlet uses
                           ;; dnspython, which does not work in the build
                           ;; container due to lack of /etc/resolv.conf, etc.
                           "--ignore=tests/workers/test_geventlet.py"))
                 (format #t "test suite not run~%"))))
>>>>>>> 069399ee
         (add-after 'install 'install-doc
           (lambda* (#:key outputs #:allow-other-keys)
             (let* ((doc (string-append (assoc-ref outputs "doc")
                                        "/share/doc/" ,name "-" ,version))
                    (html (string-append doc "/html"))
                    (info (string-append doc "/info"))
                    (examples (string-append doc "/examples")))
               (mkdir-p html)
               (mkdir-p info)
               (mkdir-p examples)
               (copy-recursively "docs/build/html" html)
               (copy-recursively "docs/build/texinfo" info)
               (copy-recursively "examples" examples)
               (for-each (lambda (file)
                           (copy-file file (string-append doc "/" file)))
<<<<<<< HEAD
                         '("README.rst" "NOTICE" "LICENSE" "THANKS"))))))))
=======
                         '("README.rst" "NOTICE" "LICENSE" "THANKS")))))
         ;; XXX: The wrap phase includes native inputs on PYTHONPATH, (see
         ;; <https://bugs.gnu.org/25235>), leading to an inflated closure
         ;; size.  Override it to only add the essential entries.
         (replace 'wrap
           (lambda* (#:key native-inputs inputs outputs #:allow-other-keys)
             (let* ((out (assoc-ref outputs "out"))
                    (python (assoc-ref (or native-inputs inputs) "python"))
                    (sitedir (string-append "/lib/python"
                                            (python-version python)
                                            "/site-packages")))
               (wrap-program (string-append out "/bin/gunicorn")
                 `("PYTHONPATH" ":" prefix
                   ,(map (lambda (output)
                           (string-append output sitedir))
                         (list python out))))))))))
>>>>>>> 069399ee
    (native-inputs
     `(("binutils" ,binutils)  ;; for ctypes.util.find_library()
       ("python-aiohttp" ,python-aiohttp)
       ("python-gevent" ,python-gevent)
       ("python-pytest" ,python-pytest)
       ("python-pytest-cov" ,python-pytest-cov)
       ("python-sphinx" ,python-sphinx)
       ("texinfo" ,texinfo)))
    (home-page "https://gunicorn.org/")
    (synopsis "Python WSGI HTTP Server for UNIX")
    (description "Gunicorn ‘Green Unicorn’ is a Python WSGI HTTP
Server for UNIX.  It’s a pre-fork worker model ported from Ruby’s
Unicorn project.  The Gunicorn server is broadly compatible with
various web frameworks, simply implemented, light on server resources,
and fairly speedy.")
  (license license:expat)))

;; break cyclic dependency for python-aiohttp, which depends on gunicorn for
;; its tests
(define-public gunicorn-bootstrap
  (package
    (inherit gunicorn)
    (name "gunicorn")
    (arguments `(#:tests? #f))
    (properties '((hidden? . #t)))
    (native-inputs `())))

(define-public python-httptools
  (package
    (name "python-httptools")
    (version "0.1.1")
    (source
     (origin
       ;; PyPI tarball comes with a vendored http-parser and no tests.
       (method git-fetch)
       (uri (git-reference
             (url "https://github.com/MagicStack/httptools")
             (commit (string-append "v" version))))
       (file-name (git-file-name name version))
       (sha256
        (base32 "0g08128x2ixsiwrzskxc6c8ymgzs39wbzr5mhy0mjk30q9pqqv77"))))
    (build-system python-build-system)
    (arguments
     '(#:phases
       (modify-phases %standard-phases
         (add-after 'unpack 'preparations
           (lambda _
             ;; Skip a failing test (AssertionError).  Bug report:
             ;; https://github.com/MagicStack/httptools/issues/10.
             (substitute* "tests/test_parser.py"
               (("    def test_parser_response_1")
                (string-append
                 "    @unittest.skip(\"Disabled.\")\n"
                 "    def test_parser_response_1")))
             ;; Use packaged http-parser.
             (substitute* "setup.py" (("self.use_system_http_parser = False")
                                      "self.use_system_http_parser = True"))
             ;; This path is hardcoded.  Hardcode our own.
             (substitute* "httptools/parser/cparser.pxd"
               (("../../vendor/http-parser")
                (string-append (assoc-ref %build-inputs "http-parser")
                               "/include")))
             ;; Don't force Cython version.
             (substitute* "setup.py" (("Cython==") "Cython>="))
             #t)))))
    (native-inputs
     `(("python-cython" ,python-cython)
       ("python-pytest" ,python-pytest)))
    (inputs
     `(("http-parser" ,http-parser)))
    (home-page "https://github.com/MagicStack/httptools")
    (synopsis "Collection of framework independent HTTP protocol utils")
    (description
     "@code{httptools} is a Python binding for the nodejs HTTP parser.")
    (license license:expat)))

(define-public python-uvicorn
  (package
    (name "python-uvicorn")
    (version "0.11.8")
    (source
     (origin
       ;; PyPI tarball has no tests.
       (method git-fetch)
       (uri (git-reference
             (url "https://github.com/encode/uvicorn")
             (commit version)))
       (file-name (git-file-name name version))
       (sha256
        (base32 "00iidg5ysp7k00bw3kmkvr8mghnh4jdi0p2ryiarhryf8wz2r3fy"))))
    (build-system python-build-system)
    (arguments
     `(#:phases
       (modify-phases %standard-phases
         (replace 'check
           (lambda* (#:key inputs outputs tests? #:allow-other-keys)
             (add-installed-pythonpath inputs outputs)
             (invoke "pytest" "-vv"))))))
    (native-inputs
     `(("python-black" ,python-black)
       ("python-codecov" ,python-codecov)
       ("python-flake8" ,python-flake8)
       ("python-isort" ,python-isort)
       ("python-mypy" ,python-mypy)
       ("python-pytest" ,python-pytest)
       ("python-pytest-cov" ,python-pytest-cov)
       ("python-pytest-mock" ,python-pytest-mock)
       ("python-requests" ,python-requests)))
    (propagated-inputs
     `(("python-click" ,python-click)
       ("python-h11" ,python-h11)
       ("python-httptools" ,python-httptools)
       ("python-pyyaml" ,python-pyyaml)
       ("python-uvloop" ,python-uvloop)
       ("python-watchgod" ,python-watchgod)
       ("python-websockets" ,python-websockets)
       ("python-wsproto" ,python-wsproto)))
    (home-page "https://github.com/encode/uvicorn")
    (synopsis "Fast ASGI server implementation")
    (description
     "@code{uvicorn} is a fast ASGI server implementation, using @code{uvloop}
and @code{httptools}.  It currently supports HTTP/1.1 and WebSockets.  Support
for HTTP/2 is planned.")
    (license license:bsd-3)))

(define-public python-translation-finder
  (package
    (name "python-translation-finder")
    (version "1.7")
    (source
      (origin
        (method url-fetch)
        (uri (pypi-uri "translation-finder" version))
        (sha256
         (base32
          "1pcy9z8gmb8x41gjhw9x0lkr0d2mv5mdxcs2hwg6q8mxs857j589"))))
    (build-system python-build-system)
    (arguments
     `(#:phases
       (modify-phases %standard-phases
         (add-before 'build 'remove-failing-test
           (lambda _
             (delete-file "translation_finder/test_api.py")
             #t)))))
    (propagated-inputs
     `(("python-chardet" ,python-chardet)
       ("python-pathlib2" ,python-pathlib2)
       ("python-ruamel.yaml" ,python-ruamel.yaml)
       ("python-six" ,python-six)))
    (native-inputs
     `(("python-codecov" ,python-codecov)
       ("python-codacy-coverage" ,python-codacy-coverage)
       ("python-pytest-cov" ,python-pytest-cov)
       ("python-pytest-runner" ,python-pytest-runner)
       ("python-twine" ,python-twine)))
    (home-page "https://weblate.org/")
    (synopsis "Translation file finder for Weblate")
    (description "This package provides a function to find translation file in
the source code of a project.  It supports many translation file formats and
is part of the Weblate translation platform.")
    (license license:gpl3+)))

(define-public python-gitlab
  (package
    (name "python-gitlab")
    (version "1.15.0")
    (source
      (origin
        (method url-fetch)
        (uri (pypi-uri "python-gitlab" version))
        (sha256
         (base32
          "0zl6kz8v8cg1bcy2r78b2snb0lpw0b573gdx2x1ps0nhsh75l4j5"))))
    (build-system python-build-system)
    (propagated-inputs
     `(("python-requests" ,python-requests)
       ("python-six" ,python-six)))
    (native-inputs
     `(("python-httmock" ,python-httmock)
       ("python-mock" ,python-mock)))
    (home-page
      "https://github.com/python-gitlab/python-gitlab")
    (synopsis "Interact with GitLab API")
    (description "This package provides an extended library for interacting
with GitLab instances through their API.")
    (license license:lgpl3+)))

(define-public python-path-and-address
  (package
    (name "python-path-and-address")
    (version "2.0.1")
    (source
     (origin
       ;; The source distributed on PyPI doesn't include tests.
       (method git-fetch)
       (uri (git-reference
             (url "https://github.com/joeyespo/path-and-address")
             (commit (string-append "v" version))))
       (file-name (git-file-name name version))
       (sha256
        (base32
         "0b0afpsaim06mv3lhbpm8fmawcraggc11jhzr6h72kdj1cqjk5h6"))))
    (build-system python-build-system)
    (arguments
     `(#:phases
       (modify-phases %standard-phases
         (replace 'check
           (lambda* (#:key inputs outputs #:allow-other-keys)
             (add-installed-pythonpath inputs outputs)
             (invoke "py.test"))))))
    (native-inputs
     `(("python-pytest" ,python-pytest)))
    (home-page "https://github.com/joeyespo/path-and-address")
    (synopsis "Functions for command-line server tools used by humans")
    (description "Path-and-address resolves ambiguities of command-line
interfaces, inferring which argument is the path, and which is the address.")
    (license license:expat)))

(define-public grip
  ;; No release by upstream for quite some time, some bugs fixed since. See:
  ;; https://github.com/joeyespo/grip/issues/304
  (let ((commit "27a4d6d87ea1d0ea7f7f120de55baabee3de73e3"))
    (package
      (name "grip")
      (version (git-version "4.5.2" "1" commit))
      (source
       (origin
         (method git-fetch)
         (uri (git-reference
               (url "https://github.com/joeyespo/grip")
               (commit commit)))
         (file-name (git-file-name name version))
         (sha256
          (base32
           "0kx5hgb3q19i4l18a4vqdq9af390xgpk88lp2ay75qi96k0dc68w"))))
      (build-system python-build-system)
      (propagated-inputs
       `(("python-docopt" ,python-docopt)
         ("python-flask" ,python-flask)
         ("python-markdown" ,python-markdown)
         ("python-path-and-address" ,python-path-and-address)
         ("python-pygments" ,python-pygments)
         ("python-requests" ,python-requests)))
      (native-inputs
       `(("python-pytest" ,python-pytest)
         ("python-responses" ,python-responses)))
      (arguments
       `(#:phases
         (modify-phases %standard-phases
           (replace 'check
             (lambda* (#:key inputs outputs #:allow-other-keys)
               (add-installed-pythonpath inputs outputs)
               (setenv "PATH" (string-append
                                (getenv "PATH") ":"
                                (assoc-ref %outputs "out") "/bin"))
               (invoke "py.test" "-m" "not assumption"))))))
      (home-page "https://github.com/joeyespo/grip")
      (synopsis "Preview Markdown files using the GitHub API")
      (description "Grip is a command-line server application written in Python
that uses the GitHub Markdown API to render a local Markdown file.  The styles
and rendering come directly from GitHub, so you'll know exactly how it will
appear.  Changes you make to the file will be instantly reflected in the browser
without requiring a page refresh.")
      (license license:expat))))

(define-public python-port-for
  (package
    (name "python-port-for")
    (version "0.4")
    (source
     (origin
       (method url-fetch)
       (uri (pypi-uri "port-for" version))
       (sha256
        (base32
         "1pncxlj25ggw99r0ijfbkq70gd7cbhqdx5ivsxy4jdp0z14cpda7"))))
    (build-system python-build-system)
    (arguments
     `(#:phases
       (modify-phases %standard-phases
         (add-after 'unpack 'use-urllib3
           (lambda _
             (substitute* "port_for/_download_ranges.py"
               (("urllib2") "urllib3"))
             #t)))))
    (propagated-inputs
     `(("python-urllib3" ,python-urllib3)))
    (native-inputs
     `(("python-mock" ,python-mock)))
    (home-page "https://github.com/kmike/port-for/")
    (synopsis "TCP localhost port finder and association manager")
    (description
     "This package provides a utility that helps with local TCP ports
management.  It can find an unused TCP localhost port and remember the
association.")
    (license license:expat)))

(define-public python-livereload
  (package
    (name "python-livereload")
    (version "2.6.1")
    (source
     (origin
       (method url-fetch)
       (uri (pypi-uri "livereload" version))
       (sha256
        (base32
         "0rhggz185bxc3zjnfpmhcvibyzi86i624za1lfh7x7ajsxw4y9c9"))))
    (build-system python-build-system)
    (propagated-inputs
     `(("python-six" ,python-six)
       ("python-tornado" ,python-tornado)))
    (home-page "https://github.com/lepture/python-livereload")
    (synopsis "Python LiveReload")
    (description
     "Python LiveReload provides a command line utility, @command{livereload},
for starting a web server in a directory.  It can trigger arbitrary commands
and serve updated contents upon changes to the directory.")
    (license license:bsd-3)))

(define-public python-vf-1
  (package
    (name "python-vf-1")
    (version "0.0.11")
    (source
     (origin
       (method url-fetch)
       (uri (pypi-uri "VF-1" version))
       (sha256
        (base32
         "0xlqsaxsiayk1sd07kpz8abbcnab582y29a1y4882fq6j4gma5xi"))))
    (build-system python-build-system)
    (home-page "https://github.com/solderpunk/VF-1")
    (synopsis "Command line gopher client")
    (description "@code{VF-1} is a command line gopher client with
@acronym{TLS, Transport Layer Security} support.")
    (license license:bsd-2)))

(define-public python-httpcore
  (package
    (name "python-httpcore")
    (version "0.12.2")
    (source
     (origin
       ;; PyPI tarball does not contain tests.
       (method git-fetch)
       (uri (git-reference
             (url "https://github.com/encode/httpcore")
             (commit  version)))
       (file-name (git-file-name name version))
       (sha256
        (base32 "1nrwwfdqjfc2a1k3j41cdwkprwvplf95fwmypdl2aq2qgp3209q0"))))
    (build-system python-build-system)
    (arguments
     `(#:tests? #f ; Tests hang at 98%
       #:phases
       (modify-phases %standard-phases
         (replace 'check
           (lambda* (#:key inputs outputs tests? #:allow-other-keys)
             (when tests?
               (add-installed-pythonpath inputs outputs)
               (invoke "pytest" "-vv" "--cov=httpcore"
                       "--cov=tests" "tests"))
             #t)))))
    (native-inputs
     `(("python-autoflake" ,python-autoflake)
       ("python-flake8" ,python-flake8)
       ("python-flake8-bugbear" ,python-flake8-bugbear)
       ("python-flake8-pie" ,python-flake8-pie)
       ("python-isort" ,python-isort)
       ("python-mypy" ,python-mypy)
       ("python-pytest" ,python-pytest)
       ("python-pytest-asyncio" ,python-pytest-asyncio)
       ("python-pytest-cov" ,python-pytest-cov)
       ("python-pytest-trio" ,python-pytest-trio)
       ("python-uvicorn" ,python-uvicorn)
       ("python-trustme" ,python-trustme)))
    (propagated-inputs
     `(("python-h11" ,python-h11)
       ("python-h2" ,python-h2)
       ("python-sniffio" ,python-sniffio)
       ("python-trio" ,python-trio)
       ("python-trio-typing" ,python-trio-typing)))
    (home-page "https://github.com/encode/httpcore")
    (synopsis "Minimal, low-level HTTP client")
    (description
     "HTTP Core provides a minimal and low-level HTTP client, which does one
thing only: send HTTP requests.

Some things HTTP Core does do:

@itemize
@item Sending HTTP requests.
@item Provides both sync and async interfaces.
@item Supports HTTP/1.1 and HTTP/2.
@item Async backend support for asyncio and trio.
@item Automatic connection pooling.
@item HTTP(S) proxy support.
@end itemize")
    (license license:bsd-3)))

(define-public python-httpx
  (package
    (name "python-httpx")
    (version "0.16.1")
    (source
     (origin
       ;; PyPI tarball does not contain tests.
       (method git-fetch)
       (uri (git-reference
             (url "https://github.com/encode/httpx")
             (commit version)))
       (file-name (git-file-name name version))
       (sha256
        (base32 "00gmq45fckcqkj910bvd7pyqz1mvgsdvz4s0k7dzbnc5czzq1f4a"))))
    (build-system python-build-system)
    (arguments
     `(#:phases
       (modify-phases %standard-phases
         (replace 'check
           (lambda _
             (invoke "pytest" "-vv" "-k"
                     ;; These tests try to open an outgoing connection.
                     (string-append
                      "not test_connect_timeout"
                      " and not test_that_send_cause_async_client_to_be_not_"
                      "closed"
                      " and not test_that_async_client_caused_warning_when_"
                      "being_deleted"
                      " and not test_that_send_cause_client_to_be_not_closed"
                      " and not test_async_proxy_close"
                      " and not test_sync_proxy_close")))))))
    (native-inputs
     `(("python-autoflake" ,python-autoflake)
       ("python-black" ,python-black)
       ("python-cryptography" ,python-cryptography)
       ("python-flake8" ,python-flake8)
       ("python-flake8-bugbear" ,python-flake8-bugbear)
       ("python-flake8-pie" ,python-flake8-pie)
       ("python-isort" ,python-isort)
       ("python-mypy" ,python-mypy)
       ("python-pytest" ,python-pytest)
       ("python-pytest-asyncio" ,python-pytest-asyncio)
       ("python-pytest-trio" ,python-pytest-trio)
       ("python-pytest-cov" ,python-pytest-cov)
       ("python-trio" ,python-trio)
       ("python-trio-typing" ,python-trio-typing)
       ("python-trustme" ,python-trustme)
       ("python-uvicorn" ,python-uvicorn)))
    (propagated-inputs
     `(("python-brotli" ,python-brotli)
       ("python-certifi" ,python-certifi)
       ("python-chardet" ,python-chardet)
       ("python-httpcore" ,python-httpcore)
       ("python-idna" ,python-idna)
       ("python-rfc3986" ,python-rfc3986)
       ("python-sniffio" ,python-sniffio)))
    (home-page "https://www.python-httpx.org/")
    (synopsis "HTTP client for Python")
    (description
     "HTTPX is a fully featured HTTP client for Python 3, which provides sync
and async APIs, and support for both HTTP/1.1 and HTTP/2.

HTTPX builds on the well-established usability of requests, and gives you:

@itemize
@item A broadly requests-compatible API.
@item Standard synchronous interface, but with async support if you need it.
@item HTTP/1.1 and HTTP/2 support.
@item Ability to make requests directly to WSGI applications or ASGI applications.
@item Strict timeouts everywhere.
@item Fully type annotated.
@item 99% test coverage.
@end itemize

Plus all the standard features of requests:

@itemize
@item International Domains and URLs
@item Keep-Alive & Connection Pooling
@item Sessions with Cookie Persistence
@item Browser-style SSL Verification
@item Basic/Digest Authentication
@item Elegant Key/Value Cookies
@item Automatic Decompression
@item Automatic Content Decoding
@item Unicode Response Bodies
@item Multipart File Uploads
@item HTTP(S) Proxy Support
@item Connection Timeouts
@item Streaming Downloads
@item .netrc Support
@item Chunked Requests
@end itemize")
    (license license:bsd-3)))

(define-public python-websockets
  (package
    (name "python-websockets")
    (version "8.1")
    (source
      (origin
        (method url-fetch)
        (uri (pypi-uri "websockets" version))
        (sha256
         (base32
          "03s3ml6sbki24aajllf8aily0xzrn929zxi84p50zkkbikdd4raw"))))
    (build-system python-build-system)
    (arguments
     '(#:tests? #f  ; Tests not included in release tarball.
       #:phases
       (modify-phases %standard-phases
         (add-after 'unpack 'fix-websockets-package-name-requirement
           (lambda* (#:key inputs #:allow-other-keys)
             ;; Python package names use dot as separator.
             (substitute* "setup.py"
               (("websockets/extensions") "websockets.extensions")))))))
    (home-page "https://github.com/aaugustin/websockets")
    (synopsis
     "Python implementation of the WebSocket Protocol (RFC 6455 & 7692)")
    (description
     "@code{websockets} is a library for building WebSocket servers and clients
in Python with a focus on correctness and simplicity.

Built on top of @code{asyncio}, Python's standard asynchronous I/O framework,
it provides an elegant coroutine-based API.")
    (license license:bsd-3)))

(define-public python-selenium
  (package
    (name "python-selenium")
    (version "3.141.0")
    (source
     (origin
       (method url-fetch)
       (uri (pypi-uri "selenium" version))
       (sha256
        (base32
         "039hf9knvl4s3hp21bzwsp1g5ri9gxsh504dp48lc6nr1av35byy"))))
    (build-system python-build-system)
    (propagated-inputs
     `(("python-urllib3" ,python-urllib3)))
    (home-page
     "https://github.com/SeleniumHQ/selenium/")
    (synopsis "Python bindings for Selenium")
    (description "Selenium enables web browser automation.
Selenium specifically provides infrastructure for the W3C WebDriver specification
— a platform and language-neutral coding interface compatible with all
major web browsers.")
    (license license:asl2.0)))

(define-public python-rapidjson
  (package
    (name "python-rapidjson")
    (version "0.9.1")
    (source
      (origin
        (method url-fetch)
        (uri (pypi-uri "python-rapidjson" version))
        (sha256
         (base32
          "18cl2dhx3gds5vg52jxmh9wjlbiy8dx06c3n482rfpdi9dzbv05d"))
        (modules '((guix build utils)))
        (snippet
         '(begin (delete-file-recursively "rapidjson") #t))))
    (build-system python-build-system)
    (arguments
     `(#:configure-flags
       (list (string-append "--rj-include-dir="
                            (assoc-ref %build-inputs "rapidjson")
                            "/include/rapidjson"))
       #:phases
       (modify-phases %standard-phases
         (replace 'build
           (lambda* (#:key inputs #:allow-other-keys)
             (invoke "python" "setup.py" "build"
                     (string-append "--rj-include-dir="
                                    (assoc-ref %build-inputs "rapidjson")
                                    "/include/rapidjson"))))
         (replace 'check
           (lambda* (#:key inputs outputs #:allow-other-keys)
             (add-installed-pythonpath inputs outputs)
             ;; Some tests are broken.
             (delete-file "tests/test_base_types.py")
             (delete-file "tests/test_validator.py")
             (invoke "python" "-m" "pytest" "tests"))))))
    (native-inputs
     `(("rapidjson" ,rapidjson)
       ("python-pytest" ,python-pytest)
       ("python-pytz" ,python-pytz)))
    (home-page "https://github.com/python-rapidjson/python-rapidjson")
    (synopsis "Python wrapper around rapidjson")
    (description "This package provides a python wrapper around rapidjson.")
    (license license:expat)))

(define-public python-venusian
  (package
    (name "python-venusian")
    (version "3.0.0")
    (source
     (origin
       (method url-fetch)
       (uri (pypi-uri "venusian" version))
       (sha256
        (base32 "0f7f67dkgxxcjfhpdd5frb9pszkf04lyzzpn5069q0xi89r2p17n"))))
    (build-system python-build-system)
    (native-inputs
     `(("python-pytest" ,python-pytest)
       ("python-runner" ,python-pytest-runner)
       ("python-pytest-cov" ,python-pytest-cov)))
    (arguments '(#:test-target "pytest"))
    (home-page "https://docs.pylonsproject.org/projects/venusian")
    (synopsis "Library for deferring decorator actions")
    (description
     "Venusian is a library which allows framework authors to defer decorator
actions.  Instead of taking actions when a function (or class) decorator is
executed at import time, you can defer the action usually taken by the
decorator until a separate scan phase.")
    (license license:repoze)))

(define-public python-zope-deprecation
  (package
    (name "python-zope-deprecation")
    (version "4.4.0")
    (source (origin
              (method url-fetch)
              (uri (pypi-uri "zope.deprecation" version))
              (sha256
               (base32
                "1pz2cv7gv9y1r3m0bdv7ks1alagmrn5msm5spwdzkb2by0w36i8d"))))
    (build-system python-build-system)
    (native-inputs `())
    (propagated-inputs `())
    (home-page "https://zopedeprecation.readthedocs.io/")
    (synopsis "Function for marking deprecations")
    (description "The @code{zope.deprecation} module provides a function for
marking modules, classes, functions, methods and properties as deprecated,
displaying warnings when usaged in application code.")
    (license license:zpl2.1)))

(define-public python-translationstring
  (package
    (name "python-translationstring")
    (version "1.3")
    (source (origin
              (method url-fetch)
              (uri (pypi-uri "translationstring" version))
              (sha256
               (base32
                "0bdpcnd9pv0131dl08h4zbcwmgc45lyvq3pa224xwan5b3x4rr2f"))))
    (build-system python-build-system)
    (home-page "http://docs.pylonsproject.org/projects/translationstring")
    (synopsis "Internationalization tooling for the Pylons project")
    (description "This package provides a library used by various Pylons
project packages for internationalization (i18n) duties related to
translation.")
    (license license:repoze)))

(define-public python-plaster
  (package
    (name "python-plaster")
    (version "1.0")
    (source (origin
              (method url-fetch)
              (uri (pypi-uri "plaster" version))
              (sha256
               (base32
                "1hy8k0nv2mxq94y5aysk6hjk9ryb4bsd13g83m60hcyzxz3wflc3"))))
    (build-system python-build-system)
    (native-inputs
     `(("python-pytest" ,python-pytest)))
    (home-page "https://docs.pylonsproject.org/projects/plaster/en/latest/")
    (synopsis "Configuration loader for multiple config file formats")
    (description
     "Plaster is a loader interface around multiple config file formats.  It
exists to define a common API for applications to use when they wish to load
configuration.  The library itself does not aim to handle anything except a
basic API that applications may use to find and load configuration settings.
Any specific constraints should be implemented in a pluggable loader which can
be registered via an entrypoint.")
    (license license:repoze)))

(define-public python-plaster-pastedeploy
  (package
    (name "python-plaster-pastedeploy")
    (version "0.7")
    (source (origin
              (method url-fetch)
              (uri (pypi-uri "plaster_pastedeploy" version))
              (sha256
               (base32
                "1zg7gcsvc1kzay1ry5p699rg2qavfsxqwl17mqxzr0gzw6j9679r"))))
    (build-system python-build-system)
    (native-inputs
     `(("python-pytest" ,python-pytest)))
    (propagated-inputs
     `(("python-plaster" ,python-plaster)
       ("python-pastedeploy" ,python-pastedeploy)))
    (home-page "https://github.com/Pylons/plaster_pastedeploy")
    (synopsis "Plugin for python-plaster adding PasteDeploy syntax")
    (description
     "This plugin for @code{python-plaster} adds support for PasteDeploy
syntax, it provides a plaster @code{Loader} object that can parse ini files
according to the standard set by PasteDeploy ")
    (license license:expat)))

(define-public python-hupper
  (package
    (name "python-hupper")
    (version "1.10.2")
    (source (origin
              (method url-fetch)
              (uri (pypi-uri "hupper" version))
              (sha256
               (base32
                "0am0p6g5cz6xmcaf04xq8q6dzdd9qz0phj6gcmpsckf2mcyza61q"))))
    (build-system python-build-system)
    (arguments '(#:test-target "pytest"))
    (native-inputs
     `(("python-pytest" ,python-pytest)
       ("python-pytest-runner" ,python-pytest-runner)
       ("python-watchdog" ,python-watchdog)
       ("python-mock" ,python-mock)
       ("python-pytest-cov" ,python-pytest-cov)))
    (propagated-inputs
     `(("python-pytz" ,python-pytz)))
    (home-page "https://readthedocs.org/projects/hupper")
    (synopsis "Integrated process monitor tracking changes to imported Python files")
    (description
     "Hupper is an integrated process monitor that will track changes to any
imported Python files in sys.modules as well as custom paths.  When files are
changed the process is restarted.")
    (license license:expat)))

(define-public python-pyramid
  (package
    (name "python-pyramid")
    (version "1.10.4")
    (source (origin
              (method url-fetch)
              (uri (pypi-uri "pyramid" version))
              (sha256
               (base32
                "0rkxs1ajycg2zh1c94xlmls56mx5m161sn8112skj0amza6cn36q"))))
    (build-system python-build-system)
    (propagated-inputs
     `(("python-hupper" ,python-hupper)
       ("python-plaster-pastedeploy" ,python-plaster-pastedeploy)
       ("python-translationstring" ,python-translationstring)
       ("python-venusian" ,python-venusian)
       ("python-webob" ,python-webob)
       ("python-zope-deprecation" ,python-zope-deprecation)
       ("python-zope-interface" ,python-zope-interface)
       ("python-webtest" ,python-webtest)
       ("python-zope-component" ,python-zope-component)
       ("python-plaster" ,python-plaster)))
    (home-page "https://trypyramid.com/")
    (synopsis "Python web-framework suitable for small and large sites")
    (description
     "Pyramid makes it easy to write web applications.  From minimal
request/response web apps to larger, grown applications.")
    (license license:repoze)))

(define-public python-random-user-agent
  (package
    (name "python-random-user-agent")
    (version "1.0.1")
    (source
     (origin
       (method url-fetch)
       (uri (pypi-uri "random_user_agent" version))
       (sha256
        (base32
         "04nhzdh2ki7ybhjrmghxci6hcm6i03vvin2q2ynj87fbr1pa534g"))))
    (build-system python-build-system)
    (home-page "https://github.com/Luqman-Ud-Din/random_user_agent")
    (synopsis "List of user agents")
    (description
     "This package provides a list of user agents, from a collection of more
than 326,000 known user-agents.  Users can pick a random one, or select one
based on filters.")
    (license license:expat)))

(define-public python-flask-restx
  (package
    (name "python-flask-restx")
    (version "0.2.0")
    (source
     ;; We fetch from the Git repo because there are no tests in the PyPI
     ;; archive.
     (origin
       (method git-fetch)
       (uri (git-reference
             (url "https://github.com/python-restx/flask-restx")
             (commit version)))
       (file-name (git-file-name name version))
       (sha256
        (base32 "0xf2vkmdngp9cv9klznizai4byxjcf0iqh1pr4b83nann0jxqwy7"))))
    (build-system python-build-system)
    (propagated-inputs
     `(("python-aniso8601" ,python-aniso8601)
       ("python-flask" ,python-flask)
       ("python-jsonschema" ,python-jsonschema)
       ("python-pytz" ,python-pytz)))
    (native-inputs
     `(("python-blinker" ,python-blinker)
       ("python-faker" ,python-faker)
       ("python-pytest" ,python-pytest)
       ("python-pytest-benchmark"
        ,python-pytest-benchmark)
       ("python-pytest-flask" ,python-pytest-flask)
       ("python-pytest-mock" ,python-pytest-mock)))
    (arguments
     `(#:phases
       (modify-phases %standard-phases
         (replace 'check
           (lambda _
             (invoke "pytest" "--benchmark-skip" "-k"
                     ;; Those tests need internet access
                     "not test_check and not test_valid_value_check"))))))
    (home-page "https://github.com/python-restx/flask-restx")
    (synopsis
     "Framework for fast, easy and documented API development with Flask")
    (description
     "Flask-RESTX is an extension for Flask that adds support for quickly building
REST APIs.  Flask-RESTX encourages best practices with minimal setup.  If you are familiar
 with Flask, Flask-RESTX should be easy to pick up.  It provides a coherent collection of
decorators and tools to describe your API and expose its documentation properly using
Swagger.")
    (license license:bsd-3)))

(define-public python-flask-socketio
  (package
    (name "python-flask-socketio")
    (version "5.0.1")
    (source
     (origin
       (method url-fetch)
       (uri (pypi-uri "Flask-SocketIO" version))
       (sha256
        (base32
         "09r2gpj2nbn72v2zaf6xsvlazln77pgqzp2pg2021nja47sijhsw"))))
    (build-system python-build-system)
    (propagated-inputs
     `(("python-flask" ,python-flask)
       ("python-socketio" ,python-socketio)))
    (arguments '(#:tests? #f))        ; Tests not included in release tarball.
    (home-page "https://github.com/miguelgrinberg/Flask-SocketIO/")
    (synopsis "Socket.IO integration for Flask applications")
    (description "Socket.IO integration for Flask applications")
    (license license:expat)))

(define-public python-manuel
  (package
    (name "python-manuel")
    (version "1.10.1")
    (source
      (origin
        (method url-fetch)
        (uri (pypi-uri "manuel" version))
        (sha256
         (base32
          "1bdzay7j70fly5fy6wbdi8fbrxjrrlxnxnw226rwry1c8a351rpy"))))
    (build-system python-build-system)
    (propagated-inputs
     `(("python-six" ,python-six)))
    (native-inputs
     `(("python-zope-testing" ,python-zope-testing)))
    (home-page "https://pypi.org/project/manuel/")
    (synopsis "Build tested documentation")
    (description
     "Manuel lets you mix and match traditional doctests with custom test syntax.")
    (license license:asl2.0)))

(define-public python-persistent
  (package
    (name "python-persistent")
    (version "4.6.4")
    (source
      (origin
        (method url-fetch)
        (uri (pypi-uri "persistent" version))
        (sha256
         (base32
          "0imm9ji03lhkpcfmhid7x5209ix8g2rlgki9ik1qxks4b8sm8gzq"))))
    (build-system python-build-system)
    (propagated-inputs
     `(("python-cffi" ,python-cffi)
       ("python-zope-interface" ,python-zope-interface)))
    (native-inputs
     `(("python-manuel" ,python-manuel)
       ("python-zope-testrunner" ,python-zope-testrunner)))
    (home-page "https://github.com/zopefoundation/persistent/")
    (synopsis "Translucent persistent objects")
    (description "This package contains a generic persistence implementation for
Python.  It forms the core protocol for making objects interact
\"transparently\" with a database such as the ZODB.")
    (license license:zpl2.1)))

(define-public python-btrees
  (package
    (name "python-btrees")
    (version "4.7.2")
    (source
      (origin
        (method url-fetch)
        (uri (pypi-uri "BTrees" version))
        (sha256
         (base32
          "0iiq0g9k1g6qgqq84q9h6639vlvzznk1rgdm0rfcnnqkbkmsbr3w"))))
    (build-system python-build-system)
    (propagated-inputs
     `(("python-persistent" ,python-persistent)
       ("python-zope-interface" ,python-zope-interface)))
    (native-inputs
     `(("python-persistent" ,python-persistent)
       ("python-transaction" ,python-transaction)
       ("python-zope-testrunner" ,python-zope-testrunner)))
    (home-page "https://github.com/zopefoundation/BTrees")
    (synopsis "Scalable persistent object containers")
    (description
     "This package contains a set of persistent object containers built around a
modified BTree data structure.  The trees are optimized for use inside ZODB's
\"optimistic concurrency\" paradigm, and include explicit resolution of
conflicts detected by that mechanism.")
    (license license:zpl2.1)))

(define-public python-transaction
  (package
    (name "python-transaction")
    (version "3.0.0")
    (source
      (origin
        (method url-fetch)
        (uri (pypi-uri "transaction" version))
        (sha256
         (base32
          "0bdaks31bgfh78wnj3sij24bfysmqk25crsis6amz8kzrc0d82iv"))))
    (build-system python-build-system)
    (propagated-inputs
     `(("python-zope-interface" ,python-zope-interface)))
    (native-inputs
     `(("python-coverage" ,python-coverage)
       ("python-mock" ,python-mock)
       ("python-nose" ,python-nose)))
    (home-page "https://github.com/zopefoundation/transaction")
    (synopsis "Transaction management for Python")
    (description "This package contains a generic transaction implementation
for Python.  It is mainly used by the ZODB.")
    (license license:zpl2.1)))

(define-public python-robot-detection
  (package
    (name "python-robot-detection")
    (version "0.4")
    (source
      (origin
        (method url-fetch)
        (uri (pypi-uri "robot-detection" version))
        (sha256
         (base32
          "1xd2jm3yn31bnk1kqzggils2rxj26ylxsfz3ap7bhr3ilhnbg3rx"))))
    (build-system python-build-system)
    (arguments '(#:tests? #f)) ; Tests not shipped in pypi release.
    (propagated-inputs `(("python-six" ,python-six)))
    (home-page "https://github.com/rory/robot-detection")
    (synopsis "Detect web crawlers")
    (description
     "@code{robot_detection} is a python module to detect if a given HTTP User
Agent is a web crawler.  It uses the list of registered robots from
@url{http://www.robotstxt.org}.")
    (license license:gpl3+)))

(define-public python-pysolr
  (package
    (name "python-pysolr")
    (version "3.9.0")
    (source
      (origin
        (method url-fetch)
        (uri (pypi-uri "pysolr" version))
        (sha256
         (base32
          "1rj5jmscvxjwcmlfi6hmkj44l4x6n3ln5p7d8d18j566hzmmzw3f"))))
    (build-system python-build-system)
    (arguments
     '(#:tests? #f)) ; Tests require network access.
    (propagated-inputs
     `(("python-requests" ,python-requests)))
    (native-inputs
     `(("python-setuptools-scm" ,python-setuptools-scm)))
    (home-page "https://github.com/django-haystack/pysolr/")
    (synopsis "Lightweight python wrapper for Apache Solr")
    (description
     "This module provides an interface that queries the Apache Solr server
using a pure Python implementation.")
    (license license:bsd-3)))

(define-public python-http-ece
  (package
    (name "python-http-ece")
    (version "1.1.0")
    (source
      (origin
        (method git-fetch)
        (uri (git-reference
               (url "https://github.com/web-push-libs/encrypted-content-encoding")
               (commit (string-append "v" version))))
        (file-name (git-file-name name version))
        (sha256
         (base32
          "0bp4cc0xc123i72h80ax3qz3ixfwx3j7pw343kc7i6kdvfi8klx7"))))
    (build-system python-build-system)
    (arguments
     `(#:phases
       (modify-phases %standard-phases
         (add-after 'unpack 'change-directory
           (lambda _ (chdir "python") #t)))))
    (propagated-inputs
     `(("python-cryptography" ,python-cryptography)))
    (native-inputs
     `(("python-coverage" ,python-coverage)
       ("python-flake8" ,python-flake8)
       ("python-mock" ,python-mock)
       ("python-nose" ,python-nose)))
    (home-page "https://github.com/web-push-libs/encrypted-content-encoding")
    (synopsis "Encrypted Content Encoding for HTTP")
    (description
     "This package provices a simple implementation of Encrypted Content
Encoding for HTTP.")
    (license license:expat)))

(define-public python-cloudscraper
  (package
    (name "python-cloudscraper")
    (version "1.2.48")
    (source
     (origin
       (method url-fetch)
       (uri (pypi-uri "cloudscraper" version))
       (sha256
        (base32 "0qjxzb0z5bprvmdhx42ayqhlhi2h49d9dwc0vvycj817s71f2sxv"))
       (modules '((guix build utils)))
       (snippet
        '(with-directory-excursion "cloudscraper"
           (for-each delete-file
                     '("captcha/2captcha.py"
                       "captcha/9kw.py"
                       "captcha/anticaptcha.py"
                       "captcha/deathbycaptcha.py"))
           (substitute* "__init__.py"
             ;; Perhaps it's a joke, but don't promote proprietary software.
             (("([Th]is feature is not available) in the .*'" _ prefix)
              (string-append prefix ".'")))
           #t))))
    (build-system python-build-system)
    (arguments
     `(#:phases
       (modify-phases %standard-phases
         ;; XXX: Dependencies, that have not yet been packaged
         ;;      and cause an import error when included.
         (add-after 'unpack 'drop-unsupported-sources
           (lambda _
             (with-directory-excursion "cloudscraper"
               (for-each delete-file
                         '("interpreters/js2py.py"
                           "interpreters/v8.py")))
             #t)))))
    (propagated-inputs
     `(("python-requests" ,python-requests)
       ("python-requests-toolbelt" ,python-requests-toolbelt-0.9.1)
       ("python-pyparsing" ,python-pyparsing-2.4.7)))
    (native-inputs
     `(("python-pytest" ,python-pytest)))
    (home-page "https://github.com/venomous/cloudscraper")
    (synopsis "Cloudflare anti-bot bypass")
    (description
     "This module acts as a webbrowser solving Cloudflare's Javascript
challenges.")
    (license license:expat)))

(define-public python-imap-tools
  (package
    (name "python-imap-tools")
    (version "0.29.0")
    (source
      (origin
        (method url-fetch)
        (uri (pypi-uri "imap_tools" version))
        (sha256
          (base32
            "0x122jwpc74wwyw2rsv2fvh6p12y31019ndfr9717jzjkj2d3lhb"))))
    (build-system python-build-system)
    (arguments '(#:tests? #f))          ; tests require internet access
    (home-page "https://github.com/ikvk/imap_tools")
    (synopsis "Work with email and mailbox by IMAP")
    (description
      "This Python library provides tools to deal with email and mailboxes
over IMAP:

@itemize
@item Parsed email message attributes
@item Query builder for searching emails
@item Work with emails in folders (copy, delete, flag, move, seen)
@item Work with mailbox folders (list, set, get, create, exists, rename, delete, status)
@end itemize")
    (license license:asl2.0)))

(define-public python-hstspreload
  (package
    (name "python-hstspreload")
    (version "2020.10.20")
    (source
     (origin
       (method url-fetch)
       (uri (pypi-uri "hstspreload" version))
       (sha256
        (base32
         "1qah80p2xlib1rhivvdj9v5y3girxrj7dwp1mnh8mwaj5wy32y8a"))))
    (build-system python-build-system)
    (home-page
     "https://github.com/sethmlarson/hstspreload")
    (synopsis
     "Chromium HSTS Preload list as a Python package")
    (description
     "@code{python-hstspreload} contains Chromium HSTS Preload list
as a Python package.")
    (license license:bsd-3)))

(define-public python-sanic
  (package
    (name "python-sanic")
    (version "20.12.2")
    (source
     (origin
       (method url-fetch)
       (uri (pypi-uri "sanic" version))
       (sha256
        (base32
         "1c02gdp1j18xny9jd33fp0w57qqi7g66zwmaykv2dhcks96f5mxr"))))
    (build-system python-build-system)
    (arguments
     '(#:phases
       (modify-phases %standard-phases
         (add-after 'unpack 'use-recent-pytest
           ;; Allow using recent dependencies.
           (lambda* (#:key inputs #:allow-other-keys)
             (substitute* "setup.py"
               (("pytest==5.2.1") "pytest")
               (("multidict>=5.0,<6.0") "multidict")
               (("httpx==0\\.15\\.4") "httpx"))
             #t))
         (replace 'check
           (lambda* (#:key inputs outputs #:allow-other-keys)
             (add-installed-pythonpath inputs outputs)
             (invoke "pytest" "-vv" "./tests" "-k"
                     "not test_zero_downtime and not test_gunicorn_worker"))))))
    (propagated-inputs
     `(("python-aiofiles" ,python-aiofiles)
       ("python-httptools" ,python-httptools)
       ("python-httpx" ,python-httpx)
       ("python-multidict" ,python-multidict)
       ("python-ujson" ,python-ujson)
       ("python-uvloop" ,python-uvloop)
       ("python-websockets" ,python-websockets)))
    (native-inputs
     `(("gunicorn" ,gunicorn)
       ("python-beautifulsoup4" ,python-beautifulsoup4)
       ("python-hstspreload" ,python-hstspreload)
       ("python-httpcore" ,python-httpcore)
       ("python-pytest" ,python-pytest)
       ("python-pytest-cov" ,python-pytest-cov)
       ("python-pytest-benchmark" ,python-pytest-benchmark)
       ("python-pytest-sanic" ,python-pytest-sanic)
       ("python-pytest-sugar" ,python-pytest-sugar)
       ("python-pytest-asyncio" ,python-pytest-asyncio)
       ("python-urllib3" ,python-urllib3)
       ("python-uvicorn" ,python-uvicorn)))
    (home-page
     "https://github.com/sanic-org/sanic/")
    (synopsis
     "Async Python web server/framework")
    (description
     "Sanic is a Python web server and web framework
that's written to go fast.  It allows the usage of the
@code{async/await} syntax added in Python 3.5, which makes
your code non-blocking and speedy.")
    (license license:expat)))

(define-public python-socketio
  (package
    (name "python-socketio")
    (version "5.1.0")
    (source
     (origin
       (method url-fetch)
       (uri (pypi-uri "python-socketio" version))
       (sha256
        (base32
         "14vhpxdn54lz54mhcqlgcks0ssbws9gd1y7ii16a2g3gpfdc531k"))))
    (build-system python-build-system)
    (propagated-inputs
     `(("python-aiohttp" ,python-aiohttp)
       ("python-bidict" ,python-bidict)
       ("python-engineio" ,python-engineio)
       ("python-requests" ,python-requests)
       ("python-websocket-client" ,python-websocket-client)
       ("python-websockets" ,python-websockets)))
    (arguments '(#:tests? #f))        ; Tests not included in release tarball.
    (home-page "https://github.com/miguelgrinberg/python-socketio/")
    (synopsis "Python Socket.IO server")
    (description
     "Python implementation of the Socket.IO realtime client and server.")
    (license license:expat)))

(define-public python-socks
  (package
    (name "python-socks")
    (version "1.1.2")
    (source
      (origin
        (method url-fetch)
        (uri (pypi-uri "python-socks" version))
        (sha256
         (base32
          "06mgv3icsyglv50w3sb71x6cpbskza20pqd93l5xk59x574i6xgs"))))
    (build-system python-build-system)
    (arguments
     `(#:tests? #f  ; tests not included
       #:phases
       (modify-phases %standard-phases
         (replace 'check
           (lambda* (#:key tests? #:allow-other-keys)
             (when tests?
               (invoke "pytest" "tests/" "-s"))
             #t)))))
    (propagated-inputs
     `(("python-async-timeout" ,python-async-timeout)
       ("python-curio" ,python-curio)
       ("python-trio" ,python-trio)))
    (native-inputs
     `(("python-pytest" ,python-pytest)))
    (home-page "https://github.com/romis2012/python-socks")
    (synopsis
     "Core proxy (SOCKS4, SOCKS5, HTTP tunneling) functionality for Python")
    (description
     "Socks is a library providing core proxy (SOCKS4, SOCKS5, HTTP tunneling)
 functionality.")
    (license license:asl2.0)))<|MERGE_RESOLUTION|>--- conflicted
+++ resolved
@@ -4723,22 +4723,15 @@
              (delete-file "docs/build/texinfo/Makefile")
              (delete-file "docs/build/texinfo/Gunicorn.texi")))
          (replace 'check
-<<<<<<< HEAD
-           (lambda _
-             (invoke "pytest")))
-=======
            (lambda* (#:key tests? #:allow-other-keys)
              (if tests?
                  (begin
-                   (setenv "PYTHONPATH"
-                           (string-append ".:" (getenv "PYTHONPATH")))
                    (invoke "pytest" "-vv"
                            ;; Disable the geventlet tests because eventlet uses
                            ;; dnspython, which does not work in the build
                            ;; container due to lack of /etc/resolv.conf, etc.
                            "--ignore=tests/workers/test_geventlet.py"))
                  (format #t "test suite not run~%"))))
->>>>>>> 069399ee
          (add-after 'install 'install-doc
            (lambda* (#:key outputs #:allow-other-keys)
              (let* ((doc (string-append (assoc-ref outputs "doc")
@@ -4754,9 +4747,6 @@
                (copy-recursively "examples" examples)
                (for-each (lambda (file)
                            (copy-file file (string-append doc "/" file)))
-<<<<<<< HEAD
-                         '("README.rst" "NOTICE" "LICENSE" "THANKS"))))))))
-=======
                          '("README.rst" "NOTICE" "LICENSE" "THANKS")))))
          ;; XXX: The wrap phase includes native inputs on PYTHONPATH, (see
          ;; <https://bugs.gnu.org/25235>), leading to an inflated closure
@@ -4773,7 +4763,6 @@
                    ,(map (lambda (output)
                            (string-append output sitedir))
                          (list python out))))))))))
->>>>>>> 069399ee
     (native-inputs
      `(("binutils" ,binutils)  ;; for ctypes.util.find_library()
        ("python-aiohttp" ,python-aiohttp)
