;;; GNU Guix --- Functional package management for GNU
;;; Copyright © 2016 David Craven <david@craven.ch>
;;; Copyright © 2016 Eric Le Bihan <eric.le.bihan.dev@free.fr>
;;; Copyright © 2016 Nikita <nikita@n0.is>
;;; Copyright © 2017 Ben Woodcroft <donttrustben@gmail.com>
;;; Copyright © 2017, 2018 Nikolai Merinov <nikolai.merinov@member.fsf.org>
;;; Copyright © 2017, 2019, 2020, 2021 Efraim Flashner <efraim@flashner.co.il>
;;; Copyright © 2018, 2019 Tobias Geerinckx-Rice <me@tobias.gr>
;;; Copyright © 2018 Danny Milosavljevic <dannym+a@scratchpost.org>
;;; Copyright © 2019 Ivan Petkov <ivanppetkov@gmail.com>
;;; Copyright © 2020, 2021 Jakub Kądziołka <kuba@kadziolka.net>
;;; Copyright © 2020 Pierre Langlois <pierre.langlois@gmx.com>
;;; Copyright © 2020 Matthew Kraai <kraai@ftbfs.org>
;;; Copyright © 2021 Maxim Cournoyer <maxim.cournoyer@gmail.com>
;;;
;;; This file is part of GNU Guix.
;;;
;;; GNU Guix is free software; you can redistribute it and/or modify it
;;; under the terms of the GNU General Public License as published by
;;; the Free Software Foundation; either version 3 of the License, or (at
;;; your option) any later version.
;;;
;;; GNU Guix is distributed in the hope that it will be useful, but
;;; WITHOUT ANY WARRANTY; without even the implied warranty of
;;; MERCHANTABILITY or FITNESS FOR A PARTICULAR PURPOSE.  See the
;;; GNU General Public License for more details.
;;;
;;; You should have received a copy of the GNU General Public License
;;; along with GNU Guix.  If not, see <http://www.gnu.org/licenses/>.

(define-module (gnu packages rust)
  #:use-module (gnu packages base)
  #:use-module (gnu packages bison)
  #:use-module (gnu packages bootstrap)
  #:use-module (gnu packages cmake)
  #:use-module (gnu packages compression)
  #:use-module (gnu packages curl)
  #:use-module (gnu packages elf)
  #:use-module (gnu packages flex)
  #:use-module (gnu packages gcc)
  #:use-module (gnu packages gdb)
  #:use-module (gnu packages jemalloc)
  #:use-module (gnu packages linux)
  #:use-module (gnu packages llvm)
  #:use-module (gnu packages pkg-config)
  #:use-module (gnu packages python)
  #:use-module (gnu packages ssh)
  #:use-module (gnu packages tls)
  #:use-module (gnu packages)
  #:use-module (guix build-system cargo)
  #:use-module (guix build-system gnu)
  #:use-module (guix build-system trivial)
  #:use-module (guix download)
  #:use-module (guix git-download)
  #:use-module ((guix licenses) #:prefix license:)
  #:use-module (guix packages)
  #:use-module ((guix build utils) #:select (alist-replace))
  #:use-module (guix utils)
  #:use-module (ice-9 match)
  #:use-module (srfi srfi-26))

;; This is the hash for the empty file, and the reason it's relevant is not
;; the most obvious.
;;
;; The root of the problem is that Cargo keeps track of a file called
;; Cargo.lock, that contains the hash of the tarball source of each dependency.
;;
;; However, tarball sources aren't handled well by Guix because of the need to
;; patch shebangs in any helper scripts. This is why we use Cargo's vendoring
;; capabilities, where instead of the tarball, a directory is provided in its
;; place. (In the case of rustc, the source code already ships with vendored
;; dependencies, but crates built with cargo-build-system undergo vendoring
;; during the build.)
;;
;; To preserve the advantages of checksumming, vendored dependencies contain
;; a file called .cargo-checksum.json, which contains the hash of the tarball,
;; as well as the list of files in it, with the hash of each file.
;;
;; The patch-cargo-checksums phase of cargo-build-system runs after
;; any Guix-specific patches to the vendored dependencies and regenerates the
;; .cargo-checksum.json files, but it's hard to know the tarball checksum that
;; should be written to the file - and taking care of any unhandled edge case
;; would require rebuilding everything that depends on rust. This is why we lie,
;; and say that the tarball has the hash of an empty file. It's not a problem
;; because cargo-build-system removes the Cargo.lock file. We can't do that
;; for rustc because of a quirk of its build system, so we modify the lock file
;; to substitute the hash.
(define %cargo-reference-hash
  "e3b0c44298fc1c149afbf4c8996fb92427ae41e4649b934ca495991b7852b855")

(define* (nix-system->gnu-triplet-for-rust
          #:optional (system (%current-system)))
  (match system
    ("x86_64-linux"   "x86_64-unknown-linux-gnu")
    ("i686-linux"     "i686-unknown-linux-gnu")
    ("armhf-linux"    "armv7-unknown-linux-gnueabihf")
    ("aarch64-linux"  "aarch64-unknown-linux-gnu")
    ("mips64el-linux" "mips64el-unknown-linux-gnuabi64")
    (_                (nix-system->gnu-triplet system))))

(define* (rust-uri version #:key (dist "static"))
  (string-append "https://" dist ".rust-lang.org/dist/"
                 "rustc-" version "-src.tar.gz"))

(define* (rust-bootstrapped-package base-rust version checksum)
  "Bootstrap rust VERSION with source checksum CHECKSUM using BASE-RUST."
  (package
    (inherit base-rust)
    (version version)
    (source
     (origin
       (inherit (package-source base-rust))
       (uri (rust-uri version))
       (sha256 (base32 checksum))))
    (native-inputs
     (alist-replace "cargo-bootstrap" (list base-rust "cargo")
                    (alist-replace "rustc-bootstrap" (list base-rust)
                                   (package-native-inputs base-rust))))))

;;; Note: mrustc's only purpose is to be able to bootstap Rust; it's designed
;;; to be used in source form.
(define %mrustc-source
  (let ((name "mrustc")
        (version "0.9"))
    (origin
      (method git-fetch)
      (uri (git-reference
            (url "https://github.com/thepowersgang/mrustc")
            (commit (string-append "v" version))))
      (file-name (git-file-name name version))
      (sha256
       (base32
        "194ny7vsks5ygiw7d8yxjmp1qwigd71ilchis6xjl6bb2sj97rd2")))))

;;; Rust 1.29 is special in that it is built with mrustc, which shortens the
;;; bootstrap path.  Note: the build is non-deterministic.
(define-public rust-1.29
  (package
    (name "rust")
    (version "1.29.2")
    (source
     (origin
       (method url-fetch)
       (uri (rust-uri version))
       (sha256 (base32 "1jb787080z754caa2w3w1amsygs4qlzj9rs1vy64firfmabfg22h"))
       (modules '((guix build utils)))
       (snippet '(for-each delete-file-recursively
                           '("src/jemalloc"
                             "src/llvm"
                             "src/llvm-emscripten")))
       (patches (search-patches "rust-reproducible-builds.patch"))))
    (outputs '("out" "cargo"))
    (properties '((timeout . 72000)           ;20 hours
                  (max-silent-time . 18000))) ;5 hours (for armel)
    (build-system gnu-build-system)
    (inputs
     `(("libcurl" ,curl)
       ("libssh2" ,libssh2)
       ;; Use llvm-7, which enables rust to be built reproducibly.
       ;; Versions newer than 7 fail to compile.
       ("llvm" ,llvm-7)
       ("openssl" ,openssl)
       ("zlib" ,zlib)))
    (native-inputs
     `(("bison" ,bison)
       ("flex" ,flex)
       ("pkg-config" ,pkg-config)
       ;; Required for the libstd sources.
       ("mrustc-source" ,%mrustc-source)))
    (arguments
     `(#:imported-modules ,%cargo-utils-modules ;for `generate-all-checksums'
       #:modules ((guix build cargo-utils)
                  (guix build utils)
                  (guix build gnu-build-system))
       #:test-target "test"
       ;; Rust's own .so library files are not found in any RUNPATH, but
       ;; that doesn't seem to cause issues.
       #:validate-runpath? #f
       #:make-flags
       (list ,(string-append "RUSTC_TARGET="
                             (or (%current-target-system)
                                 (nix-system->gnu-triplet-for-rust)))
             ,(string-append "RUSTCSRC=../"))
       #:phases
       (modify-phases %standard-phases
         (add-after 'unpack 'patch-reference-to-cc
           ;; This prevents errors like 'error: linker `cc` not found' when
           ;; "cc" is not found on PATH.
           (lambda* (#:key inputs #:allow-other-keys)
             (let ((gcc (assoc-ref inputs "gcc")))
               (substitute* (find-files "." "^link.rs$")
                 (("\"cc\".as_ref")
                  (format #f "~s.as_ref" (string-append gcc "/bin/gcc")))))))
         (add-after 'unpack 'copy-mrustc-and-patch
           (lambda* (#:key inputs #:allow-other-keys)
             (copy-recursively (assoc-ref inputs "mrustc-source") "mrustc")
             (invoke "patch" "-p0" "-i" "mrustc/rustc-1.29.0-src.patch")))
         (add-after 'copy-mrustc-and-patch 'patch-makefiles
           ;; This disables building the (unbundled) LLVM.
           (lambda* (#:key inputs parallel-build? #:allow-other-keys)
             (let ((llvm (assoc-ref inputs "llvm"))
                   (job-spec (format #f "-j~a"
                                     (if parallel-build?
                                         (number->string (parallel-job-count))
                                         "1"))))
               (with-directory-excursion "mrustc"
                 (substitute* '("minicargo.mk"
                                "run_rustc/Makefile")
                   ;; Use the system-provided LLVM.
                   (("LLVM_CONFIG := .*")
                    (string-append "LLVM_CONFIG := " llvm "/bin/llvm-config\n"))
                   (("\\$\\(LLVM_CONFIG\\): .*")
                    "$(LLVM_CONFIG):\n")
                   (("\\$Vcd \\$\\(RUSTCSRC\\)build && \\$\\(MAKE\\).*")
                    "true\n"))
                 ;; Patch date.
                 (substitute* "Makefile"
                   (("shell date")
                    "shell date -d @1"))
                 (substitute* "run_rustc/Makefile"
                   (("[$]Vtime ")
                    "$V ")
                   ;; Unlock the number of parallel jobs for cargo.
                   (("-j [[:digit:]]+ ")
                    "")
                   ;; Patch the shebang of a generated wrapper for rustc, and
                   ;; make sure that \n newline escapes get interpreted
                   ;; correctly, specifying the '-e' option of echo.
                   (("echo '#!/bin/sh")
                    (string-append "echo -e '#!" (which "sh"))))))))
         (add-after 'patch-source-shebangs 'patch-cargo-checksums
           (lambda* _
             (substitute* "src/Cargo.lock"
               (("(\"checksum .* = )\".*\"" all name)
                (string-append name "\"" ,%cargo-reference-hash "\"")))
             (generate-all-checksums "src/vendor")))
         (replace 'configure
           (lambda _
             (setenv "CC" "gcc")
             (setenv "CXX" "g++")
             ;; The Guix LLVM package installs only shared libraries.
             (setenv "LLVM_LINK_SHARED" "1")
             ;; This is a workaround for
             ;; https://github.com/thepowersgang/mrustc/issues/138.
             (setenv "LIBSSH2_SYS_USE_PKG_CONFIG" "yes")))
         (delete 'patch-generated-file-shebangs)
         (replace 'build
           (lambda* (#:key make-flags parallel-build? #:allow-other-keys)
             (let* ((job-count (if parallel-build?
                                   (parallel-job-count)
                                   1))
                    (job-spec (string-append "-j" (number->string job-count)))
                    (make-flags* (cons job-spec make-flags)))
               ;; Adapted from:
               ;; https://github.com/dtolnay/bootstrap/blob/master/build.sh.
               (chdir "mrustc")
               (setenv "MINICARGO_FLAGS" job-spec)
               (setenv "CARGO_BUILD_JOBS" (number->string job-count))
               (display "Building rustc...\n")
               (apply invoke "make" "-f" "minicargo.mk" "output/rustc"
                      make-flags*)
               (display "Building cargo...\n")
               (apply invoke "make" "-f" "minicargo.mk" "output/cargo"
                      make-flags*)
               (display "Rebuilding stdlib with rustc...\n")
               (with-directory-excursion "run_rustc"
                 (apply invoke "make" "RUST_SRC=../../src/" make-flags*)))))
         (replace 'install
           (lambda* (#:key inputs outputs #:allow-other-keys)
             (let* ((out (assoc-ref outputs "out"))
                    (cargo (assoc-ref outputs "cargo"))
                    (bin (string-append out "/bin"))
                    (rustc (string-append bin "/rustc"))
                    (cargo-bin (string-append cargo "/bin"))
                    (lib (string-append out "/lib"))
                    (gnu-triplet ,(or (%current-target-system)
                                      (nix-system->gnu-triplet-for-rust)))
                    (system-lib-prefix (string-append lib "/rustlib/"
                                                      gnu-triplet "/lib")))
               (mkdir-p (dirname rustc))
               (copy-file "run_rustc/output/prefix/bin/rustc_binary" rustc)
               (wrap-program rustc
                 `("LD_LIBRARY_PATH" = (,system-lib-prefix)))
               (mkdir-p lib)
               (copy-recursively "run_rustc/output/prefix/lib" lib)
               (install-file "run_rustc/output/prefix/bin/cargo" cargo-bin)))))))
    (synopsis "Compiler for the Rust programming language")
    (description "Rust is a systems programming language that provides memory
safety and thread safety guarantees.")
    (home-page "https://github.com/thepowersgang/mrustc")
    ;; Dual licensed.
    (license (list license:asl2.0 license:expat))))

(define-public rust-1.30
  (package
    (name "rust")
    (version "1.30.1")
    (source (origin
              (inherit (package-source rust-1.29))
              (uri (rust-uri version))
              (sha256
               (base32 "0aavdc1lqv0cjzbqwl5n59yd0bqdlhn0zas61ljf38yrvc18k8rn"))
              (snippet '(for-each delete-file-recursively
                                  '("src/jemalloc"
                                    "src/llvm"
                                    "src/llvm-emscripten"
                                    "src/tools/clang"
                                    "src/tools/lldb")))))
    (outputs '("out" "cargo"))
    (properties '((timeout . 72000)           ;20 hours
                  (max-silent-time . 18000))) ;5 hours (for armel)
    (build-system gnu-build-system)
    (arguments
     ;; Only the final Rust is tested, not the intermediate bootstrap ones,
     ;; for performance and simplicity.
     `(#:tests? #f
       #:imported-modules ,%cargo-utils-modules ;for `generate-all-checksums'
       #:modules ((guix build utils)
                  (guix build gnu-build-system)
                  (ice-9 match)
                  (srfi srfi-1))
       #:phases
       (modify-phases %standard-phases
         (add-after 'unpack 'set-env
           (lambda* (#:key inputs #:allow-other-keys)
             (setenv "SHELL" (which "sh"))
             (setenv "CONFIG_SHELL" (which "sh"))
             (setenv "CC" (string-append (assoc-ref inputs "gcc") "/bin/gcc"))
             ;; The Guix LLVM package installs only shared libraries.
             (setenv "LLVM_LINK_SHARED" "1")))
         (add-after 'unpack 'neuter-tidy
           ;; We often need to patch tests with various Guix-specific paths.
           ;; This often increases the line length and makes tidy, rustc's
           ;; style checker, complain.  We could insert additional newlines or
           ;; add an "// ignore-tidy-linelength" comment, but as an ignore
           ;; comment must be used, both approaches are fragile due to
           ;; upstream formatting changes.  As such, disable running the
           ;; linter during tests, since it's intended for rustc developers
           ;; anyway.
           (lambda _
             (substitute* "src/bootstrap/builder.rs"
               ((".*::Tidy,.*")
                ""))))
         (add-after 'patch-generated-file-shebangs 'patch-cargo-checksums
           (lambda* _
             (use-modules (guix build cargo-utils))
             (substitute* "src/Cargo.lock"
               (("(\"checksum .* = )\".*\"" all name)
                (string-append name "\"" ,%cargo-reference-hash "\"")))
             (generate-all-checksums "src/vendor")))
         (replace 'configure
           (lambda* (#:key inputs outputs #:allow-other-keys)
             (let* ((out (assoc-ref outputs "out"))
                    (gcc (assoc-ref inputs "gcc"))
                    (python (assoc-ref inputs "python"))
                    (binutils (assoc-ref inputs "binutils"))
                    (rustc (assoc-ref inputs "rustc-bootstrap"))
                    (cargo (assoc-ref inputs "cargo-bootstrap"))
                    (llvm (assoc-ref inputs "llvm"))
                    (jemalloc (assoc-ref inputs "jemalloc")))
               (call-with-output-file "config.toml"
                 (lambda (port)
                   (display (string-append "
[llvm]
[build]
cargo = \"" cargo "/bin/cargo" "\"
rustc = \"" rustc "/bin/rustc" "\"
docs = false
python = \"" python "/bin/python" "\"
vendor = true
submodules = false
[install]
prefix = \"" out "\"
sysconfdir = \"etc\"
[rust]
default-linker = \"" gcc "/bin/gcc" "\"
channel = \"stable\"
rpath = true
[target." ,(nix-system->gnu-triplet-for-rust) "]
llvm-config = \"" llvm "/bin/llvm-config" "\"
cc = \"" gcc "/bin/gcc" "\"
cxx = \"" gcc "/bin/g++" "\"
ar = \"" binutils "/bin/ar" "\"
jemalloc = \"" jemalloc "/lib/libjemalloc_pic.a" "\"
[dist]
") port))))))
         (replace 'build
           (lambda* (#:key parallel-build? #:allow-other-keys)
             (let ((job-spec (string-append
                              "-j" (if parallel-build?
                                       (number->string (parallel-job-count))
                                       "1"))))
               (invoke "./x.py" job-spec "build")
               (invoke "./x.py" job-spec "build" "src/tools/cargo"))))
         (replace 'install
           (lambda* (#:key outputs #:allow-other-keys)
             (let ((out (assoc-ref outputs "out"))
                   (cargo-out (assoc-ref outputs "cargo")))
               (mkdir-p out)
               (invoke "./x.py" "install")
               (substitute* "config.toml"
                 ;; Adjust the prefix to the 'cargo' output.
                 (("prefix = \"[^\"]*\"")
                  (format #f "prefix = ~s" cargo-out)))
               (mkdir-p cargo-out)
               (invoke "./x.py" "install" "cargo"))))
         (add-after 'install 'delete-install-logs
           (lambda* (#:key outputs #:allow-other-keys)
             (for-each (lambda (f)
                         (false-if-exception (delete-file f)))
                       (append-map (lambda (output)
                                     (find-files (string-append
                                                  output "/lib/rustlib")
                                                 "(^install.log$|^manifest-)"))
                                   (map cdr outputs)))))
         (add-after 'install 'wrap-rustc
           (lambda* (#:key inputs outputs #:allow-other-keys)
             (let ((out (assoc-ref outputs "out"))
                   (libc (assoc-ref inputs "libc"))
                   (ld-wrapper (assoc-ref inputs "ld-wrapper")))
               ;; Let gcc find ld and libc startup files.
               (wrap-program (string-append out "/bin/rustc")
                 `("PATH" ":" prefix (,(string-append ld-wrapper "/bin")))
                 `("LIBRARY_PATH" ":"
                   suffix (,(string-append libc "/lib"))))))))))
    (native-inputs
     `(("cmake" ,cmake-minimal)
       ("pkg-config" ,pkg-config)       ; For "cargo"
       ("python" ,python-wrapper)
       ("rustc-bootstrap" ,rust-1.29)
       ("cargo-bootstrap" ,rust-1.29 "cargo")
       ("which" ,which)))
    (inputs
     `(("jemalloc" ,jemalloc-4.5.0)
       ("llvm" ,llvm-7)
       ("openssl" ,openssl)
       ("libssh2" ,libssh2)             ; For "cargo"
       ("libcurl" ,curl)))              ; For "cargo"
    ;; rustc invokes gcc, so we need to set its search paths accordingly.
    ;; Note: duplicate its value here to cope with circular dependencies among
    ;; modules (see <https://bugs.gnu.org/31392>).
    (native-search-paths
     (list (search-path-specification
            (variable "C_INCLUDE_PATH")
            (files '("include")))
           (search-path-specification
            (variable "CPLUS_INCLUDE_PATH")
            (files '("include/c++" "include")))
           (search-path-specification
            (variable "LIBRARY_PATH")
            (files '("lib" "lib64")))))
    (supported-systems
     (delete "i686-linux"  ; fails to build, see bug #35519
             %supported-systems))
    (synopsis "Compiler for the Rust progamming language")
    (description "Rust is a systems programming language that provides memory
safety and thread safety guarantees.")
    (home-page "https://www.rust-lang.org")
    ;; Dual licensed.
    (license (list license:asl2.0 license:expat))))

(define-public rust-1.31
  (rust-bootstrapped-package
   rust-1.30 "1.31.1" "0sk84ff0cklybcp0jbbxcw7lk7mrm6kb6km5nzd6m64dy0igrlli"))

(define-public rust-1.32
  (let ((base-rust (rust-bootstrapped-package
                    rust-1.31 "1.32.0"
                    "0ji2l9xv53y27xy72qagggvq47gayr5lcv2jwvmfirx029vlqnac")))
    (package
      (inherit base-rust)
      (source
       (origin
         (inherit (package-source base-rust))
         (snippet '(for-each delete-file-recursively
                             '("src/llvm"
                               "src/llvm-emscripten"
                               "src/tools/clang"
                               "src/tools/lldb"
                               "vendor/jemalloc-sys/jemalloc")))
          ;; the vendor directory has moved to the root of
          ;; the tarball, so we have to strip an extra prefix
         (patch-flags '("-p2"))))
      (arguments
       (substitute-keyword-arguments (package-arguments base-rust)
         ;; The test suite fails due to LLVM 7, required for the build to be
         ;; reproducible.
         ((#:tests? _ #t)
          #f)
         ((#:phases phases)
          `(modify-phases ,phases
             ;; Cargo.lock and the vendor/ directory have been moved to the
             ;; root of the rust tarball
             (replace 'patch-cargo-checksums
               (lambda* _
                 (use-modules (guix build cargo-utils))
                 (substitute* "Cargo.lock"
                   (("(\"checksum .* = )\".*\"" all name)
                    (string-append name "\"" ,%cargo-reference-hash "\"")))
                 (generate-all-checksums "vendor")))
             (add-after 'configure 'override-jemalloc
               (lambda* (#:key inputs #:allow-other-keys)
                 ;; The compiler is no longer directly built against jemalloc,
                 ;; but rather via the jemalloc-sys crate (which vendors the
                 ;; jemalloc source). To use jemalloc we must enable linking to
                 ;; it (otherwise it would use the system allocator), and set
                 ;; an environment variable pointing to the compiled jemalloc.
                 (substitute* "config.toml"
                   (("^jemalloc =.*$") "")
                   (("[[]rust[]]") "\n[rust]\njemalloc=true\n"))
                 (setenv "JEMALLOC_OVERRIDE"
                         (string-append (assoc-ref inputs "jemalloc")
                                        "/lib/libjemalloc_pic.a")))))))))))

(define-public rust-1.33
  (let ((base-rust (rust-bootstrapped-package
                    rust-1.32 "1.33.0"
                    "152x91mg7bz4ygligwjb05fgm1blwy2i70s2j03zc9jiwvbsh0as")))
    (package
      (inherit base-rust)
      (source
       (origin
         (inherit (package-source base-rust))
         (patches '())
         (patch-flags '("-p1"))))
      (inputs
       ;; Upgrade jemalloc.
       (alist-replace "jemalloc" (list jemalloc) (package-inputs base-rust))))))

(define-public rust-1.34
  (let ((base-rust (rust-bootstrapped-package
                    rust-1.33 "1.34.1"
                    "19s09k7y5j6g3y4d2rk6kg9pvq6ml94c49w6b72dmq8p9lk8bixh")))
    (package
      (inherit base-rust)
      (source
       (origin
         (inherit (package-source base-rust))
         (snippet '(for-each delete-file-recursively
                             '("src/llvm-emscripten"
                               "src/llvm-project"
                               "vendor/jemalloc-sys/jemalloc"))))))))

(define-public rust-1.35
  (let ((base-rust (rust-bootstrapped-package
                    rust-1.34 "1.35.0"
                    "0bbizy6b7002v1rdhrxrf5gijclbyizdhkglhp81ib3bf5x66kas")))
    (package
      (inherit base-rust)
      (arguments
       (substitute-keyword-arguments (package-arguments base-rust)
         ((#:phases phases)
          `(modify-phases ,phases
             (delete 'disable-codegen-tests))))))))

(define-public rust-1.36
  (rust-bootstrapped-package
   rust-1.35 "1.36.0" "06xv2p6zq03lidr0yaf029ii8wnjjqa894nkmrm6s0rx47by9i04"))

(define-public rust-1.37
  (let ((base-rust (rust-bootstrapped-package
                    rust-1.36 "1.37.0"
                    "1hrqprybhkhs6d9b5pjskfnc5z9v2l2gync7nb39qjb5s0h703hj")))
    (package
      (inherit base-rust)
      (arguments
       (substitute-keyword-arguments (package-arguments base-rust)
         ((#:phases phases)
          `(modify-phases ,phases
             (add-before 'configure 'configure-cargo-home
               (lambda _
                 (let ((cargo-home (string-append (getcwd) "/.cargo")))
                   (mkdir-p cargo-home)
                   (setenv "CARGO_HOME" cargo-home)))))))))))

(define-public rust-1.38
  (rust-bootstrapped-package
    rust-1.37 "1.38.0" "101dlpsfkq67p0hbwx4acqq6n90dj4bbprndizpgh1kigk566hk4"))

(define-public rust-1.39
  (let ((base-rust (rust-bootstrapped-package
                    rust-1.38 "1.39.0"
                    "0mwkc1bnil2cfyf6nglpvbn2y0zfbv44zfhsd5qg4c9rm6vgd8dl")))
    (package
      (inherit base-rust)
      (arguments
       (substitute-keyword-arguments (package-arguments base-rust)
         ((#:phases phases)
          `(modify-phases ,phases
             (replace 'patch-cargo-checksums
               ;; The Cargo.lock format changed.
               (lambda* _
                 (use-modules (guix build cargo-utils))
                 (substitute* "Cargo.lock"
                   (("(checksum = )\".*\"" all name)
                    (string-append name "\"" ,%cargo-reference-hash "\"")))
                 (generate-all-checksums "vendor"))))))))))

(define-public rust-1.40
  (let ((base-rust (rust-bootstrapped-package
                    rust-1.39 "1.40.0"
                    "1ba9llwhqm49w7sz3z0gqscj039m53ky9wxzhaj11z6yg1ah15yx")))
    (package
      (inherit base-rust)
      (source
       (origin
         (inherit (package-source base-rust))
         ;; llvm-emscripten is no longer bundled, as that codegen backend
         ;; got removed.
         (snippet '(for-each delete-file-recursively
                             '("src/llvm-project"
                               "vendor/jemalloc-sys/jemalloc")))))
       ;; Rust 1.40 does not ship rustc-internal libraries by default (see
       ;; rustc-dev-split). This means that librustc_driver.so is no longer
       ;; available in lib/rustlib/$target/lib, which is the directory
       ;; included in the runpath of librustc_codegen_llvm-llvm.so.  This is
       ;; detected by our validate-runpath phase as an error, but it is
       ;; harmless as the codegen backend is loaded by librustc_driver.so
       ;; itself, which must at that point have been already loaded.  As such,
       ;; we skip validating the runpath for Rust 1.40.  Rust 1.41 stopped
       ;; putting the codegen backend in a separate library, which makes this
       ;; workaround only necessary for this release.
      (arguments (substitute-keyword-arguments (package-arguments base-rust)
         ((#:validate-runpath? _ #f)
          #f))))))

(define-public rust-1.41
  (let ((base-rust (rust-bootstrapped-package
                    rust-1.40 "1.41.1"
                    "0ws5x0fxv57fyllsa6025h3q6j9v3m8nb3syl4x0hgkddq0kvj9q")))
    (package
      (inherit base-rust)
      (arguments
       (substitute-keyword-arguments (package-arguments base-rust)
         ((#:validate-runpath? _ #t)
          #t))))))

(define-public rust-1.42
  (rust-bootstrapped-package
   rust-1.41 "1.42.0" "0x9lxs82may6c0iln0b908cxyn1cv7h03n5cmbx3j1bas4qzks6j"))

(define-public rust-1.43
  (rust-bootstrapped-package
   rust-1.42 "1.43.0" "18akhk0wz1my6y9vhardriy2ysc482z0fnjdcgs9gy59kmnarxkm"))

;; This version needs llvm >= 8.0 and NOT 11
(define-public rust-1.44
  (let ((base-rust  (rust-bootstrapped-package
                      rust-1.43 "1.44.1"
                      "0ww4z2v3gxgn3zddqzwqya1gln04p91ykbrflnpdbmcd575n8bky")))
    (package
      (inherit base-rust)
      (inputs
       (alist-replace "llvm" (list llvm-10) (package-inputs base-rust))))))

(define-public rust-1.45
  (let ((base-rust (rust-bootstrapped-package
                    rust-1.44 "1.45.2"
                    "0273a1g3f59plyi1n0azf21qjzwml1yqdnj5z472crz37qggr8xp")))
    (package
      (inherit base-rust)
      (arguments
       (substitute-keyword-arguments (package-arguments base-rust)
         ((#:phases phases)
          `(modify-phases ,phases
             (add-after 'unpack 'set-linker-locale-to-utf8
               (lambda _
                 (substitute* (find-files "." "^linker.rs$")
                   (("linker.env\\(\"LC_ALL\", \"C\"\\);")
                    "linker.env(\"LC_ALL\", \"en_US.UTF-8\");")))))))))))

(define-public rust-1.46
  (let ((base-rust (rust-bootstrapped-package
                    rust-1.45 "1.46.0"
                    "0a17jby2pd050s24cy4dfc0gzvgcl585v3vvyfilniyvjrqknsid")))
    (package
      (inherit base-rust)
      (outputs (cons "rustfmt" (package-outputs base-rust)))
      (arguments
       (substitute-keyword-arguments (package-arguments base-rust)
         ((#:phases phases)
          `(modify-phases ,phases
             (replace 'build
               ;; Phase overridden to also build rustfmt.
               (lambda* (#:key parallel-build? #:allow-other-keys)
                 (let ((job-spec (string-append
                                  "-j" (if parallel-build?
                                           (number->string (parallel-job-count))
                                           "1"))))
                   (invoke "./x.py" job-spec "build")
                   (invoke "./x.py" job-spec "build" "src/tools/cargo")
                   (invoke "./x.py" job-spec "build" "src/tools/rustfmt"))))
             (replace 'check
               ;; Phase overridden to also test rustfmt.
               (lambda* (#:key tests? parallel-build? #:allow-other-keys)
                 (when tests?
                   (let ((job-spec (string-append
                                    "-j" (if parallel-build?
                                             (number->string (parallel-job-count))
                                             "1"))))
                     (invoke "./x.py" job-spec "test" "-vv")
                     (invoke "./x.py" job-spec "test" "src/tools/cargo")
                     (invoke "./x.py" job-spec "test" "src/tools/rustfmt")))))
             (replace 'install
               ;; Phase overridden to also install rustfmt.
               (lambda* (#:key outputs #:allow-other-keys)
                 (invoke "./x.py" "install")
                 (substitute* "config.toml"
                   ;; Adjust the prefix to the 'cargo' output.
                   (("prefix = \"[^\"]*\"")
                    (format #f "prefix = ~s" (assoc-ref outputs "cargo"))))
                 (invoke "./x.py" "install" "cargo")
                 (substitute* "config.toml"
                   ;; Adjust the prefix to the 'rustfmt' output.
                   (("prefix = \"[^\"]*\"")
                    (format #f "prefix = ~s" (assoc-ref outputs "rustfmt"))))
                 (invoke "./x.py" "install" "rustfmt"))))))))))

(define-public rust-1.47
  (rust-bootstrapped-package
    rust-1.46 "1.47.0" "07fqd2vp7cf1ka3hr207dnnz93ymxml4935vp74g4is79h3dz19i"))

(define-public rust-1.48
  (rust-bootstrapped-package
   rust-1.47 "1.48.0" "0fz4gbb5hp5qalrl9lcl8yw4kk7ai7wx511jb28nypbxninkwxhf"))

(define-public rust-1.49
  (let ((base-rust (rust-bootstrapped-package
                    rust-1.48 "1.49.0"
                    "0yf7kll517398dgqsr7m3gldzj0iwsp3ggzxrayckpqzvylfy2mm")))
    (package
      (inherit base-rust)
      (outputs (cons "doc" (package-outputs base-rust)))
      (arguments
       (substitute-keyword-arguments (package-arguments base-rust)
         ((#:tests? _ #f)
          #t)
         ((#:phases phases)
          `(modify-phases ,phases
             (add-after 'unpack 'relax-gdb-auto-load-safe-path
               ;; Allow GDB to load binaries from any location, otherwise the
               ;; gdbinfo tests fail.  This is only useful when testing with a
               ;; GDB version newer than 8.2.
               (lambda _
                 (setenv "HOME" (getcwd))
                 (with-output-to-file (string-append (getenv "HOME") "/.gdbinit")
                   (lambda _
                     (format #t "set auto-load safe-path /~%")))
                 ;; Do not launch gdb with '-nx' which causes it to not execute
                 ;; any init file.
                 (substitute* "src/tools/compiletest/src/runtest.rs"
                   (("\"-nx\".as_ref\\(\\), ")
                    ""))))
             (add-after 'unpack 'patch-cargo-env-shebang
               (lambda _
                 (substitute* '("src/tools/cargo/tests/testsuite/build.rs"
                                "src/tools/cargo/tests/testsuite/fix.rs")
                   ;; The cargo *_wrapper tests set RUSTC.*WRAPPER environment
                   ;; variable which points to /usr/bin/env.  Since it's not a
                   ;; shebang, it needs to be manually patched.
                   (("/usr/bin/env")
                    (which "env")))))
             (add-after 'unpack 'disable-tests-requiring-git
               (lambda _
                 (substitute* "src/tools/cargo/tests/testsuite/new.rs"
                   (("fn author_prefers_cargo")
                    "#[ignore]\nfn author_prefers_cargo")
                   (("fn finds_author_git")
                    "#[ignore]\nfn finds_author_git")
                   (("fn finds_local_author_git")
                    "#[ignore]\nfn finds_local_author_git"))))
             (add-after 'unpack 'patch-command-exec-tests
               ;; This test suite includes some tests that the stdlib's
               ;; `Command` execution properly handles in situations where
               ;; the environment or PATH variable are empty, but this fails
               ;; since we don't have `echo` available at its usual FHS
               ;; location.
               (lambda _
                 (substitute* (match (find-files "." "^command-exec.rs$")
                                ((file) file))
                   (("Command::new\\(\"echo\"\\)")
                    (format #f "Command::new(~s)" (which "echo"))))))
             (add-after 'unpack 'patch-command-uid-gid-test
               (lambda _
                 (substitute* (match (find-files "." "^command-uid-gid.rs$")
                                ((file) file))
                   (("/bin/sh")
                    (which "sh")))))
             (add-after 'unpack 'skip-shebang-tests
               ;; This test make sure that the parser behaves properly when a
               ;; source file starts with a shebang. Unfortunately, the
               ;; patch-shebangs phase changes the meaning of these edge-cases.
               ;; We skip the test since it's drastically unlikely Guix's
               ;; packaging will introduce a bug here.
               (lambda _
                 (delete-file "src/test/ui/parser/shebang/sneaky-attrib.rs")))
             (add-after 'unpack 'patch-process-tests
               (lambda* (#:key inputs #:allow-other-keys)
                 (let ((bash (assoc-ref inputs "bash")))
                   (substitute* "library/std/src/process/tests.rs"
                     (("\"/bin/sh\"")
                      (string-append "\"" bash "/bin/sh\"")))
                   (substitute* "library/std/src/sys/unix/process/process_common/tests.rs"
                     (("fn test_process_mask")
                      "#[allow(unused_attributes)]
    #[ignore]
    fn test_process_mask")))))
             (add-after 'unpack 'disable-interrupt-tests
               (lambda _
                 ;; This test hangs in the build container; disable it.
                 (substitute* (match (find-files "." "^freshness.rs$")
                                ((file) file))
                   (("fn linking_interrupted")
                    "#[ignore]\nfn linking_interrupted"))
                 ;; Likewise for the ctrl_c_kills_everyone test.
                 (substitute* (match (find-files "." "^death.rs$")
                                ((file) file))
                   (("fn ctrl_c_kills_everyone")
                    "#[ignore]\nfn ctrl_c_kills_everyone"))))
             (add-after 'configure 'enable-docs
               (lambda _
                 (substitute* "config.toml"
                   (("docs = false")
                    "docs = true"))))
             (add-after 'configure 'add-gdb-to-config
               (lambda* (#:key inputs #:allow-other-keys)
                 (let ((gdb (assoc-ref inputs "gdb")))
                   (substitute* "config.toml"
                     (("^python =.*" all)
                      (string-append all
                                     "gdb = \"" gdb "/bin/gdb\"\n"))))))))))
      ;; Add test inputs.
      (native-inputs (cons*
                      ;; The tests fail when using GDB 10 (see:
                      ;; https://github.com/rust-lang/rust/issues/79009).
                      `("gdb" ,gdb-9.2)
                      `("procps" ,procps)
                      (package-native-inputs base-rust))))))

(define-public rust-1.50
  (rust-bootstrapped-package rust-1.49 "1.50.0"
    "0pjs7j62maiyvkmhp9zrxl528g2n0fphp4rq6ap7aqdv0a6qz5wm"))

(define-public rust-1.51
  (rust-bootstrapped-package rust-1.50 "1.51.0"
    "0ixqkqglv3isxbvl4ldr4byrkx692wghsz3fasy1pn5kr2prnsvs"))

<<<<<<< HEAD
;;; Note: Only the latest versions of Rust are supported and tested.  The
;;; intermediate rusts are built for bootstrapping purposes and should not
;;; be relied upon.  This is to ease maintenance and reduce the time
;;; required to build the full Rust bootstrap chain.
(define-public rust rust-1.49)
=======
(define-public rust-1.52
  (let ((base-rust
         (rust-bootstrapped-package rust-1.51 "1.52.1"
           "165zs3xzp9dravybwslqs1qhn35agp6wacmzpymqg3qfdni26vrs")))
    (package
      (inherit base-rust)
      (inputs
        (alist-replace "llvm" (list llvm-12)
                       (package-inputs base-rust))))))

;; TODO(staging): Bump this variable to the latest packaged rust.
(define-public rust rust-1.45)
>>>>>>> d4ffa963
<|MERGE_RESOLUTION|>--- conflicted
+++ resolved
@@ -845,23 +845,18 @@
   (rust-bootstrapped-package rust-1.50 "1.51.0"
     "0ixqkqglv3isxbvl4ldr4byrkx692wghsz3fasy1pn5kr2prnsvs"))
 
-<<<<<<< HEAD
+(define-public rust-1.52
+  (let ((base-rust
+         (rust-bootstrapped-package rust-1.51 "1.52.1"
+           "165zs3xzp9dravybwslqs1qhn35agp6wacmzpymqg3qfdni26vrs")))
+    (package
+      (inherit base-rust)
+      (inputs
+        (alist-replace "llvm" (list llvm-12)
+                       (package-inputs base-rust))))))
+
 ;;; Note: Only the latest versions of Rust are supported and tested.  The
 ;;; intermediate rusts are built for bootstrapping purposes and should not
 ;;; be relied upon.  This is to ease maintenance and reduce the time
 ;;; required to build the full Rust bootstrap chain.
-(define-public rust rust-1.49)
-=======
-(define-public rust-1.52
-  (let ((base-rust
-         (rust-bootstrapped-package rust-1.51 "1.52.1"
-           "165zs3xzp9dravybwslqs1qhn35agp6wacmzpymqg3qfdni26vrs")))
-    (package
-      (inherit base-rust)
-      (inputs
-        (alist-replace "llvm" (list llvm-12)
-                       (package-inputs base-rust))))))
-
-;; TODO(staging): Bump this variable to the latest packaged rust.
-(define-public rust rust-1.45)
->>>>>>> d4ffa963
+(define-public rust rust-1.49)