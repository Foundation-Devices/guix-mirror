;;; GNU Guix --- Functional package management for GNU
;;; Copyright © 2016, 2017, 2021 Marius Bakke <marius@gnu.org>
;;; Copyright © 2017 Dave Love <fx@gnu.org>
;;; Copyright © 2018–2021 Tobias Geerinckx-Rice <me@tobias.gr>
;;; Copyright © 2018, 2019 Ricardo Wurmus <rekado@elephly.net>
;;; Copyright © 2019 Eric Bavier <bavier@member.fsf.org>
;;; Copyright © 2019 Gábor Boskovits <boskovits@gmail.com>
;;; Copyright © 2019, 2021 Ludovic Courtès <ludo@gnu.org>
;;; Copyright © 2020 Vincent Legoll <vincent.legoll@gmail.com>
;;; Copyright © 2020 malte Frank Gerdes <malte.f.gerdes@gmail.com>
;;; Copyright © 2020, 2021 Maxim Cournoyer <maxim.cournoyer@gmail.com>
;;; Copyright © 2020 Greg Hogan <code@greghogan.com>
;;; Copyright © 2021 Arun Isaac <arunisaac@systemreboot.net>
;;;
;;; This file is part of GNU Guix.
;;;
;;; GNU Guix is free software; you can redistribute it and/or modify it
;;; under the terms of the GNU General Public License as published by
;;; the Free Software Foundation; either version 3 of the License, or (at
;;; your option) any later version.
;;;
;;; GNU Guix is distributed in the hope that it will be useful, but
;;; WITHOUT ANY WARRANTY; without even the implied warranty of
;;; MERCHANTABILITY or FITNESS FOR A PARTICULAR PURPOSE.  See the
;;; GNU General Public License for more details.
;;;
;;; You should have received a copy of the GNU General Public License
;;; along with GNU Guix.  If not, see <http://www.gnu.org/licenses/>.

(define-module (gnu packages benchmark)
  #:use-module ((guix licenses) #:prefix license:)
  #:use-module (guix packages)
  #:use-module (guix download)
  #:use-module (guix git-download)
  #:use-module (guix build-system cmake)
  #:use-module (guix build-system gnu)
  #:use-module (guix build-system python)
  #:use-module (gnu packages)
  #:use-module (gnu packages check)
  #:use-module (gnu packages compression)
  #:use-module (gnu packages linux)
  #:use-module (gnu packages maths)
  #:use-module (gnu packages mpi)
  #:use-module (gnu packages opencl)
  #:use-module (gnu packages perl)
  #:use-module (gnu packages python)
  #:use-module (gnu packages python-science)
  #:use-module (gnu packages python-web)
  #:use-module (gnu packages python-xyz)
  #:use-module (ice-9 match))

(define-public fio
  (package
    (name "fio")
    (version "3.28")
    (source (origin
              (method url-fetch)
              (uri (string-append "https://brick.kernel.dk/snaps/"
                                  "fio-" version ".tar.bz2"))
              (sha256
               (base32
                "0ba9cnjrnm3nwcfbhh5x2sycr54j3yn1rqn76kjdyz40f3pdg3qm"))))
    (build-system gnu-build-system)
    (arguments
     `(#:modules (,@%gnu-build-system-modules
                  (ice-9 textual-ports))
       #:test-target "test"
       #:configure-flags '("--disable-native") ;don't generate code for the build CPU
       #:phases
       (modify-phases %standard-phases
<<<<<<< HEAD
         (add-after
          'unpack 'patch-paths
          (lambda* (#:key inputs outputs #:allow-other-keys)
            (let ((out (assoc-ref outputs "out"))
                  (gnuplot (search-input-file inputs "/bin/gnuplot")))
              (substitute* "tools/plot/fio2gnuplot"
                (("/usr/share/fio") (string-append out "/share/fio"))
                ;; FIXME (upstream): The 'gnuplot' executable is used inline
                ;; in various os.system() calls mixed with *.gnuplot filenames.
                (("; do gnuplot") (string-append "; do " gnuplot))
                (("gnuplot mymath") (string-append gnuplot " mymath"))
                (("gnuplot mygraph") (string-append gnuplot " mygraph"))))))
=======
>>>>>>> 9d25ee30
         (replace 'configure
           (lambda* (#:key (configure-flags ''()) outputs #:allow-other-keys)
             ;; The configure script doesn't understand some of the
             ;; GNU options, so we can't use the stock phase.
             (let ((out (assoc-ref outputs "out")))
               (apply invoke "./configure"
                      (string-append "--prefix=" out)
                      configure-flags))))
         ;; The main `fio` executable is fairly small and self contained.
         ;; Moving the auxiliary scripts to a separate output saves ~100 MiB
         ;; on the closure.
         (add-after 'install 'move-outputs
           (lambda* (#:key outputs #:allow-other-keys)
             (let ((oldbin (string-append (assoc-ref outputs "out") "/bin"))
                   (newbin (string-append (assoc-ref outputs "utils") "/bin"))
                   (script? (lambda* (file #:rest _)
                              (call-with-input-file file
                                (lambda (port)
                                  (char=? #\# (peek-char port)))))))
               (mkdir-p newbin)
               (for-each (lambda (file)
<<<<<<< HEAD
                           (let ((src (string-append oldbin "/" file))
                                 (dst (string-append newbin "/" file)))
                             (link src dst)
                             (delete-file src)))
                         '("fio2gnuplot"  "fiologparser_hist.py"
                           "fiologparser.py"))
               ;; Make sure numpy et.al is found.
               (wrap-program (string-append newbin "/fiologparser_hist.py")
                 `("GUIX_PYTHONPATH" ":" prefix (,(getenv "GUIX_PYTHONPATH"))))))))))
=======
                           (link file (string-append newbin "/" (basename file)))
                           (delete-file file))
                         (find-files oldbin script?))))))))
>>>>>>> 9d25ee30
    (outputs '("out" "utils"))
    (inputs
     `(("libaio" ,libaio)
       ("python" ,python)
       ("zlib" ,zlib)))
    (home-page "https://github.com/axboe/fio")
    (synopsis "Flexible I/O tester")
    (description
     "fio is a tool that will spawn a number of threads or processes doing a
particular type of I/O action as specified by the user.  The typical use of fio
is to write a job file matching the I/O load one wants to simulate.")
    ;; The software is distributed under the GPL2, but a handful of components
    ;; are covered by other licenses.
    (license (list license:gpl2 license:gpl2+ license:bsd-2
                   license:public-domain))))

(define-public intel-mpi-benchmarks/openmpi
  (package
    (name "intel-mpi-benchmarks")
    (version "2019.6")
    (source (origin
              (method git-fetch)
              (uri (git-reference
                    (url "https://github.com/intel/mpi-benchmarks")
                    (commit (string-append "IMB-v" version))))
              (file-name (git-file-name name version))
              (sha256
               (base32
                "02hxbk9g9nl59bk5qcfl3djj7b58vsqys340m1xdbyqwcrbnahh9"))
              (modules '((guix build utils)))
              (snippet
               '(begin
                  ;; Some source configuration files in the original tarball
                  ;; have inappropriate execute permissions, which interferes
                  ;; with the install phase below.
                  (for-each (lambda (file) (chmod file #o444))
                            (find-files "WINDOWS" "."))
                  #t))))
    (build-system gnu-build-system)
    (inputs
     `(("openmpi" ,openmpi)))
    (arguments
     `(#:phases
       (modify-phases %standard-phases
         (delete 'configure)
         (delete 'check)
         (replace 'install
           (lambda* (#:key outputs #:allow-other-keys)
             (define (benchmark? file stat)
               (and (string-prefix? "IMB-" (basename file))
                    (executable-file? file)))

             (let* ((out (assoc-ref outputs "out"))
                    (bin (string-append out "/bin")))
               (for-each (lambda (file)
                           (install-file file bin))
                         (find-files "." benchmark?))
               #t))))

       ;; The makefile doesn't express all the dependencies, it seems.
       #:parallel-build? #t

       #:make-flags '("CC=mpicc" "CXX=mpicxx")))
    (home-page "https://software.intel.com/en-us/articles/intel-mpi-benchmarks")
    (synopsis "Benchmarks for the Message Passing Interface (MPI)")
    (description
     "This package provides benchmarks for implementations of the @dfn{Message
Passing Interface} (MPI).  It contains MPI performance measurements for
point-to-point and global communication, and file, operations for a range of
message sizes.  The generated benchmark data fully characterize:

@itemize
@item
Performance of a cluster system, including node performance, network latency,
and throughput;
@item
Efficiency of the MPI implementation.
@end itemize")
    (license license:cpl1.0)))

(define-public imb-openmpi
  (deprecated-package "imb-openmpi" intel-mpi-benchmarks/openmpi))

(define-public multitime
  (package
    (name "multitime")
    (version "1.4")
    (source (origin
              (method url-fetch)
              (uri (string-append "https://tratt.net/laurie/src/"
                                  "multitime/releases/"
                                  "multitime-" version ".tar.gz"))
              (sha256
               (base32
                "0iyfsdrbyqa7a4ifrh19l9a48hgv7ld6m0d8yf9bkl12q0qw91fx"))))
    (build-system gnu-build-system)
    (arguments '(#:tests? #f)) ; there are no tests
    (home-page "https://tratt.net/laurie/src/multitime/")
    (synopsis "Time command execution over multiple executions")
    (description
     "The @code{time} utility is a simple and often effective way of measuring
how long a command takes to run (wall time).  Unfortunately, running a command
once can give misleading timings.  @code{multitime} is, in essence, a simple
extension to @code{time} which runs a command multiple times and prints the
timing means, standard deviations, mins, medians, and maxes having done so.
This can give a much better understanding of the command's performance.")
    (license license:expat)))

(define-public benchmark
  (package
    (name "benchmark")
    (version "1.5.6")
    (source (origin
              (method git-fetch)
              (uri (git-reference
                    (url "https://github.com/google/benchmark")
                    (commit (string-append "v" version))))
              (file-name (git-file-name name version))
              (sha256
               (base32
                "030g4d8vpn2442dsap0qw86lsw7xfl36k0x0x9bn0vvm11qvjn8c"))))
    (build-system cmake-build-system)
    (native-inputs
     `(("googletest-source" ,(package-source googletest))
       ("googletest" ,googletest)))
    (arguments
     `(#:phases
       (modify-phases %standard-phases
         (add-after 'unpack 'unpack-googletest
           (lambda* (#:key inputs #:allow-other-keys)
             (copy-recursively (assoc-ref inputs "googletest-source")
                               "googletest"))))))
    (home-page "https://github.com/google/benchmark")
    (synopsis "Microbenchmark support library")
    (description
     "Benchmark is a library to benchmark code snippets, similar to unit
tests.")
    (license license:asl2.0)))

(define-public bonnie++
  (package
    (name "bonnie++")
    (version "1.98")
    (source (origin
              (method url-fetch)
              (uri (string-append "https://www.coker.com.au/bonnie++/bonnie++-"
                                  version ".tgz"))
              (sha256
               (base32
                "010bmlmi0nrlp3aq7p624sfaj5a65lswnyyxk3cnz1bqig0cn2vf"))))
    (build-system gnu-build-system)
    (native-inputs
     `(("perl" ,perl)))
    (arguments '(#:tests? #f)) ; there are no tests
    (home-page "https://doc.coker.com.au/projects/bonnie/")
    (synopsis "Hard drive and file system benchmark suite")
    (description
     "Bonnie++ is a benchmark suite that is aimed at performing a number of
simple tests of hard drive and file system performance.  Bonnie++ allows you to
benchmark how your file systems perform with respect to data read and write
speed, the number of seeks that can be performed per second, and the number of
file metadata operations that can be performed per second.")
    (license license:gpl2)))   ;GPL 2 only, see copyright.txt

(define-public python-locust
  (package
    (name "python-locust")
    (version "1.4.3")
    (source
     (origin
       (method url-fetch)
       (uri (pypi-uri "locust" version))
       (sha256
        (base32
         "0vmw151xcaznd2j85n96iyv9fniss0bkk91xn4maw2gwzym424xk"))))
    (build-system python-build-system)
    (arguments
     `(#:phases
       (modify-phases %standard-phases
         (add-before 'check 'extend-PATH
           ;; Add the 'locust' script to PATH, which is used in the test
           ;; suite.
           (lambda* (#:key outputs #:allow-other-keys)
             (let ((out (assoc-ref outputs "out")))
               (setenv "PATH" (string-append out "/bin:"
                                             (getenv "PATH"))))))
         (replace 'check
           (lambda _
             (invoke "python" "-m" "pytest"
                     "-k" (string-join
                           (list
                            ;; These tests return "non-zero exit status 1".
                            "not test_default_headless_spawn_options"
                            "not test_default_headless_spawn_options_with_shape"
                            "not test_headless_spawn_options_wo_run_time"
                            ;; These tests depend on networking.
                            "not test_html_report_option"
                            "not test_web_options"
                            ;; This test fails because of the warning "System open
                            ;; file limit '1024' is below minimum setting '10000'".
                            "not test_skip_logging"
                            ;; On some (slow?) machines, the following tests
                            ;; fail, with the processes returning exit code
                            ;; -15 instead of the expected 42 and 0,
                            ;; respectively (see:
                            ;; https://github.com/locustio/locust/issues/1708).
                            "not test_custom_exit_code"
                            "not test_webserver") " and ")))))))
    (propagated-inputs
     `(("python-configargparse" ,python-configargparse)
       ("python-flask" ,python-flask)
       ("python-flask-basicauth" ,python-flask-basicauth)
       ("python-gevent" ,python-gevent)
       ("python-geventhttpclient" ,python-geventhttpclient)
       ("python-msgpack" ,python-msgpack)
       ("python-psutil" ,python-psutil)
       ("python-pyzmq" ,python-pyzmq)
       ("python-requests" ,python-requests)
       ("python-werkzeug" ,python-werkzeug)))
    (native-inputs
     `(("python-mock" ,python-mock)
       ("python-pyquery" ,python-pyquery)
       ("python-pytest" ,python-pytest))) ;for more easily skipping tests
    (home-page "https://locust.io/")
    (synopsis "Distributed load testing framework")
    (description "Locust is a performance testing tool that aims to be easy to
use, scriptable and scalable.  The test scenarios are described in plain
Python.  It provides a web-based user interface to visualize the results in
real-time, but can also be run non-interactively.  Locust is primarily geared
toward testing HTTP-based applications or services, but it can be customized to
test any system or protocol.

Note: Locust will complain if the available open file descriptors limit for
the user is too low.  To raise such limit on a Guix System, refer to
@samp{info guix --index-search=pam-limits-service}.")
    (license license:expat)))

(define-public interbench
  (package
    (name "interbench")
    (version "0.31")
    (source
     (origin
       (method git-fetch)
       (uri (git-reference
             (url "https://github.com/ckolivas/interbench")
             (commit (string-append "v" version))))
       (file-name (git-file-name name version))
       (sha256
        (base32
         "0ifnw8vnkcgrksx7g5d9ii4kjppqnk32lvrybdybmibyvag6zfdc"))))
    (build-system gnu-build-system)
    (arguments
     `(#:tests? #f                      ; no tests
       #:phases
       (modify-phases %standard-phases
         (add-after 'unpack 'fix-broken-makefile
           (lambda _
             ;; Remove erroneous "-lm" target
             (substitute* "Makefile"
               (("hackbench.o -lm") "hackbench.o"))))
         (delete 'configure)
         (replace 'install
           (lambda* (#:key outputs #:allow-other-keys)
             (let ((out (assoc-ref outputs "out")))
               (install-file "interbench" (string-append out "/bin"))
               (install-file "interbench.8" (string-append out "/share/man/man8"))))))))
    (home-page "http://users.on.net/~ckolivas/interbench/")
    (synopsis "Interactivity benchmark")
    (description "interbench is designed to benchmark interactivity on Linux.
It is designed to measure the effect of changes in Linux kernel design or
system configuration changes such as CPU, I/O scheduler and filesystem changes
and options.  With careful benchmarking, different hardware can be compared.")
    (license license:gpl2+)))

(define-public clpeak
  ;; Release 1.1.0 is too old for our opencl-clhpp. This commit supports
  ;; cl2.hpp.
  (let ((commit "6d59cb64997a53c35207b77a63d2e9f0e84de5fd"))
    (package
      (name "clpeak")
      (version (git-version "1.1.0" "0" commit))
      (source (origin
                (method git-fetch)
                (uri (git-reference
                       (url "https://github.com/krrishnarraj/clpeak.git")
                       (commit commit)))
                (file-name (git-file-name name version))
                (sha256
                  (base32
                    "0qmhdjyhwl7gfgyqxsddqn6zpp3b57503m16h7jv6illy3lfvji1"))))
      (build-system cmake-build-system)
      (home-page "https://github.com/krrishnarraj/clpeak")
      (inputs
        `(("opencl-clhpp" ,opencl-clhpp)
          ("opencl-icd-loader" ,opencl-icd-loader)))
      (synopsis "OpenCL benchmark tool")
      (description
        "A synthetic benchmarking tool to measure peak capabilities of OpenCL
        devices.  It only measures the peak metrics that can be achieved using
        vector operations and does not represent a real-world use case.")
        (license license:unlicense))))<|MERGE_RESOLUTION|>--- conflicted
+++ resolved
@@ -68,21 +68,6 @@
        #:configure-flags '("--disable-native") ;don't generate code for the build CPU
        #:phases
        (modify-phases %standard-phases
-<<<<<<< HEAD
-         (add-after
-          'unpack 'patch-paths
-          (lambda* (#:key inputs outputs #:allow-other-keys)
-            (let ((out (assoc-ref outputs "out"))
-                  (gnuplot (search-input-file inputs "/bin/gnuplot")))
-              (substitute* "tools/plot/fio2gnuplot"
-                (("/usr/share/fio") (string-append out "/share/fio"))
-                ;; FIXME (upstream): The 'gnuplot' executable is used inline
-                ;; in various os.system() calls mixed with *.gnuplot filenames.
-                (("; do gnuplot") (string-append "; do " gnuplot))
-                (("gnuplot mymath") (string-append gnuplot " mymath"))
-                (("gnuplot mygraph") (string-append gnuplot " mygraph"))))))
-=======
->>>>>>> 9d25ee30
          (replace 'configure
            (lambda* (#:key (configure-flags ''()) outputs #:allow-other-keys)
              ;; The configure script doesn't understand some of the
@@ -104,21 +89,9 @@
                                   (char=? #\# (peek-char port)))))))
                (mkdir-p newbin)
                (for-each (lambda (file)
-<<<<<<< HEAD
-                           (let ((src (string-append oldbin "/" file))
-                                 (dst (string-append newbin "/" file)))
-                             (link src dst)
-                             (delete-file src)))
-                         '("fio2gnuplot"  "fiologparser_hist.py"
-                           "fiologparser.py"))
-               ;; Make sure numpy et.al is found.
-               (wrap-program (string-append newbin "/fiologparser_hist.py")
-                 `("GUIX_PYTHONPATH" ":" prefix (,(getenv "GUIX_PYTHONPATH"))))))))))
-=======
                            (link file (string-append newbin "/" (basename file)))
                            (delete-file file))
                          (find-files oldbin script?))))))))
->>>>>>> 9d25ee30
     (outputs '("out" "utils"))
     (inputs
      `(("libaio" ,libaio)
