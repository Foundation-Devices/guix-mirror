;;; GNU Guix --- Functional package management for GNU
;;; Copyright © 2013, 2015 Andreas Enge <andreas@enge.fr>
;;; Copyright © 2013-2022 Ludovic Courtès <ludo@gnu.org>
;;; Copyright © 2014, 2015, 2016, 2017, 2018, 2019, 2020, 2021, 2022, 2023 Mark H Weaver <mhw@netris.org>
;;; Copyright © 2015 Sou Bunnbu <iyzsong@gmail.com>
;;; Copyright © 2016, 2017, 2018, 2019, 2021 Efraim Flashner <efraim@flashner.co.il>
;;; Copyright © 2016 Alex Griffin <a@ajgrf.com>
;;; Copyright © 2017 Clément Lassieur <clement@lassieur.org>
;;; Copyright © 2017, 2018 Nikita <nikita@n0.is>
;;; Copyright © 2017, 2018, 2020 Tobias Geerinckx-Rice <me@tobias.gr>
;;; Copyright © 2018, 2020 Ricardo Wurmus <rekado@elephly.net>
;;; Copyright © 2019 Ivan Petkov <ivanppetkov@gmail.com>
;;; Copyright © 2020 Oleg Pykhalov <go.wigust@gmail.com>
;;; Copyright © 2020 Jakub Kądziołka <kuba@kadziolka.net>
;;; Copyright © 2019, 2020 Adrian Malacoda <malacoda@monarch-pass.net>
;;; Copyright © 2020-2023 Jonathan Brielmaier <jonathan.brielmaier@web.de>
;;; Copyright © 2020, 2022 Marius Bakke <marius@gnu.org>
;;; Copyright © 2021 Brice Waegeneire <brice@waegenei.re>
;;; Copyright © 2021 Maxime Devos <maximedevos@telenet.be>
;;; Copyright © 2021, 2022, 2023 Maxim Cournoyer <maxim.cournoyer@gmail.com>
;;; Copyright © 2021 Baptiste Strazzul <bstrazzull@hotmail.fr>
;;; Copyright © 2022 SeerLite <seerlite@disroot.org>
;;;
;;; This file is part of GNU Guix.
;;;
;;; GNU Guix is free software; you can redistribute it and/or modify it
;;; under the terms of the GNU General Public License as published by
;;; the Free Software Foundation; either version 3 of the License, or (at
;;; your option) any later version.
;;;
;;; GNU Guix is distributed in the hope that it will be useful, but
;;; WITHOUT ANY WARRANTY; without even the implied warranty of
;;; MERCHANTABILITY or FITNESS FOR A PARTICULAR PURPOSE.  See the
;;; GNU General Public License for more details.
;;;
;;; You should have received a copy of the GNU General Public License
;;; along with GNU Guix.  If not, see <http://www.gnu.org/licenses/>.

(define-module (gnu packages gnuzilla)
  #:use-module ((srfi srfi-1) #:hide (zip))
  #:use-module (ice-9 format)
  #:use-module (ice-9 match)
  #:use-module (gnu packages)
  #:use-module ((guix licenses) #:prefix license:)
  #:use-module (guix packages)
  #:use-module (guix download)
  #:use-module (guix git-download)
  #:use-module (guix hg-download)
  #:use-module (guix gexp)
  #:use-module (guix store)
  #:use-module (guix modules)
  #:use-module (guix monads)
  #:use-module (guix utils)
  #:use-module (guix build-system cargo)
  #:use-module (guix build-system copy)
  #:use-module (guix build-system gnu)
  #:use-module (guix build-system trivial)
  #:use-module (guix build-system mozilla)
  #:use-module (gnu packages admin)
  #:use-module (gnu packages audio)
  #:use-module (gnu packages autotools)
  #:use-module (gnu packages m4)
  #:use-module (gnu packages base)
  #:use-module (gnu packages bash)
  #:use-module (gnu packages databases)
  #:use-module (gnu packages glib)
  #:use-module (gnu packages gtk)
  #:use-module (gnu packages gnome)
  #:use-module (gnu packages libcanberra)
  #:use-module (gnu packages cups)
  #:use-module (gnu packages kerberos)
  #:use-module (gnu packages linux)
  #:use-module (gnu packages perl)
  #:use-module (gnu packages pkg-config)
  #:use-module (gnu packages compression)
  #:use-module (gnu packages fontutils)
  #:use-module (gnu packages fonts)
  #:use-module (gnu packages hunspell)
  #:use-module (gnu packages libevent)
  #:use-module (gnu packages image)
  #:use-module (gnu packages libffi)
  #:use-module (gnu packages pulseaudio)
  #:use-module (gnu packages python)
  #:use-module (gnu packages python-xyz)
  #:use-module (gnu packages node)
  #:use-module (gnu packages xorg)
  #:use-module (gnu packages gl)
  #:use-module (gnu packages pciutils)
  #:use-module (gnu packages assembly)
  #:use-module (gnu packages rust)
  #:use-module (gnu packages rust-apps)
  #:use-module (gnu packages llvm)
  #:use-module (gnu packages nss)
  #:use-module (gnu packages icu4c)
  #:use-module (gnu packages video)
  #:use-module (gnu packages xiph)
  #:use-module (gnu packages xdisorg)
  #:use-module (gnu packages readline)
  #:use-module (gnu packages sqlite)
  #:autoload (json parser) (json->scm))

(define-public mozjs
  (package
    (name "mozjs")
    (version "102.2.0")
    (source (origin
              (method url-fetch)
              ;; TODO: Switch to IceCat source once available on ftp.gnu.org.
              (uri (string-append "https://ftp.mozilla.org/pub/firefox"
                                  "/releases/" version "esr/source/firefox-"
                                  version "esr.source.tar.xz"))
              (sha256
               (base32
                "1zwpgis7py1bf8p88pz3mpai6a02qrdb8ww2fa9kxxdl9b8r2k81"))))
    (build-system gnu-build-system)
    (arguments
     (list
      #:imported-modules %cargo-utils-modules ;for `generate-all-checksums'
      #:modules `((guix build cargo-utils)
                  ,@%gnu-build-system-modules)
      #:test-target "check-jstests"
      #:configure-flags
      #~(list
         ;; Disable debugging symbols to save space.
         "--disable-debug"
         "--disable-debug-symbols"
         ;; This is important because without it gjs will segfault during the
         ;; configure phase.  With jemalloc only the standalone mozjs console
         ;; will work.
         "--disable-jemalloc"
         "--enable-tests"
         "--enable-hardening"
         "--enable-optimize"
         "--enable-release"
         "--enable-readline"
         "--enable-shared-js"
         "--with-system-icu"
         "--with-system-nspr"
         "--with-system-zlib"
         "--with-intl-api")
      #:phases
      #~(modify-phases %standard-phases
          (add-after 'patch-source-shebangs 'patch-cargo-checksums
            (lambda _
              (let ((null-hash
                     "e3b0c44298fc1c149afbf4c8996fb92427ae41e4649b934ca495991b7852b855"))
                (for-each (lambda (file)
                            (format #t "patching checksums in ~a~%" file)
                            (substitute* file
                              (("^checksum = \".*\"")
                               (string-append "checksum = \"" null-hash "\""))))
                          (find-files "." "Cargo\\.lock$"))
                (for-each generate-all-checksums
                          '("js" "third_party/rust")))))
          (replace 'configure
            (lambda* (#:key configure-flags #:allow-other-keys)
              ;; The configure script does not accept environment variables as
              ;; arguments.  It also must be run from a different directory,
              ;; but not the root directory either.
              (mkdir "run-configure-from-here")
              (chdir "run-configure-from-here")
              (setenv "SHELL" (which "sh"))
              (setenv "CONFIG_SHELL" (which "sh"))
              (setenv "AUTOCONF" (which "autoconf"))
              (apply invoke "python" "../configure.py"
                     "--enable-project=js"
                     (string-append "--prefix=" #$output)
                     configure-flags)))
          (add-before 'check 'adjust-tests
            (lambda _
              (with-directory-excursion "../js/src/tests"
                (substitute* "shell/os.js"
                  ;; FIXME: Why does the killed process have an exit status?
                  ((".*killed process should not have exitStatus.*")
                   ""))

                ;; The test suite expects a lightly patched ICU.  Disable tests
                ;; that do not work with the system version.  See
                ;; "intl/icu-patches" for clues.

                ;; See <https://unicode-org.atlassian.net/browse/ICU-20992> and
                ;; <https://bugzilla.mozilla.org/show_bug.cgi?id=1636984> and
                ;; related patch for why this is failing.
                (delete-file "non262/Intl/DateTimeFormat/\
fractional-second-digits-append-item.js")
                ;; FIXME: got "0 \u251CAM/PM: noon\u2524", expected "0 (AM/PM: noon)"
                (delete-file "non262/Intl/DateTimeFormat/day-period-hour-cycle.js")
                ;; FIXME: got "en-US-posix", expected "en-US-POSIX".
                (delete-file "non262/Intl/available-locales-supported.js")
                ;; FIXME: got "en-US", expected "en-US-POSIX"
                (delete-file "non262/Intl/available-locales-resolved.js"))))
          (add-before 'check 'pre-check
            (lambda _
              (setenv "JSTESTS_EXTRA_ARGS"
                      (string-join
                       (list
                        ;; Do not run tests marked as "random".
                        "--exclude-random"
                        ;; Exclude web platform tests.
                        "--wpt=disabled"
                        ;; Respect the daemons configured number of jobs.
                        (string-append "--worker-count="
                                       (number->string (parallel-job-count)))))))))))
    (native-inputs
     (list autoconf
           llvm                         ;for llvm-objdump
           m4
           perl
           pkg-config
           python-wrapper
           rust
           `(,rust "cargo")))
    (inputs
     (list icu4c readline zlib))
    (propagated-inputs
     (list nspr))                ; in the Requires.private field of mozjs-*.pc
    (home-page
     "https://spidermonkey.dev/")
    (synopsis "Mozilla JavaScript engine")
    (description "SpiderMonkey is Mozilla's JavaScript engine written
in C/C++.")
    (license license:mpl2.0))) ; and others for some files

(define-public mozjs-91
  (package
    (inherit mozjs)
    (version "91.13.0")
    (source (origin
              (method url-fetch)
              (uri (string-append "https://ftp.mozilla.org/pub/firefox"
                                  "/releases/" version "esr/source/firefox-"
                                  version "esr.source.tar.xz"))
              (sha256
               (base32
                "0qh7j960wdp5zcfqhkj8ki47spp9i9ms12xx0v0kxvmmw36jpgjk"))))
    (arguments
     (substitute-keyword-arguments (package-arguments mozjs)
       ((#:phases phases)
        #~(modify-phases #$phases
            (add-before 'check 'disable-timezone-tests
              (lambda _
                (with-directory-excursion "../js/src/tests"
                  ;; FIXME: Assertion failed: got "2021a", expected "2021a3"?
                  (delete-file "non262/Intl/DateTimeFormat/timeZone_version.js")
                  ;; XXX: Delete all tests that test time zone functionality,
                  ;; because the test suite uses /etc/localtime to figure out
                  ;; the offset from the hardware clock, which does not work
                  ;; in the build container.  See <tests/non262/Date/shell.js>.
                  (delete-file-recursively "non262/Date")
                  (delete-file
                   "non262/Intl/DateTimeFormat/tz-environment-variable.js"))))))))
    (inputs (modify-inputs (package-inputs mozjs)
              (replace "icu4c" icu4c-69)))))

(define-public mozjs-78
  (package
    (inherit mozjs)
    (name "mozjs")
    (version "78.15.0")
    (source (origin
              (method url-fetch)
              (uri (string-append "https://archive.mozilla.org/pub/firefox"
                                  "/releases/" version "esr/source/firefox-"
                                  version "esr.source.tar.xz"))
              (sha256
               (base32
                "0l91cxdc5v9fps79ckb1kid4gw6v5qng1jd9zvaacwaiv628shx4"))))
    (build-system gnu-build-system)
    (arguments
     (substitute-keyword-arguments (package-arguments mozjs)
       ((#:phases phases)
        #~(modify-phases #$phases
            (add-after 'unpack 'patch-for-python-3.10
              (lambda _
                ;; Some classes were moved from collections to collections.abc
                ;; in Python 3.10.
                (substitute* "python/mozbuild/mozbuild/util.py"
                  (("collections\\.Sequence")
                   "collections.abc.Sequence"))
                (substitute* "python/mozbuild/mozbuild/makeutil.py"
                  (("from collections import Iterable")
                   "from collections.abc import Iterable"))
                (substitute* "python/mozbuild/mozbuild/backend/configenvironment.py"
                  (("from collections import Iterable, OrderedDict")
                   "from collections import OrderedDict\n\
from collections.abc import Iterable"))
                (substitute*
                    "testing/mozbase/manifestparser/manifestparser/filters.py"
                  (("from collections import defaultdict, MutableSequence")
                   "from collections import defaultdict\n\
from collections.abc import MutableSequence"))))
            (replace 'configure
              (lambda* (#:key configure-flags #:allow-other-keys)
                ;; The configure script does not accept environment variables as
                ;; arguments.  It also must be run from a different directory,
                ;; but not the root directory either.
                (mkdir "run-configure-from-here")
                (chdir "run-configure-from-here")
                (setenv "SHELL" (which "sh"))
                (setenv "CONFIG_SHELL" (which "sh"))
                (setenv "AUTOCONF" (which "autoconf"))
                (apply invoke "../js/src/configure"
                       (cons (string-append "--prefix=" #$output)
                             configure-flags))))
            (replace 'adjust-tests
              (lambda _
                (with-directory-excursion "../js/src/tests"
                  ;; The test suite expects a lightly patched ICU 67.  Since
                  ;; Guix is about to switch to ICU 68, massage the tests to
                  ;; work with that instead of patching ICU.  Try removing this
                  ;; phase for newer versions of mozjs.

                  ;; These tests look up locale names and expects to get
                  ;; "GB" instead of "UK".
                  (substitute* "non262/Intl/DisplayNames/language.js"
                    (("Traditionell, GB")
                     "Traditionell, UK"))
                  (substitute* "non262/Intl/DisplayNames/region.js"
                    (("\"GB\": \"GB\"")
                     "\"GB\": \"UK\""))

                  ;; XXX: Some localized time formats have changed, and
                  ;; substitution fails for accented characters, even though
                  ;; it works in the REPL(?).  Just delete these for now.
                  (delete-file "non262/Intl/Date/toLocaleString_timeZone.js")
                  (delete-file "non262/Intl/Date/toLocaleDateString_timeZone.js")

                  ;; Similarly, these get an unexpected "A" suffix when looking
                  ;; up a time in the "ar-MA-u-ca-islamicc" locale, which is
                  ;; tricky to substitute.
                  (delete-file "non262/Intl/DateTimeFormat/format_timeZone.js")
                  (delete-file "non262/Intl/DateTimeFormat/format.js")

                  ;; This file compares a generated list of ICU locale names
                  ;; with actual lookups.  Some have changed slightly, i.e.
                  ;; daf-Latn-ZZ -> daf-Latn-CI, so drop it for simplicity.
                  (delete-file "non262/Intl/Locale/likely-subtags-generated.js"))))
            (replace 'pre-check
              (lambda _
                (with-directory-excursion "../js/src/tests"
                  (substitute* "shell/os.js"
                    ;; FIXME: Why does the killed process have an exit status?
                    ((".*killed process should not have exitStatus.*")
                     ""))

                  ;; XXX: Delete all tests that test time zone functionality,
                  ;; because the test suite uses /etc/localtime to figure out
                  ;; the offset from the hardware clock, which does not work
                  ;; in the build container.  See <tests/non262/Date/shell.js>.
                  (delete-file-recursively "non262/Date")
                  (delete-file "non262/Intl/DateTimeFormat/tz-environment-variable.js")

                  (setenv "JSTESTS_EXTRA_ARGS"
                          (string-join
                           (list
                            ;; Do not run tests marked as "random".
                            "--exclude-random"
                            ;; Exclude web platform tests.
                            "--wpt=disabled"
                            ;; Respect the daemons configured number of jobs.
                            (string-append "--worker-count="
                                           (number->string
                                            (parallel-job-count)))))))))))))
    (native-inputs
     (list autoconf-2.13
           automake
           llvm                         ;for llvm-objdump
           perl
           pkg-config
           python-3
           rust
           `(,rust "cargo")))
    (inputs
     (list icu4c-69 readline zlib))))


;;
;; Needed for IceCat 115.
;;
(define icu4c-73-promise
  (delay
    (package
      (inherit icu4c)
      (version "73.1")
      (source (origin
                (method url-fetch)
                (uri (string-append
                      "https://github.com/unicode-org/icu/releases/download/release-"
                      (string-map (lambda (x) (if (char=? x #\.) #\- x)) version)
                      "/icu4c-"
                      (string-map (lambda (x) (if (char=? x #\.) #\_ x)) version)
                      "-src.tgz"))
                (sha256
                 (base32
                  "0iccpdvc0kvpww5a31k9gjkqigyz016i7v80r9zamd34w4fl6mx4")))))))

;;;
;;; Localization helper procedures.
;;;
(define mozilla-compare-locales
  (origin
    (method hg-fetch)
    (uri (hg-reference
          (url "https://hg.mozilla.org/l10n/compare-locales/")
          (changeset "RELEASE_8_1_0")))
    (file-name "mozilla-compare-locales")
    (sha256 (base32 "00bpkaqf2ng1nn9ajyb5mli0jq58q5fm2n3yy90jy0hp4q2gbs50"))))

(define (mozilla-locale locale changeset hash-string)
  (origin
    (method hg-fetch)
    (uri (hg-reference
          (url (string-append "https://hg.mozilla.org/l10n-central/"
                              locale))
          (changeset changeset)))
    (file-name (string-append "mozilla-locale-" locale))
    (sha256 (base32 hash-string))))

(define-syntax-rule (mozilla-locales (hash-string changeset locale) ...)
  (list (mozilla-locale locale changeset hash-string)
        ...))

(define (update-mozilla-locales changesets.json)
  "Output a new list of Mozilla locales, to update the ALL-MOZILLA-LOCALES
variable defined below.  It requires guile-json to be installed."
  (match (call-with-input-file changesets.json json->scm)
    (((lang ("revision" . revision) platforms pin) ...)
     (let ((data (reverse (map (lambda (rev lang)
                                 `(,(list->string (make-list 40 #\0))
                                   ,(string-take rev 12) ,lang))
                               revision lang))))
       (format #t "~{~s~%~}" data)
       data))))

(define all-mozilla-locales
  (mozilla-locales
   ;;                      sha256                            changeset    locale
   ;;---------------------------------------------------------------------------
   ("152dc3nxbsjhawq8wm040hbnhq96l039j3k8ll4q93qm93msj507" "de9eb6a1e3e0" "ach")
   ("0rfbzyv87x5d4qspjaiwsvqcf57g0d93daibj4rc4xsq3g2gw45v" "45b72420bf17" "af")
   ("13lfl3nq0nr3zvh1zddpnyk8x054784yz08nkprmqhzyvfv3i5wq" "babed417b5e8" "an")
   ("07fjh9wvl9jgvyqbvsd7l4pq895y4sv725fd8fr274s6l4x7pzz0" "7df35a519b47" "ar")
   ("04zmfr15a3zhalj66ydpcrh3nxk1q7wb2gckfqsq55q72i3hvkcy" "fd0068a8989f" "ast")
   ("1x2hnsa1nfmysd7w53ly14bp8hk1vbgfj1016wapcshvf1kap3mr" "4df6d5edc74d" "az")
   ("1synmbnng6ai8gmz8srxdgf3qgadjvymb66inp3g2lww0c98c4qn" "97829729f043" "be")
   ("1zank8f4145v4fv28y47ssknn55zrpyll3kxhha2h54za4zkn4p1" "4f568ae49cf3" "bg")
   ("00wdllmdmzg11x6dcj3f2i047y3bgab1qw2zjaa92i36d5nd2hdr" "a634f8559ffd" "bn")
   ("0b5f50ar7zj2z1jjvhv8841rabx5a2ylcl0rma3qiz5i6r41lgli" "4ca046b16e37" "br")
   ("1g1qh8b496psq9yknjzi7drzqzhd5g50xl5qiwd6pr61xyqfvnkx" "690960700526" "bs")
   ("1wd463lfhdybx0nz0dqvhrsi7f9xl5qd7mvshpgqxlj5x1nhamzy" "58714a456fd6" "ca")
   ("1s9ls2fh9xfgb8q9vay5lkszfhh0k99lrp28m3fi83b5vv8qj8fq" "12760eef74bc" "cak")
   ("0abwslv88hda2wfsnkyi7si9v16923gf4xfbq3h0a6mpxf1mylhs" "703352c2a9b4" "ca-valencia")
   ("05pfacr2kk0sxrpw3s15c8rvchkzxgvsy1njp5q72b270sw98i7h" "6a7eef3982fb" "cs")
   ("0cidwylb4s7n1hdw4yjqj89bl2qsscf3b1vnfl7hsxf68lj2lzaj" "9c30e4ec1dde" "cy")
   ("10d7mn2qq0nvw3073ga4garwnvpk5xqkgn3dgw1az2g5pncclhfk" "668cf42570ef" "da")
   ("0nfb3nf47gavafb35mm4ghl82kpylyj0r1vqc47nz151mjj2mnli" "c968a5118cda" "de")
   ("1qjf12aymz1x281chv7sqyarbz6f8w7nxsli3b4srsar12l5f0lb" "27dd7f4a3f3f" "dsb")
   ("040165lwplyj0cv9ccagdjwigy527rli3qda6b633bqrpx6310sw" "920e28aa6758" "el")
   ("1h5zk58rmrqnbfhxyiwcn0385v6r5ayfkblpwqkji80p135n74sa" "b0e55a5a6413" "en-CA")
   ("1w5q4b1a9ysgc76dg45cr2q55y4djdcrj2qzs0imq61sjrvih2fv" "9aae743f32df" "en-GB")
   ("0mxsp5ipg36jdpphwrdra877z9vz1ifbhas988awhc3i9byx7zbh" "3c825be76f39" "eo")
   ("1nxscjmk80wh359lv4cxgh1y85f8qw522dppy292pkqnqnsrfnq1" "ffac56bd3aef" "es-AR")
   ("02353n524fy5icp2myjn198n511lzb03hcd4a61bgd7f26cpkhy5" "77e209bb2114" "es-CL")
   ("1863d4zy2745hfw2kgw5z0625znvzkqwlwbvcj8cw6nv3r6dxgdv" "215ced58e499" "es-ES")
   ("0asrcxvig4i75r4kpkmcfsc1kzjl8cbaz11an5kny2slcy63av7i" "d748a2a91643" "es-MX")
   ("1p40zmf29mq81blssjh6gs8fih925mia3l1gya9vzgyp5i4dvln6" "66edf9863a04" "et")
   ("1hr4q01856j8jmjia39586mxfbv5ijkq7i6cyxz1r422gqivv13v" "752b6aa2225e" "eu")
   ("0d6vgd6anz237ckgc3a30nzdxa98fw33rc1r2wkr4y3yfvd2bidc" "4a57be1cf783" "fa")
   ("1kjb8k55vkgn7fpzgvayahzx7cbx7vryyv89kynp2lv052smhh01" "e42c0149059c" "ff")
   ("0d392s3fh1cl491b72cxlj7la6in84mfxbcn862f0sr63iz0q7wn" "0a2a3e96367c" "fi")
   ("10rvxinl9as9wdd9yrhsskjwsklzxd35j4b1ygr4jlvslcrmdhpn" "119b009eba98" "fr")
   ("1x0bfp7gaplnwcmfvv8c87znxp9fxsa99nl88j87qxn45h9kz8q6" "475065215d5c" "fur")
   ("0p20jlm8vxlzixm446wcqjs5sz7m9x7v4zgqczvriwyspad7d8xp" "6909c0c42a2e" "fy-NL")
   ("1rh8mvlamawzdfis0ah8rgnjk30mzpxhgh1yx8rxppps7l5n2hpj" "2f350c9ba505" "ga-IE")
   ("1n2dxvv0q77azg2cz4nasq47pbsh1l6fngphy3lzz1wj4x3s8z7g" "3fe4a6bcac31" "gd")
   ("15x51q3lsr67lklci13cqlxmgjyk8px12qc3qfrfdv2dk68znwmq" "0482da4a3d5b" "gl")
   ("1zx7a0l781hyi9k6bi0m9ghgzcb116cqy88q7bf9sm0gar85yxwi" "bb255fc733c3" "gn")
   ("1p6ycyjp7qsv1fk19yca5bwvyg72y3v87fr3wmhq7xzmdz6994fm" "dd3707daa411" "gu-IN")
   ("02r68v2yhxxdfms9l2yq8pk7rarg1ysv67mbny04gaws6k5fv3an" "c247293030ae" "he")
   ("116s9qgcwb0j1mzwy5napq5ww9cs5hcj41xiq2k6kz4gjxw4jazl" "e9c1a1fe1b79" "hi-IN")
   ("1kg7xiw75ks490kiay2gndlc2akkg4bxdx4q7ysaxf6kpgisakxg" "068c00ca7cae" "hr")
   ("1xjqvqn65nyb0dlchy3bikpf0g3qjba7i5g68jcicz0hcyrfagvd" "5fd424d1061b" "hsb")
   ("1j81cv599h3iv26yzzdf8m5vkdw9kdhrlls8c6zd3fslpd91yn5q" "0ef89daff942" "hu")
   ("0wwjyjpqcxvjsw7md6sz2zxncay3wk066qiv4p2vpqv5sw9z1sdh" "771fd65bc781" "hy-AM")
   ("0pxjvzkkhls3d28c1656y3fc78snhc90f0mj5jx9rhh7l6hg0801" "6cfa8fc01f2a" "ia")
   ("1xh93qkj7y4ad10sqyldr9hymsbffnq7kya0smvci1nwmnndd8bk" "ae863f3cd230" "id")
   ("1npyaz5zyk6yr8z8sj2gbd0ahynglxmalw27rcdb57h81n0520y7" "d465499a6600" "is")
   ("14hhl050vzbrwwppvpyicqfcqazpvyaygnr8hgrz0jgyb30lfvhw" "a8ac50410815" "it")
   ("1jz9i0x22qig74gwrrrvnwc7s50h1x18sl797lr678xiw4f6p0ar" "13abbdd8abdf" "ja")
   ("04k53mnskapqv968gphpmzhxbg1m0jxbzf24z9g0lgspnhcgwpx9" "1f388ad7f0e9" "ja-JP-mac")
   ("1n9ayc6l72fy08zdqpwag54rh6j5aagj7y7976gyvjl1ssz745fs" "ed774dd2eff3" "ka")
   ("09bw4sk8g7bmx9xxxiy8y9p8zhf3h3gvaddlx86zdk12k44iqmnc" "c9cfab9734b4" "kab")
   ("0lmwsq72vk424nlrgnq46apdbgivzrmx303rvng8h03wrp9qjz1m" "4797db4a0fcb" "kk")
   ("0al453bmiq85kkkfaba11iwnx0dy9f3dl9hlz0j38ysgcipwap5l" "f312da458d8b" "km")
   ("1rjf875nwcqnlbfgk92vpa8msy3vp2xcgfasj7kksr37rxcbwa8m" "a30ac878de56" "kn")
   ("0v5a1v0a6xziwhspfqpdccl00h0b4j4k4vwmmijld44cdmj208v9" "6f5e9c8eb029" "ko")
   ("0kx0hz0dp9bdgf0r0m9qsip2ybrc4dwmry3kp488z2pig0asai7x" "dcdf4bf4482b" "lij")
   ("1iawv3hbl0wab1xzhhihxiqsz2i6icf64ipmjrpm9srlg6kaxgg5" "913770b70ead" "lt")
   ("15ppml5b0f78ycdswff0yqr27d649fr2rggv5dnxqxxm2bx5hzw6" "6351f7efe4d7" "lv")
   ("0crbysr0raqh90ayb5rq73d3cddfryfaj4bdbzijk2j2rpdlwv1m" "6acffb2c66ee" "mk")
   ("0b5dw5a904w5ibd7yz1839a0cv2hmnlv2bz0kpsr6xf52jv20g6a" "942eca4c76b6" "mr")
   ("0fr83kiq7xmw1kyrjrmm3iirlfcp94dyacdkkj9df6gr5qp6wn7i" "de00ab4bb6fe" "ms")
   ("011y1yyl97avjawja3gmwwa74kxcvm2g2wn47yv01xqy74wbbss7" "2ce7138cd126" "my")
   ("0f6ffh76g31df9kfj6azip2qy0b14s287isgm7sxnclch4jwq83s" "5cc51d238790" "nb-NO")
   ("193nw6l0z7vlcd7flb72bc8h7vd9vjj8xlz5lhf7irmfr2bldj0r" "db205a4fd15a" "ne-NP")
   ("14qizkrcs1avd78ci4i4hr7v3bz3m51if1jc5wxydkx9n0yb8cgn" "1abc02acab91" "nl")
   ("1cjglsaf8ynm4wgzpbcf68gj8jhvnzldrnjlni4c4vvl0bfxnxa2" "b4ff1a7885c2" "nn-NO")
   ("0jpdq7zpqs3gnyzz1xvccvjqbzwga35sj85z52vprm6zcxd8gm0m" "1c7d5471dba9" "oc")
   ("14apl3vhxkqcy8l5a0ny71f9dkmbb5fakvkpngqv5xgbbl0byfk3" "cf3fd8eb605b" "pa-IN")
   ("1aglsx0w3xgbn1dhdbzwcqn8sdkp4bncl5bj7nlick56rbkicj9j" "3c9c3c67830a" "pl")
   ("10hqfd0fjbcbgdsj0jxdfvm9abiya05lw2bpy0cz6h61mgjywqiz" "68bf2b7c6f25" "pt-BR")
   ("1vvs0kkvnnnsxn1d5fnma55fizzs1bbx5sv5k2w4164k6h7fhxfv" "fae18b48519f" "pt-PT")
   ("0c8dl12n5fjdd3bjaf8idyaxsf8ppbma132vdw8bk2wqnh4cv69a" "92110fd6e211" "rm")
   ("0mxxy56kj0k5jhjxjv8v4zz57pha819mz7j803lcilax7w52wgca" "5eeba1f64743" "ro")
   ("0jrd95n108r4sxdwgy39zjynm5nlzzmiijsfpxxfwj7886wl4faz" "47131134e349" "ru")
   ("1q6pn3iixzcas9blf61bhvwgppbsh0am0wdz6a6p9f9978894d73" "880b7986692a" "sc")
   ("0xndsph4v725q3xcpmxxjb9vxv19sssqnng82m9215cdsv9klgpb" "bf5f6e362f6f" "sco")
   ("0l70n8817mbmbc09fsnn2aqjj9k9dhad2gmzgphmiilf9mqm2dpf" "1f705c926a99" "si")
   ("19bqjazazww08chd1qc08dsnr2521088jq5jd4j3185yb1ypm3nr" "c1bd10d70325" "sk")
   ("11nmjmy2j249588ahg4mh9lxdqr476jbh28a07qxxibfa76j9vk3" "44be3cbf69b6" "sl")
   ("1ww35141nixg2s03kfmmq9fk6m3qiz2vg7p5a85shjp7i89pyj1d" "800576ff8ef9" "son")
   ("1q7nfybwc8mxdwi9fpvfhayq18mykzygkpakr5ngfz2316k8lf5r" "4de8638ac27f" "sq")
   ("06wr7zx6kvaxsly5f3ci7kb2zaqlwjjbg1vrimp0jcqs4l5x6wpl" "ec560d96370c" "sr")
   ("01n1ly9lihnznrab3kcby2i93k0qwg99c9fh55xpi90vkyq77gmq" "c5754f9325a1" "sv-SE")
   ("09kk9bj2139j34md26zysaaf8cqyh5nmf861vxnc2vdsd37nr4x4" "c3fa195a8edf" "szl")
   ("1vpr88vj9n7pm87dynyqyyiv1v2igd3w0f3a65g8rirknh3wfw44" "755763981e95" "ta")
   ("19qwvi642fpg7zyhlcj9fgnm0bbkvqby6apr7iijayammg2vnyx3" "3a34078388af" "te")
   ("1lh3m1d8rblas50g990qwcr2qv2nk5m6isjvi0gr57zhc4l9a4lw" "24c3a61f463c" "tg")
   ("0sr0wa886a5gwrgn7rmn08sn6qz4p58037wx9gskacclhrzs53aw" "6dad5f8774df" "th")
   ("19cvf42lmi9996mxlmplpk1b65p1fh4ja36xprs115z2n1iky9y5" "befaa7917b35" "tl")
   ("04p50pd380hdalizz09qix7camipazkjyyi97f3sl04h6i67vz17" "66c8bc5e9da6" "tr")
   ("0lqbaxkdvi8hjns8myssmv6bxymh53glf0w2nfpj72zh40rr1n09" "9e86caeded11" "trs")
   ("13qmsji7gyad0d23ac7lx4181zhm3kb9xym82z786f7k271jq7kl" "bd5e0aad5f0b" "uk")
   ("0m52xl2vy0paj5kcfk8jy70hhck5bgdg8lb6cvjqm2mhl5sli0ka" "040d506ed663" "ur")
   ("1n0gdgjwwwd5yd69ylr05hskjxasydnkqw33rncpx7491x3nf4kf" "7e4e5290c700" "uz")
   ("140lnl9dq82azlw1qic386h4z0xbilcf3jvjy93qid67mvnmwqqm" "b8196f646583" "vi")
   ("07yc91645aiks3fxzx16kw4kzvksyrj36n9iz59wn9wppzlampx6" "ef98e07b4b9e" "xh")
   ("1c1sfaincridbdp66bzgwgxgp5gqpvzkf10m9yafm9bgkif18vwy" "f614d8a31562" "zh-CN")
   ("0s9chi76476gznrxjcn6slhgsznjnaps0h29kck6ijb0x3yx98xi" "ab22459ceb2f" "zh-TW")))

;; XXXX: Workaround 'snippet' limitations.
(define computed-origin-method (@@ (guix packages) computed-origin-method))

<<<<<<< HEAD
(define %icecat-base-version "102.15.0")
(define %icecat-version (string-append %icecat-base-version "-guix0-preview1"))
(define %icecat-build-id "20230829000000") ;must be of the form YYYYMMDDhhmmss
=======
(define %icecat-base-version "115.3.1")
(define %icecat-version (string-append %icecat-base-version "-guix0-preview1"))
(define %icecat-build-id "20230928000000") ;must be of the form YYYYMMDDhhmmss
>>>>>>> 5694352c

;; 'icecat-source' is a "computed" origin that generates an IceCat tarball
;; from the corresponding upstream Firefox ESR tarball, using the 'makeicecat'
;; script from the upstream IceCat project.
(define icecat-source
  (let* ((major-version (first  (string-split %icecat-base-version #\.)))
         (minor-version (second (string-split %icecat-base-version #\.)))
         (sub-version   (third  (string-split %icecat-base-version #\.)))

         (upstream-firefox-version (string-append %icecat-base-version "esr"))
         (upstream-firefox-source
          (origin
            (method url-fetch)
            (uri (string-append
                  "https://ftp.mozilla.org/pub/firefox/releases/"
                  upstream-firefox-version "/source/"
                  "firefox-" upstream-firefox-version ".source.tar.xz"))
            (sha256
             (base32
<<<<<<< HEAD
              "1bs6hxfsb77cbi238wvizq2iw4mlgz29m0sd027sz8zm1025kyl1"))))

         ;; The upstream-icecat-base-version may be older than the
         ;; %icecat-base-version.
         (upstream-icecat-base-version "102.15.0")
         (gnuzilla-commit "400fbfdbc0c1ac9c68c9f52fd2ab6899bc8e8bd0")
=======
              "0lqymabkhxpdhmgz81if8za1hdakh8nlm4cmsir4y1fa95p2bnkx"))))

         ;; The upstream-icecat-base-version may be older than the
         ;; %icecat-base-version.
         (upstream-icecat-base-version "115.3.1")
         (gnuzilla-commit "1b0f0ba84716023657dd7dff72cb408e35380a60")
>>>>>>> 5694352c
         (gnuzilla-source
          (origin
            (method git-fetch)
            (uri (git-reference
                  (url "git://git.savannah.gnu.org/gnuzilla.git")
                  (commit gnuzilla-commit)))
            (file-name (git-file-name "gnuzilla"
                                      ;;upstream-icecat-base-version
                                      (string-take gnuzilla-commit 8)))
            (sha256
             (base32
<<<<<<< HEAD
              "1fqrf94a5vnjq56zyyxlc1zsvbblgmzcks760nj1szpws4y91m8r"))))
=======
              "0kvdyg2kzjabldqa10any5ad8r06pcybamvfnkn7nwcvd86g8s0v"))))
>>>>>>> 5694352c

         ;; 'search-patch' returns either a valid file name or #f, so wrap it
         ;; in 'assume-valid-file-name' to avoid 'local-file' warnings.
         (makeicecat-patch
          (local-file (assume-valid-file-name
                       (search-patch "icecat-makeicecat.patch")))))

    (origin
      (method computed-origin-method)
      (file-name (string-append "icecat-" %icecat-version ".tar.xz"))
      (sha256 #f)
      (uri
       (delay
        (with-imported-modules '((guix build utils))
          #~(begin
              (use-modules (guix build utils))
              (let ((firefox-dir
                     (string-append "firefox-" #$%icecat-base-version))
                    (icecat-dir
                     (string-append "icecat-" #$%icecat-version)))

                (set-path-environment-variable
                 "PATH" '("bin")
                 (list #+python
                       #+(canonical-package bash)
                       #+(canonical-package coreutils)
                       #+(canonical-package findutils)
                       #+(canonical-package patch)
                       #+(canonical-package xz)
                       #+(canonical-package sed)
                       #+(canonical-package grep)
                       #+(canonical-package bzip2)
                       #+(canonical-package gzip)
                       #+(canonical-package tar)))

                (set-path-environment-variable
                 "PYTHONPATH"
                 (list #+(format #f "lib/python~a/site-packages"
                                 (version-major+minor
                                  (package-version python))))
                 '#+(cons python-jsonschema
                          (map second
                               (package-transitive-propagated-inputs
                                python-jsonschema))))

                ;; We copy the gnuzilla source directory because it is
                ;; read-only in 'gnuzilla-source', and the makeicecat script
                ;; uses "cp -a" to copy parts of it and assumes that the
                ;; copies will be writable.
                (copy-recursively #+gnuzilla-source "/tmp/gnuzilla"
                                  #:log (%make-void-port "w"))

                (with-directory-excursion "/tmp/gnuzilla"
                  (make-file-writable "makeicecat")
                  (invoke "patch" "--force" "--no-backup-if-mismatch"
                          "-p1" "--input" #+makeicecat-patch)
                  (patch-shebang "makeicecat")
                  (substitute* "makeicecat"
                    (("^readonly FFMAJOR=(.*)" all ffmajor)
                     (unless (string=? #$major-version
                                       (string-trim-both ffmajor))
                       ;; The makeicecat script cannot be expected to work
                       ;; properly on a different version of Firefox, even if
                       ;; no errors occur during execution.
                       (error "makeicecat major version mismatch"))
                     (string-append "readonly FFMAJOR=" #$major-version "\n"))
                    (("^readonly FFMINOR=.*")
                     (string-append "readonly FFMINOR=" #$minor-version "\n"))
                    (("^readonly FFSUB=.*")
                     (string-append "readonly FFSUB=" #$sub-version "\n"))
                    (("^readonly DATADIR=.*")
                     "readonly DATADIR=/tmp/gnuzilla/data\n")
                    (("^readonly SOURCEDIR=.*")
                     (string-append "readonly SOURCEDIR=" icecat-dir "\n"))
                    (("/bin/sed")
                     #+(file-append (canonical-package sed) "/bin/sed"))))

                (format #t "Unpacking upstream firefox tarball...~%")
                (force-output)
                (invoke "tar" "xf" #+upstream-firefox-source)
                (rename-file firefox-dir icecat-dir)

                (with-directory-excursion icecat-dir
                  (format #t "Populating l10n directory...~%")
                  (force-output)
                  (mkdir "l10n")
                  (with-directory-excursion "l10n"
                    (for-each
                     (lambda (locale-dir)
                       (let ((locale
                              (string-drop (basename locale-dir)
                                           (+ 32  ; length of hash
                                              (string-length "-mozilla-locale-")))))
                         (format #t "  ~a~%" locale)
                         (force-output)
                         (copy-recursively locale-dir locale
                                           #:log (%make-void-port "w"))
                         (for-each make-file-writable (find-files locale))
                         (with-directory-excursion locale
                           (when (file-exists? ".hgtags")
                             (delete-file ".hgtags"))
                           (mkdir-p "browser/chrome/browser/preferences")
                           (call-with-output-file
                               "browser/chrome/browser/preferences/advanced-scripts.dtd"
                             (lambda (port) #f)))))
                     '#+all-mozilla-locales)
                    (copy-recursively #+mozilla-compare-locales
                                      "compare-locales"
                                      #:log (%make-void-port "w"))
                    (delete-file "compare-locales/.gitignore")
                    (delete-file "compare-locales/.hgignore")
                    (delete-file "compare-locales/.hgtags")))

                (format #t "Running makeicecat script...~%")
                (force-output)
                (invoke "bash" "/tmp/gnuzilla/makeicecat")

                (format #t "Packing IceCat source tarball...~%")
                (force-output)
                (setenv "XZ_DEFAULTS" (string-join (%xz-parallel-args)))
                (invoke "tar" "cfa" #$output
                        ;; Avoid non-determinism in the archive.  We set the
                        ;; mtime of files in the archive to early 1980 because
                        ;; the build process fails if the mtime of source
                        ;; files is pre-1980, due to the creation of zip
                        ;; archives.
                        "--mtime=@315619200" ; 1980-01-02 UTC
                        "--owner=root:0"
                        "--group=root:0"
                        "--sort=name"
                        icecat-dir)))))))))

(define-public icecat-minimal
  (package
    (name "icecat-minimal")
    (version %icecat-version)
    (source icecat-source)
    (build-system mozilla-build-system)
    (inputs
     (list alsa-lib
           bzip2
           cups
           dbus-glib
           gdk-pixbuf
           glib
           gtk+
           ;; UNBUNDLE-ME! graphite2
           cairo
           pango
           freetype
           font-dejavu
           ;; UNBUNDLE-ME! harfbuzz
           libcanberra
           libgnome
           libjpeg-turbo
           libpng-apng
           ;; UNBUNDLE-ME! libogg
           ;; UNBUNDLE-ME! libtheora ; wants theora-1.2, not yet released
           ;; UNBUNDLE-ME! libvorbis
           libxft
           libevent
           libxinerama
           libxscrnsaver
           libxcomposite
           libxt
           libffi
           ;; Support for FFmpeg 6 was only added in version 112 (see:
           ;; https://bugzilla.mozilla.org/show_bug.cgi?id=1819374).
           ffmpeg-5
           libvpx
           (force icu4c-73-promise)
           pixman
           pulseaudio
           mesa
           pciutils
           mit-krb5
           hunspell
           libnotify
           nspr
           ;; UNBUNDLE-ME! nss  (pending upgrade of 'nss' to 3.90 or later)
           shared-mime-info
           sqlite
           eudev
           unzip
           zip
           zlib))
    (native-inputs
     ;; The following patches are specific to the Guix packaging of IceCat,
     ;; and therefore we prefer to leave them out of 'source', which should be
     ;; a tarball suitable for compilation on any system that IceCat supports.
     ;; (Bug fixes and security fixes, however, should go in 'source').
     (list
      ;; XXX TODO: Adapt these patches to IceCat 102.
      ;; ("icecat-avoid-bundled-libraries.patch"
      ;;  ,(search-patch "icecat-avoid-bundled-libraries.patch"))
      ;; ("icecat-use-system-graphite2+harfbuzz.patch"
      ;;  ,(search-patch "icecat-use-system-graphite2+harfbuzz.patch"))
      ;; ("icecat-use-system-media-libs.patch"
      ;;  ,(search-patch "icecat-use-system-media-libs.patch"))
      rust
      `(,rust "cargo")
      rust-cbindgen-0.24
      llvm-15
      clang-15
      perl
      node-lts
      python-wrapper
      yasm
      nasm                         ; XXX FIXME: only needed on x86_64 and i686
      pkg-config
      m4
      which))
    (arguments
     (list
      #:tests? #f                       ;not worth the cost

      ;; Some dynamic lib was determined at runtime, so rpath check may fail.
      #:validate-runpath? #f

      #:configure-flags
      #~(list
         "--enable-application=browser"
         "--with-distribution-id=org.gnu"
         "--enable-geckodriver"
         ;; Do not require addons in the global app or system directories to
         ;; be signed by Mozilla.
         "--with-unsigned-addon-scopes=app,system"
         "--allow-addon-sideload"

         "--enable-pulseaudio"

         "--disable-tests"
         "--disable-updater"
         "--disable-crashreporter"
         ;; The --disable-eme option is not available on aarch64.
         #$(if (target-aarch64?) "" "--disable-eme")

         ;; Building with debugging symbols takes ~5GiB, so disable it.
         "--disable-debug"
         "--disable-debug-symbols"

         "--enable-rust-simd"
         "--enable-release"
         "--enable-optimize"
         "--enable-strip"
         "--disable-elf-hack"

         ;; Clang is needed to build Stylo, Mozilla's new CSS engine.  We must
         ;; specify the clang paths manually, because otherwise the Mozilla
         ;; build system looks in the directories returned by llvm-config
         ;; --bindir and llvm-config --libdir, which return paths in the llvm
         ;; package where clang is not found.
         (string-append "--with-clang-path="
                        (search-input-file %build-inputs "bin/clang"))
         (string-append "--with-libclang-path="
                        (dirname (search-input-file %build-inputs
                                                    "lib/libclang.so")))

         ;; Hack to work around missing "unofficial" branding in icecat.
         "--enable-official-branding"

         ;; TODO: Add support for wasm sandboxed libraries.
         "--without-wasm-sandboxed-libraries"

         ;; Avoid bundled libraries.
         "--with-system-jpeg"           ;must be libjpeg-turbo
         "--with-system-png"            ;must be libpng-apng
         "--with-system-zlib"
         ;; UNBUNDLE-ME! "--with-system-bz2"
         ;; UNBUNDLE-ME! "--with-system-libevent"
         ;; UNBUNDLE-ME! "--with-system-ogg"
         ;; UNBUNDLE-ME! "--with-system-vorbis"
         ;; UNBUNDLE-ME! "--with-system-theora" ; wants theora-1.2, not yet released
         ;; UNBUNDLE-ME! "--with-system-libvpx"
         "--with-system-icu"
         "--with-system-nspr"
         ;; UNBUNDLE-ME! "--with-system-nss" ; pending upgrade of 'nss' to 3.90

         ;; UNBUNDLE-ME! "--with-system-harfbuzz"
         ;; UNBUNDLE-ME! "--with-system-graphite2"
         "--enable-system-pixman"
         "--enable-system-ffi"
         ;; UNBUNDLE-ME! "--enable-system-sqlite"
         )

      #:imported-modules %cargo-utils-modules ;for `generate-all-checksums'

      #:modules `((ice-9 ftw)
                  (ice-9 match)
                  (srfi srfi-1)
                  (srfi srfi-26)
                  (rnrs bytevectors)
                  (rnrs io ports)
                  (guix elf)
                  (guix build gremlin)
                  ,@%gnu-build-system-modules)
      #:phases
      #~(modify-phases %standard-phases
          (add-after 'unpack 'apply-guix-specific-patches
            (lambda* (#:key inputs native-inputs #:allow-other-keys)
              (let ((patch (search-input-file inputs "bin/patch")))
                (for-each (match-lambda
                            ((label . file)
                             (when (and (string-prefix? "icecat-" label)
                                        (string-suffix? ".patch" label))
                               (format #t "applying '~a'...~%" file)
                               (invoke patch "--force" "--no-backup-if-mismatch"
                                       "-p1" "--input" file))))
                          (or native-inputs inputs)))))
          (add-after 'apply-guix-specific-patches 'remove-bundled-libraries
            (lambda _
              ;; Remove bundled libraries that we don't use, since they may
              ;; contain unpatched security flaws, they waste disk space and
              ;; memory, and may cause confusion.
              (for-each (lambda (file)
                          (format #t "deleting '~a'...~%" file)
                          (delete-file-recursively file))
                        '( ;; FIXME: Removing the bundled icu breaks configure.
                          ;;   * The bundled icu headers are used in some places.
                          ;;   * The version number is taken from the bundled copy.
                          ;;"intl/icu"
                          ;;
                          ;; FIXME: A script from the bundled nspr is used.
                          ;;"nsprpub"
                          ;;
                          ;; FIXME: Some of the bundled NSS sources are used
                          ;; to build third_party/prio.
                          ;;"security/nss"
                          ;;
                          ;; TODO: Use more system media libraries.  See:
                          ;; <https://bugzilla.mozilla.org/show_bug.cgi?id=517422>
                          ;;   * libtheora: esr60 wants v1.2, not yet released.
                          ;;   * soundtouch: avoiding the bundled library would
                          ;;     result in some loss of functionality.  There's
                          ;;     also an issue with exception handling
                          ;;     configuration.  It seems that this is needed in
                          ;;     some moz.build:
                          ;;       DEFINES['ST_NO_EXCEPTION_HANDLING'] = 1
                          ;;   * libopus
                          ;;   * speex
                          ;;
                          "modules/freetype2"
                          ;; "media/libjpeg"  ; needed for now, because media/libjpeg/moz.build is referenced from config/external/moz.build
                          ;; UNBUNDLE-ME! "modules/zlib"
                          ;; UNBUNDLE-ME! "ipc/chromium/src/third_party/libevent"
                          ;; UNBUNDLE-ME! "media/libvpx"
                          ;; UNBUNDLE-ME! "media/libogg"
                          ;; UNBUNDLE-ME! "media/libvorbis"
                          ;; UNBUNDLE-ME! "media/libtheora" ; wants theora-1.2, not yet released
                          ;; UNBUNDLE-ME! "media/libtremor"
                          ;; UNBUNDLE-ME! "gfx/harfbuzz"
                          ;; UNBUNDLE-ME! "gfx/graphite2"
                          "js/src/ctypes/libffi"
                          ;; UNBUNDLE-ME! "db/sqlite3"
                          ))))
          (add-after 'remove-bundled-libraries 'fix-ffmpeg-runtime-linker
            (lambda* (#:key inputs #:allow-other-keys)
              ;; Arrange to load libavcodec.so by its absolute file name.
              (substitute* "dom/media/platforms/ffmpeg/FFmpegRuntimeLinker.cpp"
                (("libavcodec\\.so")
                 (search-input-file inputs "lib/libavcodec.so")))))
          (add-after 'fix-ffmpeg-runtime-linker 'build-sandbox-whitelist
            (lambda* (#:key inputs #:allow-other-keys)
              (define (runpath-of lib)
                (call-with-input-file lib
                  (compose elf-dynamic-info-runpath
                           elf-dynamic-info
                           parse-elf
                           get-bytevector-all)))
              (define (runpaths-of-input label)
                (let* ((dir (string-append (assoc-ref inputs label) "/lib"))
                       (libs (find-files dir "\\.so$")))
                  (append-map runpath-of libs)))
              ;; Populate the sandbox read-path whitelist as needed by ffmpeg.
              (let* ((whitelist
                      (map (cut string-append <> "/")
                           (delete-duplicates
                            `(,(string-append (assoc-ref inputs "shared-mime-info")
                                              "/share/mime")
                              ,(string-append (assoc-ref inputs "font-dejavu")
                                              "/share/fonts")
                              "/run/current-system/profile/share/fonts"
                              ,@(append-map runpaths-of-input
                                            '("mesa" "ffmpeg"))))))
                     (whitelist-string (string-join whitelist ","))
                     (port (open-file "browser/app/profile/icecat.js" "a")))
                (format #t "setting 'security.sandbox.content.read_path_whitelist' to '~a'~%"
                        whitelist-string)
                (format port "~%pref(\"security.sandbox.content.read_path_whitelist\", ~S);~%"
                        whitelist-string)
                (close-output-port port))))
          (add-after 'patch-source-shebangs 'patch-cargo-checksums
            (lambda _
              (use-modules (guix build cargo-utils))
              (let ((null-hash "e3b0c44298fc1c149afbf4c8996fb92427ae41e4649b934ca495991b7852b855"))
                (for-each (lambda (file)
                            (format #t "patching checksums in ~a~%" file)
                            (substitute* file
                              (("^checksum = \".*\"")
                               (string-append "checksum = \"" null-hash "\""))))
                          (find-files "." "Cargo.lock$"))
                (for-each generate-all-checksums
                          '("services"
                            "js"
                            "third_party/rust"
                            "dom/media"
                            "dom/webauthn"
                            "toolkit"
                            "gfx"
                            "storage"
                            "modules"
                            "xpcom/rust"
                            "media"
                            "mozglue/static/rust"
                            "netwerk"
                            "remote"
                            "intl"
                            "servo"
                            "security/manager/ssl"
                            "build")))))
          (add-after 'patch-cargo-checksums 'remove-cargo-frozen-flag
            (lambda _
              ;; Remove --frozen flag from cargo invokation, otherwise it'll
              ;; complain that it's not able to change Cargo.lock.
              ;; https://bugzilla.mozilla.org/show_bug.cgi?id=1726373
              (substitute* "build/RunCbindgen.py"
                (("\"--frozen\",") ""))))
          (delete 'bootstrap)
          (replace 'configure
            ;; configure does not work followed by both "SHELL=..." and
            ;; "CONFIG_SHELL=..."; set environment variables instead
            (lambda* (#:key outputs configure-flags #:allow-other-keys)
              (let* ((bash (which "bash"))
                     (abs-srcdir (getcwd))
                     (flags `(,(string-append "--prefix=" #$output)
                              ,(string-append "--with-l10n-base="
                                              abs-srcdir "/l10n")
                              ,@configure-flags)))
                (setenv "SHELL" bash)
                (setenv "CONFIG_SHELL" bash)

                (setenv "AR" "llvm-ar")
                (setenv "NM" "llvm-nm")
                (setenv "CC" "clang")
                (setenv "CXX" "clang++")
                (setenv "LDFLAGS" (string-append "-Wl,-rpath="
                                                 #$output "/lib/icecat"))

                (setenv "MACH_BUILD_PYTHON_NATIVE_PACKAGE_SOURCE" "system")
                (setenv "MOZ_BUILD_DATE" #$%icecat-build-id) ; avoid timestamp

                ;; XXX TODO: Fix this to work on systems other than x86_64-linux.
                (setenv "GUIX_PYTHONPATH"
                        (string-append (getcwd)
                                       "/obj-x86_64-pc-linux-gnu/_virtualenvs/build"))

                (mkdir ".mozbuild")
                (setenv "MOZBUILD_STATE_PATH"
                        (string-append (getcwd) "/.mozbuild"))

                (format #t "build directory: ~s~%" (getcwd))
                (format #t "configure flags: ~s~%" flags)

                (call-with-output-file "mozconfig"
                  (lambda (port)
                    (for-each (lambda (flag)
                                (format port "ac_add_options ~a\n" flag))
                              flags)))

                (invoke "./mach" "configure"))))
          (replace 'build
            (lambda* (#:key (make-flags '()) (parallel-build? #t)
                      #:allow-other-keys)
              (apply invoke "./mach" "build"
                     ;; mach will use parallel build if possible by default
                     `(,@(if parallel-build?
                             '()
                             '("-j1"))
                       ,@make-flags))))
          (add-after 'build 'neutralise-store-references
            (lambda _
              ;; Mangle the store references to compilers & other build tools in
              ;; about:buildconfig, reducing IceCat's closure by 1 GiB on x86-64.
              (let* ((obj-dir (match (scandir "." (cut string-prefix? "obj-" <>))
                                ((dir) dir)))
                     (file (string-append
                            obj-dir
                            "/dist/bin/chrome/toolkit/content/global/buildconfig.html")))
                (substitute* file
                  (("[0-9a-df-np-sv-z]{32}" hash)
                   (string-append (string-take hash 8)
                                  "<!-- Guix: not a runtime dependency -->"
                                  (string-drop hash 8)))))))
          (replace 'install
            (lambda* (#:key outputs #:allow-other-keys)
              (invoke "./mach" "install")
              ;; The geckodriver binary is not installed by the above, for some
              ;; reason.  Use 'find-files' to avoid having to deal with the
              ;; system/architecture-specific file name.
              (install-file (first (find-files "." "geckodriver"))
                            (string-append #$output "/bin"))))
          (add-after 'install 'wrap-program
            (lambda* (#:key inputs #:allow-other-keys)
              (let* ((lib (string-append #$output "/lib"))
                     (gtk #$(this-package-input "gtk+"))
                     (gtk-share (string-append gtk "/share"))
                     (ld-libs '#$(map (lambda (label)
                                        (file-append (this-package-input label) "/lib"))
                                      '("libpng-apng"
                                        "libxscrnsaver"
                                        "mesa"
                                        "pciutils"
                                        "mit-krb5"
                                        "eudev"
                                        "pulseaudio"
                                        ;; For the integration of native notifications
                                        ;; (same reason as icedove)
                                        "libnotify"))))
                (wrap-program (car (find-files lib "^icecat$"))
                  `("XDG_DATA_DIRS" prefix (,gtk-share))
                  ;; The following line is commented out because the icecat
                  ;; package on guix has been observed to be unstable when
                  ;; using wayland, and the bundled extensions stop working.
                  ;;   `("MOZ_ENABLE_WAYLAND" = ("1"))
                  `("LD_LIBRARY_PATH" prefix ,ld-libs)))))
          (add-after 'wrap-program 'install-desktop-entry
            (lambda _
              ;; Install the '.desktop' file.
              (let* ((desktop-file "taskcluster/docker/icecat-snap/icecat.desktop")
                     (applications (string-append #$output "/share/applications")))
                (substitute* desktop-file
                  (("^Exec=icecat")     (string-append "Exec=" #$output "/bin/icecat"))
                  (("IceCat")           "GNU IceCat")
                  (("Icon=.*")          "Icon=icecat\n")
                  (("NewWindow")        "new-window")
                  (("NewPrivateWindow") "new-private-window")
                  (("StartupNotify=true")
                   "StartupNotify=true\nStartupWMClass=Navigator"))
                (install-file desktop-file applications))))
          (add-after 'install-desktop-entry 'install-icons
            (lambda _
              (with-directory-excursion "browser/branding/official"
                (for-each
                 (lambda (file)
                   (let* ((size (string-filter char-numeric? file))
                          (icons (string-append #$output "/share/icons/hicolor/"
                                                size "x" size "/apps")))
                     (mkdir-p icons)
                     (copy-file file (string-append icons "/icecat.png"))))
                 '("default16.png" "default22.png" "default24.png"
                   "default32.png" "default48.png" "content/icon64.png"
                   "mozicon128.png" "default256.png"))))))))
    (home-page "https://www.gnu.org/software/gnuzilla/")
    (synopsis "Entirely free browser derived from Mozilla Firefox")
    (description
     "IceCat is the GNU version of the Firefox browser.  It is entirely free
software, which does not recommend non-free plugins and addons.  It also
features built-in privacy-protecting features.  This package also includes the
@command{geckodriver} command, which can be useful for automated web
testing.

WARNING: IceCat 115 has not yet been released by the upstream IceCat project.
This is a preview release, and does not currently meet the privacy-respecting
standards of the IceCat project.")
    (license license:mpl2.0)     ;and others, see toolkit/content/license.html
    (properties
     `((ftp-directory . "/gnu/gnuzilla")
       (cpe-name . "firefox_esr")
       (cpe-version . ,(first (string-split version #\-)))))))

(define %icecat-locales
  '("ach" "af" "an" "ar" "ast" "az" "be" "bg" "bn" "br" "bs" "ca" "cak"
    "ca-valencia" "cs" "cy" "da" "de" "dsb" "el" "en-CA" "en-GB" "eo" "es-AR"
    "es-CL" "es-ES" "es-MX" "et" "eu" "fa" "ff" "fi" "fr" "fur" "fy-NL" "ga-IE" "gd"
    "gl" "gn" "gu-IN" "he" "hi-IN" "hr" "hsb" "hu" "hy-AM" "ia" "id" "is" "it"
    "ja" "ja-JP-mac" "ka" "kab" "kk" "km" "kn" "ko" "lij" "lt" "lv" "mk" "mr" "ms"
    "my" "nb-NO" "ne-NP" "nl" "nn-NO" "oc" "pa-IN" "pl" "pt-BR" "pt-PT" "rm" "ro"
    "ru" "sc" "sco" "si" "sk" "sl" "son" "sq" "sr" "sv-SE" "szl" "ta" "te" "tg"
    "th" "tl" "tr" "trs" "uk" "ur" "uz" "vi" "xh" "zh-CN" "zh-TW"))

(define all-mozilla-102-locales
  (mozilla-locales
   ;;                      sha256                            changeset    locale
   ;;---------------------------------------------------------------------------
   ("1s59ihmj8x6z0ssq4xav689jb5azrpdnay8csgjm1b9pw7wmvcli" "a6940ae1a02f" "ach")
   ("1cqixlk9f8p63jz20wzsvnfb7xa82ba725gzdydlwz2axgp09c26" "4e2c7d1ddbed" "af")
   ("19r1yhmfxqasyslc8gr9as5w1scscz1xr8iqy9zi4b90fdjzs0ac" "06897e40a7ea" "an")
   ("0nfknb1p03j9fgmkwlm1mzdyh10g0l33x34ab39kc072apziyv0n" "9272819b09e2" "ar")
   ("11qqblqfffbmkdr5b6mxzq02i8rj1hjq3iy6xv5i5xxy311b3vpb" "f706d22e6910" "ast")
   ("0q2p1a437qr2nshdd4934qkv2sblmykiwzir149c8p9m5sjk0dyw" "f5c2a9800add" "az")
   ("0gxxm3lv18kj0922bw0g897azc4nkrszm5irgwdkgmkbyr97li83" "98ba7d51484f" "be")
   ("10vrbbaabjns824ndya6c09znm815pak2xpvqgjydl3r5qvacx65" "5c79c77311cd" "bg")
   ("1il7yyifx5xzj0v2lna315mppl5pk1vi4m9r66hdz1lzc485m1wp" "c80c87ef7193" "bn")
   ("1p1ig4v9pczzrnnxzr20r61g7xk85k5lgnxhzgn1rx518p85xrkm" "6a1bcb9851b2" "br")
   ("08q33bk9kdvbyc4ib58bsn2b67ki3d2yzskkf5r2n5zlglblksa2" "939779cb58d6" "bs")
   ("1bdkywrqah85fh8kfnz163qnc02ffx0a4vlnx5pq1wg9j4f1gznf" "9a45ccf144f1" "ca")
   ("0hhmp5dzc0rssykl0b2n9h0vfy4svwhxmhpsr3rcfpbg2s0r5h6l" "4f60e18fc248" "ca-valencia")
   ("18phbl9raqsbys9wa8z0gq0h0pw3b55v6ngn67r4373lfc0s9cxv" "b4ef404c7de8" "cak")
   ("0147qyw1y97mgqhkb46wblxv61lq2mvvm5n5ihwf49l5cyizi0jg" "f56ef18f05df" "cs")
   ("08sbhnsxndlsaijnxndc367qcbrzb29m7bpkcawinz9fg6mz3573" "4f9d92f04f5e" "cy")
   ("09cm5kk1sh2a6ws1fj185jrknhfa6n4bhj7nfnr4lsk339n0kvv9" "902503567e30" "da")
   ("0r630bki5d4ylicq6lzh6s2mvsq225933szswmm0sap507rj75cm" "6000baf7a412" "de")
   ("0749qjsfv3rn94rnci3ydgndw27qlr3w3w97kfwma2gmsf3m3r0p" "4a948952d1f4" "dsb")
   ("0yc64i7mpxhs4qlyyh59i2aiz0vpap0bn8slcsk8b71wd1d7cy5m" "153a16a13733" "el")
   ("0d4m5ji6ii10yap8y24cxx3fr60ba1jqi10hy3j1cq6ni7hzavga" "7ce17ae529ac" "en-CA")
   ("12jzqcfbgdhfm8f2gqp15bdnin62li07jwicjc8ynn4cl9a19xiz" "a25d9eea7c23" "en-GB")
   ("0gbb8hfc5yvjah63mapjxm53wxrf98srbrbg43b9g734zfi4n8y5" "4ed3471dad5d" "eo")
   ("19lw7zmqx2irjmv5y6r7nncp6nysn06abf10n3dzj5nzgays6sln" "853fe7acb415" "es-AR")
   ("0rq4pa380b77rkv6dq7sqx8a8i33jk3vs5rgcl8fv7slqvsw23kd" "921b67bf27a5" "es-CL")
   ("1dyxzab9hln5spch66wmfagfzmfdiaxgpq7qlzvdfg98wkqdj25n" "c9a210ea496c" "es-ES")
   ("1gwpmfl37wxl7rynqswgj41liljflgxydvljd4zdhk3jzqn605fb" "ddd35183d81c" "es-MX")
   ("0c3blniddklapifnjbz03f2frw24jjgwgwn6swl5mwm2z0y6wa9f" "82d23ffaa7d3" "et")
   ("05mq2df6n6fr8m5m2xwl0f6n1q3zgjrnk465ldx1nfr9agrhd36c" "13975626d549" "eu")
   ("1l1jyqqiy551903j6yzh9ayg1pf26q2hr9h3jj4l51xzp7x4ms2q" "039e1fdb7c71" "fa")
   ("091l05y9sggxznv0y11b9zy5qf146p0hb5faw4ix7yn5p5kca2f5" "7bd3722d82de" "ff")
   ("1lllwjvmbl5dx44fcvsqg08fbflkc8dx5as9n6nf4xlkzydx6izm" "39808e88c9d1" "fi")
   ("10ha955vvyf5vbciricm72kplj9j0s00g2333lmg46jiwi7aviiv" "426d373db6a7" "fr")
   ("11zdfk8jvdy1k9z1q162cwapplcbz35l3dq4mv45brdin3v0x8kr" "96cd93d18389" "fy-NL")
   ("1l5xr25gmssyachwmfprlnp2v2xj4b0hp8gxrf7fi5bvv9c2fynb" "de3daf7d3f9d" "ga-IE")
   ("06h9ijfsn1cgz5fvxxbisk7fvqhgsw99id92575hgyg1p8xb1n69" "f04aea656d9e" "gd")
   ("19913i5n8yyfhz9j21krlk7wqsyy89vggxc1m1swv94y2ix8rpaj" "1b8cdb87bf69" "gl")
   ("0k5x31bfl2l0r9b5dkn03frm1gd8n6igai7ch2f1kj0skflynwww" "82df570c4241" "gn")
   ("03rygnj9xhfvykark7dls117kwhid13ghvrsqiial0vp8m7ymx79" "e2e41d7beaa5" "gu-IN")
   ("0vyraplj1x7b5im15anhzdaq03k2gqfyybgklrd4f9ry6msh5jhx" "de724e943805" "he")
   ("1zqps586jrgxpf7xx2l3qw3ch3fr31r9a25y861fpxrpvh7ygw7g" "898598e1a5c6" "hi-IN")
   ("0czq68l3qdhdc0mgazlrh8x83a6d5qrjwgjv8xvsmmzi7h68ww0l" "2711d1515af0" "hr")
   ("1wwvrnm38gk2rnw4vmcranh8hk61gjcj9292pck3ckiv6mq7kd4s" "03e02f3d0676" "hsb")
   ("0yvgdxlbyhhg3lk43hxx9gx66rcm7gaj02zzzx5zni8dhvlk2v6m" "d423ada9dc00" "hu")
   ("1kjm7bg4990jhfbxwc38r4lqm2fbcxc82nc2d4qkqwikr4aah4b9" "06836af0bd6e" "hy-AM")
   ("1dla7r3snvagb7m985xxqyi7gl498cr5xsz8msw0zpg6xmi05rlx" "299bd950d538" "ia")
   ("0w8w9xn93akir7nqcp5iwr3kqvba5gbirg7gmzlzg7mgrhw8pcsa" "dee087477b99" "id")
   ("10iakv1c1d20ihxg1s7c3zc1zfw18vr2kspcw7bk5k02rmrffgcn" "320095d063ed" "is")
   ("1xn5pa3rc7l6k2migm3c0dx71q1hk7mjls045xpv9cy8gvirnj94" "4722680fb5bf" "it")
   ("0va9zfj3wqh1yvbgh3x808yvdyxkg780vazjg887wbxpfk1n6hxa" "cb3cfe294621" "ja")
   ("0qvjc3fhk6jg2c3g6mymmnslg1rkkxmv9gi3whf2bc5mzfgyc5zw" "7efe92bd7780" "ja-JP-mac")
   ("0zfiwwz0axbd219ar32c7a6b8h816sf04ajx6jl74s5kyij79y82" "4c1fe3a18da9" "ka")
   ("1aiik4758r5df76q2a132y5fjdjrsxshjylk7irwsr7yy0c7f63g" "acdf76048aa0" "kab")
   ("0icxh4sgv6m1yykycb9d9c43k3r6w02f9c6jr04wm8hvqq5icfl5" "9b418ff7936b" "kk")
   ("1cqlhggf46lr7w399k7qb7a1hc56f32w1dy26i2racpppzza5plc" "9771ada0b5f8" "km")
   ("0p04irnb7x7y37m6lz388x9dynn8rnk000avpp296barajnhs5i8" "645aa37a2112" "kn")
   ("1lbc1fxr5i0ccymlsd8axz3633cqggg5k8ak5yqwi704g7kvv9g2" "1cd68952d119" "ko")
   ("11b55bxg73zqfdn5gy9nn5imab2mv0hxr603whggp7vymllgb7kb" "26bb83959bfe" "lij")
   ("15jsijm6d26i0105gz0f7sh2yh2v4pmw4j95cwkdrb1d8m935jlz" "b9829891f153" "lt")
   ("0liwwv13fgyw97nizhsyy53xrbf8jks5ics7qkkxfccawjrg5rlb" "e5f09d03d959" "lv")
   ("0w420yf3hdnl7dp9mn9ghc20cq79k24fn9adn3syk723ppl6mkb0" "7884845e94f3" "mk")
   ("13wkr7rgqsv9w3d9w7k8lnxdzgfixsq4bmc27zsyc770l6062ml6" "030db7412202" "mr")
   ("06nsadcnxx0ssdp67x47dj9crihn1ycgd5mwvn5m7lkb97r4ch9f" "40a7703e875c" "ms")
   ("0mlnjdzck6dp9p59ajj3sr63r36fn0qi8r9scrqrqcisgfclw9sg" "daca40056531" "my")
   ("0z1hgx9d5i9w20f9k9azzng1y3lmm5d6hdjkj7rf6r5710bhhzh5" "664bd049e105" "nb-NO")
   ("1466qvrs13g2iix1k35cknb2pia9b66li2ncvdyqf0jsd92z9k8x" "eaa6ae781ba0" "ne-NP")
   ("0jgmz2lkzj0aspd9mabygzic6li5s2b25y0r6vjg8mv3jm5pi86j" "5ef8f1c9739e" "nl")
   ("1m46x0h20vdfbzjxlz0ac43dbaq40xnyldr2yzbf7pk5di9pzxa6" "f08e15466d5d" "nn-NO")
   ("0r3zvihqh6iya3z1qm7if0m3zfgf81s9qp7x7qc701h2q357wkgf" "6712c0e12ec2" "oc")
   ("102j89jm28c223yhhkrj76xxj4kmy58hcs2r0jn15xa1qkqv1fdk" "8f36cc819e00" "pa-IN")
   ("1j9za6s0i46abn8dsrlkpck3qxxw35rhfcg1xs1vp8sc4ckg8qwi" "c3b0c1c02b94" "pl")
   ("1k9lbsvckpwl4xax8kxp5yxsfkspq2mhqm77jh5nl9aw88dsn55b" "cc32bf9630fe" "pt-BR")
   ("0f0jyvbn2sa5m66wqdzh4607g4gd0270xq37ipd9ls52b4764bd8" "5478d7242086" "pt-PT")
   ("19znkkialh1d4np7qcp80xkagrf1j2xah2s1xxzsh854p3d30zs7" "dd934a76fb01" "rm")
   ("1xn26r8g8zzkb5myfgmnjbk8k4i0brkvbrvnhp7k5nkrnsin25di" "d57ab3dee73d" "ro")
   ("04rhkxlmpp5pyzw85ldbfkmiigqr2p9y5cbns5dqs6sz1633ccxp" "7aea98f33a20" "ru")
   ("1zzkkxl7ayxh5gx9snyvp5czflsvi77hp48li613h3c2fii4n9qk" "7c986f4b5044" "sco")
   ("1219i0ghhqj3s1i0rm68jjkvivh6y40938wav7z4ifck527sq6r1" "bc9e55d4e3ea" "si")
   ("05i5p3n3a6hgl6rf10yjs4vag7y3rn2jwgxsddcdcqiv6405zn81" "8814afd7f67e" "sk")
   ("1wcqdbm1py1ldq6cj2g201m715nql79r6szr71jvrxacb711c62a" "20013dc06e96" "sl")
   ("0g2izkaa4ipwgwyhy77ciyrxxpf4pxzj9mjqvxriy5prmkhm3zjs" "d86d5d2b6eef" "son")
   ("1cc99m6srjg8698dkc3il70crby0mdv43v3ijwy069k4w50hyjjg" "49bb5fae5d9b" "sq")
   ("13kfssq4fhq9mb36as6sxiaffl17qyg1wdw8kpz3ilqm86bsjrgl" "d6a0ab79b06f" "sr")
   ("1wx9snbm0431q97i0q0nv4wbsqcv9nhllwfr88crlp7bfj5w8czw" "4bab04993da3" "sv-SE")
   ("0laglkfl8ml0ip5vmm3z2q790hgwax9gfqwq3wm68a2nnsyck8fw" "4b3316c4aa48" "szl")
   ("15pnlic4q7m48y0mc5yh8w5yscjwzx0mmfrbj3f2b9jxxa44nx4h" "48c7aab86db8" "ta")
   ("16qar5y0wns75ryi8bfv7yln3mjsyn7qi4345zcniz3ydgkczh46" "7bbb3dac8f47" "te")
   ("112g7x8h0qz16r5faam386x4a0rgwd4zy02d5agmg9m0kbficdfx" "009fd0852454" "th")
   ("1l80kh9byqxnz5vkz357rb39g4y9sgn9pr0v29ywp6d009img1qg" "dad9caecd7a9" "tl")
   ("1nalvjlxxsa9wldhhdb93bgfc7dl084xayh7i7mgg93yjgrym93x" "0c48082d37cd" "tr")
   ("0wkxqcfgsra2ljws28kiwajv73w9aa8drsc4fqlg9krbicnjl2n8" "f6d105faedcc" "trs")
   ("18jf4ysrfv3635fyxc1vwr970dr2r05bl3h8v599pwp2g7jzyjpm" "e1011388a55e" "uk")
   ("1ihmksjsz54yii23qda5iv8cxrj9144afy75hzhvfi6m182kj4h8" "c4e927eab511" "ur")
   ("0d42dhfa2vcw24wsvwf95pw20np0pz8c0is6p4307n981n8s207y" "7063df917cb3" "uz")
   ("04khnkrg8css55hyna01jqay9c2ppxk5znbx2zj9i25knhvvx1lq" "1753054e6ab8" "vi")
   ("0fi5kxn78xp7s15svkqlf4748j4pzxh941nm52n6kbbrhyi3qcqn" "93bc595dc32e" "xh")
   ("0jg676vd37wqgzjnm0yynj7xrvm6fsgdwg296h78wnyc33zc4ads" "edd4e468bc31" "zh-CN")
   ("1y4wldm3z95mfjlficp994jyqg0lj07wi35b79dy1s8ljy3jilil" "0bad1f7d2b2d" "zh-TW")))

(define %icecat-102-base-version "102.15.1")
(define %icecat-102-version (string-append %icecat-102-base-version "-guix0-preview1"))

;; 'icecat-source' is a "computed" origin that generates an IceCat tarball
;; from the corresponding upstream Firefox ESR tarball, using the 'makeicecat'
;; script from the upstream IceCat project.
(define icecat-102-source
  (let* ((major-version (first  (string-split %icecat-102-base-version #\.)))
         (minor-version (second (string-split %icecat-102-base-version #\.)))
         (sub-version   (third  (string-split %icecat-102-base-version #\.)))

         (upstream-firefox-version (string-append %icecat-102-base-version "esr"))
         (upstream-firefox-source
          (origin
            (method url-fetch)
            (uri (string-append
                  "https://ftp.mozilla.org/pub/firefox/releases/"
                  upstream-firefox-version "/source/"
                  "firefox-" upstream-firefox-version ".source.tar.xz"))
            (sha256
             (base32
              "04q1fjninm9lw721xgv0c2fknicc24s8iaimkabwcfwmcnvly689"))))

         ;; The upstream-icecat-base-version may be older than the
         ;; %icecat-base-version.
         (upstream-icecat-base-version "102.15.0")
         (gnuzilla-commit "400fbfdbc0c1ac9c68c9f52fd2ab6899bc8e8bd0")
         (gnuzilla-source
          (origin
            (method git-fetch)
            (uri (git-reference
                  (url "git://git.savannah.gnu.org/gnuzilla.git")
                  (commit gnuzilla-commit)))
            (file-name (git-file-name "gnuzilla"
                                      ;;upstream-icecat-base-version
                                      (string-take gnuzilla-commit 8)))
            (sha256
             (base32
              "1fqrf94a5vnjq56zyyxlc1zsvbblgmzcks760nj1szpws4y91m8r"))))

         ;; 'search-patch' returns either a valid file name or #f, so wrap it
         ;; in 'assume-valid-file-name' to avoid 'local-file' warnings.
         (makeicecat-patch
          (local-file (assume-valid-file-name
                       (search-patch "icecat-102-makeicecat.patch")))))

    (origin
      (method computed-origin-method)
      (file-name (string-append "icecat-" %icecat-102-version ".tar.xz"))
      (sha256 #f)
      (uri
       (delay
        (with-imported-modules '((guix build utils))
          #~(begin
              (use-modules (guix build utils))
              (let ((firefox-dir
                     (string-append "firefox-" #$%icecat-102-base-version))
                    (icecat-dir
                     (string-append "icecat-" #$%icecat-102-version)))

                (set-path-environment-variable
                 "PATH" '("bin")
                 (list #+python
                       #+(canonical-package bash)
                       #+(canonical-package coreutils)
                       #+(canonical-package findutils)
                       #+(canonical-package patch)
                       #+(canonical-package xz)
                       #+(canonical-package sed)
                       #+(canonical-package grep)
                       #+(canonical-package bzip2)
                       #+(canonical-package gzip)
                       #+(canonical-package tar)))

                (set-path-environment-variable
                 "PYTHONPATH"
                 (list #+(format #f "lib/python~a/site-packages"
                                 (version-major+minor
                                  (package-version python))))
                 '#+(cons python-jsonschema
                          (map second
                               (package-transitive-propagated-inputs
                                python-jsonschema))))

                ;; We copy the gnuzilla source directory because it is
                ;; read-only in 'gnuzilla-source', and the makeicecat script
                ;; uses "cp -a" to copy parts of it and assumes that the
                ;; copies will be writable.
                (copy-recursively #+gnuzilla-source "/tmp/gnuzilla"
                                  #:log (%make-void-port "w"))

                (with-directory-excursion "/tmp/gnuzilla"
                  (make-file-writable "makeicecat")
                  (invoke "patch" "--force" "--no-backup-if-mismatch"
                          "-p1" "--input" #+makeicecat-patch)
                  (patch-shebang "makeicecat")
                  (substitute* "makeicecat"
                    (("^readonly FFMAJOR=(.*)" all ffmajor)
                     (unless (string=? #$major-version
                                       (string-trim-both ffmajor))
                       ;; The makeicecat script cannot be expected to work
                       ;; properly on a different version of Firefox, even if
                       ;; no errors occur during execution.
                       (error "makeicecat major version mismatch"))
                     (string-append "readonly FFMAJOR=" #$major-version "\n"))
                    (("^readonly FFMINOR=.*")
                     (string-append "readonly FFMINOR=" #$minor-version "\n"))
                    (("^readonly FFSUB=.*")
                     (string-append "readonly FFSUB=" #$sub-version "\n"))
                    (("^readonly DATADIR=.*")
                     "readonly DATADIR=/tmp/gnuzilla/data\n")
                    (("^readonly SOURCEDIR=.*")
                     (string-append "readonly SOURCEDIR=" icecat-dir "\n"))
                    (("/bin/sed")
                     #+(file-append (canonical-package sed) "/bin/sed"))))

                (format #t "Unpacking upstream firefox tarball...~%")
                (force-output)
                (invoke "tar" "xf" #+upstream-firefox-source)
                (rename-file firefox-dir icecat-dir)

                (with-directory-excursion icecat-dir
                  (format #t "Populating l10n directory...~%")
                  (force-output)
                  (mkdir "l10n")
                  (with-directory-excursion "l10n"
                    (for-each
                     (lambda (locale-dir)
                       (let ((locale
                              (string-drop (basename locale-dir)
                                           (+ 32  ; length of hash
                                              (string-length "-mozilla-locale-")))))
                         (format #t "  ~a~%" locale)
                         (force-output)
                         (copy-recursively locale-dir locale
                                           #:log (%make-void-port "w"))
                         (for-each make-file-writable (find-files locale))
                         (with-directory-excursion locale
                           (when (file-exists? ".hgtags")
                             (delete-file ".hgtags"))
                           (mkdir-p "browser/chrome/browser/preferences")
                           (call-with-output-file
                               "browser/chrome/browser/preferences/advanced-scripts.dtd"
                             (lambda (port) #f)))))
                     '#+all-mozilla-102-locales)
                    (copy-recursively #+mozilla-compare-locales
                                      "compare-locales"
                                      #:log (%make-void-port "w"))
                    (delete-file "compare-locales/.gitignore")
                    (delete-file "compare-locales/.hgignore")
                    (delete-file "compare-locales/.hgtags")))

                (format #t "Running makeicecat script...~%")
                (force-output)
                (invoke "bash" "/tmp/gnuzilla/makeicecat")

                (format #t "Packing IceCat source tarball...~%")
                (force-output)
                (setenv "XZ_DEFAULTS" (string-join (%xz-parallel-args)))
                (invoke "tar" "cfa" #$output
                        ;; Avoid non-determinism in the archive.  We set the
                        ;; mtime of files in the archive to early 1980 because
                        ;; the build process fails if the mtime of source
                        ;; files is pre-1980, due to the creation of zip
                        ;; archives.
                        "--mtime=@315619200" ; 1980-01-02 UTC
                        "--owner=root:0"
                        "--group=root:0"
                        "--sort=name"
                        icecat-dir)))))))))

(define %icedove-build-id "20230830000000") ;must be of the form YYYYMMDDhhmmss
(define %icedove-version "102.15.0")

;; Provides the "comm" folder which is inserted into the icecat source.
;; Avoids the duplication of Icecat's source tarball.
(define thunderbird-comm-source
  (origin
    (method hg-fetch)
    (uri (hg-reference
          (url "https://hg.mozilla.org/releases/comm-esr102")
          (changeset "ac0b189e3bc07ee798d5ed84e99f874bc72204a6")))
    (file-name (string-append "thunderbird-" %icedove-version "-checkout"))
    (sha256
     (base32
      "0705grqr906rw3ps32yiw4d5iaiwlql8a1ikhr43k546szypn3wg"))))

(define (comm-source->locales+changeset source)
  "Given SOURCE, a checkout of the Thunderbird 'comm' component, return the
list of languages supported as well as the currently used changeset."
  (match (update-mozilla-locales
          (string-append source "/mail/locales/l10n-changesets.json"))
    (((_ changeset locale) ...)
     (values locale (first changeset)))))

;;; Generated with comm-source->locales+changeset.
(define %icedove-locales
  '("af" "ar" "ast" "be" "bg" "br" "ca" "cak" "cs" "cy" "da" "de" "dsb" "el"
    "en-CA" "en-GB" "es-AR" "es-ES" "es-MX" "et" "eu" "fi" "fr" "fy-NL" "ga-IE"
    "gd" "gl" "he" "hr" "hsb" "hu" "hy-AM" "id" "is" "it" "ja" "ja-JP-mac" "ka"
    "kab" "kk" "ko" "lt" "lv" "ms" "nb-NO" "nl" "nn-NO" "pa-IN" "pl" "pt-BR"
    "pt-PT" "rm" "ro" "ru" "sk" "sl" "sq" "sr" "sv-SE" "th" "tr" "uk" "uz" "vi"
    "zh-CN" "zh-TW"))

;;; To find out which changeset to use for the comm-l10n repo, use the
;;; 'comm-source->locales+changeset' procedure on the thunderbird-comm-source
;;; checkout directory.  The complete localization data should be released as
;;; a tarball in the next release (see:
;;; https://bugzilla.mozilla.org/show_bug.cgi?id=1817086).  When this tarball
;;; is available, it should replace the complete 'l10n' directory at the root
;;; of the IceCat source, instead of only the 'calendar', chat and mail
;;; directories that it provides.
(define thunderbird-comm-l10n
  (let* ((changeset "95b46b8428d5")
         (version (git-version %icedove-version "0" changeset)))
    (origin
      (method hg-fetch)
      (uri (hg-reference
            (url "https://hg.mozilla.org/projects/comm-l10n")
            (changeset changeset)))
      (file-name (git-file-name "comm-l10n" version))
      (sha256
       (base32
        "0hfsiv9p7s2ik6648gm1774d187vlm1i1c9xwyd8g8ihk2dzyn5i")))))

(define icedove-source
  (let ((name (string-append "icedove-" %icedove-version)))
    (origin
      (method computed-origin-method)
      (file-name (string-append name ".tar.xz"))
      (sha256 #f)
      (uri
       (delay
         (with-imported-modules (source-module-closure '((guix build utils)))
           #~(begin
               (use-modules (guix build utils)
                            (sxml simple))

               (set-path-environment-variable
                "PATH" '("bin")
                (list #+(canonical-package tar)
                      #+(canonical-package xz)))

               ;; Extract the base Icecat tarball, renaming its top-level
               ;; directory.
               (invoke "tar" "--transform" (string-append "s,[^/]*," #$name ",")
                       "-xf" #$icecat-102-source)
               (chdir #$name)

               ;; Merge the Thunderdbird localization data.
               (copy-recursively #$thunderbird-comm-l10n "l10n")

               ;; Add the Thunderbird-specific "comm" directory..
               (mkdir "comm")
               (copy-recursively #$thunderbird-comm-source "comm")
               (delete-file "sourcestamp.txt")

               ;; Adjust the application name.
               (substitute* "comm/mail/confvars.sh"
                 (("MOZ_APP_NAME=thunderbird")
                  "MOZ_APP_NAME=icedove")
                 (("MOZ_UPDATER=1")
                  "MOZ_UPDATER=0"))

               ;; Remove branding to comply with Mozilla's trademark policy
               (with-directory-excursion "comm/mail/branding/nightly"
                 (delete-file "content/about-wordmark.svg")
                 (call-with-output-file "content/about-wordmark.svg"
                   (lambda (port)
                     (sxml->xml '(svg (@ (xmlns "http://www.w3.org/2000/svg")
                                         (viewBox "0 0 789.1 90.78")
                                         (width "333")
                                         (height "48")
                                         (fill "#fff"))
                                      (text (@ (x "400") (y "70")
                                               (text-anchor "middle")
                                               (font-size "90"))
                                            "Icedove Daily"))
                                port)))
                 (substitute* '("locales/en-US/brand.properties"
                                "locales/en-US/brand.ftl"
                                "locales/en-US/brand.dtd"
                                "configure.sh")
                   (("Thunderbird") "Icedove")
                   (("mozilla.org") "guix.gnu.org")))
               ;; Remove other mentions of Thunderbird in user-visible text.
               (with-directory-excursion "comm/mail/base/content"
                 (substitute* '("overrides/app-license-name.html")
                   (("Thunderbird") "Icedove")))
               (with-directory-excursion "comm/mail/components/"
                 (substitute* '("MailGlue.jsm"
                                "extensions/schemas/addressBook.json"
                                "extensions/schemas/tabs.json"
                                "extensions/schemas/cloudFile.json"
                                "extensions/schemas/chrome_settings_overrides.json"
                                "extensions/schemas/windows.json"
                                "extensions/parent/ext-mail.js"
                                "im/messages/mail/Info.plist"
                                "enterprisepolicies/moz.build"
                                "enterprisepolicies/helpers/moz.build"
                                "enterprisepolicies/schemas/moz.build")
                   (("Thunderbird") "Icedove")))
               (substitute* '("comm/mailnews/base/prefs/content/accountUtils.js"
                              "comm/mail/base/content/customizeToolbar.js"
                              "comm/suite/components/customizeToolbar.js")
                 (("AppConstants.MOZ_APP_NAME (.)= \"thunderbird" _ e)
                  (format #f "AppConstants.MOZ_APP_NAME ~a= \"icedove" e)))

               ;; Override addon URLs and settings
               (substitute* "comm/mail/app/profile/all-thunderbird.js"
                 (("(pref\\(\"extensions.webservice.discoverURL\").*" _ m)
                  (string-append m ", \"https://directory.fsf.org/wiki/Icedove\");"))
                 (("(pref\\(\"extensions.getAddons.search.url\").*" _ m)
                  (string-append m ", \"https://guix.gnu.org/packages\");"))
                 (("(pref\\(\"extensions.update.enabled\").*" _ m)
                  (string-append m ", false);"))
                 (("(pref\\(\"extensions.systemAddon.update.enabled\").*" _ m)
                  (string-append m ", false);"))
                 (("(pref\\(\"lightweightThemes.update.enabled\").*" _ m)
                  (string-append m ", false);"))

                 ;; XXX: The autoDisableScopes is tweaked by the makeicecat
                 ;; script, but it doesn't know about Thunderbird.  This is
                 ;; necessary to allow picking up the extensions found in the
                 ;; system global application directory, such as the language
                 ;; packs.
                 (("\"extensions.autoDisableScopes\", 15")
                  "\"extensions.autoDisableScopes\", 3")

                 ;; Set the default locale to that of the operating system.
                 ((".*extensions.autoDisableScopes.*" anchor)
                  (string-append anchor
                                 "pref(\"intl.locale.requested\", \"\");\n")))

               ;; Step out of the directory and create the tarball.
               (chdir "..")
               (format #t "Packing Icedove source tarball...~%")
               (force-output)
               (setenv "XZ_DEFAULTS" (string-join (%xz-parallel-args)))
               (invoke "tar" "cfa" #$output
                       "--mtime=@315619200" ;1980-01-02 UTC
                       "--owner=root:0"
                       "--group=root:0"
                       "--sort=name"
                       #$name))))))))

(define-public icedove-minimal
  (package
    (name "icedove-minimal")
    (version %icedove-version)
    (source icedove-source)
    (properties
     `((cpe-name . "thunderbird_esr")))
    (build-system gnu-build-system)
    (arguments
     (list
      #:tests? #f                             ;no check target
      #:imported-modules %cargo-utils-modules ;for `generate-all-checksums'
      #:modules `((guix build utils)          ;find-files
                  (sxml simple)
                  (ice-9 regex)
                  ,@%gnu-build-system-modules)
      #:phases
      #~(modify-phases %standard-phases
          (add-after 'patch-source-shebangs 'patch-cargo-checksums
            (lambda _
              (use-modules (guix build cargo-utils))
              (let ((null-hash "e3b0c44298fc1c149afbf4c8996fb92427ae41e4649b934\
ca495991b7852b855"))
                (for-each (lambda (file)
                            (format #t "patching checksums in ~a~%" file)
                            (substitute* file
                              (("^checksum = \".*\"")
                               (string-append "checksum = \"" null-hash "\""))))
                          (find-files "." "Cargo.lock$"))
                (for-each generate-all-checksums
                          '("third_party/rust"
                            "toolkit/library/rust")))))
          (add-after 'patch-cargo-checksums 'remove-cargo-frozen-flag
            (lambda _
              ;; Remove --frozen flag from cargo invokation, otherwise it'll
              ;; complain that it's not able to change Cargo.lock.
              ;; https://bugzilla.mozilla.org/show_bug.cgi?id=1726373
              (substitute* "build/RunCbindgen.py"
                (("\"--frozen\",") ""))))
          ;; Fixes issue where each installation directory generates its own
          ;; profile (see:
          ;; https://trac.torproject.org/projects/tor/ticket/31457).
          (add-after 'patch-source-shebangs 'fix-profile-setting
            (lambda _
              (substitute* "comm/mail/moz.configure"
                (("\"MOZ_DEDICATED_PROFILES\", True")
                 "\"MOZ_DEDICATED_PROFILES\", False"))))
          (add-after 'build 'neutralize-store-references
            (lambda _
              ;; Mangle the store references to compilers & other build tools in
              ;; about:buildconfig, reducing Icedove's closure significant.
              ;; The resulting files are saved in lib/thunderbird/omni.ja
              (substitute*
                  ;; Use find because the path "obj-x86_64-pc-linux-gnu" contains
                  ;; the architecture and the system -> more complicated.
                  (find-files "." "buildconfig.html")
                (((format #f "(~a/)([0-9a-df-np-sv-z]{32})"
                          (regexp-quote (%store-directory)))
                  _ store hash)
                 (string-append store
                                (string-take hash 8)
                                "<!-- Guix: not a runtime dependency -->"
                                (string-drop hash 8))))))
          (delete 'bootstrap)
          (replace 'configure
            (lambda* (#:key native-inputs inputs configure-flags
                      #:allow-other-keys)
              (let* ((bash (which "bash"))
                     (abs-srcdir (getcwd))
                     (srcdir (string-append "../" (basename abs-srcdir)))
                     (flags `(,(string-append "--prefix=" #$output)
                              ,@configure-flags))
                     (mozconfig (string-append (getcwd) "/.mozconfig")))
                (setenv "SHELL" bash)
                (setenv "CONFIG_SHELL" bash)
                (setenv "QA_CONFIGURE_OPTIONS" ".*")
                (setenv "MOZBUILD_STATE_PATH"
                        (string-append (getcwd) "/mach_state"))
                (setenv "MOZCONFIG"
                        (string-append (getcwd) "/.mozconfig"))

                (setenv "AR" "llvm-ar")
                (setenv "NM" "llvm-nm")
                (setenv "CC" "clang")
                (setenv "CXX" "clang++")

                (setenv "MOZ_NOSPAM" "1")
                (setenv "MACH_USE_SYSTEM_PYTHON" "1")
                (setenv "PYTHON"
                        (search-input-file inputs "/bin/python"))
                (setenv "MOZ_BUILD_DATE" #$%icedove-build-id) ; avoid timestamp
                (setenv "MOZ_APP_NAME" "icedove")
                (setenv "LDFLAGS" (string-append "-Wl,-rpath=" #$output
                                                 "/lib/icedove"))
                (mkdir-p (string-append (getcwd) "/builddir"))
                (with-output-to-file mozconfig
                  (lambda ()
                    (display
                     (string-append
                      "ac_add_options --allow-addon-sideload\n"
                      "ac_add_options --with-unsigned-addon-scopes=app,system\n"
                      "ac_add_options --disable-crashreporter\n"
                      "ac_add_options --disable-debug\n"
                      "ac_add_options --disable-debug-symbols\n"
                      "ac_add_options --disable-elf-hack\n"
                      "ac_add_options --disable-jit\n"
                      "ac_add_options --disable-necko-wifi\n"
                      "ac_add_options --disable-official-branding\n"
                      "ac_add_options --disable-tests\n"
                      "ac_add_options --disable-updater\n"
                      "ac_add_options --disable-webrtc\n"
                      "ac_add_options --enable-application=comm/mail\n"
                      "ac_add_options --enable-default-toolkit=\"cairo-gtk3\"\n"
                      "ac_add_options --enable-optimize\n"
                      "ac_add_options --enable-pulseaudio\n"
                      "ac_add_options --enable-release\n"
                      "ac_add_options --enable-strip\n"
                      "ac_add_options --enable-system-ffi\n"
                      "ac_add_options --enable-system-pixman\n"
                      "ac_add_options --prefix=" #$output "\n"
                      "ac_add_options --with-clang-path="
                      (search-input-file (or native-inputs inputs)
                                         "bin/clang") "\n"
                      "ac_add_options --with-distribution-id=org.gnu\n"
                      "ac_add_options --with-libclang-path="
                      #$(this-package-native-input "clang") "/lib\n"
                      "ac_add_options --with-system-bz2\n"
                      "ac_add_options --with-system-icu\n"
                      "ac_add_options --with-system-jpeg\n"
                      "ac_add_options --with-system-libevent\n"
                      "ac_add_options --with-system-nspr\n"
                      "ac_add_options --with-system-nss\n"
                      "ac_add_options --with-system-zlib\n"
                      "ac_add_options --without-wasm-sandboxed-libraries\n"
                      "mk_add_options MOZ_MAKE_FLAGS=-j"
                      (number->string (parallel-job-count)) "\n"))))
                (display (getcwd))
                (newline)
                (display "mach configure")
                (invoke "./mach" "configure"))))
          (replace 'build
            (lambda _ (invoke "./mach" "build")))
          (replace 'install
            (lambda _ (invoke "./mach" "install")))
          ;; Thunderbird doesn't provide any .desktop file.
          ;; See https://bugzilla.mozilla.org/show_bug.cgi?id=1637575
          (add-after 'install 'install-desktop-file
            (lambda _
              (let ((apps (string-append #$output "/share/applications")))
                (mkdir-p apps)
                (with-output-to-file (string-append apps "/icedove.desktop")
                  (lambda _
                    (format #t
                            "[Desktop Entry]~@
                            Name=Icedove~@
                            Exec=~a/bin/icedove~@
                            Icon=icedove~@
                            GenericName=Mail/News Client~@
                            Categories=Network;Email;~@
                            Terminal=false~@
                            StartupNotify=true~@
                            MimeType=x-scheme-handler/mailto;~@
                            Type=Application~@
                            Actions=ComposeMessage;~@
                            [Desktop Action ComposeMessage]~@
                            Name=Write new message~@
                            Exec=~@*~a/bin/icedove -compose~%"
                            #$output))))))
          (add-after 'install-desktop-file 'install-icons
            ;; TODO: Use actual Icedove branding icons (currently the stock
            ;; Thunderbird icon is used).
            (lambda _
              (with-directory-excursion "comm/mail/branding/thunderbird"
                (for-each
                 (lambda (file)
                   (let* ((size (string-filter char-numeric? file))
                          (icons (string-append #$output "/share/icons/hicolor/"
                                                size "x" size "/apps")))
                     (mkdir-p icons)
                     (copy-file file (string-append icons "/icedove.png"))))
                 '("default16.png" "default22.png" "default24.png"
                   "default32.png" "default48.png" "default256.png")))))
          (add-after 'install 'wrap-program
            (lambda* (#:key inputs #:allow-other-keys)
              (let* ((lib (string-append #$output "/lib"))
                     (gtk #$(this-package-input "gtk+"))
                     (gtk-share (string-append gtk "/share"))
                     (pulseaudio #$(this-package-input "pulseaudio"))
                     (pulseaudio-lib (string-append pulseaudio "/lib"))
                     (eudev #$(this-package-input "eudev"))
                     (eudev-lib (string-append eudev "/lib"))
                     ;; For the integration of native notifications (same reason as icecat)
                     (libnotify #$(this-package-input "libnotify"))
                     (libnotify-lib (string-append libnotify "/lib")))
                (wrap-program (car (find-files lib "^icedove$"))
                  `("XDG_DATA_DIRS" prefix (,gtk-share))
                  `("LD_LIBRARY_PATH" prefix (,pulseaudio-lib ,eudev-lib ,libnotify-lib)))))))))
    (inputs
     (list alsa-lib
           bzip2
           cairo
           cups
           dbus-glib
           ;; Support for FFmpeg 6 was only added in version 112 (see:
           ;; https://bugzilla.mozilla.org/show_bug.cgi?id=1819374).
           freetype
           gdk-pixbuf
           glib
           gtk+
           gtk+-2
           hunspell
           icu4c
           libcanberra
           libevent
           libffi
           libgnome
           libjpeg-turbo
           libnotify
           libpng-apng
           libvpx
           libxcomposite
           libxft
           libxinerama
           libxscrnsaver
           libxt
           mesa
           mit-krb5
           nss
           pango
           pixman
           pulseaudio
           sqlite
           startup-notification
           eudev
           unzip
           zip
           zlib))
    (native-inputs
     (list `(,rust "cargo")
           clang
           llvm
           m4
           nasm
           node
           perl
           pkg-config
           python-wrapper
           rust
           rust-cbindgen-0.23
           which
           yasm))
    (home-page "https://www.thunderbird.net")
    (synopsis "Rebranded Mozilla Thunderbird email client")
    (description
     "This package provides an email client built based on Mozilla
Thunderbird.  It supports email, news feeds, chat, calendar and contacts.")
    (license license:mpl2.0)))

(define (make-l10n-package project version source locales)
  "Return a package for PROJECT, a symbol (either icecat or icedove), with
their corresponding VERSION, SOURCE and LOCALES variables."
  (unless (member project '(icecat icedove))
    (error "only icecat or icedove components are currently supported"))

  (let ((name (if (eq? 'icecat project)
                  "IceCat"
                  "Icedove")))
    (package
      (name (format #f "~a-l10n" project))
      (version version)
      (source source)
      (outputs (cons "out" locales))
      (build-system gnu-build-system)
      (arguments
       (list
        #:modules '((guix build gnu-build-system)
                    (guix build utils)
                    (ice-9 format)
                    (ice-9 ftw)
                    (srfi srfi-1)
                    (srfi srfi-26))
        #:tests? #f                     ;no tests, this is data
        #:phases
        #~(modify-phases %standard-phases
            (delete 'bootstrap)
            (delete 'install)
            (replace 'configure
              (lambda _
                ;; The following configuration is inspired by guidance at
                ;; https://firefox-source-docs.mozilla.org/build/buildsystem/locales.html.
                (call-with-output-file ".mozconfig"
                  (lambda (p)
                    (format p "~{~a~%~}"
                            (list (if (eq? 'icecat '#$project)
                                      "ac_add_options --enable-project=browser"
                                      "ac_add_options --enable-project=comm/mail")
                                  "ac_add_options --disable-compile-environment"
                                  (string-append
                                   "ac_add_options --with-l10n-base="
                                   (getcwd) "/l10n")
                                  ;; Hack, otherwise the build system throws:
                                  ;; 'RuntimeError: File "brand.dtd" not found'.
                                  "ac_add_options --enable-official-branding"
                                  "mk_add_options MOZ_OBJDIR=obj"))))
                (setenv "CONFIG_SHELL" (which "bash"))
                (setenv "MOZBUILD_STATE_PATH"
                        (string-append (getcwd) "/mach_state"))
                (setenv "MOZCONFIG" (string-append (getcwd) "/.mozconfig"))
                (setenv "MACH_BUILD_PYTHON_NATIVE_PACKAGE_SOURCE" "system")
                (setenv "BUILD_BACKENDS" "FasterMake,RecursiveMake")))
            (replace 'build             ;build and install data files
              (lambda* (#:key outputs #:allow-other-keys)
                (define (find-file dir name)
                  (let ((files (find-files dir name)))
                    (when (null? files)
                      (error "could not find file in dir" name dir))
                    (car files)))

                (for-each
                 (lambda (l)
                   (let* ((out (assoc-ref outputs l))
                          ;; The older lib/$project/distribution/extensions
                          ;; directory is deprecated.  Use the newer app-global
                          ;; directory, which is lib/$project/extensions.
                          (ext-dir-prefix
                           (format
                            #f "lib/~a/~:[~;browser/~]extensions"
                            '#$project (eq? 'icecat '#$project)))
                          (all-ext (string-append #$output "/" ext-dir-prefix))
                          (ext-dir (string-append out "/" ext-dir-prefix))
                          ;; XXX: Because Icedove doesn't have a makeicedove
                          ;; script that substitutes all the Thunderbird
                          ;; references to Icedove, the MOZ_LANGPACK_EID
                          ;; defined in comm/mail/locales/Makefile.in uses
                          ;; 'thunderbird' in its ID extension rather than
                          ;; 'icedove'.
                          (name (format #f "langpack-~a@~a.mozilla.org.xpi"
                                        l (if (eq? 'icedove '#$project)
                                              'thunderbird
                                              '#$project))))
                     (format #t "processing locale `~a'...~%" l)
                     (if (eq? 'icecat '#$project)
                         ;; XXX: For some reasons, for IceCat, there are some
                         ;; parsing errors that cause the build system to
                         ;; return an unclean exit code; use system* to ignore
                         ;; errors.
                         (system* "./mach" "build" (string-append "langpack-" l))
                         (invoke "./mach" "build" (string-append "langpack-" l)))
                     (mkdir-p ext-dir)
                     (let ((xpi (find-file "obj" (string-append
                                                  "\\." l "\\.langpack\\.xpi$"))))
                       (copy-file xpi (string-append ext-dir "/" name))
                       ;; Symlink to the main output so that a user can
                       ;; install all of the language packs at once.
                       (mkdir-p all-ext)
                       (symlink (string-append ext-dir "/" name)
                                (string-append all-ext "/" name)))))
                 '#$locales))))))
      (native-inputs
       (list m4
             perl
             python-wrapper
             node-lts
             unzip))
      (home-page "https://www.mozilla.org/")
      (synopsis (string-append "Language localization data for " name))
      (description (string-append "This package contains the various language
localization data files (language pack extensions) for " name ".  The
individual localization packages can be installed by using the output
associated with their name."))
      (license license:mpl2.0))))

(define-public icecat-l10n
  (make-l10n-package 'icecat %icecat-version icecat-source %icecat-locales))

(define-public icedove-l10n
  (make-l10n-package 'icedove %icedove-version icedove-source %icedove-locales))

;;; This hack exists because there's no way to configure extra extension
;;; search paths for IceCat or Icedove.  The global extensions directory is
;;; constructed relatively to the executable file name.
(define (make-mozilla-with-l10n project base l10n-package)
  "Return a package definition for PROJECT (a symbol such as 'icecat or
'icedove) that combines the BASE package with L10N-PACKAGE."

  (unless (member project '(icecat icedove))
    (error "only icecat or icedove components are currently supported"))

  (let ((name (symbol->string project))
        (icecat? (eq? 'icecat project)))
    (package
      (inherit base)
      (name (symbol->string project))
      ;; Use the copy-build-system, as it provides the necessary UTF-8 locales
      ;; support.
      (build-system copy-build-system)
      (arguments
       (list
        #:imported-modules `(,@%copy-build-system-modules
                             (guix build union))
        #:modules '((guix build copy-build-system)
                    (guix build union)
                    (guix build utils))
        #:phases
        #~(modify-phases %standard-phases
            (replace 'install
              (lambda _
                (union-build #$output (list #$base #$l10n-package)
                             #:create-all-directories? #t)

                (define* (expose name #:optional (proc copy-file)
                                 #:key (source #$base))
                  (let ((dest (string-append #$output "/" name)))
                    (mkdir-p (dirname dest))
                    (proc (string-append source "/" name) dest)))

                (let ((wrapper (string-append "lib/" #$name "/" #$name))
                      (real-binary (string-append "lib/" #$name "/." #$name
                                                  "-real"))
                      (desktop-file (string-append "share/applications/"
                                                   #$name ".desktop")))
                  ;; Copy wrapper file.
                  (delete-file (string-append #$output "/" wrapper))
                  (expose wrapper)

                  ;; Recreate bin symlink.
                  (delete-file (string-append #$output "/bin/" #$name))
                  (symlink (string-append #$output "/" wrapper)
                           (string-append #$output "/bin/" #$name))

                  ;; Copy actual binary.
                  (delete-file (string-append #$output "/" real-binary))
                  (expose real-binary)

                  ;; Copy desktop file.
                  (delete-file (string-append #$output "/" desktop-file))
                  (expose desktop-file)

                  ;; Adjust the references in the desktop file and wrapper.
                  (substitute* (list (string-append #$output "/" desktop-file)
                                     (string-append #$output "/" wrapper))
                    ((#$base) #$output)))))))))))

(define-public icecat
  (make-mozilla-with-l10n 'icecat icecat-minimal icecat-l10n))

(define-public icedove
  (make-mozilla-with-l10n 'icedove icedove-minimal icedove-l10n))

(define-public icedove/wayland
  (package
    (inherit icedove)
    (name "icedove-wayland")
    (build-system trivial-build-system)
    (arguments
     (list
      #:modules '((guix build utils))
      #:builder
      #~(begin
          (use-modules (guix build utils))
          (let* ((exe (string-append #$output "/bin/icedove")))
            (mkdir-p (dirname exe))
            (call-with-output-file exe
              (lambda (port)
                (format port "#!~a
 MOZ_ENABLE_WAYLAND=1 exec ~a $@"
                        #$(file-append bash-minimal "/bin/bash")
                        #$(file-append icedove "/bin/icedove"))))
            (chmod exe #o555)
            ;; Provide the manual and .desktop file.
            (copy-recursively (string-append #$icedove "/share")
                              (string-append #$output "/share"))
            (substitute* (string-append #$output
                                        "/share/applications/icedove.desktop")
              ((#$icedove) #$output))))))
    (native-inputs '())
    (inputs '())))

(define-public firefox-decrypt
  (package
    (name "firefox-decrypt")
    (version "0.7.0")
    (source (origin
              (method git-fetch)
              (uri (git-reference
                    (url "https://github.com/Unode/firefox_decrypt")
                    (commit version)))
              (file-name (git-file-name name version))
              (sha256
               (base32
                "17yyyxp47z4m8hnflcq34rc1y871515kr3f1y42j1l0yx3g0il07"))))
    (build-system trivial-build-system)
    (inputs
     (list nss python))
    (arguments
     `(#:modules ((guix build utils))
       #:builder
       (begin
         (use-modules (guix build utils))
         (setenv "PATH"
                 (string-append
                  (assoc-ref %build-inputs "python") "/bin"))
         (copy-file (string-append (assoc-ref %build-inputs "source")
                                   "/firefox_decrypt.py")
                    "firefox_decrypt.py")
         (substitute* "firefox_decrypt.py"
           (("/usr/bin/env python") (which "python3"))
           (("libnss3.so") (string-append (assoc-ref %build-inputs "nss")
                                          "/lib/nss/libnss3.so")))
         (install-file "firefox_decrypt.py" (string-append %output "/bin"))
         #t)))
    (home-page "https://github.com/Unode/firefox_decrypt/")
    (synopsis "Tool to extract passwords from Mozilla profiles")
    (description "Firefox Decrypt is a tool to extract passwords from
Mozilla (Firefox, Waterfox, Thunderbird, SeaMonkey) profiles.")
    (license license:gpl3+)))

(define-public lz4json
  (package
    (name "lz4json")
    (version "2")
    (source
     (origin
       (method git-fetch)
       (uri
        (git-reference
         (url "https://github.com/andikleen/lz4json")
         (commit (string-append "v" version))))
       (file-name (git-file-name name version))
       (sha256
        (base32 "1xxn8yzr6j8j6prmbj6mxspdczigarfiv3vlm9k70yxmky65ijh3"))))
    (build-system gnu-build-system)
    (native-inputs (list pkg-config))
    (inputs (list lz4))
    (arguments
     `(#:tests? #f                              ; no check target
       #:phases
       (modify-phases %standard-phases
         (delete 'configure)                    ; no configure script
         (replace 'install                      ; no install target
           (lambda* (#:key outputs #:allow-other-keys)
             (let* ((out (assoc-ref outputs "out"))
                    (bin (string-append out "/bin"))
                    (man (string-append out "/share/man/man1")))
               (install-file "lz4jsoncat" bin)
               (install-file "lz4jsoncat.1" man)))))
       #:make-flags `(,(string-append "CC=" ,(cc-for-target)))))
    (home-page "https://github.com/andikleen/lz4json")
    (synopsis "C decompress tool for mozilla lz4json format")
    (description
     "@code{lz4json} is a little utility to unpack lz4json files as generated
by Firefox's bookmark backups and session restore.  This is a different format
from what the normal lz4 utility expects.  The data is dumped to stdout.")
    (license license:bsd-2)))<|MERGE_RESOLUTION|>--- conflicted
+++ resolved
@@ -542,15 +542,9 @@
 ;; XXXX: Workaround 'snippet' limitations.
 (define computed-origin-method (@@ (guix packages) computed-origin-method))
 
-<<<<<<< HEAD
-(define %icecat-base-version "102.15.0")
-(define %icecat-version (string-append %icecat-base-version "-guix0-preview1"))
-(define %icecat-build-id "20230829000000") ;must be of the form YYYYMMDDhhmmss
-=======
 (define %icecat-base-version "115.3.1")
 (define %icecat-version (string-append %icecat-base-version "-guix0-preview1"))
 (define %icecat-build-id "20230928000000") ;must be of the form YYYYMMDDhhmmss
->>>>>>> 5694352c
 
 ;; 'icecat-source' is a "computed" origin that generates an IceCat tarball
 ;; from the corresponding upstream Firefox ESR tarball, using the 'makeicecat'
@@ -570,21 +564,12 @@
                   "firefox-" upstream-firefox-version ".source.tar.xz"))
             (sha256
              (base32
-<<<<<<< HEAD
-              "1bs6hxfsb77cbi238wvizq2iw4mlgz29m0sd027sz8zm1025kyl1"))))
-
-         ;; The upstream-icecat-base-version may be older than the
-         ;; %icecat-base-version.
-         (upstream-icecat-base-version "102.15.0")
-         (gnuzilla-commit "400fbfdbc0c1ac9c68c9f52fd2ab6899bc8e8bd0")
-=======
               "0lqymabkhxpdhmgz81if8za1hdakh8nlm4cmsir4y1fa95p2bnkx"))))
 
          ;; The upstream-icecat-base-version may be older than the
          ;; %icecat-base-version.
          (upstream-icecat-base-version "115.3.1")
          (gnuzilla-commit "1b0f0ba84716023657dd7dff72cb408e35380a60")
->>>>>>> 5694352c
          (gnuzilla-source
           (origin
             (method git-fetch)
@@ -596,11 +581,7 @@
                                       (string-take gnuzilla-commit 8)))
             (sha256
              (base32
-<<<<<<< HEAD
-              "1fqrf94a5vnjq56zyyxlc1zsvbblgmzcks760nj1szpws4y91m8r"))))
-=======
               "0kvdyg2kzjabldqa10any5ad8r06pcybamvfnkn7nwcvd86g8s0v"))))
->>>>>>> 5694352c
 
          ;; 'search-patch' returns either a valid file name or #f, so wrap it
          ;; in 'assume-valid-file-name' to avoid 'local-file' warnings.
