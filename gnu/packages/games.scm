--- conflicted
+++ resolved
@@ -72,11 +72,7 @@
 ;;; Copyright © 2022 Roman Riabenko <roman@riabenko.com>
 ;;; Copyright © 2022, 2023 zamfofex <zamfofex@twdb.moe>
 ;;; Copyright © 2022 Gabriel Arazas <foo.dogsquared@gmail.com>
-<<<<<<< HEAD
-;;; Copyright © 2022, 2023 Maxim Cournoyer <maxim.cournoyer@gmail.com>
-=======
-;;; Copyright © 2022, 2024 Maxim Cournoyer <maxim.cournoyer@gmail.com>
->>>>>>> 023c3e0a
+;;; Copyright © 2022, 2023, 2024 Maxim Cournoyer <maxim.cournoyer@gmail.com>
 ;;; Copyright © 2022 Hendursaga <hendursaga@aol.com>
 ;;; Copyright © 2022 Parnikkapore <poomklao@yahoo.com>
 ;;; Copyright © 2023 Zheng Junjie <873216071@qq.com>
