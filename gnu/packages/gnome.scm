;;; GNU Guix --- Functional package management for GNU
;;; Copyright © 2013, 2015 Andreas Enge <andreas@enge.fr>
;;; Copyright © 2014, 2015, 2016, 2017, 2018, 2019, 2020, 2021 Ludovic Courtès <ludo@gnu.org>
;;; Copyright © 2014 Ian Denhardt <ian@zenhack.net>
;;; Copyright © 2014, 2016, 2020 Eric Bavier <bavier@posteo.net>
;;; Copyright © 2014, 2015 Federico Beffa <beffa@fbengineering.ch>
;;; Copyright © 2015, 2016 Sou Bunnbu <iyzsong@gmail.com>
;;; Copyright © 2015 Mathieu Lirzin <mthl@openmailbox.org>
;;; Copyright © 2015, 2017 Andy Wingo <wingo@igalia.com>
;;; Copyright © 2015 David Hashe <david.hashe@dhashe.com>
;;; Copyright © 2015, 2016, 2017, 2018, 2019, 2020 Ricardo Wurmus <rekado@elephly.net>
;;; Copyright © 2015, 2016, 2017, 2018, 2021 Mark H Weaver <mhw@netris.org>
;;; Copyright © 2015 David Thompson <davet@gnu.org>
;;; Copyright © 2015, 2016, 2017, 2018, 2019, 2020, 2021 Efraim Flashner <efraim@flashner.co.il>
;;; Copyright © 2016, 2017, 2018 Rene Saavedra <pacoon@protonmail.com>
;;; Copyright © 2016 Jochem Raat <jchmrt@riseup.net>
;;; Copyright © 2016, 2017, 2019 Kei Kebreau <kkebreau@posteo.net>
;;; Copyright © 2016 Jan Nieuwenhuizen <janneke@gnu.org>
;;; Copyright © 2016 Roel Janssen <roel@gnu.org>
;;; Copyright © 2016, 2018 Leo Famulari <leo@famulari.name>
;;; Copyright © 2016 Alex Griffin <a@ajgrf.com>
;;; Copyright © 2016, 2017 Nikita <nikita@n0.is>
;;; Copyright © 2016 David Craven <david@craven.ch>
;;; Copyright © 2016–2021 Tobias Geerinckx-Rice <me@tobias.gr>
;;; Copyright © 2017 Thomas Danckaert <post@thomasdanckaert.be>
;;; Copyright © 2017 Hartmut Goebel <h.goebel@crazy-compilers.com>
;;; Copyright © 2017, 2018 nee <nee-git@hidamari.blue>
;;; Copyright © 2017 Chris Marusich <cmmarusich@gmail.com>
;;; Copyright © 2017 Mohammed Sadiq <sadiq@sadiqpk.org>
;;; Copyright © 2017, 2020, 2021 Brendan Tildesley <mail@brendan.scot>
;;; Copyright © 2017, 2018 Rutger Helling <rhelling@mykolab.com>
;;; Copyright © 2018 Jovany Leandro G.C <bit4bit@riseup.net>
;;; Copyright © 2018 Vasile Dumitrascu <va511e@yahoo.com>
;;; Copyright © 2018 Björn Höfling <bjoern.hoefling@bjoernhoefling.de>
;;; Copyright © 2018, 2019 Timothy Sample <samplet@ngyro.com>
;;; Copyright © 2019 Danny Milosavljevic <dannym@scratchpost.org>
;;; Copyright © 2019, 2020, 2022 Marius Bakke <marius@gnu.org>
;;; Copyright © 2019 Florian Pelz <pelzflorian@pelzflorian.de>
;;; Copyright © 2019 Giacomo Leidi <goodoldpaul@autistici.org>
;;; Copyright © 2019 Jelle Licht <jlicht@fsfe.org>
;;; Copyright © 2019 Jonathan Frederickson <jonathan@terracrypt.net>
;;; Copyright © 2019, 2020, 2021, 2022 Maxim Cournoyer <maxim.cournoyer@gmail.com>
;;; Copyright © 2019, 2020 Martin Becze <mjbecze@riseup.net>
;;; Copyright © 2019 David Wilson <david@daviwil.com>
;;; Copyright © 2019, 2020 Raghav Gururajan <raghavgururajan@disroot.org>
;;; Copyright © 2019, 2020 Jonathan Brielmaier <jonathan.brielmaier@web.de>
;;; Copyright © 2019, 2020, 2021 Liliana Marie Prikler <liliana.prikler@gmail.com>
;;; Copyright © 2020 Oleg Pykhalov <go.wigust@gmail.com>
;;; Copyright © 2020 Pierre Neidhardt <mail@ambrevar.xyz>
;;; Copyright © 2020 raingloom <raingloom@riseup.net>
;;; Copyright © 2020, 2021 Nicolas Goaziou <mail@nicolasgoaziou.fr>
;;; Copyright © 2020 Naga Malleswari <nagamalli@riseup.net>
;;; Copyright © 2020 Ryan Prior <rprior@protonmail.com>
;;; Copyright © 2020, 2021 Vinicius Monego <monego@posteo.net>
;;; Copyright © 2020, 2021 Brice Waegeneire <brice@waegenei.re>
;;; Copyright © 2020 Arun Isaac <arunisaac@systemreboot.net>
;;; Copyright © 2020 Michael Rohleder <mike@rohleder.de>
;;; Copyright © 2020 Tim Gesthuizen <tim.gesthuizen@yahoo.de>
;;; Copyright © 2020, 2021 Andy Tai <atai@atai.org>
;;; Copyright © 2020, 2021 Sébastien Lerique <sl@eauchat.org>
;;; Copyright © 2021 Trevor Hass <thass@okstate.edu>
;;; Copyright © 2021 Solene Rapenne <solene@perso.pw>
;;; Copyright © 2021, 2022 Guillaume Le Vaillant <glv@posteo.net>
;;; Copyright © 2021 Felix Gruber <felgru@posteo.net>
;;; Copyright © 2021 Maxime Devos <maximedevos@telenet.be>
;;; Copyright © 2021 Josselin Poiret <josselin.poiret@protonmail.ch>
;;; Copyright © 2021 Mathieu Othacehe <othacehe@gnu.org>
;;; Copyright © 2022 Daniel Meißner <daniel.meissner-i4k@ruhr-uni-bochum.de>
;;; Copyright © 2022 Pierre Langlois <pierre.langlois@gmx.com>
;;; Copyright © 2022 John Kehayias <john.kehayias@protonmail.com>
;;; Copyright © 2022 Denis 'GNUtoo' Carikli <GNUtoo@cyberdimension.org>
;;;
;;; This file is part of GNU Guix.
;;;
;;; GNU Guix is free software; you can redistribute it and/or modify it
;;; under the terms of the GNU General Public License as published by
;;; the Free Software Foundation; either version 3 of the License, or (at
;;; your option) any later version.
;;;
;;; GNU Guix is distributed in the hope that it will be useful, but
;;; WITHOUT ANY WARRANTY; without even the implied warranty of
;;; MERCHANTABILITY or FITNESS FOR A PARTICULAR PURPOSE.  See the
;;; GNU General Public License for more details.
;;;
;;; You should have received a copy of the GNU General Public License
;;; along with GNU Guix.  If not, see <http://www.gnu.org/licenses/>.

(define-module (gnu packages gnome)
  #:use-module (gnu packages)
  #:use-module (gnu packages admin)
  #:use-module (gnu packages aidc)
  #:use-module (gnu packages aspell)
  #:use-module (gnu packages autotools)
  #:use-module (gnu packages avahi)
  #:use-module (gnu packages backup)
  #:use-module (gnu packages base)
  #:use-module (gnu packages bash)
  #:use-module (gnu packages bison)
  #:use-module (gnu packages boost)
  #:use-module (gnu packages build-tools)
  #:use-module (gnu packages calendar)
  #:use-module (gnu packages cdrom)
  #:use-module (gnu packages check)
  #:use-module (gnu packages cmake)
  #:use-module (gnu packages compression)
  #:use-module (gnu packages crates-io)
  #:use-module (gnu packages crates-graphics)
  #:use-module (gnu packages crates-gtk)
  #:use-module (gnu packages cups)
  #:use-module (gnu packages curl)
  #:use-module (gnu packages cyrus-sasl)
  #:use-module (gnu packages databases)
  #:use-module (gnu packages dbm)
  #:use-module (gnu packages djvu)
  #:use-module (gnu packages dns)
  #:use-module (gnu packages docbook)
  #:use-module (gnu packages docker)
  #:use-module (gnu packages documentation)
  #:use-module (gnu packages enchant)
  #:use-module (gnu packages flex)
  #:use-module (gnu packages fonts)
  #:use-module (gnu packages file-systems)
  #:use-module (gnu packages fontutils)
  #:use-module (gnu packages freedesktop)
  #:use-module (gnu packages game-development)
  #:use-module (gnu packages gcc)
  #:use-module (gnu packages gettext)
  #:use-module (gnu packages ghostscript)
  #:use-module (gnu packages gimp)
  #:use-module (gnu packages gl)
  #:use-module (gnu packages glib)
  #:use-module (gnu packages gnupg)
  #:use-module (gnu packages gnuzilla)
  #:use-module (gnu packages geo)
  #:use-module (gnu packages gperf)
  #:use-module (gnu packages graphviz)
  #:use-module (gnu packages gstreamer)
  #:use-module (gnu packages gtk)
  #:use-module (gnu packages guile)
  #:use-module (gnu packages haskell-xyz)
  #:use-module (gnu packages ibus)
  #:use-module (gnu packages icu4c)
  #:use-module (gnu packages image)
  #:use-module (gnu packages imagemagick)
  #:use-module (gnu packages inkscape)
  #:use-module (gnu packages iso-codes)
  #:use-module (gnu packages kerberos)
  #:use-module (gnu packages language)
  #:use-module (gnu packages libcanberra)
  #:use-module (gnu packages libffi)
  #:use-module (gnu packages libunistring)
  #:use-module (gnu packages libunwind)
  #:use-module (gnu packages libusb)
  #:use-module (gnu packages linux)
  #:use-module (gnu packages lirc)
  #:use-module (gnu packages llvm)
  #:use-module (gnu packages lua)
  #:use-module (gnu packages mail)
  #:use-module (gnu packages man)
  #:use-module (gnu packages markup)
  #:use-module (gnu packages mp3)
  #:use-module (gnu packages multiprecision)
  #:use-module (gnu packages music)
  #:use-module (gnu packages ncurses)
  #:use-module (gnu packages nettle)
  #:use-module (gnu packages networking)
  #:use-module (gnu packages ninja)
  #:use-module (gnu packages node)
  #:use-module (gnu packages nss)
  #:use-module (gnu packages ocr)
  #:use-module (gnu packages openldap)
  #:use-module (gnu packages package-management)
  #:use-module (gnu packages password-utils)
  #:use-module (gnu packages pcre)
  #:use-module (gnu packages pdf)
  #:use-module (gnu packages perl)
  #:use-module (gnu packages photo)
  #:use-module (gnu packages pkg-config)
  #:use-module (gnu packages polkit)
  #:use-module (gnu packages popt)
  #:use-module (gnu packages pretty-print)
  #:use-module (gnu packages protobuf)
  #:use-module (gnu packages pulseaudio)
  #:use-module (gnu packages python)
  #:use-module (gnu packages python-crypto)
  #:use-module (gnu packages python-web)
  #:use-module (gnu packages python-xyz)
  #:use-module (gnu packages rdesktop)
  #:use-module (gnu packages rdf)
  #:use-module (gnu packages readline)
  #:use-module (gnu packages ruby)
  #:use-module (gnu packages rust)
  #:use-module (gnu packages samba)
  #:use-module (gnu packages scanner)
  #:use-module (gnu packages sdl)
  #:use-module (gnu packages search)
  #:use-module (gnu packages selinux)
  #:use-module (gnu packages slang)
  #:use-module (gnu packages speech)
  #:use-module (gnu packages spice)
  #:use-module (gnu packages sqlite)
  #:use-module (gnu packages ssh)
  #:use-module (gnu packages swig)
  #:use-module (gnu packages tex)
  #:use-module (gnu packages time)
  #:use-module (gnu packages tls)
  #:use-module (gnu packages valgrind)
  #:use-module (gnu packages version-control)
  #:use-module (gnu packages video)
  #:use-module (gnu packages virtualization)
  #:use-module (gnu packages vpn)
  #:use-module (gnu packages web)
  #:use-module (gnu packages webkit)
  #:use-module (gnu packages xdisorg)
  #:use-module (gnu packages xiph)
  #:use-module (gnu packages xml)
  #:use-module (gnu packages xorg)
  #:use-module (gnu artwork)
  #:use-module (guix build-system cargo)
  #:use-module (guix build-system cmake)
  #:use-module (guix build-system glib-or-gtk)
  #:use-module (guix build-system gnu)
  #:use-module (guix build-system meson)
  #:use-module (guix build-system python)
  #:use-module (guix build-system trivial)
  #:use-module (guix download)
  #:use-module (guix git-download)
  #:use-module ((guix licenses) #:prefix license:)
  #:use-module (guix packages)
  #:use-module (guix utils)
  #:use-module (guix gexp)
  #:use-module (ice-9 match)
  #:use-module (srfi srfi-1))

(define-public gupnp-igd
  (package
    (name "gupnp-igd")
    (version "1.2.0")
    (source
     (origin
       (method url-fetch)
       (uri
        (string-append "mirror://gnome/sources/" name "/"
                       (version-major+minor version) "/"
                       name "-" version ".tar.xz"))
       (sha256
        (base32 "1q9bw12ibih3yxpha3gm1dabyqg9gx6yxacbh4kxsgm1i84j0lab"))))
    (build-system meson-build-system)
    (outputs '("out" "doc"))
    (arguments
     `(#:glib-or-gtk? #t     ; To wrap binaries and compile schemas
       #:configure-flags (list "-Dgtk_doc=true")
       #:phases
       (modify-phases %standard-phases
         (add-after 'unpack 'patch-docbook-xml
           (lambda* (#:key inputs #:allow-other-keys)
             (with-directory-excursion "doc"
               (substitute* "gupnp-igd-docs.xml"
                 (("http://www.oasis-open.org/docbook/xml/4.1.2/")
                  (string-append (assoc-ref inputs "docbook-xml-4.1.2")
                                 "/xml/dtd/docbook/"))))
             #t))
         (add-before 'check 'set-home
           (lambda _
             ;; A test using GIO expects ~/.config/glib-2.0/settings to be
             ;; writable.
             (setenv "HOME" (getcwd))))
         (add-after 'install 'move-doc
           (lambda* (#:key outputs #:allow-other-keys)
             (let* ((out (assoc-ref outputs "out"))
                    (doc (assoc-ref outputs "doc")))
               (mkdir-p (string-append doc "/share"))
               (rename-file
                (string-append out "/share/gtk-doc")
                (string-append doc "/share/gtk-doc"))
               #t))))))
    (native-inputs
     `(("docbook-xml-4.1.2" ,docbook-xml-4.1.2)
       ("docbook-xsl" ,docbook-xsl)
       ("glib:bin" ,glib "bin")
       ("gobject-introspection" ,gobject-introspection)
       ("gsettings-desktop-schemas" ,gsettings-desktop-schemas)
       ("gtk-doc" ,gtk-doc/stable)
       ("pkg-config" ,pkg-config)))
    (propagated-inputs
     (list glib glib-networking gssdp gupnp libsoup))
    (synopsis "UPnP IGD for GNOME")
    (description "GUPnP-IGD is a library to handle UPnP IGD port mapping.")
    (home-page "https://gitlab.gnome.org/GNOME/gupnp-igd")
    (license license:lgpl2.1+)))

(define-public brasero
  (package
    (name "brasero")
    (version "3.12.3")
    (source (origin
             (method url-fetch)
             (uri (string-append "mirror://gnome/sources/brasero/"
                                 (version-major+minor version) "/"
                                 "brasero-" version ".tar.xz"))
             (sha256
              (base32
               "05gabybkl7xfinwx97i4scp9hic0dlxj7gh03dyj0hd16fp9wx47"))))
    (build-system glib-or-gtk-build-system)
    (arguments
     `(#:configure-flags (list
                          (string-append "--with-girdir="
                                         (assoc-ref %outputs "out")
                                         "/share/gir-1.0")
                          (string-append "--with-typelibdir="
                                         (assoc-ref %outputs "out")
                                         "/lib/girepository-1.0"))
       #:phases
       (modify-phases %standard-phases
         (add-before 'configure 'embed-growisofs-reference
           (lambda* (#:key inputs #:allow-other-keys)
             (let ((dvd+rw-tools (assoc-ref inputs "dvd+rw-tools")))
               (substitute* "plugins/growisofs/burn-growisofs.c"
                 (("(\")(growisofs)" _ prefix command)
                  (string-append prefix dvd+rw-tools "/bin/" command)))))))))
    (propagated-inputs
     (list hicolor-icon-theme))
    (native-inputs
     (list intltool
           itstool
           `(,glib "bin") ; glib-compile-schemas, etc.
           gobject-introspection
           pkg-config))
    (inputs
     (list dvd+rw-tools
           glib
           gnome-doc-utils
           gstreamer
           gst-plugins-base
           gtk+
           libcanberra
           libice
           libnotify
           libsm
           libxml2
           totem-pl-parser))
    (home-page "https://wiki.gnome.org/Apps/Brasero")
    (synopsis "CD/DVD burning tool for Gnome")
    (description "Brasero is an application to burn CD/DVD for the Gnome
Desktop.  It is designed to be as simple as possible and has some unique
features to enable users to create their discs easily and quickly.")
    (license license:gpl2+)))

;;; Minimal variant, used to break a cycle with Inkscape.
(define-public libcloudproviders-minimal
  (package
    (name "libcloudproviders-minimal")
    (version "0.3.1")
    (source
     (origin
       (method url-fetch)
       (uri
        (string-append "mirror://gnome/sources/libcloudproviders/"
                       (version-major+minor version)
                       "/libcloudproviders-" version ".tar.xz"))
       (sha256
        (base32 "0aars24myf6n8b8hm1n12hsgcm54097kpbpm4ba31zp1l4y22qs7"))))
    (build-system meson-build-system)
    (arguments
     `(#:glib-or-gtk? #t             ; To wrap binaries and/or compile schemas
       #:configure-flags (list "-Dintrospection=false"
                               "-Denable-gtk-doc=false"
                               "-Dvapigen=false")))
    (native-inputs
     `(("glib:bin" ,glib "bin")
       ("pkg-config" ,pkg-config)
       ("vala" ,vala)))
    (inputs
     (list glib glib-networking))
    (synopsis "Cloudproviders Integration API")
    (description "Libcloudproviders is a DBus API that allows cloud storage sync
clients to expose their services.  Clients such as file managers and desktop
environments can then provide integrated access to the cloud providers
services.")
    (home-page "https://csorianognome.wordpress.com/2015/07/07/cloud-providers/")
    (license license:lgpl3+)))

(define-public libcloudproviders
  (package/inherit libcloudproviders-minimal
    (name "libcloudproviders")
    (version "0.3.1")
    (outputs (cons "doc" (package-outputs libcloudproviders-minimal)))
    (arguments
     (substitute-keyword-arguments (package-arguments libcloudproviders-minimal)
       ((#:configure-flags _)
        '(list "-Denable-gtk-doc=true")) ;false by default
       ((#:phases phases '%standard-phases)
        `(modify-phases %standard-phases
           (add-after 'install 'move-doc
             (lambda* (#:key outputs #:allow-other-keys)
               (let* ((out (assoc-ref outputs "out"))
                      (doc (assoc-ref outputs "doc")))
                 (mkdir-p (string-append doc "/share"))
                 (rename-file
                  (string-append out "/share/gtk-doc")
                  (string-append doc "/share/gtk-doc")))))))))
    (native-inputs
     (append
         `(("gobject-introspection" ,gobject-introspection)
           ("gtk-doc" ,gtk-doc/stable))
         (package-native-inputs libcloudproviders-minimal)))))

(define-public libgrss
  (package
    (name "libgrss")
    (version "0.7.0")
    (source
     (origin
       (method url-fetch)
       (uri
        (string-append "mirror://gnome/sources/" name "/"
                       (version-major+minor version) "/"
                       name "-" version ".tar.xz"))
       (sha256
        (base32 "1nalslgyglvhpva3px06fj6lv5zgfg0qmj0sbxyyl5d963vc02b7"))
       (patches
        (search-patches "libgrss-CVE-2016-2001.patch"))))
    (build-system glib-or-gtk-build-system)
    (outputs '("out" "doc"))
    (arguments
     `(#:configure-flags
       (list
        "--enable-gtk-doc"
        (string-append "--with-html-dir="
                       (assoc-ref %outputs "doc")
                       "/share/gtk-doc/html"))
       #:phases
       (modify-phases %standard-phases
         (add-after 'unpack 'patch-docbook-xml
           (lambda* (#:key inputs #:allow-other-keys)
             (with-directory-excursion "doc/reference"
               (substitute* "libgrss-docs.sgml"
                 (("http://www.oasis-open.org/docbook/xml/4.1.2/")
                  (string-append (assoc-ref inputs "docbook-xml")
                                 "/xml/dtd/docbook/"))))
             #t)))))
    (native-inputs
     (list docbook-xml-4.1.2 gobject-introspection gtk-doc/stable
           pkg-config))
    (propagated-inputs
     (list glib libsoup libxml2))
    (synopsis "Glib library for feeds")
    (description "LibGRSS is a Glib abstraction to handle feeds in RSS, Atom,
and other formats.")
    (home-page "https://wiki.gnome.org/Projects/Libgrss")
    (license license:lgpl3+)))

(define-public gnome-js-common
  (package
    (name "gnome-js-common")
    (version "0.1.2")
    (source
     (origin
       (method url-fetch)
       (uri
        (string-append "mirror://gnome/sources/" name "/"
                       (version-major+minor version) "/"
                       name "-" version ".tar.gz"))
       (sha256
        (base32 "1zv5b9bcbclzj64xd9kgql4ndmbwvvi6cl937ykw8fp21xgh8z7y"))))
    (build-system glib-or-gtk-build-system)
    (arguments
     `(#:configure-flags
       (list
        "--disable-static")))
    (native-inputs
     `(("gettext" ,gettext-minimal)
       ("intltool" ,intltool)
       ("pkg-config" ,pkg-config)))
    (synopsis "Common JS Modules")
    (description "GNOME-JS-Common provides common modules for GNOME JavaScript
bindings.")
    (home-page "https://wiki.gnome.org/Projects/Seed")
    (license license:gpl3+)))

(define-public seed
  (package
    (name "seed")
    (version "3.8.1")
    (source
     (origin
       (method url-fetch)
       (uri
        (string-append "mirror://gnome/sources/" name "/"
                       (version-major+minor version) "/"
                       name "-" version ".tar.xz"))
       (sha256
        (base32 "0cmcxaggcdcy13j27gy8id2qsf2p2sl4bz2mwb9zhv3gzavlvjw0"))
       (patches
        (search-patches "seed-webkit.patch"))))
    (build-system glib-or-gtk-build-system)
    (outputs '("out" "doc"))
    (arguments
     `(#:configure-flags
       (list
        "--disable-static"
        "--enable-xorg-module"
        (string-append "--with-html-dir="
                       (assoc-ref %outputs "doc")
                       "/share/gtk-doc/html")
        "--with-webkit=4.0")
       #:phases
       (modify-phases %standard-phases
         ;; The seed-webkit.patch patches configure.ac.
         ;; So the source files need to be re-bootstrapped.
         (add-after 'unpack 'trigger-bootstrap
           (lambda _
             (for-each delete-file
                       (list
                        "configure"
                        "Makefile.in"))
             #t))
         (add-after 'unpack 'patch-tests
           (lambda* (#:key outputs #:allow-other-keys)
             (substitute* (find-files "." "\\.js$")
              (("#!/usr/bin/env seed")
               (string-append "#!" (getcwd) "/src/seed")))
             #t))
         (add-before 'build 'patch-docbook-xml
           (lambda* (#:key inputs #:allow-other-keys)
             (with-directory-excursion "doc"
               (substitute* '("reference/seed-docs.sgml" "modules/book.xml")
                 (("http://www.oasis-open.org/docbook/xml/4.1.2/")
                  (string-append (assoc-ref inputs "docbook-xml")
                                 "/xml/dtd/docbook/"))))
             #t)))))
    (native-inputs
     `(("autoconf" ,autoconf)
       ("automake" ,automake)
       ("docbook-xml" ,docbook-xml-4.1.2)
       ("gettext" ,gettext-minimal)
       ("gobject-introspection" ,gobject-introspection)
       ("gtk-doc" ,gtk-doc/stable)
       ("intltool" ,intltool)
       ("libtool" ,libtool)
       ("pkg-config" ,pkg-config)))
    (inputs
     `(("cairo" ,cairo)
       ("dbus" ,dbus)
       ("dbus-glib" ,dbus-glib)
       ("gnome-js-common" ,gnome-js-common)
       ("gtk+" ,gtk+)
       ("gtk+-2" ,gtk+-2)
       ("libffi" ,libffi)
       ("libxml2" ,libxml2)
       ("mpfr" ,mpfr)
       ("readline" ,readline)
       ("sqlite" ,sqlite)
       ("xscrnsaver" ,libxscrnsaver)))
    (propagated-inputs
     `(("glib" ,glib)
       ("webkit" ,webkitgtk)))
    (synopsis "GObject JavaScriptCore bridge")
    (description "Seed is a library and interpreter, dynamically bridging
(through GObjectIntrospection) the WebKit JavaScriptCore engine, with the
GNOME platform.  It serves as something which enables you to write standalone
applications in JavaScript, or easily enable your application to be extensible
in JavaScript.")
    (home-page "https://wiki.gnome.org/Projects/Seed")
    (license license:lgpl2.0+)))

(define-public libdmapsharing
  (package
    (name "libdmapsharing")
    (version "3.9.10")
    (source
     (origin
       (method url-fetch)
       (uri
        (string-append "https://www.flyn.org/projects/"
                       name "/" name "-" version ".tar.gz"))
       (sha256
        (base32 "152hnddwxv590cn802awv3mn27ixc3s6ac691a7z02d1c5fl45p2"))))
    (build-system glib-or-gtk-build-system)
    (outputs '("out" "doc"))
    (arguments
     `(#:tests? #f                      ; Tests require networking.
       #:configure-flags
       (list
        "--disable-static"
        (string-append "--with-html-dir="
                       (assoc-ref %outputs "doc")
                       "/share/gtk-doc/html"))
       #:phases
       (modify-phases %standard-phases
         (add-after 'unpack 'patch-docbook-xml
           (lambda* (#:key inputs #:allow-other-keys)
             (with-directory-excursion "doc"
               (substitute* "libdmapsharing-4.0-docs.xml"
                 (("http://www.oasis-open.org/docbook/xml/4.3/")
                  (string-append (assoc-ref inputs "docbook-xml")
                                 "/xml/dtd/docbook/"))))
             #t)))))
    (native-inputs
     (list check
           docbook-xml-4.3
           gobject-introspection
           pedansee
           pkg-config
           vala))
    (inputs
     `(("avahi" ,avahi)
       ("librsvg" ,librsvg)
       ("gee" ,libgee)
       ("gst-plugins-base" ,gst-plugins-base)
       ("gtk+" ,gtk+)))
    (propagated-inputs
     (list glib glib-networking gstreamer libsoup-minimal-2))
    (synopsis "Media management library")
    (description "Libdmapsharing is a library which allows programs to access,
share and control the playback of media content using DMAP (DAAP, DPAP & DACP).
It is written in C using GObject and libsoup.")
    (home-page "https://launchpad.net/gtx")
    (license license:lgpl2.1+)))

(define-public gtx
  (package
    (name "gtx")
    (version "0.2.2")
    (source
     (origin
       (method url-fetch)
       (uri
        (string-append "https://launchpad.net/gtx/trunk/"
                       version "/+download/gtx-" version ".tar.gz"))
       (sha256
        (base32 "0i4zvn5v4rf0cw3fxylk6j2pyy5lkrswdiw8jdxkys0ph0nan33n"))))
    (build-system glib-or-gtk-build-system)
    (outputs '("out" "doc"))
    (arguments
     `(#:configure-flags
       (list
        "--disable-static"
        "--enable-gtk-doc"
        (string-append "--with-html-dir="
                       (assoc-ref %outputs "doc")
                       "/share/gtk-doc/html"))))
    (native-inputs
     (list gobject-introspection gtk-doc/stable pkg-config))
    (propagated-inputs
     (list glib))
    (synopsis "GLib Testing Framework")
    (description "GTX is a small collection of convenience functions intended to
enhance the GLib testing framework.  With specific emphasis on easing the pain
of writing test cases for asynchronous interactions.")
    (home-page "https://launchpad.net/gtx")
    (license license:lgpl2.1+)))

(define-public dee
  (package
    (name "dee")
    (version "1.2.7")
    (source
     (origin
       (method url-fetch)
       (uri
        (string-append "https://launchpad.net/dee/1.0/"
                       version "/+download/dee-" version ".tar.gz"))
       (sha256
        (base32 "12mzffk0lyd566y46x57jlvb9af152b4dqpasr40zal4wrn37w0v"))
       (patches
        (search-patches "dee-vapi.patch"))))
    (build-system glib-or-gtk-build-system)
    (outputs '("out" "doc"))
    (arguments
     `(#:configure-flags
       (list
        "--disable-maintainer-flags"
        (string-append "--with-pygi-overrides-dir="
                       (assoc-ref %outputs "out")
                       "/lib/python"
                       ,(version-major+minor
                         (package-version python))
                       "/site-packages/gi/overrides")
        (string-append "--with-html-dir="
                       (assoc-ref %outputs "doc")
                       "/share/gtk-doc/html"))
       #:phases
       (modify-phases %standard-phases
         (add-after 'unpack 'patch-docbook-xml
           (lambda* (#:key inputs #:allow-other-keys)
             (with-directory-excursion "doc/reference/dee-1.0"
               (substitute* "dee-1.0-docs.sgml"
                 (("http://www.oasis-open.org/docbook/xml/4.3/")
                  (string-append (assoc-ref inputs "docbook-xml")
                                 "/xml/dtd/docbook/"))))
             #t))
         (add-after 'patch-docbook-xml 'disable-failing-tests
           (lambda _
             (substitute* "tests/test-icu.c"
               (("g_test_add \\(DOMAIN\"/Default/AsciiFolder\", Fixture, 0,")
                "")
               (("setup, test_ascii_folder, teardown\\);")
                ""))
             #t))
         (add-before 'check 'pre-check
           (lambda _
             ;; Tests require a running dbus-daemon.
             (system "dbus-daemon &")
             ;; For missing '/etc/machine-id'.
             (setenv "DBUS_FATAL_WARNINGS" "0")
             #t)))))
    (native-inputs
     `(("dbus" ,dbus)
       ("dbus-test-runner" ,dbus-test-runner)
       ("docbook-xml" ,docbook-xml-4.3)
       ("gobject-introspection" ,gobject-introspection)
       ("gtk-doc" ,gtk-doc/stable)
       ;; Would only be required by configure flag "--enable-extended-tests".
       ;("gtx" ,gtx)
       ("pkg-config" ,pkg-config)
       ("pygobject" ,python-pygobject)
       ("python" ,python-wrapper)
       ("vala" ,vala)))
    (inputs
     `(("icu" ,icu4c)))
    (propagated-inputs
     (list glib))
    (synopsis "Model to synchronize multiple instances over DBus")
    (description "Dee is a library that uses DBus to provide objects allowing
you to create Model-View-Controller type programs across DBus.  It also consists
of utility objects which extend DBus allowing for peer-to-peer discoverability
of known objects without needing a central registrar.")
    (home-page "https://launchpad.net/dee")
    (license
     ;; Dual-licensed
     (list
      license:lgpl3+
      license:gpl3+))))

(define-public zeitgeist
  (package
    (name "zeitgeist")
    (version "1.0.3")
    (source
     (origin
       (method git-fetch)
       (uri
        (git-reference
         (url "https://gitlab.freedesktop.org/zeitgeist/zeitgeist.git")
         (commit
          (string-append "v" version))))
       (file-name
        (git-file-name name version))
       (sha256
        (base32 "0y6fyzxl5np4yskcxibd0p03h619w9ir907nhf40h02y0pk1kgkp"))))
    (build-system glib-or-gtk-build-system)
    (arguments
     `(#:configure-flags
       (list
        "--enable-explain-queries"
        "--enable-fts"
        "--enable-docs")
       #:phases
       (modify-phases %standard-phases
         (add-after 'unpack 'patch-docbook-xml
           (lambda* (#:key inputs #:allow-other-keys)
             (with-directory-excursion "doc/libzeitgeist"
               (substitute* "zeitgeist-gtkdoc-index.sgml"
                 (("http://www.oasis-open.org/docbook/xml/4.3/")
                  (string-append (assoc-ref inputs "docbook-xml")
                                 "/xml/dtd/docbook/"))))
             #t))
         (add-after 'patch-docbook-xml 'disable-failing-tests
           (lambda _
             (substitute* "test/direct/Makefile.am"
               (("	log-test ")
                ""))
             (substitute* "test/c/Makefile.am"
               (("	test-log ")
                ""))
             #t))
         (add-before 'bootstrap 'remove-autogen-script
           (lambda _
             ;; To honor `autoreconf -vif` by build-system.
             (delete-file "autogen.sh")
             #t)))))
    (native-inputs
     `(("autoconf" ,autoconf)
       ("automake" ,automake)
       ("docbook-xml" ,docbook-xml-4.3)
       ("gettext" ,gettext-minimal)
       ("gobject-introspection" ,gobject-introspection)
       ("gtk-doc" ,gtk-doc/stable)
       ("libtool" ,libtool)
       ("pkg-config" ,pkg-config)
       ("vala" ,vala)
       ("xorg-server-for-tests" ,xorg-server-for-tests)))
    (inputs
     `(("dee-icu" ,dee)
       ("gtk+" ,gtk+)
       ("json-glib" ,json-glib)
       ("sqlite" ,sqlite)
       ("telepathy-glib" ,telepathy-glib)
       ("python" ,python-wrapper)
       ("python-rdflib" ,python-rdflib)
       ("xapian-config" ,xapian)))
    (propagated-inputs
     (list glib))
    (synopsis "Desktop Activity Logging")
    (description "Zeitgeist is a service which logs the users’s activities and
events, anywhere from files opened to websites visited and conversations.  It
makes this information readily available for other applications to use.  It is
able to establish relationships between items based on similarity and usage
patterns.")
    (home-page "https://zeitgeist.freedesktop.org/")
    (license
     ;; Dual-licensed
     (list
      license:lgpl2.1+
      license:gpl2+))))

(define-public gnome-recipes
  (package
    (name "gnome-recipes")
    (version "2.0.4")
    (source (origin
              (method git-fetch)
              (uri (git-reference
                    (url "https://gitlab.gnome.org/GNOME/recipes")
                    (commit version)))
              (file-name (git-file-name name version))
              (sha256
               (base32
                "1h049mzqnlcfqwrhmzbq3pzzdglvy2bn9fj1p8wql7a60pn8sr32"))))
    (build-system meson-build-system)
    (arguments
     (list
      #:glib-or-gtk? #t
      #:phases
      #~(modify-phases %standard-phases
          (add-after 'unpack 'skip-gtk-update-icon-cache
            (lambda _
              (substitute* "meson_post_install.py"
                (("gtk-update-icon-cache") (which "true")))))
          (add-after 'unpack 'unpack-libgd
            (lambda _
              (copy-recursively
               #$(origin
                   (method git-fetch)
                   (uri (git-reference
                         (url "https://gitlab.gnome.org/GNOME/libgd")
                         (commit "c7c7ff4e05d3fe82854219091cf116cce6b19de0")))
                   (file-name (git-file-name "libgd" version))
                   (sha256
                    (base32
                     "16yld0ap7qj1n96h4f2sqkjmibg7xx5xwkqxdfzam2nmyfdlrrrs")))
               "subprojects/libgd"))))))
    (inputs (list glib
                  gnome-autoar
                  `(,gnome-online-accounts "lib")
                  gspell
                  gtk+
                  json-glib
                  libcanberra
                  libsoup
                  rest))
    (native-inputs (list desktop-file-utils ;for update-desktop-database
                         gettext-minimal
                         `(,glib "bin")
                         itstool
                         pkg-config
                         python))
    (home-page "https://wiki.gnome.org/Apps/Recipes")
    (synopsis "Discover recipes for preparing food")
    (description "GNOME Recipes helps you discover what to cook today,
tomorrow, the rest of the week and for special occasions.")
    (license license:gpl3+)))

(define-public gnome-photos
  (package
    (name "gnome-photos")
    (version "40.0")
    (source
     (origin
       (method url-fetch)
       (uri
        (string-append "mirror://gnome/sources/" name "/"
                       (version-major version) "/"
                       name "-" version ".tar.xz"))
       (sha256
        (base32
         "1bzi79plw6ji6qlckhxnwfnswy6jpnhzmmyanml2i2xg73hp6bg0"))))
    (build-system meson-build-system)
    (arguments
     `(#:glib-or-gtk? #t
       #:configure-flags
       (list "-Ddogtail=false"     ; Not available
             ;; Required for RUNPATH validation.
             (string-append "-Dc_link_args=-Wl,-rpath="
                            (assoc-ref %outputs "out") "/lib/gnome-photos"))
       #:phases
       (modify-phases %standard-phases
         (add-after 'install 'wrap-gnome-photos
           (lambda* (#:key inputs outputs #:allow-other-keys)
             (let*
                 ((out (assoc-ref outputs "out")))
               (wrap-program (string-append out "/bin/gnome-photos")
                 `("GRL_PLUGIN_PATH" =
                   (,(getenv "GRL_PLUGIN_PATH"))))))))))
    (native-inputs
     `(("dbus" ,dbus)
       ("desktop-file-utils" ,desktop-file-utils)
       ("gettext" ,gettext-minimal)
       ("git" ,git-minimal)
       ("glib:bin" ,glib "bin")
       ("gobject-introspection" ,gobject-introspection)
       ("gsettings-desktop-schemas" ,gsettings-desktop-schemas)
       ("gtk+:bin" ,gtk+ "bin")
       ("itstool" ,itstool)
       ("pkg-config" ,pkg-config)))
    (inputs
     `(("babl" ,babl)
       ("cairo" ,cairo)
       ("librsvg" ,librsvg)
       ("gegl" ,gegl)
       ("geocode-glib" ,geocode-glib)
       ("gexiv2" ,gexiv2)
       ("gnome-online-accounts" ,gnome-online-accounts)
       ("gnome-online-miners" ,gnome-online-miners)
       ("grilo" ,grilo)
       ("grilo-plugins" ,grilo-plugins)
       ("gtk+" ,gtk+)
       ("libdazzle" ,libdazzle)
       ("libgdata" ,libgdata)
       ("libgfbgraph" ,gfbgraph)
       ("libhandy" ,libhandy)
       ("libjpeg" ,libjpeg-turbo)
       ("libpng" ,libpng)
       ("librest" ,rest)
       ("pygobject" ,python-pygobject)
       ("tracker" ,tracker)
       ("tracker-miners" ,tracker-miners)))
    (synopsis "Access, organize and share your photos on GNOME desktop")
    (description "GNOME Photos is a simple and elegant replacement for using a
file manager to deal with photos.  Enhance, crop and edit in a snap.  Seamless
cloud integration is offered through GNOME Online Accounts.")
    (home-page "https://wiki.gnome.org/Apps/Photos")
    (license license:gpl3+)))

(define-public gnome-music
  (package
    (name "gnome-music")
    (version "40.1.1")
    (source
     (origin
       (method url-fetch)
       (uri
        (string-append "mirror://gnome/sources/" name "/"
                       (version-major version) "/"
                       name "-" version ".tar.xz"))
       (sha256
        (base32
         "0lcdal4qdhclr8961p57xf010y92l6wwmkw86lyi9wy224z6gjr0"))))
    (build-system meson-build-system)
    (arguments
     `(#:glib-or-gtk? #t
       #:phases
       (modify-phases %standard-phases
         (add-after 'install 'wrap-gnome-music
           (lambda* (#:key inputs outputs #:allow-other-keys)
             (let*
                 ((out (assoc-ref outputs "out"))
                  (pylib (string-append out "/lib/python"
                                        ,(version-major+minor
                                          (package-version python))
                                        "/site-packages")))
               (wrap-program (string-append out "/bin/gnome-music")
                 `("GI_TYPELIB_PATH" =
                   (,(getenv "GI_TYPELIB_PATH")))
                 `("GST_PLUGIN_SYSTEM_PATH" =
                   (,(getenv "GST_PLUGIN_SYSTEM_PATH")))
                 `("GRL_PLUGIN_PATH" =
                   (,(getenv "GRL_PLUGIN_PATH")))
                 `("GUIX_PYTHONPATH" =
                   (,(getenv "GUIX_PYTHONPATH") ,pylib)))))))))
    (native-inputs
     `(("desktop-file-utils" ,desktop-file-utils)
       ("gettext" ,gettext-minimal)
       ("glib:bin" ,glib "bin")
       ("gobject-introspection" ,gobject-introspection)
       ("gtk+:bin" ,gtk+ "bin")
       ("itstools" ,itstool)
       ("pkg-config" ,pkg-config)))
    (inputs
     `(("gnome-online-accounts:lib" ,gnome-online-accounts "lib")
       ("grilo" ,grilo)
       ("grilo-plugins" ,grilo-plugins)
       ("gst-plugins-base" ,gst-plugins-base)
       ("gst-plugins-good" ,gst-plugins-good)
       ("gstreamer" ,gstreamer)
       ("gvfs" ,gvfs)
       ("json-glib" ,json-glib)
       ("libdazzle" ,libdazzle)
       ("libmediaart" ,libmediaart)
       ("libsoup" ,libsoup-minimal-2)
       ("pycairo" ,python-pycairo)
       ("pygobject" ,python-pygobject)
       ("python" ,python)
       ("tracker" ,tracker)
       ("tracker-miners" ,tracker-miners)))
    (synopsis "Simple music player for GNOME desktop")
    (description "GNOME Music is the new GNOME music playing application that
aims to combine an elegant and immersive browsing experience with simple
and straightforward controls.")
    (home-page "https://wiki.gnome.org/Apps/Music")
    (license license:gpl2+)))

(define-public portablexdr
  (package
    (name "portablexdr")
    (version "4.9.1")
    (source
     (origin
       (method url-fetch)
       (uri
        (string-append "https://people.redhat.com/~rjones/" name "/files/"
                       name "-" version ".tar.gz"))
       (sha256
        (base32
         "0b77ipvvi520nv7rr6jb1c3xryhc3m2mywhby7m48kfgag8vvx2w"))))
    (build-system gnu-build-system)
    (synopsis "External Data Representation Library")
    (description "PortableXDR is an implementation of External Data
Representation (XDR) Library.  It is a standard data serialization format, for
uses such as computer network protocols.  It allows data to be transferred
between different kinds of computer systems.")
    (home-page "https://people.redhat.com/~rjones/portablexdr/")
    (license
     (list
      license:gpl2+
      license:lgpl2.1+))))

(define-public tepl
  (package
    (name "tepl")
    (version "6.00.0")
    (source
     (origin
       (method url-fetch)
       (uri
        (string-append "mirror://gnome/sources/" name "/"
                       (version-major+minor version) "/"
                       name "-" version ".tar.xz"))
       (sha256
        (base32
         "0qvs7s86gqyyrzi0r5fbrj8zczlgv8xhdjswgbgc1afwjnl9fqx8"))))
    (build-system meson-build-system)
    (arguments
     `(#:glib-or-gtk? #t
       #:tests? #f))                    ; FIX-ME: Requires gvfs
    (native-inputs
     (list `(,glib "bin") gobject-introspection pkg-config))
    (inputs
     (list amtk
           glib
           gtk+
           gtksourceview
           libxml2
           uchardet))
    (synopsis "Text editor product line")
    (description "Tepl is a library that eases the development of
GtkSourceView-based text editors and IDEs.")
    (home-page "https://wiki.gnome.org/Projects/Tepl")
    (license license:lgpl2.1+)))

(define-public tepl-5
  (package
    (inherit tepl)
    (name "tepl")
    (version "5.0.1")
    (source
     (origin
       (method url-fetch)
       (uri
        (string-append "mirror://gnome/sources/" name "/"
                       (version-major+minor version) "/"
                       name "-" version ".tar.xz"))
       (sha256
        (base32
         "0118j64s4fb350phbgda2rk6sv19rfgglxc7nf248llzc1klj9xi"))))))

(define-public krb5-auth-dialog
  (package
    (name "krb5-auth-dialog")
    (version "3.26.1")
    (source
     (origin
       (method url-fetch)
       (uri
        (string-append "mirror://gnome/sources/" name "/"
                       (version-major+minor version) "/"
                       name "-" version ".tar.xz"))
       (sha256
        (base32
         "1w91gsvmifqhiam3xqf88i5rk2w6qadjalmbvvamjdc37j0vdc6x"))))
    (build-system glib-or-gtk-build-system)
    (native-inputs
     (list intltool itstool libxml2 pkg-config python-wrapper))
    (inputs
     (list glib gtk+ libnotify mit-krb5 network-manager))
    (synopsis "Popup dialogs for Kerberos 5")
    (description "krb5-auth-dialog is a simple dialog that monitors Kerberos
tickets, and pops up a dialog when they are about to expire.")
    (home-page "https://gitlab.gnome.org/GNOME/krb5-auth-dialog")
    (license license:gpl2+)))

(define-public notification-daemon
  (package
    (name "notification-daemon")
    (version "3.20.0")
    (source
     (origin
       (method url-fetch)
       (uri
        (string-append "mirror://gnome/sources/" name "/"
                       (version-major+minor version) "/"
                       name "-" version ".tar.xz"))
       (sha256
        (base32
         "1rgchqi4j2ll7d6a7lgy7id0w9rrkwkgic1096fbm2zx6n7pc4yx"))))
    (build-system glib-or-gtk-build-system)
    (native-inputs
     (list intltool pkg-config))
    (inputs
     (list glib gtk+ libx11))
    (synopsis "Notification Daemon for GNOME Desktop")
    (description "Notification-Daemon is the server implementation of the
freedesktop.org desktop notification specification.")
    (home-page "https://wiki.gnome.org/Projects/NotificationDaemon")
    (license license:gpl2+)))

(define-public mm-common
  (package
    (name "mm-common")
    (version "1.0.3")
    (source (origin
              (method url-fetch)
              (uri (string-append "mirror://gnome/sources/mm-common/"
                                  (version-major+minor version) "/"
                                  "mm-common-" version ".tar.xz"))
              (sha256
               (base32
                "1x8yvjy0yg17qyhmqws8xh2k8dvzrhpwqz7j1cfwzalrb1i9c5g8"))))
    (build-system meson-build-system)
    (arguments
     `(#:phases
       (modify-phases %standard-phases
         (add-after 'unpack 'patch
           (lambda* (#:key inputs #:allow-other-keys)
             (substitute* "util/mm-common-prepare.in"
               (("ln") (search-input-file inputs "/bin/ln"))
               (("cp") (search-input-file inputs "/bin/cp"))
               (("sed") (search-input-file inputs "/bin/sed"))
               (("cat") (search-input-file inputs "/bin/cat"))))))))
    (native-inputs
     `(("coreutils" ,coreutils)
       ("gettext" ,gettext-minimal)
       ("pkg-config" ,pkg-config)
       ("sed" ,sed)))
    (inputs
     (list python))
    (synopsis "Module of GNOME C++ bindings")
    (description "The mm-common module provides the build infrastructure
and utilities shared among the GNOME C++ binding libraries.  Release
archives of mm-common include the Doxygen tag file for the GNU C++
Library reference documentation.")
    (home-page "https://gitlab.gnome.org/GNOME/mm-common")
    (license license:gpl2+)))

(define-public phodav
  (package
   (name "phodav")
   (version "2.5")
   (source (origin
            (method url-fetch)
            (uri (string-append "mirror://gnome/sources/" name "/"
                                (version-major+minor version) "/"
                                name "-" version ".tar.xz"))
            (sha256
             (base32
              "045rdzf8isqmzix12lkz6z073b5qvcqq6ad028advm5gf36skw3i"))))
   (build-system meson-build-system)
   (arguments
    `(#:phases
      (modify-phases %standard-phases
        (add-after 'unpack 'fix-udev-rules-directory
          (lambda* (#:key outputs #:allow-other-keys)
            (let* ((out   (assoc-ref outputs "out"))
                   (rules (string-append out "/lib/udev/rules.d")))
              (substitute* "data/meson.build"
                (("udev\\.get_pkgconfig_variable\\('udevdir'\\)")
                 (format #f "'~a'" rules))))))
        (add-before 'check 'start-virtual-dir-server
          ;; The same server when started by tests/virtual-dir returns an
          ;; unexpected status (4 instead of 200) and fails a test.  It is
          ;; unclear why starting it manually here makes it pass.
          (lambda _
            (system "tests/virtual-dir-server &"))))))
   (native-inputs
    `(("docbook-xml" ,docbook-xml-4.3)
      ("gettext" ,gettext-minimal)
      ("glib:bin" ,glib "bin")
      ("gsettings-desktop-schemas" ,gsettings-desktop-schemas)
      ("gtk-doc" ,gtk-doc/stable)
      ("pkg-config" ,pkg-config)))
   (inputs
    (list avahi libgudev libsoup))
   (synopsis "WebDav server implementation using libsoup")
   (description "PhoDav was initially developed as a file-sharing mechanism for Spice,
but it is generic enough to be reused in other projects,
in particular in the GNOME desktop.")
   (home-page "https://wiki.gnome.org/phodav")
   (license license:lgpl2.1+)))

(define-public gnome-color-manager
  (package
   (name "gnome-color-manager")
   (version "3.36.0")
   (source (origin
            (method url-fetch)
            (uri (string-append "mirror://gnome/sources/" name "/"
                                (version-major+minor version) "/"
                                name "-" version ".tar.xz"))
            (sha256
             (base32
              "0fxdng74d8hwhfx1nwl1i4jx9h9f6c2hkyc12f01kqbjcimrxnwx"))))
   (build-system meson-build-system)
   (arguments
    `(#:glib-or-gtk? #t
      #:phases
       (modify-phases %standard-phases
        (add-before
         'check 'pre-check
         (lambda _
           ;; Tests require a running X server.
           (system "Xvfb :1 &")
           (setenv "DISPLAY" ":1")
           #t)))))
   (native-inputs
    `(("desktop-file-utils" ,desktop-file-utils)
      ("gettext" ,gettext-minimal)
      ("glib:bin" ,glib "bin")
      ("gtk+:bin" ,gtk+ "bin")
      ("itstool" ,itstool)
      ("pkg-config" ,pkg-config)
      ("xorg-server" ,xorg-server-for-tests)))
   (inputs
    (list adwaita-icon-theme
          appstream-glib
          colord-gtk
          exiv2
          gnome-desktop
          libcanberra
          libexif
          libtiff
          libxrandr
          libxtst
          libxxf86vm
          vte
          xorgproto))
   (synopsis "Color profile manager for the GNOME desktop")
   (description "GNOME Color Manager is a session framework that makes
it easy to manage, install and generate color profiles
in the GNOME desktop.")
   (home-page "https://gitlab.gnome.org/GNOME/gnome-color-manager")
   (license license:gpl2+)))

(define-public gnome-online-miners
  (package
    (name "gnome-online-miners")
    (version "3.34.0")
    (source (origin
              (method url-fetch)
              (uri (string-append "mirror://gnome/sources/" name "/"
                                  (version-major+minor version) "/"
                                  name "-" version ".tar.xz"))
              (sha256
               (base32
                "1n2jz9i8a42zwxx5h8j2gdy6q1vyydh4vl00r0al7w8jzdh24p44"))
              (patches
               (search-patches
                "gnome-online-miners-tracker-3.patch"))))
    (build-system glib-or-gtk-build-system)
    (arguments
     `(#:phases
       (modify-phases %standard-phases
         (add-after 'unpack 'fix-configure
           (lambda _
             (substitute* "configure.ac"
               (("AX_CHECK_ENABLE_DEBUG.*")
                ""))))
         (add-after 'fix-configure 'autoreconf
           (lambda _
             (invoke "autoreconf" "-vif"))))))
    (native-inputs
     `(("autoconf" ,autoconf)
       ("automake" ,automake)
       ("gettext" ,gettext-minimal)
       ("glib:bin" ,glib "bin")
       ("gobject-introspection" ,gobject-introspection)
       ("gtk+:bin" ,gtk+ "bin")
       ("libtool" ,libtool)
       ("pkg-config" ,pkg-config)))
    (inputs
     `(("gnome-online-accounts" ,gnome-online-accounts)
       ("gnome-online-accounts:lib" ,gnome-online-accounts "lib")
       ("grilo" ,grilo)
       ("libgdata" ,libgdata)
       ("libgfbgraph" ,gfbgraph)
       ("libzapojit" ,libzapojit)
       ("rest" ,rest)
       ("tracker" ,tracker)))
    (synopsis "Web Crawlers for GNOME")
    (description "GNOME Online Miners provides a set of crawlers that
go through your online content and index them locally in Tracker.
It has miners for Facebook, Flickr, Google, ownCloud and SkyDrive.")
    (home-page "https://wiki.gnome.org/Projects/GnomeOnlineMiners")
    (license license:gpl2+)))

(define-public gssdp
  (package
   (name "gssdp")
   (version "1.2.3")
   (source (origin
            (method url-fetch)
            (uri (string-append "mirror://gnome/sources/" name "/"
                                (version-major+minor version) "/"
                                name "-" version ".tar.xz"))
            (sha256
             (base32
              "1s57i8a8wnnxnsfl27cq4503dkdlzbrhry5zpg23sfqfffvdqqx2"))))
   (build-system meson-build-system)
   (native-inputs
    `(("gettext" ,gettext-minimal)
      ("glib:bin" ,glib "bin")
      ("gobject-introspection" ,gobject-introspection)
      ("gtk-doc" ,gtk-doc/stable)
      ("pkg-config" ,pkg-config)
      ("vala" ,vala)))
   (inputs
    (list gtk+))
   (propagated-inputs
    ;; The .pc file "Requires" libsoup-2.4.
    `(("libsoup" ,libsoup-minimal-2)))
   (synopsis "GObject-based API over @acronym{SSDP, Simple Service Discovery
Protocol} for GNOME")
   (description "This package provides a library to handle resource discovery
and announcement over @acronym{SSDP, Simple Service Discovery Protocol} and
a debugging tool, @command{gssdp-device-sniffer}.")
   (home-page "https://gitlab.gnome.org/GNOME/gssdp")
   (license license:lgpl2.0+)))

(define-public gupnp
  (package
   (name "gupnp")
   (version "1.2.4")
   (source (origin
            (method url-fetch)
            (uri (string-append "mirror://gnome/sources/" name "/"
                                (version-major+minor version) "/"
                                name "-" version ".tar.xz"))
            (sha256
             (base32
              "1ld7mrpdv9cszmfzh7i19qx4li25j3fr7x1jp38l8phzlmz3187p"))))
   (build-system meson-build-system)
   (arguments
    `(#:phases
      (modify-phases %standard-phases
        (add-before 'check 'pre-check
          (lambda _
            ;; Tests require a writable HOME.
            (setenv "HOME" (getcwd)))))))
   (native-inputs
    `(("gettext" ,gettext-minimal)
      ("glib:bin" ,glib "bin")
      ("gobject-introspection" ,gobject-introspection)
      ("gtk-doc" ,gtk-doc/stable)
      ("pkg-config" ,pkg-config)
      ("vala" ,vala)))
   (inputs
    (list gssdp gtk+ libsoup))
   (propagated-inputs
    (list ;; For ‘org.gnome.system.proxy’.
          gsettings-desktop-schemas))
   (synopsis "PnP API for GNOME")
   (description "This package provides GUPnP, an object-oriented framework
for creating UPnP devices and control points, written in C using
@code{GObject} and @code{libsoup}.")
   (home-page "https://gitlab.gnome.org/GNOME/gupnp")
   (license license:lgpl2.0+)))

(define-public gupnp-dlna
  (package
   (name "gupnp-dlna")
   (version "0.10.5")
   (source (origin
            (method url-fetch)
            (uri (string-append "mirror://gnome/sources/" name "/"
                                (version-major+minor version) "/"
                                name "-" version ".tar.xz"))
            (sha256
             (base32
              "0spzd2saax7w776p5laixdam6d7smyynr9qszhbmq7f14y13cghj"))))
   (build-system gnu-build-system)
   (native-inputs
    (list gettext-minimal
          `(,glib "bin")
          gobject-introspection
          gtk-doc/stable
          libxml2
          pkg-config
          vala))
   (inputs
    (list gstreamer gupnp))
   (propagated-inputs
    (list gst-plugins-base gst-plugins-good))
   (synopsis "GUPnP DLNA for GNOME")
   (description "This package provides a small utility library to
support DLNA-related tasks such as media profile guessing, transcoding to a
given profile, etc.  DLNA is a subset of UPnP A/V.")
   (home-page "https://gitlab.gnome.org/GNOME/gupnp-dlna")
   (license license:lgpl2.0+)))

(define-public gupnp-av
  (package
   (name "gupnp-av")
   (version "0.12.11")
   (source (origin
            (method url-fetch)
            (uri (string-append "mirror://gnome/sources/" name "/"
                                (version-major+minor version) "/"
                                name "-" version ".tar.xz"))
            (sha256
             (base32
              "1p3grslwqm9bc8rmpn4l48d7v9s84nina4r9xbd932dbj8acz7b8"))))
   (build-system gnu-build-system)
   (native-inputs
    (list gettext-minimal
          `(,glib "bin")
          gobject-introspection
          gtk-doc/stable
          libxml2
          pkg-config
          vala))
   (inputs
    (list gtk+ gupnp))
   (synopsis "GUPnP A/V for GNOME")
   (description "This package provides a small library for handling
and implementation of UPnP A/V profiles.")
   (home-page "https://gitlab.gnome.org/GNOME/gupnp-av")
   (license license:lgpl2.0+)))

(define-public libmediaart
  (package
    (name "libmediaart")
    (version "1.9.5")
    (source (origin
              (method url-fetch)
              (uri (string-append "mirror://gnome/sources/" name "/"
                                  (version-major+minor version) "/"
                                  name "-" version ".tar.xz"))
              (sha256
               (base32
                "1mlw1qgj8nkd9ll6b6h54r1gfdy3zp8a8xqz7qfyfaj85jjgbph7"))))
    (build-system meson-build-system)
    (native-inputs
     (list `(,glib "bin") pkg-config))
    (inputs
     (list gdk-pixbuf gettext-minimal gobject-introspection
           `(,gtk+ "doc") vala))
    (synopsis "Media art library for the GNOME desktop")
    (description
     "The libmediaart library is the foundation for media art caching,
extraction, and lookup for applications on the desktop.")
    (home-page "https://gitlab.gnome.org/GNOME/libmediaart")
    (license license:lgpl2.1+)))

(define-public gnome-initial-setup
  (package
   (name "gnome-initial-setup")
   (version "40.4")
   (source (origin
            (method url-fetch)
           (uri (string-append "mirror://gnome/sources/gnome-initial-setup/"
                                (version-major version)
                                "/gnome-initial-setup-" version ".tar.xz"))
            (sha256
             (base32
              "06q3p4f8g9zr7a4mw3qr556mi0dg9qzrj8n46ybdz93fxs26aaj1"))))
   (build-system meson-build-system)
   (arguments
    `(#:configure-flags '(;; Enable camera support for user selfie.
                          "-Dcheese=auto"
                          "-Dsystemd=false")
      #:phases (modify-phases %standard-phases
                 (add-after 'unpack 'set-gkbd-file-name
                   (lambda* (#:key inputs #:allow-other-keys)
                     ;; Allow the "Preview" button in the keyboard layout
                     ;; selection dialog to display the layout.
                     (let ((libgnomekbd (assoc-ref inputs "libgnomekbd")))
                       (substitute* "gnome-initial-setup/pages/keyboard/cc-input-chooser.c"
                         (("\"gkbd-keyboard-display")
                          (string-append "\"" libgnomekbd
                                         "/bin/gkbd-keyboard-display")))
                       #t))))))
   (native-inputs
    `(("gettext" ,gettext-minimal)
      ("glib:bin" ,glib "bin")
      ("gobject-introspection" ,gobject-introspection)
      ("gtk+:bin" ,gtk+ "bin")
      ("pkg-config" ,pkg-config)))
   (inputs
    `(("accountsservice" ,accountsservice)
      ;("adwaita-icon-theme" ,adwaita-icon-theme)
      ("elogind" ,elogind)
      ("gdm" ,gdm)
      ("geoclue" ,geoclue)
      ("gnome-desktop" ,gnome-desktop)
      ("gnome-online-accounts" ,gnome-online-accounts)
      ("gnome-online-accounts:lib" ,gnome-online-accounts "lib")
      ("gstreamer" ,gstreamer)
      ("ibus" ,ibus)
      ("json-glib" ,json-glib)
      ("krb5" ,mit-krb5)
      ("libgweather" ,libgweather)
      ("libnma" ,libnma)
      ("libsecret" ,libsecret)
      ("network-manager" ,network-manager)
      ("packagekit" ,packagekit)
      ("polkit" ,polkit)
      ("pwquality" ,libpwquality)
      ("rest" ,rest)
      ("upower" ,upower)
      ("webkitgtk" ,webkitgtk-with-libsoup2)
      ("libgnomekbd" ,libgnomekbd)))
   (synopsis "Initial setup wizard for GNOME desktop")
   (description "This package provides a set-up wizard when a
user logs into GNOME for the first time.  It typically provides a
tour of all gnome components and allows the user to set them up.")
   (home-page "https://gitlab.gnome.org/GNOME/gnome-initial-setup")
   (license license:gpl2)))

(define-public gnome-user-share
  (package
   (name "gnome-user-share")
   (version "3.34.0")
   (source (origin
            (method url-fetch)
            (uri (string-append "mirror://gnome/sources/" name "/"
                                (version-major+minor version) "/"
                                name "-" version ".tar.xz"))
            (sha256
             (base32
              "04r9ck9v4i0d31grbli1d4slw2d6dcsfkpaybkwbzi7wnj72l30x"))))
   (build-system meson-build-system)
   (arguments
    `(#:glib-or-gtk? #t
      #:configure-flags
       `("-Dsystemduserunitdir=/tmp/empty"
         ;; Enable nautilus extension for file sharing.
         "-Dnautilus_extension=true")))
   (native-inputs
    `(("gettext" ,gettext-minimal)
      ("glib:bin" ,glib "bin")
      ("gobject-introspection" ,gobject-introspection)
      ("gtk+:bin" ,gtk+ "bin")
      ("pkg-config" ,pkg-config)
      ("yelp-tools" ,yelp-tools)))
   (inputs
    (list glib
          gnome-bluetooth
          gtk+
          libcanberra
          libnotify
          nautilus))      ; For nautilus extension.
   (synopsis "File sharing for GNOME desktop")
   (description "GNOME User Share is a small package that binds together
various free software projects to bring easy to use user-level file
sharing to the masses.")
   (home-page "https://gitlab.gnome.org/GNOME/gnome-user-share")
   (license license:gpl2+)))

(define-public sushi
  (package
    (name "sushi")
    (version "3.38.1")
    (source (origin
              (method url-fetch)
              (uri (string-append "mirror://gnome/sources/" name "/"
                                  (version-major+minor version) "/"
                                  name "-" version ".tar.xz"))
              (sha256
               (base32
                "1sc8i0vrw6bn43rklnwp2fl1gq0r0xfd3bszcqxd0a2mh46d3rpk"))))
    (build-system meson-build-system)
    (arguments
     `(#:glib-or-gtk? #t
       #:phases
       (modify-phases %standard-phases
         (add-after 'glib-or-gtk-wrap 'wrap-typelib
           (lambda* (#:key outputs #:allow-other-keys)
             (let ((prog (string-append (assoc-ref outputs "out")
                                        "/bin/sushi")))
               ;; Put existing typelibs before sushi's deps, so as to
               ;; correctly infer gdk-pixbuf.
               (wrap-program prog
                 `("GI_TYPELIB_PATH" suffix
                   (,(getenv "GI_TYPELIB_PATH"))))))))))
    (native-inputs
     `(("glib:bin" ,glib "bin")
       ("gettext" ,gettext-minimal)
       ("gobject-introspection" ,gobject-introspection)
       ("pkg-config" ,pkg-config)))
    (inputs
     `(("clutter" ,clutter)
       ("clutter-gst" ,clutter-gst)
       ("clutter-gtk" ,clutter-gtk)
       ("evince" ,evince)                         ; For file previewing.
       ("freetype" ,freetype)
       ("gdk-pixbuf" ,gdk-pixbuf)
       ("gjs" ,gjs)
       ("gst-plugins-base" ,gst-plugins-base)
       ("gstreamer" ,gstreamer)
       ("gtksourceview" ,gtksourceview)
       ("harfbuzz" ,harfbuzz)
       ("libepoxy" ,libepoxy)
       ("libmusicbrainz" ,libmusicbrainz)
       ("libxml2" ,libxml2)
       ("neon" ,neon)
       ("webkitgtk" ,webkitgtk-with-libsoup2)))
    (synopsis "File previewer for the GNOME desktop")
    (description "Sushi is a DBus-activated service that allows applications
to preview files on the GNOME desktop.")
    (home-page "https://gitlab.gnome.org/GNOME/sushi")
    (license license:gpl2+)))

(define-public rygel
  (package
    (name "rygel")
    (version "0.40.1")
    (source (origin
              (method url-fetch)
              (uri (string-append "mirror://gnome/sources/" name "/"
                                  (version-major+minor version) "/"
                                  name "-" version ".tar.xz"))
              (sha256
               (base32
                "0bd3d2swa8lq47b9r04x8xwdr9nhjnrwqi6scygd134wb5vxfh22"))))
    (build-system meson-build-system)
    (arguments
     ;; Disable the tracker plugin.
     '(#:configure-flags
       (list "-Dplugins=external,gst-launch,lms,media-export,
mpris,playbin,ruih,tracker3")))
    (native-inputs
     (list gettext-minimal
           `(,glib "bin")               ; for glib-compile-schemas, etc.
           gobject-introspection
           gtk-doc/stable
           pkg-config
           python
           vala
           docbook-xml
           docbook-xsl
           libxslt))
    (inputs
     (list gdk-pixbuf
           gssdp
           gstreamer
           gst-plugins-base
           gst-editing-services
           gtk+
           gupnp
           gupnp-av
           gupnp-dlna
           json-glib
           libgee
           libmediaart
           libsoup
           libxslt
           libunistring
           tracker))
    (synopsis "Share audio, video, and pictures with other devices")
    (description
     "Rygel is a home media solution (@dfn{UPnP AV MediaServer and
MediaRenderer}) for GNOME that allows you to easily share audio, video, and
pictures, and to control a media player on your home network.

Rygel achieves interoperability with other devices by trying to conform to the
strict requirements of DLNA and by converting media on-the-fly to formats that
client devices can handle.")
    (home-page "https://wiki.gnome.org/Projects/Rygel")
    (license (list
              ;; For logo (data/icons/*).
              license:cc-by-sa3.0
              ;; For all others.
              license:lgpl2.1+))))

(define-public libnma
  (package
    (name "libnma")
    (version "1.8.28")
    (source (origin
              (method url-fetch)
              (uri (string-append "mirror://gnome/sources/" name "/"
                                  (version-major+minor version) "/"
                                  name "-" version ".tar.xz"))
              (sha256
               (base32
                "09mp6k0hfam1vyyv9kcd8j4gb2r58i05ipx2nswb58ris599bxja"))))
    (build-system meson-build-system)
    (arguments
     `(#:phases
       (modify-phases %standard-phases
         (add-after 'unpack 'patch-docbook-xml
           (lambda* (#:key inputs #:allow-other-keys)
             (let ((xmldoc (string-append (assoc-ref inputs "docbook-xml")
                                          "/xml/dtd/docbook")))
               (substitute* "libnma-docs.xml"
                 (("http://.*/docbookx\\.dtd")
                  (string-append xmldoc "/docbookx.dtd")))
               #t))))))
    (native-inputs
     `(("docbook-xml" ,docbook-xml-4.3)
       ("gettext" ,gettext-minimal)
       ("glib:bin" ,glib "bin")
       ("gtk-doc" ,gtk-doc/stable)
       ("gobject-introspection" ,gobject-introspection)
       ("pkg-config" ,pkg-config)
       ("vala" ,vala)))
    (inputs
     (list gcr gtk+ iso-codes mobile-broadband-provider-info
           network-manager))
    (synopsis "Network Manager's applet library")
    (description "Libnma is an applet library for Network Manager.  It was
initially part of network-manager-applet and has now become a separate
project.")
    (home-page "https://gitlab.gnome.org/GNOME/libnma")
    ;; Some files carry the "GPL-2.0+" SPDX identifier while others say
    ;; "LGPL-2.1+".
    (license license:gpl2+)))

(define-public gnome-menus
  (package
    (name "gnome-menus")
    (version "3.36.0")
    (source (origin
              (method url-fetch)
              (uri (string-append "mirror://gnome/sources/gnome-menus/"
                                  (version-major+minor version) "/"
                                  name "-" version ".tar.xz"))
              (sha256
               (base32
                "07xvaf8s0fiv0035nk8zpzymn5www76w2a1vflrgqmp9plw8yd6r"))))
    (build-system gnu-build-system)
    (native-inputs
     (list gettext-minimal glib pkg-config))
    (synopsis "Menu support for GNOME desktop")
    (description "GNOME Menus contains the libgnome-menu library, the layout
configuration files for the GNOME menu, as well as a simple menu editor.")
    (home-page "https://gitlab.gnome.org/GNOME/gnome-menus")
    (license license:lgpl2.0+)))

(define-public deja-dup
  (package
    (name "deja-dup")
    (version "42.8")
    (source (origin
              (method url-fetch)
              (uri (string-append "https://gitlab.gnome.org/World/deja-dup/-/archive/"
                                  version "/deja-dup-" version ".tar.bz2"))
              (sha256
               (base32
                "0d1jnlxpk52x56aqxz1g2xb4y4sm24h08p2di8mc1k8n8b52rpi4"))))
    (build-system meson-build-system)
    (arguments
     `(#:glib-or-gtk? #t
       #:configure-flags
       (list
        ;; Otherwise, the RUNPATH will lack the final path component.
        (string-append "-Dc_link_args=-Wl,-rpath="
                       (assoc-ref %outputs "out") "/lib/deja-dup"))
       #:phases
       (modify-phases %standard-phases
         (add-after 'unpack 'patch-paths
           (lambda* (#:key inputs #:allow-other-keys)
             (let ((python (assoc-ref inputs "python")))
               (substitute* '("libdeja/tools/duplicity/DuplicityInstance.vala"
                              "libdeja/tests/scripts/instance-error.test")
                 (("/bin/rm")
                  (which "rm")))
               (substitute* "libdeja/tests/runner.vala"
                 (("/bin/sh")
                  (which "sh")))
               (substitute* "libdeja/tests/scripts/instance-error.test"
                 (("`which python3`")
                  (string-append python "/bin/python3"))))))
         (add-after 'unpack 'patch-libgpg-error
           (lambda* (#:key inputs #:allow-other-keys)
             (let ((libgpg-error (assoc-ref inputs "libgpg-error")))
               (substitute* "meson.build"
                 (("(gpgerror_libs = ).*" _ var)
                  (format #f "~a '-L~a/lib -lgpg-error'\n" var libgpg-error))))
             #t))
         (add-after 'unpack 'skip-gtk-update-icon-cache
           ;; Don't create 'icon-theme.cache'.
           (lambda _
             (substitute* "data/post-install.sh"
               (("gtk-update-icon-cache") "true"))
             #t))
         (add-after 'install 'wrap-program
           (lambda* (#:key inputs outputs #:allow-other-keys)
             ;; Add duplicity to the search path
             (wrap-program (string-append (assoc-ref outputs "out")
                                          "/bin/deja-dup")
               `("PATH" ":" prefix
                 (,(string-append (assoc-ref inputs "duplicity") "/bin")))))))))
    (inputs
     `(("bash-minimal" ,bash-minimal)
       ("duplicity" ,duplicity)
       ("gsettings-desktop-schemas" ,gsettings-desktop-schemas)
       ("gtk+" ,gtk+)
       ("json-glib" ,json-glib)
       ("libgpg-error" ,libgpg-error)
       ("libnotify" ,libnotify)
       ("libsecret" ,libsecret)
       ("libsoup" ,libsoup-minimal-2)
       ("libhandy" ,libhandy)
       ("packagekit" ,packagekit)
       ("python" ,python)
       ("python-pygobject" ,python-pygobject)))
    (native-inputs
     `(("appstream-glib" ,appstream-glib)
       ("desktop-file-utils" ,desktop-file-utils)
       ("gettext" ,gettext-minimal)
       ("glib" ,glib "bin")             ; for glib-compile-schemas.
       ("gobject-introspection" ,gobject-introspection)
       ("itstool" ,itstool)
       ("pkg-config" ,pkg-config)
       ("vala" ,vala)))
    (home-page "https://wiki.gnome.org/Apps/DejaDup")
    (synopsis "Simple backup tool, for regular encrypted backups")
    (description
     "Déjà Dup is a simple backup tool, for regular encrypted backups.  It
uses duplicity as the backend, which supports incremental backups and storage
either on a local, or remote machine via a number of methods.")
    (license license:gpl3+)))

(define-public gnome-commander
  (package
    (name "gnome-commander")
    (version "1.12.3.1")
    (source
     (origin
       (method url-fetch)
       (uri (string-append "mirror://gnome/sources/" name "/"
                           (version-major+minor version)  "/"
                           "gnome-commander-" version ".tar.xz"))
       (sha256
        (base32 "0fhmfxh6kbchggvpbin7d4g4fq5vc49y0w48wdkyxln5dswidss2"))))
    (build-system glib-or-gtk-build-system)
    (native-inputs
     (list desktop-file-utils
           gettext-minimal
           `(,glib "bin")
           gobject-introspection
           googletest
           intltool
           itstool
           libtool
           pkg-config))
    (inputs
     (list gconf gnome-vfs gtk+-2 libxml2))
    (home-page "https://gcmd.github.io/")
    (synopsis "Two-pane graphical file manager for the GNOME desktop")
    (description
     "GNOME Commander is a two-pane graphical file manager using GNOME
libraries.  It aims to fulfill the demands of more advanced users who
like to focus on file management, their work through special applications
and running smart commands.")
    (license license:gpl2+)))

(define-public gnome-user-docs
  (package
   (name "gnome-user-docs")
   (version "40.5")
   (source
    (origin
      (method url-fetch)
      (uri (string-append "mirror://gnome/sources/gnome-user-docs/"
                          (version-major version)
                          "/gnome-user-docs-" version ".tar.xz"))
      (sha256
       (base32 "0p6ysdqlfc7vvzsrcanl9bhsc7666sv42xxzpbgsf5j55z3yrkpr"))))
   (build-system gnu-build-system)
   (native-inputs
    (list gettext-minimal itstool pkg-config libxml2))
   (synopsis "User documentation for the GNOME desktop")
   (description
    "The GNOME User Documentation explains how to use the GNOME desktop and its
components.  It covers usage and setup of the core GNOME programs by end-users
and system administrators.")
   (home-page "https://live.gnome.org/DocumentationProject")
   (license license:cc-by3.0)))

(define-public dia
  ;; This version from GNOME's repository includes fixes for compiling with
  ;; recent versions of the build tools.  The latest activity on the
  ;; pre-GNOME version has been in 2014, while GNOME has continued applying
  ;; fixes since.
  (let ((commit "3cf7ec4c2e5bca139a7f3e17f9fc9009c237fcc5")
        (revision "2"))
    (package
      (name "dia")
      (version (git-version "0.97.3" revision commit))
      (source (origin
                (method git-fetch)
                (uri (git-reference
                      (url "https://gitlab.gnome.org/GNOME/dia.git/")
                      (commit commit)))
                (file-name (git-file-name name version))
                (sha256
                 (base32
                  "04r8dspa6nmicrifhi3sh46hqvyy88hzq37xx99q3q1mwsrpmwy8"))))
      (build-system meson-build-system)
      (arguments `(#:meson ,meson-0.59))
      (inputs
       (list graphene
             gtk+-2
             libxml2
             libxslt

             ;; XXX: PDF plugin fails to build with poppler 21.07.0.
             ;; poppler

             ;; Without Python 2, build fails: plug-ins/python/meson.build:4:0:
             ;; ERROR: Unknown method "dependency" in object.
             python-2))
      (native-inputs
       (list appstream-glib docbook-xsl
             `(,glib "bin") intltool pkg-config))
      (home-page "https://wiki.gnome.org/Apps/Dia")
      (synopsis "Diagram creation for GNOME")
      (description "Dia can be used to draw different types of diagrams, and
includes support for UML static structure diagrams (class diagrams), entity
relationship modeling, and network diagrams.  The program supports various file
formats like PNG, SVG, PDF and EPS.")
      (license license:gpl2+))))

(define-public libgdata
  (package
    (name "libgdata")
    (version "0.18.1")
    (source (origin
              (method url-fetch)
              (uri (string-append "mirror://gnome/sources/" name "/"
                                  (version-major+minor version)  "/"
                                  name "-" version ".tar.xz"))
              (sha256
               (base32
                "1iq4d1qy0vkmy29xvr13dgz4pxvn5v3yi2swryld0ajinvp951fx"))))
    (build-system meson-build-system)
    (arguments
     '(#:phases
       (modify-phases %standard-phases
         (add-before 'check 'set-home-for-tests
           (lambda _
             (setenv "HOME" "/tmp"))))))
    (native-inputs
     `(("glib:bin" ,glib "bin")
       ("gobject-introspection" ,gobject-introspection)
       ("gsettings-desktop-schemas" ,gsettings-desktop-schemas)
       ("intltool" ,intltool)
       ("pkg-config" ,pkg-config)
       ("uhttpmock" ,uhttpmock)))
    (inputs
     (list cyrus-sasl glib-networking vala))
    (propagated-inputs
     `(("gcr" ,gcr)
       ("glib" ,glib)
       ("gnome-online-accounts:lib" ,gnome-online-accounts "lib")
       ("json-glib" ,json-glib)
       ("liboauth" ,liboauth)
       ("libsoup" ,libsoup-minimal-2)
       ("libxml2" ,libxml2)))
    (home-page "https://wiki.gnome.org/Projects/libgdata")
    (synopsis "Library for accessing online service APIs")
    (description
     "libgdata is a GLib-based library for accessing online service APIs using
the GData protocol — most notably, Google's services.  It provides APIs to
access the common Google services, and has full asynchronous support.")
    (license license:lgpl2.1+)))

(define-public libgxps
  (package
    (name "libgxps")
    (version "0.3.2")
    (source (origin
              (method url-fetch)
              (uri (string-append "mirror://gnome/sources/" name "/"
                                  (version-major+minor version) "/"
                                  name "-" version ".tar.xz"))
              (sha256
               (base32
                "07156nj7yrp3h9zyzx6mjwxwmfijialb4gi5d6dwyp53arr8c9vd"))))
    (build-system meson-build-system)
    (native-inputs
     (list gobject-introspection pkg-config))
    (inputs
     (list gtk+ libjpeg-turbo lcms libtiff))
    (propagated-inputs
     ;; In Requires of libgxps.pc.
     (list cairo glib libarchive))
    (home-page "https://wiki.gnome.org/Projects/libgxps")
    (synopsis "GObject-based library for handling and rendering XPS documents")
    (description
     "libgxps is a GObject-based library for handling and rendering XPS
documents.  This package also contains binaries that can convert XPS documents
to other formats.")
    (license license:lgpl2.1+)))

(define-public gnome-characters
  (package
    (name "gnome-characters")
    (version "40.0")
    (source
     (origin
       (method url-fetch)
       (uri (string-append "mirror://gnome/sources/"
                           "gnome-characters/" (version-major version)
                           "/gnome-characters-" version ".tar.xz"))
       (sha256
        (base32
         "0z2xa4w921bzpzj6gv88pvbrijcnnwni6jxynwz0ybaravyzaqha"))))
    (build-system meson-build-system)
    (arguments
     `(#:glib-or-gtk? #t
       #:phases (modify-phases %standard-phases
                  (add-after 'install 'wrap
                    (lambda* (#:key outputs #:allow-other-keys)
                      ;; GNOME Characters needs Typelib files from GTK and
                      ;; gnome-desktop.
                      (wrap-program (string-append (assoc-ref outputs "out")
                                                   "/bin/gnome-characters")
                        `("GI_TYPELIB_PATH" ":" prefix
                          (,(getenv "GI_TYPELIB_PATH")))))))))
    (native-inputs
     `(("gettext" ,gettext-minimal)
       ("glib:bin" ,glib "bin")
       ("gtk+:bin" ,gtk+ "bin")
       ("pkg-config" ,pkg-config)
       ("python" ,python-minimal)))
    (inputs
     (list gjs gtk+ libhandy libunistring gnome-desktop))
    (home-page "https://wiki.gnome.org/Apps/CharacterMap")
    (synopsis "Find and insert unusual characters")
    (description "Characters is a simple utility application to find
and insert unusual characters.  It allows you to quickly find the
character you are looking for by searching for keywords.")
    (license license:bsd-3)))

(define-public gnome-common
  (package
    (name "gnome-common")
    (version "3.18.0")
    (source
     (origin
       (method url-fetch)
       (uri (string-append "mirror://gnome/sources/" name "/"
                           (version-major+minor version)  "/"
                           name "-" version ".tar.xz"))
       (sha256
        (base32
         "1kzqi8qvh5p1zncj8msazlmvcwsczjz2hqxp4x2y0mg718vrwmi2"))))
    (build-system gnu-build-system)
    (home-page "https://www.gnome.org/")
    (synopsis "Bootstrap GNOME modules built from Git")
    (description "gnome-common contains various files needed to bootstrap
GNOME modules built from Git.  It contains a common \"autogen.sh\" script that
can be used to configure a source directory checked out from Git and some
commonly used macros.")
    (license license:gpl2+)))

(define-public gnome-contacts
  (package
    (name "gnome-contacts")
    (version "40.0")
    (source (origin
              (method url-fetch)
              (uri (string-append "mirror://gnome/sources/gnome-contacts/"
                                  (version-major version) "/"
                                  name "-" version ".tar.xz"))
              (sha256
               (base32
                "0w2g5xhw65adzvwzakrj5kaim4sw1w7s8qqwm3nm6inq50znzpn9"))))
    (build-system meson-build-system)
    (arguments
     `(#:configure-flags '("-Dcheese=disabled")
       #:phases
       (modify-phases %standard-phases
         (add-after 'unpack 'generate-vapis
           (lambda* (#:key inputs #:allow-other-keys)
             ;; To generate goa's missing .vapi file
             (define goa
               (assoc-ref inputs "gnome-online-accounts:lib"))

             (invoke "vapigen" "--directory=vapi" "--pkg=gio-2.0"
                     "--library=goa-1.0"
                     (string-append goa "/share/gir-1.0/Goa-1.0.gir"))))
         (add-after 'unpack 'skip-gtk-update-icon-cache
           ;; Don't create 'icon-theme.cache'.
           (lambda _
             (substitute* "build-aux/meson_post_install.py"
               (("gtk-update-icon-cache") "true")))))))
    (native-inputs
     `(("docbook-xml" ,docbook-xml-4.2)
       ("docbook-xsl" ,docbook-xsl)
       ("glib:bin" ,glib "bin")
       ("pkg-config" ,pkg-config)))
    (inputs
     `(("docbook-xml" ,docbook-xml)
       ("dockbook-xsl" ,docbook-xsl)
       ("evolution-data-server" ,evolution-data-server)
       ("gettext" ,gettext-minimal)
       ("gnome-desktop" ,gnome-desktop)
       ("gnome-online-accounts:lib" ,gnome-online-accounts "lib")
       ("gobject-introspection" ,gobject-introspection)
       ("gst-plugins-base" ,gst-plugins-base)
       ("gtk+" ,gtk+)
       ("libgee" ,libgee)
       ("libhandy" ,libhandy)
       ("libxslt" ,libxslt)
       ("telepathy-glib" ,telepathy-glib)
       ("vala" ,vala)))
    (propagated-inputs
     (list folks telepathy-mission-control))
    (synopsis "GNOME's integrated address book")
    (description
     "GNOME Contacts organizes your contact information from online and
offline sources, providing a centralized place for managing your contacts.")
    (home-page "https://wiki.gnome.org/Apps/Contacts")
    (license license:gpl2+)))

(define-public gnome-desktop
  (package
    (name "gnome-desktop")
    (version "40.4")
    (source
     (origin
      (method url-fetch)
      (uri (string-append "mirror://gnome/sources/" name "/"
                          (version-major version)  "/"
                          name "-" version ".tar.xz"))
      (sha256
       (base32
        "1vs5knn2yj6a449p9bn5w5407i1yvxfxg8xv844qgl70hpsrdbl8"))))
    (build-system meson-build-system)
    (arguments
     '(#:phases
       (modify-phases %standard-phases
         (add-before 'configure 'patch-path
           (lambda* (#:key inputs #:allow-other-keys)
             (let ((libc   (assoc-ref inputs "libc")))
               (substitute* "libgnome-desktop/gnome-languages.c"
                 (("\"locale\"")
                  (string-append "\"" libc "/bin/locale\"")))
               #t)))
         (add-before 'configure 'patch-bubblewrap
           (lambda* (#:key inputs #:allow-other-keys)
             (substitute* "libgnome-desktop/gnome-desktop-thumbnail-script.c"
               (("\"bwrap\",")
                (string-append "\"" (which "bwrap") "\","))
               (("\"--ro-bind\", \"/usr\", \"/usr\",")
                (string-append "\"--ro-bind\", \""
                               (%store-directory)
                               "\", \""
                               (%store-directory)
                               "\","))
               (("\"--ro-bind\", \"/etc/ld.so.cache\", \"/etc/ld.so.cache\",") ""))
             #t))
         (add-before 'check 'pre-check
           (lambda* (#:key inputs #:allow-other-keys)
             ;; Tests require a running X server and locales.
             (system "Xvfb :1 &")
             (setenv "DISPLAY" ":1")
             (setenv "XDG_CACHE_HOME" "/tmp/xdg-cache")
             (setenv "XDG_CONFIG_HOME" "/tmp")
             (setenv "GUIX_LOCPATH"
                     (search-input-directory inputs
                                             "lib/locale")))))))
    (native-inputs
     `(("glib:bin" ,glib "bin") ; for gdbus-codegen
       ("glibc-locales" ,glibc-locales) ; for tests
       ("gobject-introspection" ,gobject-introspection)
       ("itstool" ,itstool)
       ("intltool" ,intltool)
       ("pkg-config" ,pkg-config)
       ("xmllint" ,libxml2)
       ("xorg-server" ,xorg-server-for-tests)))
    (propagated-inputs
     ;; Required by gnome-desktop-3.0.pc.
     (list gsettings-desktop-schemas
           gtk+
           iso-codes
           libseccomp
           libx11
           xkeyboard-config))
    (inputs
     (list gdk-pixbuf
           glib
           bubblewrap
           libxext
           libxkbfile
           libxrandr))
    (home-page "https://www.gnome.org/")
    (synopsis
     "Libgnome-desktop, gnome-about, and desktop-wide documents")
    (description
     "The libgnome-desktop library provides API shared by several applications
on the desktop, but that cannot live in the platform for various reasons.
There is no API or ABI guarantee, although we are doing our best to provide
stability.  Documentation for the API is available with gtk-doc.

The gnome-about program helps find which version of GNOME is installed.")
    ; Some bits under the LGPL.
    (license license:gpl2+)))

(define-public gnome-doc-utils
  (package
    (name "gnome-doc-utils")
    (version "0.20.10")
    (source
     (origin
      (method url-fetch)
      (uri (string-append "mirror://gnome/sources/" name "/"
                          (version-major+minor version)  "/"
                          name "-" version ".tar.xz"))
      (sha256
       (base32
        "19n4x25ndzngaciiyd8dd6s2mf9gv6nv3wv27ggns2smm7zkj1nb"))))
    (build-system gnu-build-system)
    (native-inputs
     (list intltool
           docbook-xml-4.4
           python2-libxml2
           libxml2
           libxslt
           pkg-config
           python-2))
    (home-page "https://wiki.gnome.org/GnomeDocUtils")
    (synopsis
     "Documentation utilities for the Gnome project")
    (description
     "Gnome-doc-utils is a collection of documentation utilities for the
Gnome project.  It includes xml2po tool which makes it easier to translate
and keep up to date translations of documentation.")
    (license license:gpl2+))) ; xslt under lgpl

(define-public gnome-disk-utility
  (package
    (name "gnome-disk-utility")
    (version "40.2")
    (source (origin
              (method url-fetch)
              (uri (string-append "mirror://gnome/sources/" name "/"
                                  (version-major version) "/"
                                  name "-" version ".tar.xz"))
              (sha256
               (base32
                "1rr1ypb89p51b6428yqvczmpmylwjfnhnkgx78hzm3vxm3m15lff"))))
    (build-system meson-build-system)
    (arguments
     `(#:configure-flags '("-Dlogind=libelogind")
       #:phases
       (modify-phases %standard-phases
         (add-after 'unpack 'skip-gtk-update-icon-cache
           ;; Don't create 'icon-theme.cache'.
           (lambda _
             (substitute* "meson_post_install.py"
               (("gtk-update-icon-cache") "true"))
             #t)))))
    (native-inputs
     `(("glib:bin" ,glib "bin")
       ("intltool" ,intltool)
       ("pkg-config" ,pkg-config)
       ("docbook-xml" ,docbook-xml)
       ("docbook-xsl" ,docbook-xsl)
       ("libxml2" ,libxml2)
       ("libxslt" ,libxslt)))
    (inputs
     (list elogind
           glib
           appstream-glib
           gnome-settings-daemon
           gtk+
           libcanberra
           libdvdread
           libhandy
           libnotify
           libpwquality
           libsecret
           udisks))
    (home-page "https://git.gnome.org/browse/gnome-disk-utility")
    (synopsis "Disk management utility for GNOME")
    (description "Disk management utility for GNOME.")
    (license license:gpl2+)))

(define-public gnome-font-viewer
  (package
    (name "gnome-font-viewer")
    (version "40.0")
    (source (origin
              (method url-fetch)
              (uri (string-append "mirror://gnome/sources/gnome-font-viewer/"
                                  (version-major version)
                                  "/gnome-font-viewer-" version ".tar.xz"))
              (sha256
               (base32
                "0hpyi0sz3gcqqs9lkwyk8b6hr39m3n27432x98kxr436jj37dk6j"))))
    (build-system meson-build-system)
    (arguments
     `(#:phases
       (modify-phases %standard-phases
         (add-after 'unpack 'patch-post-install-script
           (lambda _
             (substitute* "meson-postinstall.sh"
               (("update-desktop-database") (which "true")))
             #t))
         (add-after 'install 'patch-thumbnailer
           (lambda* (#:key outputs #:allow-other-keys)
             (let ((out (assoc-ref outputs "out")))
               (substitute*
                   (string-append
                    out
                    "/share/thumbnailers/gnome-font-viewer.thumbnailer")
                 (("gnome-thumbnail-font")
                  (string-append out "/bin/gnome-thumbnail-font"))))
             #t)))))
    (native-inputs
     `(("gettext" ,gettext-minimal)
       ("glib:bin" ,glib "bin")
       ("pkg-config" ,pkg-config)))
    (inputs
     (list glib gnome-desktop gtk+ libhandy libxml2))
    (home-page "https://gitlab.gnome.org/GNOME/gnome-font-viewer")
    (synopsis "GNOME Fonts")
    (description "Application to show you the fonts installed on your computer
for your use as thumbnails.  Selecting any thumbnails shows the full view of how
the font would look under various sizes.")
    (license license:gpl2+)))

(define-public gcr
  (package
    (name "gcr")
    (version "3.41.0")
    (source (origin
              (method url-fetch)
              (uri (string-append "mirror://gnome/sources/" name "/"
                                  (version-major+minor version)  "/"
                                  name "-" version ".tar.xz"))
              (sha256
               (base32
                "00fsf82ycac8qi0kkiq759p6jrn63pyz4ksn4wnq7m4ax94zq289"))))
    (build-system meson-build-system)
    (arguments
     '(#:phases
       (modify-phases %standard-phases
         ;; These fail because /var/lib/dbus/machine-id is not present in the
         ;; build environment.
         (add-after 'unpack 'disable-failing-tests
           (lambda _
             (substitute* "gcr/meson.build"
               (("[[:blank:]]+'system-prompt',")
                ""))
             #t))
         (add-after 'unpack 'skip-gtk-update-icon-cache
           ;; Don't create 'icon-theme.cache'.
           (lambda _
             (substitute* "meson_post_install.py"
               (("gtk-update-icon-cache") "true"))
             #t))
         (add-after 'unpack 'fix-systemd-detection
           (lambda _
             (substitute* "gcr/gcr-ssh-agent-service.c"
               (("#ifdef WITH_SYSTEMD")
                "#if (WITH_SYSTEMD)"))))
         (add-before 'check 'pre-check
           (lambda _
             ;; Some tests expect to write to $HOME.
             (setenv "HOME" "/tmp")
             #t)))))
    (inputs
     (list dbus gnupg ;called as a child process during tests
           libgcrypt libsecret))
    (native-inputs
     `(("python" ,python-wrapper)       ;for tests
       ("openssh" ,openssh)             ;for tests
       ("pkg-config" ,pkg-config)
       ("gettext" ,gettext-minimal)
       ("autoconf" ,autoconf)
       ("automake" ,automake)
       ("libtool" ,libtool)
       ("gtk-doc" ,gtk-doc)
       ("glib" ,glib "bin")
       ("gobject-introspection" ,gobject-introspection)
       ("libxml2" ,libxml2)
       ("vala" ,vala)
       ("xsltproc" ,libxslt)))
    ;; mentioned in gck.pc, gcr.pc and gcr-ui.pc
    (propagated-inputs
     (list p11-kit glib gtk+))
    (home-page "https://www.gnome.org")
    (synopsis "Libraries for displaying certificates and accessing key stores")
    (description
     "The GCR package contains libraries used for displaying certificates and
accessing key stores.  It also provides the viewer for crypto files on the
GNOME Desktop.")
    (license license:lgpl2.1+)))

(define-public gdl
  (package
    (name "gdl")
    (version "3.34.0")
    (source (origin
              (method git-fetch)
              (uri (git-reference
                    (url "https://gitlab.gnome.org/GNOME/gdl.git")
                    (commit (string-append "GDL_" (string-map (match-lambda
                                                                (#\. #\_)
                                                                (c c))
                                                              version)))))
              (file-name (git-file-name name version))
              (sha256
               (base32
                "154qcr0x6f68f4q526y87imv0rscmp34n47nk1pp82rsq52h2zna"))))
    (build-system gnu-build-system)
    (native-inputs
     (list autoconf
           automake
           `(,glib "bin") ; for glib-genmarshal, etc.
           gnome-common
           gtk-doc/stable
           intltool
           pkg-config
           libtool
           which))
    (inputs
     (list libxml2))
    (propagated-inputs
     ;; The gdl-3.0.pc file 'Requires' GTK+.
     (list gtk+))
    (home-page "https://gitlab.gnome.org/GNOME/gdl/")
    (synopsis "GNOME docking library")
    (description "This library provides docking features for gtk+.")
    (license license:lgpl2.1+)))

;;; A minimal variant used to break a cycle with Inkscape.
(define-public gdl-minimal
  (package/inherit gdl
    (name "gdl-minimal")
    (arguments
     '(#:phases
       (modify-phases %standard-phases
         (add-after 'unpack 'disable-doc-generation
           ;; XXX: There is no easy way to disable generating the
           ;; documentation.
           (lambda _
             (substitute* "configure.in"
               (("GTK_DOC_CHECK.*") "")
               (("docs/.*") ""))
             (substitute* "Makefile.am"
               (("gdl docs po") "gdl po"))
             #t)))))
    (native-inputs (alist-delete "gtk-doc" (package-native-inputs gdl)))))

(define-public libgnome-keyring
  (package
    (name "libgnome-keyring")
    (version "3.12.0")
    (source (origin
             (method url-fetch)
             (uri (string-append "mirror://gnome/sources/" name "/"
                                 (version-major+minor version)  "/"
                                 name "-" version ".tar.xz"))
             (sha256
              (base32
               "10vpjhgbjm7z2djy04qakd02qlzpd02xnbfjhk2aqwjzn3xpihf4"))))
    (build-system gnu-build-system)
    (inputs
     (list libgcrypt dbus))
    (native-inputs
     (list pkg-config
           `(,glib "bin") intltool))
    (propagated-inputs
     ;; Referred to in .h files and .pc.
     (list glib))
    (home-page "https://www.gnome.org")
    (synopsis "Accessing passwords from the GNOME keyring")
    (description
     "Client library to access passwords from the GNOME keyring.")

    ;; Though a couple of files are LGPLv2.1+.
    (license license:lgpl2.0+)))

(define-public gnome-keyring
  (package
    (name "gnome-keyring")
    (version "40.0")
    (source (origin
             (method url-fetch)
             (uri (string-append "mirror://gnome/sources/" name "/"
                                 (version-major version)  "/"
                                 name "-" version ".tar.xz"))
             (sha256
              (base32
               "0cdrlcw814zayhvlaxqs1sm9bqlfijlp22dzzd0g5zg2isq4vlm3"))))
    (build-system gnu-build-system)
    (arguments
     `(#:tests? #f ;48 of 603 tests fail because /var/lib/dbus/machine-id does
                   ;not exist
       #:configure-flags
       (list
        (string-append "--with-pkcs11-config="
                       (assoc-ref %outputs "out") "/share/p11-kit/modules/")
        (string-append "--with-pkcs11-modules="
                       (assoc-ref %outputs "out") "/share/p11-kit/modules/"))
       #:phases
       (modify-phases %standard-phases
         (add-after 'unpack 'fix-/bin/sh-reference
           (lambda _
             (substitute* "po/Makefile.in.in"
               (("/bin/sh") (which "sh")))
             #t))
         (add-after 'unpack 'fix-docbook
           (lambda* (#:key inputs #:allow-other-keys)
             (substitute* "docs/Makefile.am"
               (("http://docbook.sourceforge.net/release/xsl/current/manpages/docbook.xsl")
                (string-append (assoc-ref inputs "docbook-xsl")
                               "/xml/xsl/docbook-xsl-"
                               ,(package-version docbook-xsl)
                               "/manpages/docbook.xsl")))
             (setenv "XML_CATALOG_FILES"
                     (string-append (assoc-ref inputs "docbook-xml")
                                    "/xml/dtd/docbook/catalog.xml"))
             ;; Rerun the whole thing to avoid version mismatch ("This is
             ;; Automake 1.15.1, but the definition used by this
             ;; AM_INIT_AUTOMAKE comes from Automake 1.15.").  Note: we don't
             ;; use 'autoreconf' because it insists on running 'libtoolize'.
             (invoke "autoconf")
             (invoke "aclocal")
             (invoke "automake" "-ac"))))))
    (inputs
     (list libgcrypt linux-pam openssh dbus gcr))
    (native-inputs
     `(("pkg-config" ,pkg-config)
       ("glib" ,glib "bin")
       ("glib" ,glib) ; for m4 macros
       ("python" ,python-2) ;for tests
       ("intltool" ,intltool)
       ("autoconf" ,autoconf)
       ("automake" ,automake)
       ("libxslt" ,libxslt) ;for documentation
       ("docbook-xml" ,docbook-xml-4.3)
       ("docbook-xsl" ,docbook-xsl)))
    (propagated-inputs
     (list gcr))
    (home-page "https://www.gnome.org")
    (synopsis "Daemon to store passwords and encryption keys")
    (description
     "gnome-keyring is a program that keeps passwords and other secrets for
users.  It is run as a daemon in the session, similar to ssh-agent, and other
applications locate it via an environment variable or D-Bus.

The program can manage several keyrings, each with its own master password,
and there is also a session keyring which is never stored to disk, but
forgotten when the session ends.")
    (license license:lgpl2.1+)))

(define-public evince
  (package
    (name "evince")
    (version "40.2")
    (source (origin
              (method url-fetch)
              (uri "mirror://gnome/sources/evince/40/evince-40.2.tar.xz")
              (sha256
               (base32
                "0xrwls1bhvny8vvd7mfjy9p26zjch0pd6x6j9jn9g2ka6xwyrxqg"))))
    (build-system meson-build-system)
    (arguments
     `(#:glib-or-gtk? #t
       #:build-type "release"
       #:configure-flags
       '("-Dnautilus=false"
         "-Dintrospection=true"
         ;; XXX: Generating the documentation fails because the
         ;; libevdocument.devhelp document cannot be created. This seems to be
         ;; caused by a problem during the XSL transformation.
         "-Dgtk_doc=false")
       #:phases
       (modify-phases %standard-phases
         (add-after 'unpack 'skip-gtk-update-icon-cache
           ;; Don't create 'icon-theme.cache'.
           (lambda _
             (substitute* "meson_post_install.py"
               (("gtk-update-icon-cache") "true"))
             #t)))))
    (inputs
     (list libarchive
           libgxps
           libspectre
           djvulibre
           ghostscript
           poppler
           libtiff
           texlive-libkpathsea ; for DVI support
           gnome-desktop
           gsettings-desktop-schemas
           gspell
           libgnome-keyring
           adwaita-icon-theme
           gdk-pixbuf
           atk
           pango
           gtk+
           glib
           libxml2
           libsm
           libice
           shared-mime-info
           dconf
           libcanberra
           libsecret
           libhandy))
    (native-inputs
     `(("itstool" ,itstool)
       ("intltool" ,intltool)
       ("glib" ,glib "bin")
       ("gobject-introspection" ,gobject-introspection)
       ("pkg-config" ,pkg-config)
       ("xmllint" ,libxml2)))
    (home-page "https://www.gnome.org/projects/evince/")
    (synopsis "GNOME's document viewer")
    (description
     "Evince is a document viewer for multiple document formats.  It
currently supports PDF, PostScript, DjVu, TIFF and DVI.  The goal
of Evince is to replace the multiple document viewers that exist
on the GNOME Desktop with a single simple application.")
    (license license:gpl2+)))

(define-public gsettings-desktop-schemas
  (package
    (name "gsettings-desktop-schemas")
    (version "41.0")
    (source
     (origin
       (method url-fetch)
       (uri (string-append "mirror://gnome/sources/" name "/"
                           (version-major version)  "/"
                           name "-" version ".tar.xz"))
       (sha256
        (base32
         "1v9jagk679m01nji0acirynxinziv036618c7xc49l4nwmr9ja3p"))))
    (build-system meson-build-system)
    (arguments
     `(#:phases (modify-phases %standard-phases
                  (add-after 'unpack 'patch-schemas
                    (lambda* (#:key inputs #:allow-other-keys)
                      (substitute* (find-files "schemas"
                                               "\\.gschema\\.xml\\.in$")
                        ;; Provide the correct file name of the default
                        ;; GNOME background, 'adwaita-timed.xml'.
                        (("@datadir@/backgrounds/gnome")
                         (search-input-directory inputs
                                                 "/share/backgrounds/gnome"))
                        ;; Do not reference fonts, that may not exist.
                        (("'Source Code Pro 10'") "'Monospace 11'")))))))
    (inputs (list glib gnome-backgrounds))
    (native-inputs (list gettext-minimal
                         `(,glib "bin") ;glib-compile-schemas, etc.
                         gobject-introspection
                         pkg-config
                         python))  ;for build-aux/meson/post-install.py
    (home-page "https://launchpad.net/gsettings-desktop-schemas")
    (synopsis "GNOME settings for various desktop components")
    (description "Gsettings-desktop-schemas contains a collection of GSettings
schemas for settings shared by various components of the GNOME desktop.")
    (license license:lgpl2.1+)))

(define-public python-liblarch
  (package
    (name "python-liblarch")
    (version "3.0.1")
    (source
     (origin
       (method git-fetch)
       (uri (git-reference
             (url "https://github.com/getting-things-gnome/liblarch")
             (commit (string-append "v" version))))
       (file-name (git-file-name name version))
       (sha256
        (base32 "0xv2mfvyzipbny3iz8vll77wsqxfwh28xj6bj1ff0l452waph45m"))))
    (build-system python-build-system)
    (arguments
     `(#:phases
       (modify-phases %standard-phases
         (add-before 'check 'start-xserver
           (lambda* (#:key inputs #:allow-other-keys)
             (system (format #f "~a/bin/Xvfb :1 &"
                             (assoc-ref inputs "xorg-server")))
             (setenv "DISPLAY" ":1")
             #t)))))
    (native-inputs
     (list xorg-server-for-tests))
    (inputs
     (list gtk+))
    (propagated-inputs
     (list python-pygobject))
    (home-page "https://wiki.gnome.org/Projects/liblarch")
    (synopsis "Library to easily handle complex data structures")
    (description
     "Liblarch is a Python library built to easily handle data structures such
as lists, trees and acyclic graphs.  There's also a GTK binding that will
allow you to use your data structure in a @code{Gtk.Treeview}.

Liblarch support multiple views of one data structure and complex filtering.
That way, you have a clear separation between your data themselves (Model)
and how they are displayed (View).")
    (license license:lgpl3+)))

(define-public gtg
  (package
    (name "gtg")
    (version "0.5")
    (source
     (origin
       (method git-fetch)
       (uri (git-reference
             (url "https://github.com/getting-things-gnome/gtg")
             (commit (string-append "v" version))))
       (file-name (git-file-name name version))
       (sha256
        (base32 "0b2slm7kjq6q8c7v4m7aqc8m1ynjxn3bl7445srpv1xc0dilq403"))))
    (build-system meson-build-system)
    (arguments
     `(#:glib-or-gtk? #t
       #:phases
       (modify-phases %standard-phases
         (add-after 'glib-or-gtk-wrap 'python-and-gi-wrap
           (lambda* (#:key outputs #:allow-other-keys)
             (let ((prog (string-append (assoc-ref outputs "out")
                                        "/bin/gtg"))
                   (pylib (string-append (assoc-ref outputs "out")
                                         "/lib/python"
                                         ,(version-major+minor
                                           (package-version python))
                                         "/site-packages")))
               (wrap-program prog
                 `("GUIX_PYTHONPATH" = (,(getenv "GUIX_PYTHONPATH") ,pylib))
                 `("GI_TYPELIB_PATH" = (,(getenv "GI_TYPELIB_PATH"))))
               #t))))))
    (native-inputs
     `(("desktop-file-utils" ,desktop-file-utils)
       ("gettext" ,gettext-minimal)
       ("glib:bin" ,glib "bin")
       ("gobject-introspection" ,gobject-introspection)
       ("gtk+:bin" ,gtk+ "bin")
       ("pkg-config" ,pkg-config)))
    (inputs
     (list librsvg
           gsettings-desktop-schemas
           gtk+
           pango
           python-dbus
           python-liblarch
           python-lxml
           python-pycairo
           python-pygobject
           python-pyxdg))
    (home-page "https://wiki.gnome.org/Apps/GTG")
    (synopsis "Personal organizer for the GNOME desktop")
    (description
     "Getting Things GNOME! (GTG) is a personal tasks and TODO list items
organizer for the GNOME desktop environment inspired by the Getting Things
Done (GTD) methodology.  GTG is designed with flexibility, adaptability,
and ease of use in mind so it can be used as more than just GTD software.
GTG is intended to help you track everything you need to do and need to
know, from small tasks to large projects.")
    (license license:gpl3+)))

(define-public icon-naming-utils
  (package
    (name "icon-naming-utils")
    (version "0.8.90")
    (source
     (origin
      (method url-fetch)
      (uri (string-append "https://tango.freedesktop.org/releases/icon-naming-utils-"
                          version ".tar.bz2"))
      (sha256
       (base32
        "1mc3v28fdfqanx3lqx233vcr4glb4c2376k0kx2v91a4vxwqcdxi"))))
    (build-system gnu-build-system)
    (inputs
     (list perl perl-xml-simple))
    (arguments
     '(#:phases
       (modify-phases %standard-phases
         (add-after 'install 'set-load-paths
           ;; Tell 'icon-name-mapping' where XML::Simple is.
           (lambda* (#:key outputs #:allow-other-keys)
             (let* ((out  (assoc-ref outputs "out"))
                    (prog (string-append out "/libexec/icon-name-mapping")))
               (wrap-program
                   prog
                 `("PERL5LIB" = ,(list (getenv "PERL5LIB")))))
             #t)))))
    (home-page "http://tango.freedesktop.org/Standard_Icon_Naming_Specification")
    (synopsis
     "Utility to implement the Freedesktop Icon Naming Specification")
    (description
     "To help with the transition to the Freedesktop Icon Naming
Specification, the icon naming utility maps the icon names used by the
GNOME and KDE desktops to the icon names proposed in the specification.")
    (license license:lgpl2.1+)))

(define-public gnome-icon-theme
  (package
    (name "gnome-icon-theme")
    (version "3.12.0")
    (source
     (origin
      (method url-fetch)
      (uri (string-append "mirror://gnome/sources/" name "/"
                          (version-major+minor version)  "/"
                          name "-" version ".tar.xz"))
      (sha256
       (base32
        "0fjh9qmmgj34zlgxb09231ld7khys562qxbpsjlaplq2j85p57im"))))
    (build-system gnu-build-system)
    (arguments
     '(#:configure-flags
       ;; Don't create 'icon-theme.cache'.
       (let* ((coreutils (assoc-ref %build-inputs "coreutils"))
              (true      (string-append coreutils "/bin/true")))
         (list (string-append "GTK_UPDATE_ICON_CACHE=" true)))))
    (native-inputs
     (list icon-naming-utils intltool pkg-config))
    (home-page "https://wiki.gnome.org/Personalization")
    (synopsis "GNOME icon theme")
    (description "Icons for the GNOME desktop.")
    (license license:lgpl3))) ; or Creative Commons BY-SA 3.0

;; gnome-icon-theme was renamed to adwaita-icon-theme after version 3.12.0.
(define-public adwaita-icon-theme
  (package/inherit gnome-icon-theme
    (name "adwaita-icon-theme")
    (version "40.1.1")
    (source (origin
              (method url-fetch)
              (uri (string-append "mirror://gnome/sources/" name "/"
                                  (version-major version) "/"
                                  name "-" version ".tar.xz"))
              (sha256
               (base32
                "1xpqa1rgmixlp953938d08xvf7kv36h747ysial8g65dsrp46v0b"))))
    (native-inputs
     ;; The following requires the SVG pixbuf loader, provided by librsvg,
     ;; available on x86_64 only.
     `(,@(if (target-64bit?)
             `(("gtk-encode-symbolic-svg" ,gtk+ "bin"))
             '())))))

(define-public tango-icon-theme
  (package
    (name "tango-icon-theme")
    (version "0.8.90")
    (source (origin
              (method url-fetch)
              (uri (string-append "http://tango.freedesktop.org/releases/"
                                  "tango-icon-theme-" version ".tar.bz2"))
              (sha256
               (base32
                "034r9s944b4yikyfgn602yv7s54wdzlq0qfvqh52b9x6kbx08h79"))))
    (build-system gnu-build-system)
    (native-inputs
     (list icon-naming-utils intltool imagemagick pkg-config))
    (home-page "http://tango-project.org/")
    (synopsis "Tango icon theme")
    (description "This is an icon theme that follows the Tango visual
guidelines.")
    (license license:public-domain)))

(define-public shared-mime-info
  (package
    (name "shared-mime-info")
    (version "1.15")
    (source (origin
             (method url-fetch)
             (uri (string-append
                   "https://gitlab.freedesktop.org/xdg/shared-mime-info/uploads/"
                   "b27eb88e4155d8fccb8bb3cd12025d5b/shared-mime-info-" version
                   ".tar.xz"))
             (sha256
              (base32
               "146vynj78wcwdq0ms52jzm1r4m6dzi1rhyh3h4xyb6bw8ckv10pl"))))
    (build-system gnu-build-system)
    (arguments
     ;; The build system appears not to be parallel-safe.
     '(#:parallel-build? #f))
    (inputs
     (list glib libxml2))
    (native-inputs
     `(("gettext" ,gettext-minimal)
       ("itstool" ,itstool)
       ("pkg-config" ,pkg-config)))
    (home-page "https://www.freedesktop.org/wiki/Software/shared-mime-info")
    (synopsis "Database of common MIME types")
    (description
     "The shared-mime-info package contains the core database of common types
and the update-mime-database command used to extend it.  It requires glib2 to
be installed for building the update command.  Additionally, it uses intltool
for translations, though this is only a dependency for the maintainers.  This
database is translated at Transifex.")
    (license license:gpl2+)))

(define-public system-config-printer
  (package
    (name "system-config-printer")
    (version "1.5.15")
    (source
     (origin
       (method url-fetch)
       (uri (string-append
             "https://github.com/OpenPrinting/system-config-printer/releases/"
             "download/v" version
             "/system-config-printer-" version ".tar.xz"))
       (sha256
        (base32 "12d6xx51vizc476zfnsga9q09nflp51ipn6y7lhi9w2v4772dlpv"))))
    (build-system glib-or-gtk-build-system)
    (arguments
     `(#:imported-modules ((guix build python-build-system)
                           ,@%glib-or-gtk-build-system-modules)
       #:phases
       (modify-phases %standard-phases
         (add-after 'unpack 'patch-Makefile.am
           (lambda _
             ;; The Makefile generates some scripts, so set a valid shebang
             (substitute* "Makefile.am"
               (("/bin/bash") (which "bash")))
             (delete-file "configure")
             #t))
         (add-after 'unpack 'patch-docbook-xml
           (lambda* (#:key inputs #:allow-other-keys)
             ;; Modify the man XML otherwise xmlto tries to access the network
             (substitute* "man/system-config-printer.xml"
               (("http://www.oasis-open.org/docbook/xml/4.1.2/")
                (string-append (assoc-ref inputs "docbook-xml")
                               "/xml/dtd/docbook/")))
             #t))
         (add-after 'install 'wrap-for-python
           (@@ (guix build python-build-system) wrap))
         (add-after 'install 'wrap
           (lambda* (#:key outputs #:allow-other-keys)
             (let ((out               (assoc-ref outputs "out"))
                   (gi-typelib-path   (getenv "GI_TYPELIB_PATH")))
               (for-each
                (lambda (program)
                  (wrap-program program
                    `("GI_TYPELIB_PATH" ":" prefix (,gi-typelib-path))))
                (map (lambda (name)
                       (string-append out "/bin/" name))
                     '("system-config-printer"
                       "system-config-printer-applet"
                       "install-printerdriver"
                       "scp-dbus-service"))))
             #t)))))
    (inputs
     (list gsettings-desktop-schemas
           gobject-introspection
           python
           cups
           gtk+
           python-dbus
           python-pygobject
           python-pycups
           python-requests
           python-pycairo
           libnotify
           packagekit))
    (native-inputs
     (list pkg-config
           desktop-file-utils
           glib
           autoconf
           automake
           intltool
           xmlto
           docbook-xml-4.1.2
           docbook-xsl
           libxml2))
    (home-page "https://github.com/zdohnal/system-config-printer")
    (synopsis "CUPS administration tool")
    (description
     "system-config-printer is a CUPS administration tool.  It's written in
Python using GTK+, and uses the @acronym{IPP, Internet Printing Protocol} when
configuring CUPS.")
    (license license:gpl2+)))

(define-public hicolor-icon-theme
  (package
    (name "hicolor-icon-theme")
    (version "0.17")
    (source
     (origin
      (method url-fetch)
      (uri (string-append "https://icon-theme.freedesktop.org/releases/"
                          "hicolor-icon-theme-" version ".tar.xz"))
      (sha256
       (base32
        "1n59i3al3zx6p90ff0l43gzpzmlqnzm6hf5cryxqrlbi48sq8x1i"))))
    (build-system gnu-build-system)
    (arguments
     `(#:tests? #f)) ; no check target
    (home-page "https://icon-theme.freedesktop.org/releases/")
    (synopsis
     "Freedesktop icon theme")
    (description
     "Freedesktop icon theme.")
    (license license:gpl2)))

(define-public libnotify
  (package
    (name "libnotify")
    (version "0.7.9")
    (source
     (origin
       (method url-fetch)
       (uri (string-append "mirror://gnome/sources/" name "/"
                           (version-major+minor version)  "/"
                           name "-" version ".tar.xz"))
       (sha256
        (base32
         "0qa7cx6ra5hwqnxw95b9svgjg5q6ynm8y843iqjszxvds5z53h36"))))
    (build-system meson-build-system)
    (arguments
     `(#:phases
       (modify-phases %standard-phases
         (add-after 'unpack 'fix-docbook
           (lambda* (#:key inputs #:allow-other-keys)
             ;; Don't attempt to download XSL schema.
             (substitute* "meson.build"
               (("http://docbook.sourceforge.net/release/xsl-ns/current\
/manpages/docbook.xsl")
                (string-append (assoc-ref inputs "docbook-xsl")
                               "/xml/xsl/docbook-xsl-"
                               ,(package-version docbook-xsl)
                               "/manpages/docbook.xsl")))
             #t)))))
    (propagated-inputs
     (list ;; In Requires of libnotify.pc.
           gdk-pixbuf glib))
    (inputs
     (list gtk+ libpng))
    (native-inputs
     `(("pkg-config" ,pkg-config)
       ("glib" ,glib "bin")
       ("gobject-introspection" ,gobject-introspection)

       ;; For the documentation.
       ("gtk-doc" ,gtk-doc/stable)
       ("xsltproc" ,libxslt)
       ("docbook-xsl" ,docbook-xsl)))
    (home-page "https://developer-next.gnome.org/libnotify/")
    (synopsis
     "GNOME desktop notification library")
    (description
     "Libnotify is a library that sends desktop notifications to a
notification daemon, as defined in the Desktop Notifications spec.  These
notifications can be used to inform the user about an event or display
some form of information without getting in the user's way.")
    (license license:lgpl2.1+)))

(define-public libpeas
  (package
    (name "libpeas")
    (version "1.30.0")
    (source
     (origin
      (method url-fetch)
      (uri (string-append "mirror://gnome/sources/" name "/"
                          (version-major+minor version)  "/"
                          name "-" version ".tar.xz"))
      (sha256
       (base32
        "18xrk1c1ixlhkmykcfiafrl2am470ws687xqvjlq40zwkcp5dx8b"))))
    (build-system meson-build-system)
    (arguments
     '(#:phases
       (modify-phases %standard-phases
         (add-before 'check 'start-xserver
           (lambda* (#:key inputs #:allow-other-keys)
             (let ((xorg-server (assoc-ref inputs "xorg-server"))
                   (disp ":1"))
               (setenv "DISPLAY" disp)
               (setenv "XDG_CACHE_HOME" "/tmp/xdg-cache")
               (setenv "XDG_CONFIG_HOME" "/tmp")
               ;; Tests require a running X server.
               (system (format #f "~a/bin/Xvfb ~a &" xorg-server disp))
               #t))))))
    (inputs
     (list gtk+ glade3 python python-pygobject))
    (native-inputs
     `(("pkg-config" ,pkg-config)
       ("gettext" ,gettext-minimal)
       ("glib:bin" ,glib "bin")
       ("gobject-introspection" ,gobject-introspection)
       ("xorg-server" ,xorg-server-for-tests)))
    (propagated-inputs
     ;; The .pc file "Requires" gobject-introspection.
     (list gobject-introspection))
    (home-page "https://wiki.gnome.org/Libpeas")
    (synopsis "GObject plugin system")
    (description
     "Libpeas is a gobject-based plugin engine, targeted at giving every
application the chance to assume its own extensibility.  It also has a set of
features including, but not limited to: multiple extension points; on-demand
(lazy) programming language support for C, Python and JS; simplicity of the
API.")
    (license license:lgpl2.0+)))

(define-public gtkglext
  (package
    (name "gtkglext")
    (version "1.2.0")
    (source (origin
              (method url-fetch)
              (uri (string-append "mirror://sourceforge/gtkglext/gtkglext/"
                                  version "/gtkglext-" version ".tar.gz"))
              (sha256
               (base32 "1ya4d2j2aacr9ii5zj4ac95fjpdvlm2rg79mgnk7yvl1dcy3y1z5"))
              (patches (search-patches
                        "gtkglext-disable-disable-deprecated.patch"))))
    (build-system gnu-build-system)
    (arguments
     `(#:phases
       (modify-phases %standard-phases
         ;; Fix a collision between a local variable and a definition from
         ;; glibc's string.h.
         (add-after 'unpack 'fix-collision
           (lambda _
             (substitute* "gdk/gdkglshapes.c"
               ((" index") " triangle_index"))
             #t)))))
    (inputs (list gtk+-2 mesa glu libx11 libxt))
    (native-inputs (list pkg-config
                         `(,glib "bin")))
    (propagated-inputs (list pangox-compat))
    (home-page "https://projects.gnome.org/gtkglext")
    (synopsis "OpenGL extension to GTK+")
    (description "GtkGLExt is an OpenGL extension to GTK+.  It provides
additional GDK objects which support OpenGL rendering in GTK+ and GtkWidget
API add-ons to make GTK+ widgets OpenGL-capable.")
    (license license:lgpl2.1+)))

(define-public glade3
  (package
    (name "glade")
    (version "3.38.2")
    (source (origin
              (method url-fetch)
              (uri (string-append "mirror://gnome/sources/" name "/"
                                  (version-major+minor version)  "/"
                                  name "-" version ".tar.xz"))
              (sha256
               (base32
                "1dxsiz9ahqkxg2a1dw9sbd8jg59y5pdz4c1gvnbmql48gmj8gz4q"))
              (patches (search-patches
                        "glade-gls-set-script-name.patch"
                        "glade-test-widget-null-icon.patch"))))
    (build-system meson-build-system)
    (arguments
     `(#:phases
       (modify-phases %standard-phases
         (add-after 'unpack 'skip-gtk-update-icon-cache
           ;; Don't create 'icon-theme.cache'.
           (lambda _
             (substitute* "meson_post_install.py"
               (("gtk-update-icon-cache") "true"))))

         ,@(if (this-package-native-input "gjs")
               '()
               '((add-after 'unpack 'skip-gjs-test
                   (lambda _
                     ;; When the optional dependency on GJS is missing, skip
                     ;; the GJS plugin tests.
                     (substitute* "tests/modules.c"
                       (("g_test_add.*JavaScript.*" all)
                        (string-append "// " all "\n")))
                     (delete-file "tests/catalogs/gjsplugin.xml")))))

         (add-before 'configure 'fix-docbook
           (lambda* (#:key inputs #:allow-other-keys)
             (substitute* "man/meson.build"
               (("http://docbook.sourceforge.net/release/xsl/\
current/manpages/docbook.xsl")
                (string-append (assoc-ref inputs "docbook-xsl")
                               "/xml/xsl/docbook-xsl-"
                               ,(package-version docbook-xsl)
                               "/manpages/docbook.xsl")))))
         (add-before 'check 'pre-check
           (lambda _
             (setenv "HOME" "/tmp")
             ;; Tests require a running X server.
             (system "Xvfb :1 &")
             (setenv "DISPLAY" ":1"))))))
    (inputs
     (list gtk+ libxml2))
    (native-inputs
     `(("hicolor-icon-theme" ,hicolor-icon-theme)
       ("intltool" ,intltool)
       ("itstool" ,itstool)
       ("libxslt" ,libxslt) ;for xsltproc
       ("docbook-xml" ,docbook-xml-4.2)
       ("docbook-xsl" ,docbook-xsl)
       ("glib:bin" ,glib "bin")
       ("python" ,python)
       ("python-pygobject" ,python-pygobject)
       ("gobject-introspection" ,gobject-introspection)

       ;; GJS depends on Rust, which is x86_64-only so far, so remove the GJS
       ;; dependency on other platforms (FIXME).
       ,@(if (target-x86-64?)
             `(("gjs" ,gjs))
             '())

       ("pkg-config" ,pkg-config)
       ("xorg-server" ,xorg-server-for-tests)))
    (home-page "https://glade.gnome.org")
    (synopsis "GTK+ rapid application development tool")
    (description "Glade is a rapid application development (RAD) tool to
enable quick & easy development of user interfaces for the GTK+ toolkit and
the GNOME desktop environment.")
    (license license:lgpl2.0+)
    (native-search-paths (list (search-path-specification
                                (variable "GLADE_CATALOG_SEARCH_PATH")
                                (files '("share/glade/catalogs")))
                               (search-path-specification
                                (variable "GLADE_MODULE_SEARCH_PATH")
                                (files '("lib/glade/modules")))))))

(define-public libcroco
  (package
    (name "libcroco")
    (version "0.6.13")
    (source (origin
              (method url-fetch)
              (uri (string-append "mirror://gnome/sources/" name "/"
                                  (version-major+minor version)  "/"
                                  name "-" version ".tar.xz"))
              (patches (search-patches "libcroco-CVE-2020-12825.patch"))
              (sha256
               (base32
                "1m110rbj5d2raxcdp4iz0qp172284945awrsbdlq99ksmqsc4zkn"))))
    (build-system gnu-build-system)
    (native-inputs
     (list pkg-config))
    (inputs
     (list glib libxml2 zlib))
    (home-page "https://github.com/GNOME/libcroco")
    (synopsis "CSS2 parsing and manipulation library")
    (description
     "Libcroco is a standalone CSS2 parsing and manipulation library.
The parser provides a low level event driven SAC-like API and a CSS object
model like API.  Libcroco provides a CSS2 selection engine and an experimental
XML/CSS rendering engine.")

    ;; LGPLv2.1-only.
    (license license:lgpl2.1)))

(define-public libgsf
  (package
    (name "libgsf")
    (version "1.14.47")
    (source (origin
              (method url-fetch)
              (uri (string-append "mirror://gnome/sources/" name "/"
                                  (version-major+minor version)  "/"
                                  name "-" version ".tar.xz"))
              (sha256
               (base32
                "0kbpp9ksl7977xiga37sk1gdw1r039v6zviqznl7alvvg39yp26i"))))
    (build-system glib-or-gtk-build-system)
    (outputs '("out" "bin" "doc"))
    (arguments
     `(#:configure-flags
       (list
        "--disable-static"
        "--enable-introspection"
        (string-append "--with-gir-dir="
                       (assoc-ref %outputs "out")
                       "/share/gir-"
                       ,(version-major
                         (package-version gobject-introspection))
                       ".0")
        (string-append "--with-typelib-dir="
                       (assoc-ref %outputs "out")
                       "/lib/girepository-"
                       ,(version-major
                         (package-version gobject-introspection))
                       ".0")
        (string-append "--with-html-dir="
                       (assoc-ref %outputs "doc")
                       "/share/gtk-doc/html")
        "--with-zlib"
        "--with-bz2")
       #:phases
       (modify-phases %standard-phases
         (add-after 'unpack 'patch-docbook-xml
           (lambda* (#:key inputs #:allow-other-keys)
             (with-directory-excursion "doc"
               (substitute* "gsf-docs.xml"
                 (("http://www.oasis-open.org/docbook/xml/4.5/")
                  (string-append (assoc-ref inputs "docbook-xml")
                                 "/xml/dtd/docbook/"))))
             #t)))))
    (native-inputs
     `(("docbook-xml" ,docbook-xml)
       ("gettext" ,gettext-minimal)
       ("gobject-introspection" ,gobject-introspection)
       ("perl" ,perl)
       ("perl-xml-parser" ,perl-xml-parser)
       ("pkg-config" ,pkg-config)
       ("python" ,python-wrapper)))
    (inputs
     (list bzip2 gdk-pixbuf zlib))
    (propagated-inputs
     (list glib libxml2))
    (synopsis "G Structured File Library")
    (description "Libgsf aims to provide an efficient extensible I/O abstraction
for dealing with different structured file formats.")
    (home-page "https://gitlab.gnome.org/GNOME/libgsf")
    (license
     (list
      ;; Library
      license:lgpl2.1+
      ;; Others
      license:lgpl2.0+))))

(define-public librsvg
  (package
    (name "librsvg")
<<<<<<< HEAD
    (version "2.40.21")
    (source (origin
              (method url-fetch)
              (uri (string-append "mirror://gnome/sources/" name "/"
                                  (version-major+minor version)  "/"
                                  name "-" version ".tar.xz"))
              (sha256
               (base32
                "1fljkag2gr7c4k5mn798lgf9903xslz8h51bgvl89nnay42qjqpp"))))
    (build-system gnu-build-system)
    (outputs '("out" "debug"))
    (arguments
     `(#:configure-flags
       (list "--disable-static"
             "--enable-vala") ; needed for e.g. gnome-mines
       #:phases
       (modify-phases %standard-phases
         (add-before 'configure 'pre-configure
           (lambda* (#:key inputs #:allow-other-keys)
             (substitute* "gdk-pixbuf-loader/Makefile.in"
               ;; By default the gdk-pixbuf loader is installed under
               ;; gdk-pixbuf's prefix.  Work around that.
               (("gdk_pixbuf_moduledir = .*$")
                (string-append "gdk_pixbuf_moduledir = "
                               "$(prefix)/lib/gdk-pixbuf-2.0/2.10.0/"
                                "loaders\n"))
               ;; Drop the 'loaders.cache' file, it's in gdk-pixbuf+svg.
               (("gdk_pixbuf_cache_file = .*$")
                "gdk_pixbuf_cache_file = $(TMPDIR)/loaders.cache\n"))
             #t))
         (add-before 'check 'remove-failing-tests
           (lambda _
             (with-directory-excursion "tests/fixtures/reftests"
               (for-each delete-file
                         '(;; This test fails on i686:
                           "svg1.1/masking-path-04-b.svg"
                           ;; This test fails on armhf:
                           "svg1.1/masking-mask-01-b.svg"
                           ;; This test fails on aarch64:
                           "bugs/777834-empty-text-children.svg")))
             #t)))))
    (native-inputs
     `(("pkg-config" ,pkg-config)
       ("vala" ,vala)
       ("glib" ,glib "bin")                               ; glib-mkenums, etc.
       ("gobject-introspection" ,gobject-introspection))) ; g-ir-compiler, etc.
    (inputs
     `(;; XXX: 1.44 causes some test failures, so we stick with 1.42 for
       ;; this ancient version of librsvg.
       ("pango" ,pango-1.42)
       ("libcroco" ,libcroco)
       ("bzip2" ,bzip2)
       ("libgsf" ,libgsf)
       ("libxml2" ,libxml2)))
    (propagated-inputs
     ;; librsvg-2.0.pc refers to all of that.
     `(("cairo" ,cairo)
       ("gdk-pixbuf" ,gdk-pixbuf)
       ("glib" ,glib)))
    (home-page "https://wiki.gnome.org/LibRsvg")
    (synopsis "Render SVG files using Cairo")
    (description
     "Librsvg is a C library to render SVG files using the Cairo 2D graphics
library.")
    (license license:lgpl2.0+)))

(define-public librsvg-next
  (package
    (name "librsvg-next")
    (version "2.50.3")
=======
    (version "2.50.7")
>>>>>>> 070b8a89
    (source (origin
              (method url-fetch)
              (uri (string-append "mirror://gnome/sources/librsvg/"
                                  (version-major+minor version)  "/"
                                  "librsvg-" version ".tar.xz"))
              (sha256
               (base32
                "1g3f8byg5w08fx1bka12mmpl59v6a4q2p827w6m2la6mijq63yzz"))
              (modules '((guix build utils)))
              (snippet
               '(begin (delete-file-recursively "vendor")))))
    (build-system cargo-build-system)
<<<<<<< HEAD
    (outputs '("out" "debug" "doc"))
=======
    (outputs '("out" "doc" "debug"))
>>>>>>> 070b8a89
    (arguments
     `(#:install-source? #f
       #:modules
       ((guix build cargo-build-system)
        (guix build utils)
        ((guix build gnu-build-system) #:prefix gnu:))
       #:cargo-inputs
       (("rust-bitflags" ,rust-bitflags-1)
        ("rust-cairo-rs" ,rust-cairo-rs-0.8)
        ("rust-cairo-sys-rs" ,rust-cairo-sys-rs-0.9)
        ("rust-cast" ,rust-cast-0.2)
        ("rust-cssparser" ,rust-cssparser-0.27)
        ("rust-data-url" ,rust-data-url-0.1)
        ("rust-encoding" ,rust-encoding-0.2)
        ("rust-float-cmp" ,rust-float-cmp-0.8)
        ("rust-gdk-pixbuf" ,rust-gdk-pixbuf-0.8)
        ("rust-gdk-pixbuf-sys" ,rust-gdk-pixbuf-sys-0.9)
        ("rust-gio" ,rust-gio-0.8)
        ("rust-gio-sys" ,rust-gio-sys-0.9)
        ("rust-glib" ,rust-glib-0.9)
        ("rust-glib-sys" ,rust-glib-sys-0.9)
        ("rust-gobject-sys" ,rust-gobject-sys-0.9)
        ("rust-itertools" ,rust-itertools-0.9)
        ("rust-language-tags" ,rust-language-tags-0.2)
        ("rust-libc" ,rust-libc-0.2)
        ("rust-locale-config" ,rust-locale-config-0.3)
        ("rust-markup5ever" ,rust-markup5ever-0.10)
        ("rust-nalgebra" ,rust-nalgebra-0.21)
        ("rust-num-traits" ,rust-num-traits-0.2)
        ("rust-once-cell" ,rust-once-cell-1)
        ("rust-pkg-config" ,rust-pkg-config-0.3)
        ("rust-pango" ,rust-pango-0.8)
        ("rust-pango-sys" ,rust-pango-sys-0.9)
        ("rust-pangocairo" ,rust-pangocairo-0.9)
        ("rust-rayon" ,rust-rayon-1)
        ("rust-rctree" ,rust-rctree-0.3)
        ("rust-rgb" ,rust-rgb-0.8)
        ("rust-regex" ,rust-regex-1)
        ("rust-selectors" ,rust-selectors-0.22)
        ("rust-string-cache" ,rust-string-cache-0.8)
        ("rust-tinyvec" ,rust-tinyvec-0.3)
        ("rust-url" ,rust-url-2)
        ("rust-xml5ever" ,rust-xml5ever-0.16))
       #:cargo-development-inputs
       (("rust-assert-cmd" ,rust-assert-cmd-1)
        ("rust-cairo-rs" ,rust-cairo-rs-0.8)
        ("rust-chrono" ,rust-chrono-0.4)
        ("rust-criterion" ,rust-criterion-0.3)
        ("rust-float-cmp" ,rust-float-cmp-0.8)
        ("rust-lopdf" ,rust-lopdf-0.26)
        ("rust-png" ,rust-png-0.16)
        ("rust-predicates" ,rust-predicates-1)
        ("rust-tempfile" ,rust-tempfile-3))
       #:phases
       (modify-phases %standard-phases
         (add-after 'unpack 'patch-docbook-xml
           (lambda* (#:key inputs #:allow-other-keys)
             (with-directory-excursion "doc"
               (substitute* "rsvg-docs.xml"
                 (("http://www.oasis-open.org/docbook/xml/4.3/")
                  (string-append (assoc-ref inputs "docbook-xml")
                                 "/xml/dtd/docbook/"))))))
         (add-after 'unpack 'prepare-for-build
           (lambda _
             ;; In lieu of #:make-flags
             (setenv "CC" ,(cc-for-target))
             ;; Something about the build environment resists building
             ;; successfully with the '--locked' flag.
             (substitute* '("Makefile.am" "Makefile.in")
               (("--locked") ""))))
         (add-before 'configure 'pre-configure
           (lambda* (#:key outputs #:allow-other-keys)
             (substitute* "gdk-pixbuf-loader/Makefile.in"
               ;; By default the gdk-pixbuf loader is installed under
               ;; gdk-pixbuf's prefix.  Work around that.
               (("gdk_pixbuf_moduledir = .*$")
                (string-append "gdk_pixbuf_moduledir = "
                               "$(prefix)/"
                               ,(dirname %gdk-pixbuf-loaders-cache-file) "/"
                               "loaders\n")))
             (substitute* "configure"
               (("gdk_pixbuf_cache_file=.*")
                (string-append "gdk_pixbuf_cache_file="
                               (assoc-ref outputs "out") "/"
                               ,%gdk-pixbuf-loaders-cache-file "\n")))))
         (add-after 'configure 'gnu-configure
           (lambda* (#:key outputs #:allow-other-keys #:rest args)
             (apply (assoc-ref gnu:%standard-phases 'configure)
                    #:configure-flags
                    (list "--disable-static"
                          "--enable-vala"
                          (string-append "--with-html-dir="
                                         (assoc-ref outputs "doc")
                                         "/share/gtk-doc/html"))
                    args)))
         (add-after 'configure 'dont-vendor-self
           (lambda* (#:key vendor-dir #:allow-other-keys)
             ;; Don't keep the whole tarball in the vendor directory
             (delete-file-recursively
              (string-append vendor-dir "/" ,name "-" ,version ".tar.xz"))))
         (replace 'build
           (assoc-ref gnu:%standard-phases 'build))
         (add-before 'check 'ignore-failing-tests
           ;; stderr=```/tmp/guix-build-.../librsvg-2.50.1/rsvg-convert: line 150: ls: command not found
           (lambda _
             (substitute* "tests/src/cmdline/rsvg_convert.rs"
               (("fn background_color_option_invalid_color_yields_error" all)
                (string-append "#[ignore] " all))
               (("fn empty_input_yields_error" all)
                (string-append "#[ignore] " all))
               (("fn empty_svg_yields_error" all)
                (string-append "#[ignore] " all))
               (("fn env_source_data_epoch_empty" all)
                (string-append "#[ignore] " all))
               (("fn env_source_data_epoch_no_digits" all)
                (string-append "#[ignore] " all))
               (("fn env_source_data_epoch_trailing_garbage" all)
                (string-append "#[ignore] " all))
               (("fn export_id_option_error" all)
                (string-append "#[ignore] " all))
               (("fn huge_zoom_factor_yields_error" all)
                (string-append "#[ignore] " all))
               (("fn multiple_input_files_not_allowed_for_png_output" all)
                (string-append "#[ignore] " all))
               (("fn stylesheet_option_error" all)
                (string-append "#[ignore] " all)))))
         (replace 'check
           (lambda* args
             ((assoc-ref gnu:%standard-phases 'check)
              #:test-target "check")))
         (replace 'install
           (assoc-ref gnu:%standard-phases 'install)))))
    (native-inputs
     (list docbook-xml-4.3
           `(,glib "bin")
           gobject-introspection
           pkg-config
           python-wrapper
           ruby
           vala))
    (inputs
     (list bzip2
           fontconfig
           freetype
           harfbuzz
           libcroco
           libgsf
           libxml2
           pango))
    (propagated-inputs
     (list cairo gdk-pixbuf glib))
    (synopsis "SVG rendering library")
    (description "Librsvg is a library to render SVG images to Cairo surfaces.
GNOME uses this to render SVG icons.  Outside of GNOME, other desktop
environments use it for similar purposes.  Wikimedia uses it for Wikipedia's SVG
diagrams.")
    (home-page "https://wiki.gnome.org/LibRsvg")
    (license license:lgpl2.1+)))

;; This copy of librsvg uses the bundled rust libraries. It is useful for
;; packages which have too many dependencies to be rebuilt as frequently
;; as the rust inputs are updated.
;; TODO: Remove this package and use packaged rust libraries!
(define-public librsvg-bootstrap
  (package
    (inherit librsvg)
    (name "librsvg")
    (version "2.50.7")
    (source (origin
              (method url-fetch)
              (uri (string-append "mirror://gnome/sources/librsvg/"
                                  (version-major+minor version)  "/"
                                  "librsvg-" version ".tar.xz"))
              (sha256
               (base32
                "1g3f8byg5w08fx1bka12mmpl59v6a4q2p827w6m2la6mijq63yzz"))
              (modules '((guix build utils)))
              (snippet
               '(begin
                  (for-each delete-file (find-files "vendor" "\\.a$"))))))
    (arguments
     (substitute-keyword-arguments (package-arguments librsvg)
       ((#:vendor-dir _ "vendor") "vendor")
       ((#:cargo-inputs _) '())
       ((#:cargo-development-inputs _) '())))
    (properties '((hidden? . #t)))))

(define-public librsvg-2.40
  ;; This is the last version implemented in C.
  (package
    (inherit librsvg)
    (version "2.40.21")
    (source (origin
              (method url-fetch)
              (uri (string-append "mirror://gnome/sources/librsvg/"
                                  (version-major+minor version)
                                  "/librsvg-" version ".tar.xz"))
              (sha256
               (base32
                "1fljkag2gr7c4k5mn798lgf9903xslz8h51bgvl89nnay42qjqpp"))))
    (build-system gnu-build-system)
    (arguments
     `(#:configure-flags (list "--disable-static")
       #:phases
       (modify-phases %standard-phases
         (add-before 'configure 'pre-configure
           (lambda* (#:key inputs #:allow-other-keys)
             (substitute* "gdk-pixbuf-loader/Makefile.in"
               ;; By default the gdk-pixbuf loader is installed under
               ;; gdk-pixbuf's prefix.  Work around that.
               (("gdk_pixbuf_moduledir = .*$")
                (string-append "gdk_pixbuf_moduledir = "
                               "$(prefix)/lib/gdk-pixbuf-2.0/2.10.0/"
                                "loaders\n"))
               ;; Drop the 'loaders.cache' file, it's in gdk-pixbuf+svg.
               (("gdk_pixbuf_cache_file = .*$")
                "gdk_pixbuf_cache_file = $(TMPDIR)/loaders.cache\n"))
             #t))
         (add-before 'check 'remove-failing-tests
           (lambda _
             (with-directory-excursion "tests/fixtures/reftests"
               (for-each delete-file
                         '(;; This test fails on i686:
                           "svg1.1/masking-path-04-b.svg"
                           ;; This test fails on armhf:
                           "svg1.1/masking-mask-01-b.svg"
                           ;; This test fails on aarch64:
                           "bugs/777834-empty-text-children.svg"

                           ;; These two tests fail due to slightly different
                           ;; text rendering (different kerning or similar),
                           ;; nothing alarming.
                           "bugs/340047.svg"
                           "bugs/749415.svg"))))))))
    (native-inputs
     (list pkg-config
           `(,glib "bin") ; glib-mkenums, etc.
           gobject-introspection)) ; g-ir-compiler, etc.
    (inputs
     (list pango libcroco bzip2 libgsf libxml2))
    (propagated-inputs
     ;; librsvg-2.0.pc refers to all of that.
     (list cairo gdk-pixbuf glib))
    (synopsis "Render SVG files using Cairo (ancient C version)")
    (properties '((hidden? . #t)))))

(define* (librsvg-for-system #:optional
                             (system (or (%current-target-system)
                                         (%current-system))))
  ;; Since librsvg 2.50 depends on Rust, and Rust is only correctly supported
  ;; on x86_64 so far, use the ancient C version on other platforms (FIXME).
  (if (string-prefix? "x86_64-" system)
      librsvg
      librsvg-2.40))

(export librsvg-for-system)

(define-public libidl
  (package
    (name "libidl")
    (version "0.8.14")
    (source (origin
              (method url-fetch)
              (uri (string-append "mirror://gnome/sources/libIDL/"
                                  (version-major+minor version) "/"
                                  "libIDL-" version ".tar.bz2"))
              (sha256
               (base32
                "08129my8s9fbrk0vqvnmx6ph4nid744g5vbwphzkaik51664vln5"))))
    (build-system gnu-build-system)
    (inputs (list glib))
    (native-inputs
     (list pkg-config flex bison))
    (home-page "http://freecode.com/projects/libidl")
    (synopsis "Create trees of CORBA Interface Definition Language files")
    (description  "Libidl is a library for creating trees of CORBA Interface
Definition Language (idl) files, which is a specification for defining
portable interfaces. libidl was initially written for orbit (the orb from the
GNOME project, and the primary means of libidl distribution).  However, the
functionality was designed to be as reusable and portable as possible.")
    (properties `((upstream-name . "libIDL")))
    (license license:lgpl2.0+)))


(define-public orbit2
  (package
    (name "orbit2")
    (version "2.14.19")
    (source (origin
              (method url-fetch)
              (uri (let ((upstream-name "ORBit2"))
                     (string-append "mirror://gnome/sources/" upstream-name "/"
                                    (version-major+minor version) "/"
                                    upstream-name "-" version ".tar.bz2")))
              (sha256
               (base32
                "0l3mhpyym9m5iz09fz0rgiqxl2ym6kpkwpsp1xrr4aa80nlh1jam"))))
    (build-system gnu-build-system)
    (arguments
     `(;; The "timeout-server" test hangs when run in parallel.
       #:parallel-tests? #f
       #:configure-flags
       '(;; We don't need static libraries, plus they don't build reproducibly
         ;; (non-deterministic ordering of .o files in the archive.)
         "--disable-static"

         ;; The programmer kindly gives us a hook to turn off deprecation
         ;; warnings ...
         "DISABLE_DEPRECATED_CFLAGS=-DGLIB_DISABLE_DEPRECATION_WARNINGS")
       ;; ... which they then completly ignore !!
       #:phases
       (modify-phases %standard-phases
         (add-after 'unpack 'fix-parallel-build
           ;; Parallel build fails because of a failed dependency,
           ;; https://bugzilla.gnome.org/show_bug.cgi?id=732274
           (lambda _
             (substitute* "src/services/name/Makefile.am"
               (("orbit_name_server_2_DEPENDENCIES = \\$(DEPS) CosNaming.h")
                "orbit_name_server_2_DEPENDENCIES = \
$(DEPS) CosNaming.h libname-server-2.a"))))
         (add-before 'configure 'ignore-deprecations
           (lambda _
             (substitute* "linc2/src/Makefile.in"
               (("-DG_DISABLE_DEPRECATED")
                "-DGLIB_DISABLE_DEPRECATION_WARNINGS")))))))
    (inputs (list glib libidl))
    (native-inputs
     (list pkg-config))
    (home-page "https://projects.gnome.org/orbit2/")
    (synopsis "CORBA 2.4-compliant Object Request Broker")
    (description  "ORBit2 is a CORBA 2.4-compliant Object Request Broker (orb)
featuring mature C, C++ and Python bindings.")
    ;; Licence notice is unclear.  The Web page simply say "GPL" without giving
    ;; a version.  SOME of the code files have licence notices for GPLv2+.
    ;; The tarball contains files of the text of GPLv2 and LGPLv2.
    (license license:gpl2+)
    (properties `((upstream-name . "ORBit2")))))


(define-public libbonobo
  (package
    (name "libbonobo")
    (version "2.32.1")
    (source (origin
              (method url-fetch)
              (uri (string-append "mirror://gnome/sources/" name "/"
                                  (version-major+minor version)
                                  "/" name "-" version ".tar.bz2"))
              (sha256
               (base32 "0swp4kk6x7hy1rvd1f9jba31lvfc6qvafkvbpg9h0r34fzrd8q4i"))
              (patches (search-patches
                        "libbonobo-activation-test-race.patch"))))
    (build-system gnu-build-system)
    (arguments
     ;; The programmer kindly gives us a hook to turn off deprecation warnings ...
     `(#:configure-flags
       '("DISABLE_DEPRECATED_CFLAGS=-DGLIB_DISABLE_DEPRECATION_WARNINGS")
       ;; ... which they then completly ignore !!
       #:phases
       (modify-phases %standard-phases
         (add-before 'configure 'ignore-deprecations
           (lambda _
             (substitute* "activation-server/Makefile.in"
               (("-DG_DISABLE_DEPRECATED") "-DGLIB_DISABLE_DEPRECATION_WARNINGS"))
             #t)))

       ;; There's apparently a race condition between the server stub
       ;; generation and linking of the example under 'samples/echo' that can
       ;; lead do undefined references when building in parallel, as reported
       ;; at <https://forums.gentoo.org/viewtopic-t-223376-start-550.html>.
       ;; Thus, disable parallel builds.
       #:parallel-build? #f))
    (inputs (list popt libxml2))
    ;; The following are Required by the .pc file
    (propagated-inputs
     (list glib orbit2))
    (native-inputs
     (list intltool
           pkg-config
           `(,glib "bin") ; for glib-genmarshal, etc.
           flex
           bison))
    (home-page "https://developer.gnome.org/libbonobo/")
    (synopsis "Framework for creating reusable components for use in GNOME applications")
    (description "Bonobo is a framework for creating reusable components for
use in GNOME applications, built on top of CORBA.")
    ;; Licence not explicitly stated.  Source files contain no licence notices.
    ;; Tarball contains text of both GPLv2 and LGPLv2
    ;; GPLv2 covers both conditions
    (license license:gpl2+)))


(define-public gconf
  (package
    (name "gconf")
    (version "3.2.6")
    (source (origin
              (method url-fetch)
              (uri
               (let ((upstream-name "GConf"))
                 (string-append "mirror://gnome/sources/" upstream-name "/"
                                (version-major+minor version) "/"
                                upstream-name "-" version ".tar.xz")))
              (sha256
               (base32 "0k3q9nh53yhc9qxf1zaicz4sk8p3kzq4ndjdsgpaa2db0ccbj4hr"))))
    (build-system gnu-build-system)
    (inputs (list dbus-glib libxml2))
    (propagated-inputs (list glib ; referred to in the .pc file
                             orbit2))
    (native-inputs
     (list intltool
           `(,glib "bin") ; for glib-genmarshal, etc.
           pkg-config))
    (home-page "https://projects.gnome.org/gconf/")
    (synopsis "Store application preferences")
    (description "Gconf is a system for storing application preferences.  It
is intended for user preferences; not arbitrary data storage.")
    (license license:lgpl2.0+)
    (properties '((upstream-name . "GConf")))))


(define-public gnome-mime-data
  (package
    (name "gnome-mime-data")
    (version "2.18.0")
    (source (origin
              (method url-fetch)
              (uri (string-append "mirror://gnome/sources/" name "/"
                                  (version-major+minor version)  "/"
                                  name "-" version ".tar.bz2"))
              (sha256
               (base32
                "1mvg8glb2a40yilmyabmb7fkbzlqd3i3d31kbkabqnq86xdnn69p"))))
    (build-system gnu-build-system)
    (native-inputs
     (list perl intltool))
    (arguments
     '(#:phases (modify-phases %standard-phases
                  (add-after 'configure 'use-our-intltool
                    (lambda _
                      ;; Do not use the bundled intltool commands, which lack
                      ;; the "dotless @INC" fixes of our 'intltool' package.
                      (substitute* (find-files "." "^Makefile$")
                        (("^INTLTOOL_(EXTRACT|UPDATE|MERGE) = .*$" _ tool)
                         (string-append "INTLTOOL_" tool " = intltool-"
                                        (string-downcase tool) "\n")))
                      #t)))))
    (home-page "https://www.gnome.org")
    (synopsis "Base MIME and Application database for GNOME")
    (description  "GNOME Mime Data is a module which contains the base MIME
and Application database for GNOME.  The data stored by this module is
designed to be accessed through the MIME functions in GnomeVFS.")
    (license license:gpl2+)))


(define-public gnome-vfs
  (package
    (name "gnome-vfs")
    (version "2.24.4")
    (source (origin
              (method url-fetch)
              (uri (string-append "mirror://gnome/sources/" name "/"
                                  (version-major+minor version)  "/"
                                  name "-" version ".tar.bz2"))
              (sha256
               (base32
                "1ajg8jb8k3snxc7rrgczlh8daxkjidmcv3zr9w809sq4p2sn9pk2"))))
    (build-system gnu-build-system)
    (arguments
     `(#:phases
       (modify-phases %standard-phases
         (add-before 'configure 'ignore-deprecations
           (lambda _
             (substitute* '("libgnomevfs/Makefile.in"
                            "daemon/Makefile.in")
               (("-DG_DISABLE_DEPRECATED") "-DGLIB_DISABLE_DEPRECATION_WARNINGS"))
             #t))
         (add-before 'configure 'patch-test-async-cancel-to-never-fail
           (lambda _
             (substitute* "test/test-async-cancel.c"
               (("EXIT_FAILURE") "77"))
             #t)))))
    (inputs (list libxml2 dbus-glib gconf gnome-mime-data zlib))
    (native-inputs
     (list `(,glib "bin") ; for glib-mkenums, etc.
           intltool pkg-config))
    (home-page "https://developer.gnome.org/gnome-vfs/")
    (synopsis "Access files and folders in GNOME applications")
    (description
     "GnomeVFS is the core library used to access files and folders in GNOME
applications.  It provides a file system abstraction which allows applications
to access local and remote files with a single consistent API.")
    (license license:lgpl2.0+)))



(define-public libgnome
  (package
    (name "libgnome")
    (version "2.32.1")
    (source (origin
              (method url-fetch)
              (uri (string-append "mirror://gnome/sources/" name "/"
                                  (version-major+minor version)  "/"
                                  name "-" version ".tar.bz2"))
              (sha256
               (base32
                "197pnq8y0knqjhm2fg4j6hbqqm3qfzfnd0irhwxpk1b4hqb3kimj"))
              (patches (search-patches "libgnome-encoding.patch"))))
    (build-system gnu-build-system)
    (arguments
     `(#:phases
       (modify-phases %standard-phases
         (add-before 'configure 'enable-deprecated
           (lambda _
             (substitute* "libgnome/Makefile.in"
               (("-DG_DISABLE_DEPRECATED") "-DGLIB_DISABLE_DEPRECATION_WARNINGS"))
             #t)))))
    (inputs (list libxml2))
    (native-inputs
     (list `(,glib "bin") ; for glib-mkenums, etc.
           intltool pkg-config))
    ;; The following are listed as Required in the .pc file
    ;; (except for libcanberra -- which seems to be oversight on the part
    ;; of the upstream developers -- anything that links against libgnome,
    ;; must also link against libcanberra
    (propagated-inputs
     (list libcanberra libbonobo gconf gnome-vfs popt))                       ;gnome-program.h includes popt.h
    (home-page "https://developer.gnome.org/libgnome/")
    (synopsis "Useful routines for building applications")
    (description  "The libgnome library provides a number of useful routines
for building modern applications, including session management, activation of
files and URIs, and displaying help.")
    (license license:lgpl2.0+)))


(define-public libart-lgpl
  (package
    (name "libart-lgpl")
    (version "2.3.21")
    (source (origin
              (method url-fetch)
              (uri (let ((upstream-name "libart_lgpl"))
                     (string-append "mirror://gnome/sources/" upstream-name "/"
                                    (version-major+minor version) "/"
                                    upstream-name "-" version ".tar.bz2")))
              (sha256
               (base32
                "1yknfkyzgz9s616is0l9gp5aray0f2ry4dw533jgzj8gq5s1xhgx"))))
    (build-system gnu-build-system)
    (native-inputs
     (list pkg-config))
    (home-page "https://people.gnome.org/~mathieu/libart")
    (synopsis "2D drawing library")
    (description  "Libart is a 2D drawing library intended as a
high-quality vector-based 2D library with antialiasing and alpha composition.")
    (license license:lgpl2.0+)))



(define-public libgnomecanvas
  (package
    (name "libgnomecanvas")
    (version "2.30.3")
    (source (origin
              (method url-fetch)
              (uri (string-append "mirror://gnome/sources/" name "/"
                                  (version-major+minor version)  "/"
                                  name "-" version ".tar.gz"))
              (sha256
               (base32
                "1nhnq4lfkk8ljkdafscwaggx0h95mq0rxnd7zgqyq0xb6kkqbjm8"))))
    (build-system gnu-build-system)
    ;; Mentioned as Required in the .pc file
    (propagated-inputs (list libart-lgpl gtk+-2))
    (native-inputs
     (list intltool
           `(,glib "bin") ; for glib-genmarshal, etc.
           pkg-config))
    (home-page "https://developer.gnome.org/libgnomecanvas/")
    (synopsis "Flexible widget for creating interactive structured graphics")
    (description  "The GnomeCanvas widget provides a flexible widget for
creating interactive structured graphics.")
    (license license:lgpl2.0+)))

(define-public libgnomecanvasmm
  (package
    (name "libgnomecanvasmm")
    (version "2.26.0")
    (source (origin
              (method url-fetch)
              (uri (string-append "mirror://gnome/sources/" name "/"
                                  (version-major+minor version)  "/"
                                  name "-" version ".tar.bz2"))
              (sha256
               (base32
                "0679hcnpam2gkag2i63sm0wdm35gwvzafnz1354mg6j5gzwpfrcr"))))
    (build-system gnu-build-system)
    (propagated-inputs (list libgnomecanvas))
    (native-inputs
     (list gtkmm-2 pkg-config))
    (home-page "https://gtkmm.org")
    (synopsis "C++ bindings to the GNOME Canvas library")
    (description "C++ bindings to the GNOME Canvas library.")
    (license license:lgpl2.0+)))

(define-public libgnomeui
  (package
    (name "libgnomeui")
    (version "2.24.5")
    (source (origin
              (method url-fetch)
              (uri (string-append "mirror://gnome/sources/" name "/"
                                  (version-major+minor version)  "/"
                                  name "-" version ".tar.bz2"))
              (patches (search-patches "libgnomeui-utf8.patch"))
              (sha256
               (base32
                "03rwbli76crkjl6gp422wrc9lqpl174k56cp9i96b7l8jlj2yddf"))))
    (build-system gnu-build-system)
    ;; Mentioned as Required in the .pc file
    (propagated-inputs (list libbonoboui libgnome libgnomecanvas
                             libgnome-keyring))
    (inputs (list libjpeg-turbo popt libbonobo libxml2 libglade))
    (native-inputs
     (list `(,glib "bin") ; for glib-mkenums, etc.
           intltool pkg-config))
    (home-page "https://developer.gnome.org/libgnomeui/")
    (synopsis "Additional widgets for applications")
    (description "The libgnomeui library provides additional widgets for
applications.  Many of the widgets from libgnomeui have already been
ported to GTK+.")
    (license license:lgpl2.0+)))

(define-public libglade
  (package
    (name "libglade")
    (version "2.6.4")
    (source (origin
              (method url-fetch)
              (uri (string-append "mirror://gnome/sources/" name "/"
                                  (version-major+minor version)  "/"
                                  name "-" version ".tar.bz2"))
              (sha256
               (base32
                "1v2x2s04jry4gpabws92i0wq2ghd47yr5n9nhgnkd7c38xv1wdk4"))))
    (build-system gnu-build-system)
    (inputs
     (list python)) ;; needed for the optional libglade-convert program
    (propagated-inputs
     (list gtk+-2 libxml2)) ; required by libglade-2.0.pc
    (native-inputs
     (list pkg-config))
    (home-page "https://developer.gnome.org/libglade")
    (synopsis "Load glade interfaces and access the glade built widgets")
    (description "Libglade is a library that provides interfaces for loading
graphical interfaces described in glade files and for accessing the
widgets built in the loading process.")
    (license license:gpl2+))) ; This is correct.  GPL not LGPL

(define-public libbonoboui
  (package
    (name "libbonoboui")
    (version "2.24.5")
    (source (origin
              (method url-fetch)
              (uri (string-append "mirror://gnome/sources/" name "/"
                                  (version-major+minor version)  "/"
                                  name "-" version ".tar.bz2"))
              (sha256
               (base32
                "1kbgqh7bw0fdx4f1a1aqwpff7gp5mwhbaz60c6c98bc4djng5dgs"))))
    (build-system gnu-build-system)
    (arguments
     `(#:phases
       (modify-phases %standard-phases
         (add-before 'check 'start-xserver
           (lambda* (#:key inputs #:allow-other-keys)
             (let ((xorg-server (assoc-ref inputs "xorg-server"))
                   (disp ":1"))

               (setenv "HOME" (getcwd))
               (setenv "DISPLAY" disp)
               ;; There must be a running X server and make check doesn't start one.
               ;; Therefore we must do it.
               (zero? (system (format #f "~a/bin/Xvfb ~a &" xorg-server disp)))))))))
    ;; Mentioned as Required by the .pc file
    (propagated-inputs (list libxml2))
    (inputs
     (list popt pangox-compat libgnome libgnomecanvas libglade))
    (native-inputs
     (list `(,glib "bin") ; for glib-genmarshal, etc.
           intltool
           xorg-server-for-tests ; For running the tests
           pkg-config))
    (home-page "https://developer.gnome.org/libbonoboui/")
    (synopsis "Some user interface controls using Bonobo")
    (description  "The Bonobo UI library provides a number of user interface
controls using the Bonobo component framework.")
    (license license:lgpl2.0+)))

(define-public libwnck
  (package
    (name "libwnck")
    (version "3.32.0")
    (source (origin
              (method url-fetch)
              (uri (string-append "mirror://gnome/sources/" name "/"
                                  (version-major+minor version) "/"
                                  name "-" version ".tar.xz"))
              (sha256
               (base32
                "1jp3p1lnwnwi6fxl2rz3166cmwzwy9vqz896anpwc3wdy9f875cm"))))
    (build-system meson-build-system)
    (native-inputs
     (list pkg-config
           `(,glib "bin") ; for glib-mkenums
           gobject-introspection ; for g-ir-scanner
           intltool))
    (propagated-inputs
     (list gtk+ libxres startup-notification))
    (home-page "https://developer.gnome.org/libwnck/")
    (synopsis "Window Navigator Construction Kit")
    (description
     "Libwnck is the Window Navigator Construction Kit, a library for use in
writing pagers, tasklists, and more generally applications that are dealing
with window management.  It tries hard to respect the Extended Window Manager
Hints specification (EWMH).")
    (license license:lgpl2.0+)))

;; stable version for gtk2, required by xfwm4.
(define-public libwnck-2
  (package (inherit libwnck)
    (name "libwnck")
    (version "2.30.7")
    (source (origin
              (method url-fetch)
              (uri (string-append "mirror://gnome/sources/" name "/"
                                  (version-major+minor version) "/"
                                  name "-" version ".tar.xz"))
              (sha256
               (base32
                "15713yl0f8f3p99jzqqfmbicrdswd3vwpx7r3bkf1bgh6d9lvs4b"))))
    (build-system gnu-build-system)
    (native-inputs
     (list pkg-config intltool))
    (propagated-inputs
     (list gtk+-2 libxres startup-notification))))

(define-public goffice
  (package
    (name "goffice")
    (version "0.10.50")
    (source (origin
              (method url-fetch)
              (uri (string-append "mirror://gnome/sources/goffice/"
                                  (version-major+minor version)  "/"
                                  "goffice-" version ".tar.xz"))
              (sha256
               (base32 "1p5zbj7cbcfcxd6l8pnph54p6ah1bwf146y810j4bcq8ggf3sp1c"))))
    (build-system gnu-build-system)
    (outputs '("out"
               "doc"))                  ; 4.0 MiB of gtk-doc
    (arguments
     '(#:configure-flags (list (string-append "--with-html-dir="
                                              (assoc-ref %outputs "doc")
                                              "/share/gtk-doc/html"))))
    (inputs
     (list gtk+ libgsf librsvg libxslt libxml2))
    (native-inputs
     (list intltool
           `(,glib "bin") pkg-config))
    (home-page "https://developer.gnome.org/goffice/")
    (synopsis "Document-centric objects and utilities")
    (description "A GLib/GTK+ set of document-centric objects and utilities.")
    (license
     ;; Dual licensed under GPLv2 or GPLv3 (both without "or later")
     ;; Note: NOT LGPL
     (list license:gpl2 license:gpl3))))

(define-public goffice-0.8
  (package (inherit goffice)
    (version "0.8.17")
    (source (origin
              (method url-fetch)
              (uri (string-append "mirror://gnome/sources/" (package-name goffice) "/"
                                  (version-major+minor version)  "/"
                                  (package-name goffice) "-" version ".tar.xz"))
              (sha256
               (base32 "05fvzbs5bin05bbsr4dp79aiva3lnq0a3a40zq55i13vnsz70l0n"))))
    (arguments
     `(#:phases
       (modify-phases %standard-phases
         (add-after 'unpack 'fix-pcre-check
           (lambda _
             ;; Only glib.h can be included directly.  See
             ;; https://bugzilla.gnome.org/show_bug.cgi?id=670316
             (substitute* "configure"
               (("glib/gregex\\.h") "glib.h")) #t)))

       ,@(package-arguments goffice)))
    (propagated-inputs
     ;; libgoffice-0.8.pc mentions libgsf-1
     (list libgsf))
    (inputs
     `(("gtk" ,gtk+-2)
       ,@(alist-delete "gtk" (package-inputs goffice))))))

(define-public gnumeric
  (package
    (name "gnumeric")
    (version "1.12.50")
    (source (origin
              (method url-fetch)
              (uri (string-append "mirror://gnome/sources/gnumeric/"
                                  (version-major+minor version)  "/"
                                  "gnumeric-" version ".tar.xz"))
              (sha256
               (base32
                "1f0lrj5msg80pgjp38jj6rddf352gwddgip7z4lki66n3fx1k23m"))))
    (build-system glib-or-gtk-build-system)
    (arguments
     `(;; The gnumeric developers don't worry much about failing tests.
       ;; See https://bugzilla.gnome.org/show_bug.cgi?id=732387
       #:tests? #f
       #:phases
       (modify-phases %standard-phases
         (add-before
          'configure 'pre-conf
           (lambda* (#:key outputs #:allow-other-keys)
             ;; Make install tries to write into the directory of goffice
             ;; I am informed that this only affects the possibility to embed a
             ;; spreadsheet inside an Abiword document.   So presumably when we
             ;; package Abiword we'll have to refer it to this directory.
             (substitute* "configure"
               (("^GOFFICE_PLUGINS_DIR=.*")
                (string-append "GOFFICE_PLUGINS_DIR="
                               (assoc-ref outputs "out")
                               "/goffice/plugins"))))))))
    (inputs
     (list glib
           gtk+
           goffice
           libgsf
           librsvg
           libxml2
           libxslt
           python
           python-pygobject
           zlib))
    (native-inputs
     `(("bison" ,bison)
       ("docbook-xml" ,docbook-xml)
       ("intltool" ,intltool)
       ("itstool" ,itstool)
       ("glib:bin" ,glib "bin")
       ("pkg-config" ,pkg-config)))
    (home-page "http://www.gnumeric.org")
    (synopsis "Spreadsheet application")
    (description
     "GNUmeric is a GNU spreadsheet application, running under GNOME.  It is
interoperable with other spreadsheet applications.  It has a vast array of
features beyond typical spreadsheet functionality, such as support for linear
and non-linear solvers, statistical analysis, and telecommunication
engineering.")
    (license
    ;; Dual licensed under GPLv2 or GPLv3 (both without "or later")
     (list license:gpl2 license:gpl3))))

(define-public drawing
  (package
    (name "drawing")
    (version "0.8.3")
    (source
     (origin
       (method git-fetch)
       (uri (git-reference
             (url "https://github.com/maoschanz/drawing")
             (commit version)))
       (file-name (git-file-name name version))
       (sha256
        (base32 "0wz9p47riyy3h8b0sqsb6bx416hc6d1a1wyzlfmsxkrqrkwcjcm8"))))
    (build-system meson-build-system)
    (arguments
     `(#:glib-or-gtk? #t
       #:phases
       (modify-phases %standard-phases
         (add-after 'glib-or-gtk-wrap 'python-and-gi-wrap
           (lambda* (#:key outputs #:allow-other-keys)
             (let ((prog (string-append (assoc-ref outputs "out")
                                        "/bin/drawing"))
                   (pylib (string-append (assoc-ref outputs "out")
                                         "/lib/python"
                                         ,(version-major+minor
                                           (package-version python))
                                         "/site-packages")))
               (wrap-program prog
                 `("PYTHONPATH" = (,(getenv "GUIX_PYTHONPATH") ,pylib))
                 `("GI_TYPELIB_PATH" = (,(getenv "GI_TYPELIB_PATH"))))))))))
    (native-inputs
     `(("desktop-file-utils" ,desktop-file-utils)
       ("gettext" ,gettext-minimal)
       ("glib:bin" ,glib "bin")
       ("gobject-introspection" ,gobject-introspection)
       ("gtk+:bin" ,gtk+ "bin")
       ("pkg-config" ,pkg-config)))
    (inputs
     (list librsvg
           gsettings-desktop-schemas
           gtk+
           pango
           python-pycairo
           python-pygobject))
    (home-page "https://maoschanz.github.io/drawing/")
    (synopsis "Basic image editor for GNOME")
    (description
     "Drawing is a basic image editor aiming at the GNOME desktop.")
    (license license:gpl3+)))

(define-public gnome-themes-standard
  (package
    (name "gnome-themes-standard")
    (version "3.22.3")
    (source
     (origin
       (method url-fetch)
       (uri (string-append "mirror://gnome/sources/" name "/"
                           (version-major+minor version) "/" name "-"
                           version ".tar.xz"))
       (sha256
        (base32
         "0smmiamrgcgf5sa88bsn8hwmvsyx4gczzs359nwxbkv14b2qgp31"))))
    (build-system gnu-build-system)
    (arguments
     '(#:configure-flags
       ;; Don't create 'icon-theme.cache'.
       (let* ((coreutils (assoc-ref %build-inputs "coreutils"))
              (true      (string-append coreutils "/bin/true")))
         (list (string-append "GTK_UPDATE_ICON_CACHE=" true)))))
    (inputs
     `(("gtk+" ,gtk+)
       ("gtk+-2" ,gtk+-2)
       ("librsvg" ,librsvg)
       ("libxml2" ,libxml2)
       ("glib" ,glib)))
    (native-inputs
     `(("intltool" ,intltool)
       ("glib:bin" ,glib "bin")
       ("pkg-config" ,pkg-config)))
    (home-page "https://launchpad.net/gnome-themes-standard")
    (synopsis "Default GNOME 3 themes")
    (description
     "The default GNOME 3 themes (Adwaita and some accessibility themes).")
    (license license:lgpl2.1+)))

(define-public seahorse
  (package
    (name "seahorse")
    (version "41.0")
    (source
     (origin
       (method url-fetch)
       (uri (string-append "mirror://gnome/sources/" name "/"
                           (version-major version) "/" name "-"
                           version ".tar.xz"))
       (sha256
        (base32 "1x99i7kdvd8hbxcs5rfrq7nw6r9bfzaw263zaigjjj04h6gc1vp6"))))
    (build-system meson-build-system)
    (arguments
     '(#:glib-or-gtk? #t
       #:phases
       (modify-phases %standard-phases
         (add-after 'unpack 'skip-gtk-update-icon-cache
           ;; Don't create 'icon-theme.cache'.
           (lambda _
             (substitute* "build-aux/meson_post_install.py"
               (("gtk-update-icon-cache") "true"))
             #t))
         (add-before 'check 'pre-check
           (lambda _
             ;; Tests require a writable HOME.
             (setenv "HOME" (getcwd)))))))
    (inputs
     `(("gtk+" ,gtk+)
       ("gcr" ,gcr)
       ("gnupg" ,gnupg)
       ("gpgme" ,gpgme)
       ("openldap" ,openldap)
       ("openssh" ,openssh)
       ("avahi" ,avahi)
       ("libhandy" ,libhandy)
       ("libpwquality" ,libpwquality)
       ("libsecret" ,libsecret)
       ("libsoup" ,libsoup-minimal-2)))
    (native-inputs
     `(("gettext" ,gettext-minimal)
       ("glib:bin" ,glib "bin")
       ("itstool" ,itstool)
       ("pkg-config" ,pkg-config)
       ("python" ,python)
       ("vala" ,vala)
       ("xmllint" ,libxml2)))
    (home-page "https://wiki.gnome.org/Apps/Seahorse")
    (synopsis "Manage encryption keys and passwords in the GNOME keyring")
    (description
     "Seahorse is a GNOME application for managing encryption keys and
passwords in the GNOME keyring.")
    (license license:gpl2+)))

(define-public vala
  (package
    (name "vala")
    (version "0.54.2")
    (source (origin
              (method url-fetch)
              (uri (string-append "mirror://gnome/sources/vala/"
                                  (version-major+minor version) "/"
                                  "vala-" version ".tar.xz"))
              (sha256
               (base32
                "048k5c6c6y7jyb961krnrb7m0kghr0yrkpnfx3j5ckbx652yfkc8"))))
    (build-system glib-or-gtk-build-system)
    (arguments
     '(#:configure-flags '("--enable-coverage")
       #:phases
       (modify-phases %standard-phases
         (add-after 'unpack 'patch-docbook-xml
           (lambda* (#:key inputs #:allow-other-keys)
             (with-directory-excursion "doc/manual"
               (substitute* '("manual.xml" "version.xml.in")
                 (("http://www.oasis-open.org/docbook/xml/4.4/")
                  (string-append (assoc-ref inputs "docbook-xml")
                                 "/xml/dtd/docbook/"))))))
         (add-before 'check 'pre-check
           (lambda _
             (setenv "CC" "gcc")
             (substitute* "valadoc/tests/libvaladoc\
/tests-extra-environment.sh"
               (("export PKG_CONFIG_PATH=" m)
                (string-append m "$PKG_CONFIG_PATH:"))))))))
    (native-inputs
     `(("bison" ,bison)
       ("dbus" ,dbus)                   ; for dbus tests
       ("docbook-xml" ,docbook-xml-4.4)
       ("docbook-xsl" ,docbook-xsl)
       ("flex" ,flex)
       ("gobject-introspection" ,gobject-introspection) ; for gir tests
       ("help2man" ,help2man)
       ("perl" ,perl)
       ("pkg-config" ,pkg-config)
       ("xsltproc" ,libxslt)))
    (propagated-inputs
     `(("glib" ,glib)                   ; required by libvala-0.40.pc
       ("libgvc" ,graphviz)))
    (home-page "https://wiki.gnome.org/Projects/Vala/")
    (synopsis "Compiler using the GObject type system")
    (description "Vala is a programming language using modern high level
abstractions without imposing additional runtime requirements and without using
a different ABI compared to applications and libraries written in C.  Vala uses
the GObject type system and has additional code generation routines that make
targeting the GNOME stack simple.")
    (license license:lgpl2.1+)))

;;; An older variant kept to build libsoup-minimal-2.
(define-public vala-0.52
  (package/inherit vala
    (version "0.52.0")
    (source (origin
              (method url-fetch)
              (uri (string-append "mirror://gnome/sources/vala/"
                                  (version-major+minor version) "/"
                                  "vala-" version ".tar.xz"))
              (sha256
               (base32
                "12y6p8wdjp01vmfhxg2cgh32xnyqq6ivblvrar9clnj6vc867qhx"))))))

(define-public vte
  (package
    (name "vte")
    (version "0.64.2")
    (source (origin
              (method url-fetch)
              (uri (string-append "mirror://gnome/sources/vte/"
                                  (version-major+minor version) "/"
                                  "vte-" version ".tar.xz"))
              (sha256
               (base32
                "063ys3330cvhbz1dln9irhciavb2prw098lvhpcc2rx6cl5q4g1b"))))
    (build-system meson-build-system)
    (arguments
     `(#:configure-flags
       '("-Dvapi=true"
         "-D_systemd=false")))
    (native-inputs
     `(("pkg-config" ,pkg-config)
       ("gettext" ,gettext-minimal)
       ("vala" ,vala)
       ("gobject-introspection" ,gobject-introspection)
       ("glib" ,glib "bin")             ; for glib-genmarshal, etc.
       ("gperf" ,gperf)
       ("python" ,python)
       ("xmllint" ,libxml2)))
    (propagated-inputs
     (list gtk+ ; required by vte-2.91.pc
           gnutls ; ditto
           pcre2))               ; ditto
    (home-page "https://www.gnome.org/")
    (synopsis "Virtual Terminal Emulator")
    (description
     "VTE is a library (libvte) implementing a terminal emulator widget for
GTK+, and a minimal sample application (vte) using that.  Vte is mainly used in
gnome-terminal, but can also be used to embed a console/terminal in games,
editors, IDEs, etc.")
    (license license:lgpl2.1+)))

(define-public vte-ng
  (package
    (inherit vte)
    (name "vte-ng")
    (version "0.58.2.a")
    (home-page "https://github.com/thestinger/vte-ng")
    (source (origin
              (method git-fetch)
              (uri (git-reference (url home-page) (commit version)))
              (file-name (git-file-name name version))
              (sha256
               (base32
                "0rnm5c6m3abbm81jsfdas0y80z299ny54gr4syn4bfrms3s4g19l"))))
    (build-system meson-build-system)
    (arguments
     (list #:configure-flags #~(list "-Ddocs=false")))
  (synopsis "Enhanced VTE terminal widget")
  (description
   "VTE is a library (libvte) implementing a terminal emulator widget for
GTK+, this fork provides additional functions exposed for keyboard text
selection and URL hints.")))

;; Stable version for gtk2, required by gnurobots and lxterminal as of 2020-07.
(define-public vte/gtk+-2
  (package (inherit vte)
    (name "vte")
    (version "0.28.2")
    (source (origin
              (method url-fetch)
              (uri (string-append "mirror://gnome/sources/" name "/"
                                  (version-major+minor version) "/"
                                  name "-" version ".tar.xz"))
              (sha256
               (base32
                "1bmhahkf8wdsra9whd3k5l5z4rv7r58ksr8mshzajgq2ma0hpkw6"))
              (patches (search-patches
                         "vte-CVE-2012-2738-pt1.patch"
                         "vte-CVE-2012-2738-pt2.patch"))))
    (build-system gnu-build-system)
    (arguments
     '(#:configure-flags '("--disable-python")))
    (native-inputs
     (list pkg-config intltool
           `(,glib "bin")))   ; for glib-genmarshal, etc.
    (propagated-inputs
     (list gtk+-2 ; required by libvte.pc
           ncurses)))) ; required by libvte.la

(define-public vinagre
  (package
    (name "vinagre")
    (version "3.22.0")
    (source (origin
              (method url-fetch)
              (uri (string-append "mirror://gnome/sources/" name "/"
                                  (version-major+minor version) "/"
                                  name "-" version ".tar.xz"))
              (patches (search-patches "vinagre-newer-freerdp.patch"
                                       "vinagre-newer-rdp-parameters.patch"))
              (sha256
               (base32
                "10jya3jyrm18nbw3v410gbkc7677bqamax44pzgd3j15randn76d"))))
    (build-system glib-or-gtk-build-system)
    (arguments
     ;; Disable -Werror and such, to avoid build failures on compilation
     ;; warnings.
     '(#:configure-flags '("--enable-compile-warnings=minimum"
                           "CFLAGS=-O2 -g -fcommon")
       #:phases
       (modify-phases %standard-phases
         (add-before 'install 'skip-gtk-update-icon-cache
           (lambda _
             ;; Don't create 'icon-theme.cache'
             (substitute* (find-files "." "^Makefile$")
               (("gtk-update-icon-cache") (which "true")))
             #t))
         (add-after 'unpack 'patch-configure
           (lambda _
             (substitute* "configure"
               (("freerdp") "freerdp2"))
             #t)))))
    (native-inputs
     `(("pkg-config" ,pkg-config)
       ("intltool" ,intltool)
       ("itstool" ,itstool)
       ("glib-bin" ,glib "bin")))                 ;for glib-compile-schemas
    (inputs
     (list libxml2
           gtk-vnc
           gnome-keyring
           libsecret
           freerdp
           spice
           spice-gtk
           telepathy-glib
           vte))
    (home-page "https://wiki.gnome.org/Apps/Vinagre")
    (synopsis "Remote desktop viewer for GNOME")
    (description "Vinagre is a remote display client supporting the VNC, SPICE
and RDP protocols.")
    (license license:gpl3+)))

(define-public dconf
  (package
    (name "dconf")
    (version "0.40.0")
    (source (origin
              (method url-fetch)
              (uri (string-append
                    "mirror://gnome/sources/" name "/"
                    (version-major+minor version) "/"
                    name "-" version ".tar.xz"))
              (sha256
               (base32
                "0cs5nayg080y8pb9b7qccm1ni8wkicdmqp1jsgc22110r6j24zyg"))))
    (build-system meson-build-system)
    (propagated-inputs
     ;; In Requires of dconf.pc.
     (list glib))
    (inputs
     (list gtk+ dbus))
    (native-inputs
     `(("bash-completion" ,bash-completion)
       ("libxslt" ,libxslt)                     ;for xsltproc
       ("libxml2" ,libxml2)                     ;for XML_CATALOG_FILES
       ("docbook-xml" ,docbook-xml-4.2)
       ("docbook-xsl" ,docbook-xsl)
       ("glib:bin" ,glib "bin")
       ("gtk-doc" ,gtk-doc/stable)
       ("pkg-config" ,pkg-config)
       ("python" ,python)
       ("vala" ,vala)))
    (arguments
     `(#:glib-or-gtk? #t
       #:configure-flags '("-Dgtk_doc=true")
       #:phases (modify-phases %standard-phases
                  (add-after 'unpack 'increase-test-timeout
                    (lambda _
                      ;; On big-memory systems, the engine test may take
                      ;; much longer than the default of 30 seconds.
                      (substitute* "tests/meson.build"
                        (("test\\(unit_test\\[0\\], exe" all)
                         (string-append all ", timeout: 300"))))))))
    (home-page "https://developer.gnome.org/dconf/")
    (synopsis "Low-level GNOME configuration system")
    (description "Dconf is a low-level configuration system.  Its main purpose
is to provide a backend to GSettings on platforms that don't already have
configuration storage systems.")
    (license license:lgpl2.1+)))

(define-public json-glib-minimal
  (package
    (name "json-glib-minimal")
    (version "1.6.2")
    (source (origin
              (method url-fetch)
              (uri (string-append "mirror://gnome/sources/json-glib/"
                                  (version-major+minor version)
                                  "/json-glib-" version ".tar.xz"))
              (sha256
               (base32
                "092g2dyy1hhl0ix9kp33wcab0pg1qicnsv0cj5ms9g9qs336cgd3"))))
    (build-system meson-build-system)
    (arguments
     `(#:glib-or-gtk? #t))           ; To wrap binaries and/or compile schemas
    (native-inputs
     `(("gettext" ,gettext-minimal)
       ("glib" ,glib "bin")             ;for glib-mkenums and glib-genmarshal
       ("pkg-config" ,pkg-config)))
    (inputs
     (list bash-minimal))
    (propagated-inputs
     (list glib))                 ;according to json-glib-1.0.pc
    (home-page "https://wiki.gnome.org/Projects/JsonGlib")
    (synopsis "Glib and GObject implementation of JSON")
    (description "JSON-GLib is a library providing serialization and
described by RFC 4627.  It implements a full JSON parser and generator using
GLib and GObject, and integrates JSON with GLib data types.")
    (license license:lgpl2.1+)))

(define-public json-glib
  (package/inherit json-glib-minimal
    (name "json-glib")
    (outputs (cons "doc" (package-outputs json-glib-minimal)))
    (arguments
     (substitute-keyword-arguments (package-arguments json-glib-minimal)
       ((#:configure-flags _)
        `(list "-Ddocs=true"
               "-Dman=true"
               ,@(if (%current-target-system)
                     ;; If enabled, gtkdoc-scangobj will try to execute a
                     ;; cross-compiled binary.
                     '("-Dgtk_doc=disabled"
                       ;; Trying to build introspection data when cross-compiling
                       ;; causes errors during linking.
                       "-Dintrospection=disabled")
                     '())))
       ((#:phases phases '%standard-phases)
        `(modify-phases ,phases
           (add-after 'unpack 'patch-docbook
             (lambda* (#:key native-inputs inputs #:allow-other-keys)
               (with-directory-excursion "doc"
                 (substitute* (find-files "." "\\.xml$")
                   (("http://www.oasis-open.org/docbook/xml/4\\.3/")
                    (string-append (assoc-ref (or native-inputs inputs)
                                              "docbook-xml")
                                   "/xml/dtd/docbook/")))
                 (substitute* "meson.build"
                   (("http://docbook.sourceforge.net/release/xsl/current/")
                    (string-append (assoc-ref (or native-inputs inputs)
                                              "docbook-xsl")
                                   "/xml/xsl/docbook-xsl-1.79.2/"))))))
           ;; When cross-compiling, there are no docs to move.
           ,(if (%current-target-system)
                '(add-after 'install 'stub-docs
                   (lambda* (#:key outputs #:allow-other-keys)
                     ;; The daemon doesn't like empty output paths.
                     (mkdir (assoc-ref outputs "doc"))))
                '(add-after 'install 'move-docs
                   (lambda* (#:key outputs #:allow-other-keys)
                     (let* ((out (assoc-ref outputs "out"))
                            (doc (assoc-ref outputs "doc")))
                       (mkdir-p (string-append doc "/share"))
                       (rename-file
                        (string-append out "/share/gtk-doc")
                        (string-append doc "/share/gtk-doc"))))))))))
    (native-inputs
     (append
         `(("docbook-xml" ,docbook-xml-4.3)
           ("docbook-xsl" ,docbook-xsl)
           ("gobject-introspection" ,gobject-introspection)
           ("gtk-doc" ,gtk-doc)
           ("xsltproc" ,libxslt))
         (package-native-inputs json-glib-minimal)))))

(define-public libxklavier
  (package
    (name "libxklavier")
    (version "5.4")
    (source (origin
              ;; Note: There's no tarball at ftp.gnome.org for this version.
              (method git-fetch)
              (uri (git-reference
                    (url "https://anongit.freedesktop.org/git/libxklavier")
                    (commit (string-append "libxklavier-" version))))
              (sha256
               (base32
                "1w1x5mrgly2ldiw3q2r6y620zgd89gk7n90ja46775lhaswxzv7a"))
              (file-name (git-file-name name version))))
    (build-system gnu-build-system)
    (arguments
     '(#:configure-flags
       (list (string-append "--with-xkb-base="
                            (assoc-ref %build-inputs "xkeyboard-config")
                            "/share/X11/xkb")
             "--disable-xmodmap-support")))
    (native-inputs
     `(("glib:bin"              ,glib "bin") ; for glib-mkenums, etc.
       ("gobject-introspection" ,gobject-introspection)
       ("pkg-config"            ,pkg-config)
       ("gtk-doc" ,gtk-doc/stable)
       ("intltool" ,intltool)
       ("which" ,which)
       ("autoconf" ,autoconf)
       ("automake" ,automake)
       ("libtool" ,libtool)))
    (propagated-inputs
     ;; Required by libxklavier.pc.
     (list glib libxml2))
    (inputs
     (list iso-codes libxi libxkbfile xkbcomp xkeyboard-config))
    (home-page "https://www.freedesktop.org/wiki/Software/LibXklavier/")
    (synopsis "High-level API for X Keyboard Extension")
    (description
     "LibXklavier is a library providing high-level API for X Keyboard
Extension known as XKB.  This library is intended to support XFree86 and other
commercial X servers.  It is useful for creating XKB-related software (layout
indicators etc).")
    (license license:lgpl2.0+)))

(define-public python2-rsvg
  ;; XXX: This is actually a subset of gnome-python-desktop.
  (package
    (name "python2-rsvg")
    (version "2.32.0")
    (source
     (origin
       (method url-fetch)
       (uri (string-append
             "mirror://gnome/sources/gnome-python-desktop/2.32/gnome-python-desktop-"
             version ".tar.bz2"))
       (sha256
        (base32
         "1s8f9rns9v7qlwjv9qh9lr8crp88dpzfm45hj47zc3ivpy0dbnq9"))))
    (build-system gnu-build-system)
    (native-inputs
     (list pkg-config))
    (inputs
     (list python-2 python2-pygtk librsvg))
    (home-page "https://www.gnome.org")
    (synopsis "Python bindings to librsvg")
    (description
     "This package provides Python bindings to librsvg, the SVG rendering
library.")

    ;; This is the license of the rsvg bindings.  The license of each module
    ;; of gnome-python-desktop is given in 'COPYING'.
    (license license:lgpl2.1+)))

(define-public glib-networking
  (package
    (name "glib-networking")
    (version "2.70.0")
    (source (origin
              (method url-fetch)
              (uri (string-append "mirror://gnome/sources/glib-networking/"
                                  (version-major+minor version) "/"
                                  "glib-networking-" version ".tar.xz"))
              (sha256
               (base32
                "0dbg1na239mbavn4hknkax5sns9q2dbdnqw9wcpmhv58mzkhid36"))
              (patches
               (search-patches "glib-networking-gnutls-binding.patch"))))
    (build-system meson-build-system)
    (arguments
     (if (target-64bit?)
         '()
         (list #:phases
               #~(modify-phases %standard-phases
                   (add-after 'unpack 'work-around-32-bit-time-t
                     (lambda _
                       (invoke "patch" "--force" "-p1" "-i"
                               #$(local-file
                                  (search-patch
                                   "glib-networking-32-bit-time.patch")))))))))
    (native-inputs
     `(("pkg-config" ,pkg-config)
       ("gettext" ,gettext-minimal)))
    (inputs
     (list glib gnutls gsettings-desktop-schemas libproxy))
    (home-page "https://wiki.gnome.org/Projects/GLib")
    (synopsis "Network extensions for GLib")
    (description
     "Glib-networking contains the implementations of certain GLib networking
features that cannot be implemented directly in GLib itself because of their
dependencies.  Currently it contains GnuTLS and OpenSSL-based implementations of
GTlsBackend, a libproxy-based implementation of GProxyResolver,
GLibproxyResolver, and a GNOME GProxyResolver that uses the proxy information
from the GSettings schemas in gsettings-desktop-schemas.")
    (license license:lgpl2.1+)))

(define-public rest
  (package
    (name "rest")
    (version "0.8.1")
    (source (origin
              (method url-fetch)
              (uri (string-append "mirror://gnome/sources/rest/"
                                  (version-major+minor version) "/"
                                  name "-" version ".tar.xz"))
              (sha256
               (base32
                "1j81bgqmd55s5lxyaxcplym9n6xywcs1cm9wmvafsg2xiv9sl4q5"))))
    (build-system gnu-build-system)
    (arguments
     '(#:tests? #f ; tests require internet connection
       #:configure-flags
       '("--with-ca-certificates=/etc/ssl/certs/ca-certificates.crt")))
    (native-inputs
     `(("glib-mkenums" ,glib "bin")
       ("gobject-introspection" ,gobject-introspection)
       ("pkg-config" ,pkg-config)))
    (propagated-inputs
     ;; rest-0.7.pc refers to all these.
     `(("glib"    ,glib)
       ("libsoup" ,libsoup-minimal-2)
       ("libxml2" ,libxml2)))
    (home-page "https://www.gtk.org/")
    (synopsis "RESTful web api query library")
    (description
     "This library was designed to make it easier to access web services that
claim to be \"RESTful\".  It includes convenience wrappers for libsoup and
libxml to ease remote use of the RESTful API.")
    (license license:lgpl2.1+)))

;;; A minimal version of libsoup used to prevent a cycle with Inkscape.
(define-public libsoup-minimal
  (package
    (name "libsoup-minimal")
    (version "3.0.4")
    (source (origin
              (method url-fetch)
              (uri (string-append "mirror://gnome/sources/libsoup/"
                                  (version-major+minor version) "/"
                                  "libsoup-" version ".tar.xz"))
              (sha256
               (base32
                "0ysnvvfd2f6w2z6g31spqqb8wgyamixc7mryzbbpyw0z15g8plsv"))))
    (build-system meson-build-system)
    (arguments
     `(#:configure-flags '("-Dgtk_doc=false")
       #:phases
       (modify-phases %standard-phases
         (add-after 'unpack 'adjust-tests
           (lambda _
             ;; This test fails due to missing /etc/nsswitch.conf
             ;; in the build environment.
             (substitute* "tests/socket-test.c"
               ((".*/sockets/unconnected.*") ""))

             ;; These fail because "subdomain.localhost" does not resolve in
             ;; the build environment.  Moreover, the hsts-test suite fails on
             ;; i686-linux because of errors from `session_get_uri' like
             ;; "Unexpected status 200 OK (expected 301 Moved Permanently)"
             ;; (see: https://gitlab.gnome.org/GNOME/libsoup/-/issues/239).
             (substitute* "tests/meson.build"
               ((".*'name': 'hsts'.*") ""))
             (substitute* "tests/hsts-db-test.c"
               ((".*/hsts-db/subdomains.*") "")))))))
    (native-inputs
     (list `(,glib "bin") ;for glib-mkenums
           gobject-introspection
           intltool
           pkg-config
           python-wrapper
           vala
           curl
           gnutls ;for 'certtool'
           httpd))
    (propagated-inputs
     ;; libsoup-3.0.pc refers to all of these (except where otherwise noted)
     (list brotli
           glib
           glib-networking ; for GIO runtime modules
           libpsl
           nghttp2 ;for pkg-config
           `(,nghttp2 "lib")
           libxml2
           sqlite
           zlib))
    (inputs
     (list mit-krb5 samba/fixed))     ; For ntlm_auth support
    (home-page "https://wiki.gnome.org/Projects/libsoup")
    (synopsis "GLib-based HTTP Library")
    (description
     "LibSoup is an HTTP client/server library for GNOME.  It uses GObjects
and the GLib main loop, to integrate well with GNOME applications.")
    (license license:lgpl2.0+)))

;;; An older variant kept to build the 'rest' package.
(define-public libsoup-minimal-2
  (package/inherit libsoup-minimal
    (version "2.72.0")
    (source (origin
              (method url-fetch)
              (uri (string-append "mirror://gnome/sources/libsoup/"
                                  (version-major+minor version) "/"
                                  "libsoup-" version ".tar.xz"))
              (sha256
               (base32
                "11skbyw2pw32178q3h8pi7xqa41b2x4k6q4k9f75zxmh8s23y30p"))))
    (arguments
     (substitute-keyword-arguments (package-arguments libsoup-minimal)
       ((#:phases phases)
        `(modify-phases ,phases
           (add-after 'unpack 'disable-failing-tests
             (lambda _
               ;; Disable the SSL test, failing since 2.68 and resolved in
               ;; libsoup 3.
               (substitute* "tests/meson.build"
                 (("[ \t]*\\['ssl', true, \\[\\]\\],") ""))))))))
    (native-inputs
     (modify-inputs (package-native-inputs libsoup-minimal)
       (replace "vala" vala-0.52)))))

(define-public libsoup
  (package/inherit libsoup-minimal
    (name "libsoup")
    (outputs (cons "doc" (package-outputs libsoup-minimal)))
    (arguments
     (substitute-keyword-arguments (package-arguments libsoup-minimal)
       ((#:configure-flags configure-flags)
        `(cons "-Dgtk_doc=true"
               (delete "-Dgtk_doc=false" ,configure-flags)))
       ((#:phases phases)
        `(modify-phases ,phases
           (add-after 'unpack 'patch-docbook-xml
             (lambda* (#:key inputs #:allow-other-keys)
               (let ((xmldoc (string-append (assoc-ref inputs "docbook-xml")
                                            "/xml/dtd/docbook")))
                 (substitute* (find-files "docs/reference")
                   (("http://.*/docbookx\\.dtd")
                    (string-append xmldoc "/docbookx.dtd"))))))
           (add-after 'install 'move-doc
             (lambda* (#:key outputs #:allow-other-keys)
               (let ((out (assoc-ref outputs "out"))
                     (doc (assoc-ref outputs "doc")))
                 (mkdir-p (string-append doc "/share"))
                 (copy-recursively (string-append out "/share/gtk-doc")
                                   (string-append doc "/share/gtk-doc"))
                 (delete-file-recursively
                  (string-append out "/share/gtk-doc")))))))))
    (native-inputs (modify-inputs (package-native-inputs libsoup-minimal)
                     (prepend docbook-xml-4.1.2 gtk-doc)))))

(define-public libsecret
  (package
    (name "libsecret")
    (version "0.20.4")
    (source (origin
              (method url-fetch)
              (uri (string-append
                    "mirror://gnome/sources/libsecret/"
                    (version-major+minor version) "/"
                    "libsecret-" version ".tar.xz"))
              (sha256
               (base32
                "0a4xnfmraxchd9cq5ai66j12jv2vrgjmaaxz25kl031jvda4qnij"))))
    (build-system gnu-build-system)
    (outputs '("out" "doc"))
    (arguments
     `(#:tests? #f ; FIXME: Testing hangs.
       #:configure-flags
       (list (string-append "--with-html-dir="
                            (assoc-ref %outputs "doc")
                            "/share/gtk-doc/html"))))
    (native-inputs
     `(("gettext" ,gettext-minimal)
       ("glib:bin" ,glib "bin") ; for gdbus-codegen, etc.
       ("gobject-introspection" ,gobject-introspection)
       ("pkg-config" ,pkg-config)
       ("vala" ,vala)
       ("xsltproc" ,libxslt)))
       ;; These are needed for the tests.
       ;; FIXME: Add gjs once available.
       ;("dbus" ,dbus)
       ;("python2" ,python-2)
       ;("python2-dbus" ,python2-dbus)
       ;("python2-pygobject" ,python2-pygobject)
       ;("python2-pygobject-2" ,python2-pygobject-2)))
    (propagated-inputs
     (list glib)) ; required by libsecret-1.pc
    (inputs
     ;; The ‘build’ phase complains about missing docbook-xml-4.2 but adding it
     ;; doesn't seem to affect the build result.
     (list docbook-xsl libgcrypt libxml2)) ; for XML_CATALOG_FILES
    (home-page "https://wiki.gnome.org/Projects/Libsecret/")
    (synopsis "GObject bindings for \"Secret Service\" API")
    (description
     "Libsecret is a GObject based library for storing and retrieving passwords
and other secrets.  It communicates with the \"Secret Service\" using DBus.")
    (license license:lgpl2.1+)))

(define-public five-or-more
  (package
    (name "five-or-more")
    (version "3.32.2")
    (source
     (origin
       (method url-fetch)
       (uri (string-append "mirror://gnome/sources/five-or-more/"
                           (version-major+minor version) "/"
                           "five-or-more-" version ".tar.xz"))
       (sha256
        (base32 "19pf8wzbf3ciqf2k4bj9sddvyhckfd62x86pnqr6s8h4vn9jc6ii"))))
    (build-system meson-build-system)
    (arguments
     '(#:glib-or-gtk? #t
       #:phases
       (modify-phases %standard-phases
         (add-after 'unpack 'skip-gtk-update-icon-cache
           (lambda _
             (substitute* "meson_post_install.py"
               (("gtk-update-icon-cache") (which "true")))
             #t)))))
    (native-inputs
     `(("pkg-config" ,pkg-config)
       ("appstream-glib" ,appstream-glib)
       ("desktop-file-utils" ,desktop-file-utils)
       ("glib:bin" ,glib "bin") ; for glib-compile-resources
       ("intltool" ,intltool)
       ("itstool" ,itstool)
       ("vala" ,vala)
       ("xmllint" ,libxml2)))
    (inputs
     (list gtk+ libgnome-games-support librsvg))
    (home-page "https://wiki.gnome.org/Apps/Five%20or%20more")
    (synopsis "Logic puzzle game")
    (description "Five or More is a game where you try to align
 five or more objects of the same color and shape causing them to disappear.
 On every turn more objects will appear, until the board is full.
 Try to last as long as possible.")
    (license license:gpl2+)))

(define-public gnome-mines
  (package
    (name "gnome-mines")
    (version "40.0")
    (source
     (origin
       (method url-fetch)
       (uri (string-append "mirror://gnome/sources/" name "/"
                           (version-major version) "/"
                           name "-" version ".tar.xz"))
       (sha256
        (base32 "0sf6kdvhr4pr3hddnj6ql9larz2wy108sri31id6x9g459nbly8z"))))
    (build-system meson-build-system)
    (arguments
     `(#:glib-or-gtk? #t
       #:phases
       (modify-phases %standard-phases
         (add-after 'unpack 'skip-gtk-update-icon-cache
           (lambda _
             (substitute* "build-aux/meson_post_install.py"
               (("gtk-update-icon-cache") (which "true"))))))))
    (native-inputs
     `(("glib:bin" ,glib "bin")       ; for glib-compile-resources
       ("pkg-config" ,pkg-config)
       ("desktop-file-utils" ,desktop-file-utils)
       ("intltool" ,intltool)
       ("itstool" ,itstool)
       ("vala" ,vala)
       ("yelp" ,yelp)
       ("appstream-glib" ,appstream-glib)))
    (inputs
     (list gtk+ libgnome-games-support librsvg))
    (home-page "https://wiki.gnome.org/Apps/Mines")
    (synopsis "Minesweeper game")
    (description
     "Mines (previously gnomine) is a puzzle game where you locate mines
floating in an ocean using only your brain and a little bit of luck.")
    (license license:gpl2+)))

(define-public gnome-multi-writer
  (package
    (name "gnome-multi-writer")
    (version "3.35.90")
    (source
     (origin
       (method url-fetch)
       (uri (string-append "mirror://gnome/sources/gnome-multi-writer/"
                           (version-major+minor version) "/"
                           "gnome-multi-writer-" version ".tar.xz"))
       (sha256
        (base32
         "07vgzjjdrxcp7h73z13h9agafxb4vmqx5i81bcfyw0ilw9kkdzmp"))))
    (build-system meson-build-system)
    (arguments
     '(#:glib-or-gtk? #t
       #:phases
       (modify-phases %standard-phases
         (add-after 'unpack 'skip-post-install
           (lambda _
             (substitute* "meson.build"
               (("meson.add_install_script" &) (string-append "# " &)))
             #t)))))
    (native-inputs
     `(("glib:bin" ,glib "bin")
       ("pkg-config" ,pkg-config)))
    (inputs
     (list gtk+
           glib ; for gio
           gusb
           udisks
           libgudev
           libcanberra
           polkit))
    (home-page "https://wiki.gnome.org/Apps/MultiWriter")
    (synopsis "Write to multiple USB devices at once")
    (description
     "MultiWriter can be used to write an ISO file to multiple USB devices at
once.")
    (license license:gpl2+)))

(define-public gnome-sudoku
  (package
    (name "gnome-sudoku")
    (version "40.2")
    (source
     (origin
       (method url-fetch)
       (uri (string-append "mirror://gnome/sources/" name "/"
                           (version-major version) "/"
                           name "-" version ".tar.xz"))
       (sha256
        (base32
         "18slsxifad5cjz4fqi818i66jc9b7kzgn01qxa0ra4y7wcqha4in"))))
    (build-system meson-build-system)
    (arguments
     `(#:glib-or-gtk? #t
       #:phases
       (modify-phases %standard-phases
         (add-after 'unpack 'skip-gtk-update-icon-cache
           (lambda _
             (substitute* "build-aux/post_install.py"
               (("gtk-update-icon-cache") (which "true"))))))))
    (native-inputs
     `(("pkg-config" ,pkg-config)
       ("desktop-file-utils" ,desktop-file-utils)
       ("glib:bin" ,glib "bin") ; for glib-compile-resources
       ("intltool" ,intltool)
       ("itstool" ,itstool)
       ("vala" ,vala)
       ("xmllint" ,libxml2)))
    (inputs
     (list gtk+ json-glib libgee librsvg qqwing))
    (home-page "https://wiki.gnome.org/Apps/Sudoku")
    (synopsis "Japanese logic game")
    (description
     "Sudoku is a Japanese logic game that exploded in popularity in 2005.
GNOME Sudoku is meant to have an interface as simple and unobstrusive as
possible while still providing features that make playing difficult Sudoku
more fun.")
    (license license:gpl2+)))

(define-public gnome-terminal
  (package
    (name "gnome-terminal")
    (version "3.40.3")
    (source
     (origin
       (method url-fetch)
       (uri (string-append "mirror://gnome/sources/" name "/"
                           (version-major+minor version) "/"
                           name "-" version ".tar.xz"))
       (sha256
        (base32
         "08hsic7sn32xw12i3j0ard2bhfhp8gmzqm0pa8xzl5l1jhzsmsfb"))))
    (build-system glib-or-gtk-build-system)
    (arguments
     '(#:configure-flags
       (list "--disable-migration" "--disable-search-provider"
             "--without-nautilus-extension")
       #:phases
       (modify-phases %standard-phases
         (add-before 'configure 'patch-/bin/true
           (lambda _
             (substitute* "configure"
               (("/bin/true") (which "true"))))))))
    (native-inputs
     `(("docbook-xsl" ,docbook-xsl)
       ("pkg-config" ,pkg-config)
       ("desktop-file-utils" ,desktop-file-utils)
       ("intltool" ,intltool)
       ("itstool" ,itstool)
       ("libxslt" ,libxslt)
       ("xmllint" ,libxml2)))
    (propagated-inputs
     (list dconf))
    (inputs
     (list gtk+
           vte
           gnutls
           gsettings-desktop-schemas
           `(,util-linux "lib")
           vala))
    (home-page "https://wiki.gnome.org/Apps/Terminal")
    (synopsis "Terminal emulator")
    (description
     "GNOME Terminal is a terminal emulator application for accessing a
UNIX shell environment which can be used to run programs available on
your system.

It supports several profiles, multiple tabs and implements several
keyboard shortcuts.")
    (license license:gpl3+)))

(define-public colord-minimal
  (package
    (name "colord-minimal")
    (version "1.4.5")
    (source
     (origin
       (method url-fetch)
       (uri (string-append "https://www.freedesktop.org/software/colord/releases/"
                           "colord-" version ".tar.xz"))
       (sha256
        (base32 "05sydi6qqqx1rrqwnga1vbg9srkf89wdcfw5w4p4m7r37m2flx5p"))))
    (build-system meson-build-system)
    (arguments
     '( ;; FIXME: One test fails:
       ;; /colord/icc-store (in lib/colord/colord-self-test-private):
       ;; Incorrect content type for /tmp/colord-vkve/already-exists.icc, got
       ;; application/x-zerosize
       #:tests? #f
       #:glib-or-gtk? #t
       #:configure-flags (list "-Dargyllcms_sensor=false" ;requires spotread
                               "-Dbash_completion=false"
                               "-Ddaemon_user=colord"
                               "-Ddocs=false"
                               "-Dlocalstatedir=/var"
                               "-Dman=false"
                               "-Dsane=true"
                               "-Dsystemd=false") ;no systemd
       #:phases
       (modify-phases %standard-phases
         (add-before 'configure 'patch-build-system
           (lambda* (#:key outputs #:allow-other-keys)
             (substitute* "rules/meson.build"
               (("udev.get_pkgconfig_variable\\('udevdir'\\)")
                (string-append "'" (assoc-ref outputs "out") "/lib/udev'")))))
         (add-before 'configure 'set-sqlite3-file-name
           (lambda* (#:key inputs #:allow-other-keys)
             ;; "colormgr dump" works by invoking the "sqlite3" command.
             ;; Record its absolute file name.
             (let ((sqlite (assoc-ref inputs "sqlite")))
               (substitute* "client/cd-util.c"
                 (("\"sqlite3\"")
                  (string-append "\"" sqlite "/bin/sqlite3\"")))))))))
    (native-inputs
     `(("glib:bin" ,glib "bin")         ; for glib-compile-resources, etc.
       ("gettext" ,gettext-minimal)
       ("pkg-config" ,pkg-config)
       ("vala" ,vala)))
    (propagated-inputs
     ;; colord.pc refers to all these.
     `(("glib" ,glib)
       ("lcms" ,lcms)
       ("udev" ,eudev)))
    (inputs
     `(("dbus-glib" ,dbus-glib)
       ("gobject-introspection" ,gobject-introspection)
       ("gusb" ,gusb-minimal)
       ("libgudev" ,libgudev)
       ("libusb" ,libusb)
       ("polkit" ,polkit)
       ("python" ,python-wrapper)
       ("sqlite" ,sqlite)
       ("sane-backends" ,sane-backends)))
    (home-page "https://www.freedesktop.org/software/colord/")
    (synopsis "Color management service")
    (description "Colord is a system service that makes it easy to manage,
install and generate color profiles to accurately color manage input and
output devices.")
    (license license:gpl2+)))

(define-public colord
  (package/inherit colord-minimal
    (name "colord")
    (arguments
     (substitute-keyword-arguments
         (package-arguments colord-minimal)
       ((#:configure-flags flags)
        `(begin
           (use-modules (srfi srfi-1))
           (append '("-Dbash_completion=true"
                     "-Ddocs=true"
                     "-Dman=true"
                     "-Dvapi=true")
               (fold delete ,flags '("-Dbash_completion=false"
                                     "-Ddocs=false"
                                     "-Dman=false")))))
       ((#:phases phases)
        `(modify-phases ,phases
           (add-after 'unpack 'fix-bash-completion-dir
             (lambda* (#:key outputs #:allow-other-keys)
               (substitute* "data/meson.build"
                 (("bash_completion.get_pkgconfig_variable\
\\('completionsdir'\\)")
                  (string-append "'" (assoc-ref outputs "out")
                                 "/etc/bash_completion.d'")))))))))
    (native-inputs
     (append
         `(("bash-completion" ,bash-completion)
           ("docbook-xsl-ns" ,docbook-xsl-ns)
           ("gtk-doc" ,gtk-doc/stable)
           ("libxml2" ,libxml2)         ;for XML_CATALOG_FILES
           ("libxslt" ,libxslt)
           ("vala" ,vala))              ;for VAPI, needed by simple-scan
         (package-native-inputs colord-minimal)))))

(define-public geoclue
  (package
    (name "geoclue")
    (version "2.5.7")
    (source
     (origin
       (method url-fetch)
       (uri
        (string-append "https://gitlab.freedesktop.org/geoclue/geoclue/-/archive/"
                       version "/geoclue-" version ".tar.bz2"))
       (sha256
        (base32 "09ww26a76kanldhgwnn5sqy9ly2940k45zpp68spykkv2zjdpivc"))
       (patches (search-patches "geoclue-config.patch"))))
    (build-system meson-build-system)
    (arguments
     '(#:configure-flags (list "-Ddbus-srv-user=geoclue")))
    (native-inputs
     (list pkg-config
           gobject-introspection
           modem-manager
           libnotify
           gtk-doc/stable
           intltool))
    (inputs
     `(("avahi" ,avahi)
       ("glib:bin" ,glib "bin")
       ("glib-networking" ,glib-networking)
       ("json-glib" ,json-glib)
       ("libsoup" ,libsoup-minimal-2)))
    (home-page "https://gitlab.freedesktop.org/geoclue/geoclue/-/wikis/home")
    (synopsis "Geolocation service")
    (description "Geoclue is a D-Bus service that provides location
information.  The primary goal of the Geoclue project is to make creating
location-aware applications as simple as possible, while the secondary goal is
to ensure that no application can access location information without explicit
permission from user.")
    (license license:gpl2+)))

(define-public geocode-glib
  (package
    (name "geocode-glib")
    (version "3.26.2")
    (source (origin
              (method url-fetch)
              (uri (string-append "mirror://gnome/sources/geocode-glib/"
                                  (version-major+minor version) "/"
                                  "geocode-glib-" version ".tar.xz"))
              (sha256
               (base32
                "1l8g0f13xgkrk335afr9w8k46mziwb2jnyhl07jccl5yl37q9zh1"))))
    (build-system meson-build-system)
    (arguments
     `(#:phases
       (modify-phases %standard-phases
         ;; The tests require a bunch of locales.
         (add-before 'check 'set-locales
           (lambda* (#:key inputs #:allow-other-keys)
             (setenv "GUIX_LOCPATH"
                     (search-input-directory inputs "lib/locale")))))))
    (native-inputs
     `(("glib:bin" ,glib "bin") ; for glib-mkenums
       ("glibc-locales" ,glibc-locales) ; for tests
       ("gettext" ,gettext-minimal)
       ("gobject-introspection" ,gobject-introspection)
       ("gtk-doc" ,gtk-doc/stable)
       ("pkg-config" ,pkg-config)
       ("json-glib" ,json-glib)))
    (propagated-inputs
     ;; geocode-glib-1.0.pc refers to GIO.
     (list glib))
    (inputs
     `(("libsoup" ,libsoup-minimal-2)))
    (home-page "https://github.com/GNOME/geocode-glib/")
    (synopsis "Geocoding and reverse-geocoding library")
    (description
     "geocode-glib is a convenience library for geocoding (finding longitude,
and latitude from an address) and reverse geocoding (finding an address from
coordinates) using the Nominatim service.  geocode-glib caches requests for
faster results and to avoid unnecessary server load.")
    (license license:lgpl2.0+)))

(define-public upower
  (package
    (name "upower")
    (version "0.99.13")
    (source
     (origin
       (method git-fetch)
       (uri (git-reference
             (url "https://gitlab.freedesktop.org/upower/upower")
             (commit (string-append "UPOWER_"
                                    (string-map (match-lambda (#\. #\_)
                                                              (chr chr))
                                                version)))))
       (file-name (git-file-name name version))
       (sha256
        (base32 "0khwg6jpq81dcylkpi7cn75bjzif0q9qscwvirrk41krma23iddj"))
       (patches (search-patches "upower-builddir.patch"))
       (modules '((guix build utils)))
       (snippet
        '(begin
           ;; Upstream commit
           ;; <https://cgit.freedesktop.org/upower/commit/?id=18457c99b68786cd729b315723d680e6860d9cfa>
           ;; moved 'dbus-1/system.d' from etc/ to share/.  However,
           ;; 'dbus-configuration-directory' in (gnu services dbus)
           ;; expects it in etc/.  Thus, move it back to its previous
           ;; location.
           (substitute* "src/Makefile.am"
             (("^dbusconfdir =.*$")
              "dbusconfdir = $(sysconfdir)/dbus-1/system.d\n"))))))
    (build-system glib-or-gtk-build-system)
    (arguments
     '(#:phases
       (modify-phases %standard-phases
         (add-before 'check 'pre-check
           (lambda* (#:key inputs #:allow-other-keys)
             (let ((umockdev (string-append (assoc-ref inputs "umockdev")
                                            "/lib")))
               (setenv "LD_LIBRARY_PATH" umockdev)))))
       #:configure-flags (list "--localstatedir=/var"
                               (string-append "--with-udevrulesdir="
                                              (assoc-ref %outputs "out")
                                              "/lib/udev/rules.d"))))
    (native-inputs
     (list autoconf
           automake
           gobject-introspection
           gtk-doc
           intltool
           libtool
           pkg-config
           python
           which ; for ./autogen.sh
           ;; For tests.
           python-dbus
           python-dbusmock
           python-packaging
           python-pygobject
           umockdev
           ;; For man pages.
           docbook-xsl
           libxslt ; for 'xsltproc'
           libxml2))           ; for 'XML_CATALOG_FILES'
    (inputs
     (list dbus-glib libgudev libusb))
    (propagated-inputs
     ;; In Requires of upower-glib.pc.
     (list glib))
    (home-page "https://upower.freedesktop.org/")
    (synopsis "System daemon for managing power devices")
    (description
     "UPower is an abstraction for enumerating power devices,
listening to device events and querying history and statistics.  Any
application or service on the system can access the org.freedesktop.UPower
service via the system message bus.")
    (license license:gpl2+)))

(define-public libgweather
  (package
    (name "libgweather")
    (version "40.0")
    (source (origin
              (method url-fetch)
              (uri (string-append "mirror://gnome/sources/" name "/"
                                  (version-major version) "/"
                                  name "-" version ".tar.xz"))
              (sha256
               (base32
                "1rkf4yv43qcahyx7bismdv6z2vh5azdnm1fqfmnzrada9cm8ykna"))))
    (build-system meson-build-system)
    (arguments
     `(#:tests? #f ; one of two tests requires network access
       #:configure-flags
       `(,(string-append "-Dzoneinfo_dir="
                         (assoc-ref %build-inputs "tzdata")
                         "/share/zoneinfo"))))
    (native-inputs
     `(("glib:bin" ,glib "bin") ; for glib-mkenums
       ("gobject-introspection" ,gobject-introspection)
       ("pkg-config" ,pkg-config)
       ("python" ,python)
       ("vala" ,vala)
       ("intltool" ,intltool)
       ("python-pygobject" ,python-pygobject)))
    (propagated-inputs
     ;; gweather-3.0.pc refers to GTK+, GDK-Pixbuf, GLib/GObject, libxml, and
     ;; libsoup.
     `(("gtk+" ,gtk+)
       ("gdk-pixbuf" ,gdk-pixbuf)
       ("libxml2" ,libxml2)
       ("libsoup" ,libsoup-minimal-2)
       ("geocode-glib" ,geocode-glib)))
    (inputs
     (list tzdata))
    (home-page "https://wiki.gnome.org/action/show/Projects/LibGWeather")
    (synopsis "Location, time zone, and weather library for GNOME")
    (description
     "libgweather is a library to access weather information from online
services for numerous locations.")
    (license license:gpl2+)))

(define-public gnome-settings-daemon
  (package
    (name "gnome-settings-daemon")
    (version "41.0")
    (source
     (origin
       (method url-fetch)
       (uri (string-append "mirror://gnome/sources/" name "/"
                           (version-major version) "/"
                           name "-" version ".tar.xz"))
       (sha256
        (base32
         "111qcvlqjpasnswdniy5n53wyrs1y7a91qx1w4nsppnizdhn7jp6"))
       (patches (search-patches "gnome-settings-daemon-gc.patch"))))
    (build-system meson-build-system)
    (arguments
     `(#:glib-or-gtk? #t
       #:configure-flags
       (list (string-append "-Dudev_dir="
                            (assoc-ref %outputs "out") "/lib/udev")
             "-Dsystemd=false"
             ;; Otherwise, the RUNPATH will lack the final path component.
             (string-append "-Dc_link_args=-Wl,-rpath="
                            (assoc-ref %outputs "out")
                            "/lib/gnome-settings-daemon-3.0"))

       #:phases (modify-phases %standard-phases
                  (add-before 'configure 'set-baobab-file-name
                    (lambda* (#:key inputs #:allow-other-keys)
                      ;; Hard-code the file name of Baobab instead of looking
                      ;; it up in $PATH.  This ensures users get the "Examine"
                      ;; button in the low disk space notification of GDM even
                      ;; if they don't have GNOME in their main profile.
                      (let ((baobab (assoc-ref inputs "baobab")))
                        (substitute* "plugins/housekeeping/gsd-disk-space.c"
                          (("g_find_program_in_path \\(DISK_SPACE_ANALYZER\\)")
                           (string-append "g_strdup (\"" baobab
                                          "/bin/baobab\")")))))))

       ;; Color management test can't reach the colord system service.
       #:tests? #f))
    (native-inputs
     `(("glib:bin" ,glib "bin")     ; for glib-mkenums
       ("pkg-config" ,pkg-config)
       ("intltool" ,intltool)
       ("xsltproc" ,libxslt)
       ("libxml2" ,libxml2)                       ;for XML_CATALOG_FILES
       ("docbook-xml" ,docbook-xml-4.2)
       ("docbook-xsl" ,docbook-xsl)))
    (inputs
     (list alsa-lib
           baobab
           colord
           libgudev
           upower
           polkit
           pulseaudio
           libcanberra
           libx11
           libxtst
           lcms
           libnotify
           geoclue
           geocode-glib
           libgweather
           gnome-desktop
           nss
           cups
           gsettings-desktop-schemas
           libwacom
           (librsvg-for-system)
           xf86-input-wacom
           wayland
           network-manager
           gcr
           modem-manager))
    (home-page "https://www.gnome.org")
    (synopsis "GNOME settings daemon")
    (description
     "This package contains the daemon responsible for setting the various
parameters of a GNOME session and the applications that run under it.  It
handles settings such keyboard layout, shortcuts, and accessibility, clipboard
settings, themes, mouse settings, and startup of other daemons.")
    (license license:gpl2+)))

(define-public totem-pl-parser
 (package
   (name "totem-pl-parser")
   (version "3.26.6")
   (source (origin
            (method url-fetch)
            (uri (string-append "mirror://gnome/sources/totem-pl-parser/"
                                (version-major+minor version) "/"
                                "totem-pl-parser-" version ".tar.xz"))
            (sha256
             (base32
              "075csd5x0frgf93jvhlqiwv5i0qm24zz3iw17jj7v7fgsml0zpy0"))))
   (build-system meson-build-system)
   (arguments
    ;; FIXME: Tests require gvfs.
    `(#:tests? #f))
   (native-inputs
    (list intltool
          `(,glib "bin") gobject-introspection pkg-config))
   (propagated-inputs
    (list glib gmime libarchive libgcrypt libxml2))
   (inputs
    (list libsoup))
   (home-page "https://projects.gnome.org/totem")
   (synopsis "Library to parse and save media playlists for GNOME")
   (description "Totem-pl-parser is a GObjects-based library to parse and save
playlists in a variety of formats.")
   (license license:lgpl2.0+)))

(define-public aisleriot
  (package
    (name "aisleriot")
    (version "3.22.9")
    (source (origin
              (method url-fetch)
              (uri (string-append "mirror://gnome/sources/aisleriot/"
                                  (version-major+minor version) "/"
                                  "aisleriot-" version ".tar.xz"))
              (sha256
               (base32
                "0yzdh9cw5cjjgvfh75bihl968czlgfmpmn1z0fdk88sgvpjgzwji"))))
    (build-system glib-or-gtk-build-system)
    (arguments
     '(#:configure-flags
       '("--with-platform=gtk-only"
         "--with-card-theme-formats=svg")))
    (native-inputs
     `(("desktop-file-utils" ,desktop-file-utils)
       ("glib:bin" ,glib "bin") ; for glib-compile-schemas, etc.
       ("intltool" ,intltool)
       ("itstool" ,itstool)
       ("pkg-config" ,pkg-config)
       ("xmllint" ,libxml2)))
    (inputs
     (list gtk+ guile-2.2 libcanberra librsvg))
    (home-page "https://wiki.gnome.org/Apps/Aisleriot")
    (synopsis "Solitaire card games")
    (description
     "Aisleriot (also known as Solitaire or sol) is a collection of card games
which are easy to play with the aid of a mouse.")
    (license license:gpl3+)))

(define-public amtk
  (package
    (name "amtk")
    (version "5.3.1")
    (source (origin
              (method url-fetch)
              (uri (string-append "mirror://gnome/sources/amtk/"
                                  (version-major+minor version) "/"
                                  "amtk-" version ".tar.xz"))
              (sha256
               (base32
                "12v3nj1bb7507ndprjggq0hpz8k719b4bwvl8sm43p3ibmn27anm"))))
    (build-system meson-build-system)
    (native-inputs
     (list gobject-introspection
           `(,glib "bin") ; for glib-mkenums
           gtk-doc/stable pkg-config))
    (inputs
     (list glib gtk+))
    (home-page "https://wiki.gnome.org/Projects/Amtk")
    (synopsis "Actions, Menus and Toolbars Kit for GTK+ applications")
    (description
     "Amtk is the acronym for @acronym{Amtk, Actions Menus and Toolbars Kit}.
It is a basic GtkUIManager replacement based on GAction.  It is suitable for
both a traditional UI or a modern UI with a GtkHeaderBar.")
    (license license:lgpl2.1+)))

(define-public devhelp
  (package
    (name "devhelp")
    (version "41.2")
    (source (origin
              (method url-fetch)
              (uri (string-append "mirror://gnome/sources/" name "/"
                                  (version-major version) "/"
                                  name "-" version ".tar.xz"))
              (sha256
               (base32
                "1lk0gycjvs6gibhy0zs3ffkrkzrkyl5nkp7n60hgpa6syjq91apc"))))
    (build-system meson-build-system)
    (arguments
     `(#:glib-or-gtk? #t
       #:phases
       (modify-phases %standard-phases
         (add-after 'unpack 'skip-gtk-update-icon-cache
           ;; Don't create 'icon-theme.cache'.
           (lambda _
             (substitute* "build-aux/meson/meson_post_install.py"
               (("gtk-update-icon-cache") "true"))))
         (add-after 'unpack 'fix-devhelp-gir-inputs
           ;; It still mentions webkitgtk 4.0
           (lambda _
             (substitute* "devhelp/meson.build"
               (("'WebKit2-4.0'") "'WebKit2-4.1'")))))))
    (propagated-inputs
     (list gsettings-desktop-schemas))
    (native-inputs
     `(("intltool" ,intltool)
       ("itstool" ,itstool)
       ("gobject-introspection" ,gobject-introspection)
       ("glib:bin" ,glib "bin") ; for glib-mkmenus
       ("pkg-config" ,pkg-config)))
    (inputs
     (list amtk gsettings-desktop-schemas webkitgtk))
    (home-page "https://wiki.gnome.org/Apps/Devhelp")
    (synopsis "API documentation browser for GNOME")
    (description
     "Devhelp is an API documentation browser for GTK+ and GNOME.  It works
natively with GTK-Doc (the API reference system developed for GTK+ and used
throughout GNOME for API documentation).")
    (license license:gpl2+)))

(define-public devhelp-with-libsoup2
  (package/inherit devhelp
    (arguments
     (substitute-keyword-arguments (package-arguments devhelp)
       ((#:phases phases '%standard-phases)
        `(modify-phases %standard-phases
           (add-after 'unpack 'skip-gtk-update-icon-cache
             ;; Don't create 'icon-theme.cache'.
             (lambda _
               (substitute* "build-aux/meson/meson_post_install.py"
                 (("gtk-update-icon-cache") "true"))))))))
    (inputs
     `(("amtk" ,amtk)
       ("gsettings-desktop-schemas" ,gsettings-desktop-schemas)
       ("webkitgtk" ,webkitgtk-with-libsoup2)))))

(define-public cogl
  (package
    (name "cogl")
    (version "1.22.8")
    (source
     (origin
       (method url-fetch)
       (uri (string-append "mirror://gnome/sources/cogl/"
                           (version-major+minor version) "/"
                           "cogl-" version ".tar.xz"))
       (sha256
        (base32 "0nfph4ai60ncdx7hy6hl1i1cmp761jgnyjfhagzi0iqq36qb41d8"))))
    ;; NOTE: mutter exports a bundled fork of cogl, so when making changes to
    ;; cogl, corresponding changes may be appropriate in mutter as well.
    (build-system gnu-build-system)
    (native-inputs
     `(("glib:bin" ,glib "bin")     ; for glib-mkenums
       ("gobject-introspection" ,gobject-introspection)
       ("xorg-server" ,xorg-server-for-tests)
       ("pkg-config" ,pkg-config)))
    (propagated-inputs
     (list glib
           gdk-pixbuf
           libx11
           libxext
           libxfixes
           libxdamage
           libxcomposite
           libxrandr))
    (inputs
     (list mesa
           cairo
           pango
           gstreamer
           gst-plugins-base
           wayland))
    (arguments
     `(#:disallowed-references (,xorg-server-for-tests)
       #:configure-flags (list "--enable-cogl-gst"
                               "--enable-wayland-egl-platform"
                               "--enable-wayland-egl-server"

                               ;; Arrange to pass an absolute file name to
                               ;; dlopen for libGL.so.
                               (string-append "--with-gl-libname="
                                              (assoc-ref %build-inputs "mesa")
                                              "/lib/libGL.so"))
       #:phases
       (modify-phases %standard-phases
         (add-after 'unpack 'fix-build-with-mesa-20
           (lambda _
             ;; Work around a problem with Mesa 20 where some macros used by
             ;; Cogl went missing from eglext.h.  This can likely be removed
             ;; for newer versions of Cogl or Mesa.
             ;; https://gitlab.gnome.org/GNOME/cogl/-/merge_requests/19
             (substitute* '("configure"
                            "cogl/winsys/cogl-winsys-egl-kms.c")
               (("#include <EGL/eglext.h>" all)
                (string-append all "\n#include <EGL/eglmesaext.h>\n")))
             #t))
         (add-before 'check 'start-xorg-server
                     (lambda* (#:key tests? inputs #:allow-other-keys)
                       (if tests?
                           (begin
                             ;; The test suite requires a running X server.
                             (system (format #f "~a/bin/Xvfb :1 +extension GLX &"
                                             (assoc-ref inputs "xorg-server")))
                             (setenv "DISPLAY" ":1")
                             #t)
                           (format #t "test suite not run~%"))
                       #t)))))
    (home-page "https://www.cogl3d.org")
    (synopsis "Object oriented GL/GLES Abstraction/Utility Layer")
    (description
     "Cogl is a small library for using 3D graphics hardware to draw pretty
pictures.  The API departs from the flat state machine style of OpenGL and is
designed to make it easy to write orthogonal components that can render
without stepping on each others toes.")
    (license (list license:expat       ; most of the code
                   license:bsd-3       ; cogl/cogl-point-in-poly.c
                   license:sgifreeb2.0 ; cogl-path/tesselator/
                   license:asl2.0))))  ; examples/android/

(define-public clutter
  (package
    (name "clutter")
    (version "1.26.2")
    (source
     (origin
       (method url-fetch)
       (uri (string-append "mirror://gnome/sources/" name "/"
                           (version-major+minor version) "/"
                           name "-" version ".tar.xz"))
       (sha256
        (base32
         "0mif1qnrpkgxi43h7pimim6w6zwywa16ixcliw0yjm9hk0a368z7"))))
    ;; NOTE: mutter exports a bundled fork of clutter, so when making changes
    ;; to clutter, corresponding changes may be appropriate in mutter as well.
    (build-system gnu-build-system)
    (outputs '("out"
               "doc"))                            ;9 MiB of gtk-doc HTML pages
    (native-inputs
     `(("glib:bin" ,glib "bin")     ; for glib-genmarshal
       ("gobject-introspection" ,gobject-introspection)
       ("pkg-config" ,pkg-config)
       ("xsltproc" ,libxslt)))
    (propagated-inputs
     (list cogl
           cairo
           atk
           gtk+
           json-glib
           glib
           libxcomposite
           libxdamage
           libxext
           xinput))
    (inputs
     `(("libxkbcommon" ,libxkbcommon)
       ("udev" ,eudev)))
    (arguments
     `(#:configure-flags (list "--enable-x11-backend=yes"

                               ;; This produces share/doc/{clutter,cally}.
                               (string-append "--with-html-dir="
                                              (assoc-ref %outputs "doc")
                                              "/share/doc"))
       ;; XXX FIXME: Get test suite working.  It would probably fail in the
       ;; same way the cogl tests fail, since clutter is based on cogl.
       #:tests? #f))
    (home-page "http://www.clutter-project.org")
    (synopsis "OpenGL-based interactive canvas library")
    (description
     "Clutter is an OpenGL-based interactive canvas library, designed for
creating fast, mainly 2D single window applications such as media box UIs,
presentations, kiosk style applications and so on.")
    (license license:lgpl2.0+)))

(define-public clutter-gtk
  (package
    (name "clutter-gtk")
    (version "1.8.4")
    (source
     (origin
       (method url-fetch)
       (uri (string-append "mirror://gnome/sources/" name "/"
                           (version-major+minor version) "/"
                           name "-" version ".tar.xz"))
       (sha256
        (base32
         "01ibniy4ich0fgpam53q252idm7f4fn5xg5qvizcfww90gn9652j"))))
    (build-system gnu-build-system)
    (native-inputs
     (list pkg-config gobject-introspection))
    (propagated-inputs
     ;; clutter-gtk.pc refers to all these.
     (list clutter gtk+))
    (home-page "http://www.clutter-project.org")
    (synopsis "OpenGL-based interactive canvas library GTK+ widget")
    (description
     "Clutter is an OpenGL-based interactive canvas library, designed for
creating fast, mainly 2D single window applications such as media box UIs,
presentations, kiosk style applications and so on.")
    (license license:lgpl2.0+)))

(define-public clutter-gst
  (package
    (name "clutter-gst")
    (version "3.0.27")
    (source
     (origin
       (method url-fetch)
       (uri (string-append "mirror://gnome/sources/clutter-gst/"
                           (version-major+minor version) "/"
                           "clutter-gst-" version ".tar.xz"))
       (sha256
        (base32 "17czmpl92dzi4h3rn5rishk015yi3jwiw29zv8qan94xcmnbssgy"))))
    (build-system gnu-build-system)
    (native-inputs
     (list `(,glib "bin") ; for glib-mkenums
           pkg-config gobject-introspection))
    (inputs
     (list clutter gstreamer gst-plugins-base))
    (home-page "http://www.clutter-project.org")
    (synopsis "Integration library for using GStreamer with Clutter")
    (description
     "Clutter-Gst is an integration library for using GStreamer with Clutter.
It provides a GStreamer sink to upload frames to GL and an actor that
implements the ClutterGstPlayer interface using playbin.  Clutter is an
OpenGL-based interactive canvas library.")
    (license license:lgpl2.0+)))

(define-public libchamplain
  (package
    (name "libchamplain")
    (version "0.12.20")
    (source (origin
              (method url-fetch)
              (uri (string-append
                    "mirror://gnome/sources/libchamplain/0.12/libchamplain-"
                    version ".tar.xz"))
              (sha256
               (base32
                "0rihpb0npqpihqcdz4w03rq6xl7jdckfqskvv9diq2hkrnzv8ch2"))))
    (build-system meson-build-system)
    (native-inputs
     (list gobject-introspection pkg-config vala))
    (propagated-inputs
     (list libsoup-minimal-2
           sqlite
           clutter
           clutter-gtk
           `(,glib "bin") ;glib-mkenums, etc.
           cairo
           gtk+
           glib))
    (home-page "https://projects.gnome.org/libchamplain/")
    (synopsis "C library providing a ClutterActor to display maps")
    (description
     "libchamplain is a C library providing a ClutterActor to display maps.
It also provides a Gtk+ widget to display maps in Gtk+ applications.  Python
and Perl bindings are also available.  It supports numerous free map sources
such as OpenStreetMap, OpenCycleMap, OpenAerialMap, and Maps for free.")
    (license license:lgpl2.1+)))

(define-public gom
  (package
    (name "gom")
    (version "0.3.2")
    (source
     (origin
       (method url-fetch)
       (uri (string-append "mirror://gnome/sources/gom/"
                           (version-major+minor version) "/"
                           "gom-" version ".tar.xz"))
       (sha256
        (base32
         "1zaqqwwkyiswib3v1v8wafpbifpbpak0nn2kp13pizzn9bwz1s5w"))))
    (build-system gnu-build-system)
    (native-inputs
     (list intltool pkg-config gobject-introspection))
    (inputs
     (list glib gdk-pixbuf sqlite))
    ;; XXX TODO: Figure out how to run the test suite.
    (arguments `(#:tests? #f))
    (home-page "https://wiki.gnome.org/Projects/Gom")
    (synopsis "Object mapper from GObjects to SQLite")
    (description
     "Gom provides an object mapper from GObjects to SQLite.  It helps you
write applications that need to store structured data as well as make complex
queries upon that data.")
    (license license:lgpl2.1+)))

(define-public libgnome-games-support
  (package
    (name "libgnome-games-support")
    (version "1.7.1")
    (source (origin
              (method url-fetch)
              (uri (string-append "mirror://gnome/sources/libgnome-games-support/"
                                  (version-major+minor version) "/"
                                  "libgnome-games-support-" version ".tar.xz"))
              (sha256
               (base32
                "11g1r3ppb9v8m3anks9gxf7fv1x38vmjiya3lr7zjjv328pb69d6"))))
    (build-system meson-build-system)
    (arguments
      '(#:glib-or-gtk? #t
        #:phases
          (modify-phases %standard-phases
            (add-before 'check 'pre-check
              (lambda _
                ;; Tests require a writable HOME.
                (setenv "HOME" (getcwd))
                #t)))))
    (native-inputs
     (list intltool pkg-config vala))
    (propagated-inputs
     ;; Required by libgnome-games-support-1.0.pc
     (list gtk+ libgee))
    (home-page "https://www.gnome.org/")
    (synopsis "Useful functionality shared among GNOME games")
    (description
     "libgnome-games-support is a small library intended for internal use by
GNOME Games, but it may be used by others.")
    (license license:lgpl3+)))

(define-public gnome-klotski
  (package
    (name "gnome-klotski")
    (version "3.34.0")
    (source (origin
              (method url-fetch)
              (uri (string-append "mirror://gnome/sources/" name "/"
                                  (version-major+minor version) "/"
                                  name "-" version ".tar.xz"))
              (sha256
               (base32
                "0sbx0bzy32lh2c9jp8v7gz788wn9y1la8mr5a7gf7370szsl4d4f"))))
    (build-system meson-build-system)
    (arguments
     '(#:glib-or-gtk? #t
       #:phases
       (modify-phases %standard-phases
         (add-after 'unpack 'skip-gtk-update-icon-cache
           ;; Don't create 'icon-theme.cache'.
           (lambda _
             (substitute* "build-aux/meson_post_install.py"
               (("gtk-update-icon-cache") (which "true")))
             #t)))))
    (native-inputs
     `(("desktop-file-utils" ,desktop-file-utils)
       ("glib:bin" ,glib "bin") ; for glib-compile-resources
       ("intltool" ,intltool)
       ("itstool" ,itstool)
       ("pkg-config" ,pkg-config)
       ("vala" ,vala)
       ("xmllint" ,libxml2)))
    (inputs
     (list gtk+ libgnome-games-support librsvg))
    (home-page "https://wiki.gnome.org/Apps/Klotski")
    (synopsis "Sliding block puzzles")
    (description
     "GNOME Klotski is a set of block sliding puzzles.  The objective is to move
the patterned block to the area bordered by green markers.  To do so, you will
need to slide other blocks out of the way.  Complete each puzzle in as few moves
as possible!")
    (license license:gpl2+)))

(define-public grilo
  (package
    (name "grilo")
    (version "0.3.13")
    (source
     (origin
       (method url-fetch)
       (uri (string-append "mirror://gnome/sources/grilo/"
                           (version-major+minor version) "/"
                           "grilo-" version ".tar.xz"))
       (sha256
        (base32 "0ywjvh7xw4ql1q4fvl0q5n06n08pga1g1nc9l7c3x5214gr3fj6i"))))
    (build-system meson-build-system)
    (native-inputs
     (list `(,glib "bin") ; for glib-mkenums and glib-genmarshal
           intltool
           pkg-config
           gobject-introspection
           gtk-doc/stable
           vala))
    (inputs
     (list cyrus-sasl
           glib
           gtk+
           libxml2
           liboauth
           libsoup-minimal-2
           totem-pl-parser))
    (native-search-paths
     (list (search-path-specification
            (variable "GRL_PLUGIN_PATH")
            (files (list (string-append "lib/grilo-"
                                        (version-major+minor version)))))))
    (home-page "https://wiki.gnome.org/action/show/Projects/Grilo")
    (synopsis "Framework for discovering and browsing media")
    (description
     "Grilo is a framework focused on making media discovery and browsing easy
for application developers.")
    (license license:lgpl2.1+)))

(define-public grilo-plugins
  (package
    (name "grilo-plugins")
    (version "0.3.13")
    (source
     (origin
       (method url-fetch)
       (uri (string-append "mirror://gnome/sources/" name "/"
                           (version-major+minor version) "/"
                           name "-" version ".tar.xz"))
       (sha256
        (base32 "1y10nnd711qxwgpz6spzp1rnk50fyf11kk1n71a31ab4fgb0ahqw"))))
    (build-system meson-build-system)
    (native-inputs
     `(("gettext" ,gettext-minimal)
       ("glib:bin" ,glib "bin")
       ("gtk+:bin" ,gtk+ "bin")
       ("itstool" ,itstool)
       ("pkg-config" ,pkg-config)))
    ;; TODO: ahavi, gstreamer
    (inputs
     `(("grilo" ,grilo)
       ;("gmime" ,gmime) ; unused
       ("gnome-online-accounts:lib" ,gnome-online-accounts "lib")
       ("gom" ,gom)
       ;("gssdp" ,gssdp) ; unused
       ;("gupnp" ,gupnp) ; unused
       ;("gupnp-av" ,gupnp-av) ; unused
       ("json-glib" ,json-glib)
       ("avahi" ,avahi)
       ("libgdata" ,libgdata)
       ("libmediaart" ,libmediaart)
       ;("librest" ,rest) ; unused
       ("libsoup" ,libsoup)
       ("python-pygobject" ,python-pygobject)
       ("totam-pl-parser" ,totem-pl-parser)
       ("tracker" ,tracker)
       ("tracker-miners" ,tracker-miners)))
    (arguments
     `(#:glib-or-gtk? #t
       ;;Disable lua-factory as it needs missing dependencies
       #:configure-flags '("-Denable-lua-factory=no")
       #:phases
       (modify-phases %standard-phases
         (add-before 'configure 'set-shell
           (lambda _
             (setenv "SHELL" (which "bash"))))
         ;; Disable the tracker test that requires the UPower daemon.
         (add-before 'configure 'fix-tests
           (lambda* (#:key inputs #:allow-other-keys)
             (substitute* "tests/tracker3/meson.build"
               (("'test_tracker3'.*") "")))))))
    (home-page "https://live.gnome.org/Grilo")
    (synopsis "Plugins for the Grilo media discovery library")
    (description
     "Grilo is a framework focused on making media discovery and browsing easy
for application developers.  This package provides plugins for common media
discovery protocols.")
    (license license:lgpl2.1+)))

(define-public totem
  (package
    (name "totem")
    (version "3.38.1")
    (source
     (origin
       (method url-fetch)
       (uri (string-append "mirror://gnome/sources/totem/"
                           (version-major+minor version) "/"
                           "totem-" version ".tar.xz"))
       (sha256
        (base32 "02510lvzvxvmpcs64k6sqix8ysl7sihhhwvp0vmfv7521ryczylg"))))
    (build-system meson-build-system)
    (native-inputs
     `(("pkg-config" ,pkg-config)
       ("desktop-file-utils" ,desktop-file-utils)
       ("gettext" ,gettext-minimal)
       ("gobject-introspection" ,gobject-introspection)
       ("glib:bin" ,glib "bin")                   ;for 'glib-mkenums'
       ("itstool" ,itstool)
       ("xmllint" ,libxml2)
       ("xorg-server" ,xorg-server-for-tests)))
    (propagated-inputs
     (list dconf))
    (inputs
     (list gtk+
           gdk-pixbuf
           atk
           cairo
           dbus-glib
           clutter
           clutter-gtk
           clutter-gst
           xorgproto
           libxxf86vm
           libxtst
           libxrandr
           libxml2
           libsoup
           libpeas
           librsvg
           lirc
           gnome-desktop
           gstreamer
           gst-plugins-base
           gst-plugins-good
           gsettings-desktop-schemas
           adwaita-icon-theme
           python
           python-pygobject
           totem-pl-parser
           grilo
           grilo-plugins
           vala))
    (arguments
     `(#:glib-or-gtk? #t

       ;; Disable automatic GStreamer plugin installation via PackageKit and
       ;; all that.
       #:configure-flags '("-D" "enable-easy-codec-installation=no"

                           ;; Do not build .a files for the plugins, it's
                           ;; completely useless.  This saves 2 MiB.
                           "--default-library" "shared")
       #:phases
       (modify-phases %standard-phases
         (add-after 'unpack 'skip-gtk-update-icon-cache
           ;; Don't create 'icon-theme.cache'.
           (lambda _
             (substitute* "meson_post_install.py"
               (("gtk-update-icon-cache") "true"))
             #t))
         (add-before
          'install 'disable-cache-generation
          (lambda _
            (setenv "DESTDIR" "/")
            #t))
         (add-before
          'check 'pre-check
          (lambda _
            ;; Tests require a running X server.
            (system "Xvfb :1 &")
            (setenv "DISPLAY" ":1")
            #t))
         (add-after
          'install 'wrap-totem
          (lambda* (#:key inputs outputs #:allow-other-keys)
            (let ((out             (assoc-ref outputs "out"))
                  (gst-plugin-path (getenv "GST_PLUGIN_SYSTEM_PATH"))
                  (grl-plugin-path (getenv "GRL_PLUGIN_PATH")))
              (wrap-program (string-append out "/bin/totem")
                `("GST_PLUGIN_SYSTEM_PATH" ":" prefix (,gst-plugin-path))
                `("GRL_PLUGIN_PATH"        ":" prefix (,grl-plugin-path)))
              (wrap-program (string-append out "/bin/totem-video-thumbnailer")
                `("GST_PLUGIN_SYSTEM_PATH" ":" prefix (,gst-plugin-path))))
            #t)))))
    (home-page "https://wiki.gnome.org/Apps/Videos")
    (synopsis "Simple media player for GNOME based on GStreamer")
    (description "Totem is a simple yet featureful media player for GNOME
which can read a large number of file formats.")
    ;; GPL2+ with an exception clause for non-GPL compatible GStreamer plugins
    ;; to be used and distributed together with GStreamer and Totem.  See
    ;; file://COPYING in the source distribution for details.
    (license license:gpl2+)))

(define-public rhythmbox
 (package
   (name "rhythmbox")
   (version "3.4.4")
   (source (origin
            (method url-fetch)
            (uri (string-append "mirror://gnome/sources/rhythmbox/"
                                (version-major+minor version) "/"
                                "rhythmbox-" version ".tar.xz"))
            (sha256
             (base32
              "142xcvw4l19jyr5i72nbnrihs953pvrrzcbijjn9dxmxszbv03pf"))))
   (build-system glib-or-gtk-build-system)
   (arguments
    `(#:configure-flags
      (list "--enable-lirc"
            "--enable-python"
            "--enable-vala"
            "--with-brasero"
            "--with-gudev"
            "--with-libsecret")
      #:phases
      (modify-phases %standard-phases
        (add-after
         'install 'wrap-rhythmbox
         (lambda* (#:key inputs outputs #:allow-other-keys)
           (let ((out               (assoc-ref outputs "out"))
                 (gi-typelib-path   (getenv "GI_TYPELIB_PATH"))
                 (gst-plugin-path   (getenv "GST_PLUGIN_SYSTEM_PATH"))
                 (grl-plugin-path   (getenv "GRL_PLUGIN_PATH"))
                 (python-path       (getenv "GUIX_PYTHONPATH")))
             (wrap-program (string-append out "/bin/rhythmbox")
               `("GI_TYPELIB_PATH"        ":" prefix (,gi-typelib-path))
               `("GST_PLUGIN_SYSTEM_PATH" ":" prefix (,gst-plugin-path))
               `("GRL_PLUGIN_PATH"        ":" prefix (,grl-plugin-path))
               `("GUIX_PYTHONPATH"             ":" prefix (,python-path))))
           #t)))))
   (propagated-inputs
    (list dconf))
   (native-inputs
    `(("itstool" ,itstool)
      ("intltool" ,intltool)
      ("glib" ,glib "bin")
      ("gobject-introspection" ,gobject-introspection)
      ("desktop-file-utils" ,desktop-file-utils)
      ("pkg-config" ,pkg-config)
      ("xmllint" ,libxml2)))
   (inputs
    `(("json-glib" ,json-glib)
      ("tdb" ,tdb)
      ("gnome-desktop" ,gnome-desktop)
      ("python" ,python)
      ("python-pygobject" ,python-pygobject)
      ("vala" ,vala)
      ("gmime" ,gmime)
      ("adwaita-icon-theme" ,adwaita-icon-theme)
      ("grilo" ,grilo)
      ("grilo-plugins" ,grilo-plugins)
      ("gstreamer" ,gstreamer)
      ("gst-plugins-base" ,gst-plugins-base)
      ("gst-plugins-good" ,gst-plugins-good)
      ("totem-pl-parser" ,totem-pl-parser)
      ("libgudev" ,libgudev)
      ;;("libmtp" ,libmtp) FIXME: Not detected
      ("libsecret" ,libsecret)
      ("libsoup" ,libsoup)
      ("libnotify" ,libnotify)
      ("libpeas" ,libpeas)
      ("libsoup" ,libsoup-minimal-2)
      ("lirc" ,lirc)
      ;; TODO: clutter* only used by visualizer plugin, which also requires mx
      ;;("clutter" ,clutter)
      ;;("clutter-gtk" ,clutter-gtk)
      ;;("clutter-gst" ,clutter-gst)
      ("gsettings-desktop-schemas" ,gsettings-desktop-schemas)
      ("atk" ,atk)
      ("pango" ,pango)
      ("gtk+" ,gtk+)
      ;; TODO:
      ;;  * libgpod
      ;;  * mx
      ("brasero" ,brasero)))
   (home-page "https://wiki.gnome.org/Apps/Rhythmbox")
   (synopsis "Music player for GNOME")
   (description "Rhythmbox is a music playing application for GNOME.  It
supports playlists, song ratings, and any codecs installed through gstreamer.")
   (license license:gpl2+)))

(define-public eog
 (package
   (name "eog")
   (version "40.3")
   (source (origin
            (method url-fetch)
            (uri (string-append "mirror://gnome/sources/" name "/"
                                (version-major version) "/"
                                name "-" version ".tar.xz"))
            (sha256
             (base32
              "0ddjwcd77nw0rxb5x5bz5hd671m8gya9827p8rsnb58x103kpai8"))
            ;; XXX: Remove when upgrading to 42.0
            (patches (search-patches "eog-update-libportal-usage.patch"))))
   (build-system meson-build-system)
   (arguments
    `(#:configure-flags
      ;; Otherwise, the RUNPATH will lack the final 'eog' path component.
      (list (string-append "-Dc_link_args=-Wl,-rpath="
                           (assoc-ref %outputs "out") "/lib/eog"))
      #:phases
      (modify-phases %standard-phases
         (add-after 'unpack 'skip-gtk-update-icon-cache
           ;; Don't create 'icon-theme.cache'.
           (lambda _
             (substitute* "meson_post_install.py"
               (("gtk-update-icon-cache") "true"))))
        (add-after 'install 'wrap-eog
          (lambda* (#:key outputs #:allow-other-keys)
            (let ((out               (assoc-ref outputs "out"))
                  (gi-typelib-path   (getenv "GI_TYPELIB_PATH")))
              (wrap-program (string-append out "/bin/eog")
                `("GI_TYPELIB_PATH" ":" prefix (,gi-typelib-path)))))))))
   (propagated-inputs
    (list dconf))
   (native-inputs
    `(("intltool" ,intltool)
      ("itstool" ,itstool)
      ("glib" ,glib "bin")
      ("gobject-introspection" ,gobject-introspection)
      ("pkg-config" ,pkg-config)
      ("xmllint" ,libxml2)))
   (inputs
    `(("gnome-desktop" ,gnome-desktop)
      ("shared-mime-info" ,shared-mime-info)
      ("adwaita-icon-theme" ,adwaita-icon-theme)
      ("exempi" ,exempi)
      ("lcms" ,lcms)
      ("libexif" ,libexif)
      ("libpeas" ,libpeas)
      ("libportal" ,libportal)
      ("libjpeg" ,libjpeg-turbo)
      ("librsvg" ,librsvg)
      ("gsettings-desktop-schemas" ,gsettings-desktop-schemas)
      ("gtk+" ,gtk+)))
   (home-page "https://wiki.gnome.org/Apps/EyeOfGnome")
   (synopsis "GNOME image viewer")
   (description "Eye of GNOME is the GNOME image viewer.  It
supports image conversion, rotation, and slideshows.")
   (license license:gpl2+)))

(define-public eog-plugins
  ;; Note: EOG looks for its plugins (via libpeas) in ~/.local as well as
  ;; $DATA/lib/eog/plugins, where DATA is one of the entries in
  ;; $XDG_DATA_DIRS.  Thus, for EOG to find these, you have to have
  ;; 'XDG_DATA_DIRS' appropriately set.
  (package
    (name "eog-plugins")
    (version "3.26.8")
    (source (origin
              (method url-fetch)
              (uri (string-append "mirror://gnome/sources/eog-plugins/"
                                  (version-major+minor version) "/"
                                  "eog-plugins-" version ".tar.xz"))
              (sha256
               (base32
                "1dcxdjp7x092wn0iq7975f9b05ksb5kl5mxmyiqmydrja91ryw40"))))
    (build-system gnu-build-system)
    (home-page "https://wiki.gnome.org/Apps/EyeOfGnome/Plugins")
    (synopsis "Extensions for the Eye of GNOME image viewer")
    (native-inputs
     (list pkg-config gettext-minimal))
    (inputs
     (list eog
           glib
           gtk+
           libpeas
           libexif
           libchamplain))
    (description
     "This package provides plugins for the Eye of GNOME (EOG) image viewer,
notably:

@itemize
@item @dfn{EXIF Display}, which displays camera (EXIF) information;
@item @dfn{Map}, which displays a map of where the picture was taken on the
side panel;
@item @dfn{Slideshow Shuffle}, to shuffle images in slideshow mode.
@end itemize\n")

    ;; XXX: eog-postasa-plugin-resources.c (which we don't build) contains a
    ;; long suspicious byte stream that goes to a
    ;; ".gresource.eog_postasa_plugin" ELF section.
    (license license:gpl2+)))

(define-public libgudev
  (package
    (name "libgudev")
    (version "236")
    (source (origin
              (method url-fetch)
              (uri (string-append "mirror://gnome/sources/" name "/"
                                  version "/" name "-" version ".tar.xz"))
              (sha256
               (base32
                "094mgjmwgsgqrr1i0vd20ynvlkihvs3vgbmpbrhswjsrdp86j0z5"))))
    (build-system meson-build-system)
    (native-inputs
     `(("glib:bin" ,glib "bin") ; for glib-genmarshal, etc.
       ("gobject-introspection" ,gobject-introspection)
       ("pkg-config" ,pkg-config)))
    (propagated-inputs
     (list glib ; in Requires of gudev-1.0.pc
           eudev))               ; in Requires.private of gudev-1.0.pc
    (inputs
     `(("udev" ,eudev)))
    (home-page "https://wiki.gnome.org/Projects/libgudev")
    (synopsis "GObject bindings for libudev")
    (description
     "This library provides GObject bindings for libudev.  It was originally
part of udev-extras, then udev, then systemd.  It's now a project on its own.")
    (license license:lgpl2.1+)))

(define-public gvfs
  (package
    (name "gvfs")
    (version "1.48.1")
    (source (origin
              (method url-fetch)
              (uri (string-append "mirror://gnome/sources/gvfs/"
                                  (version-major+minor version) "/"
                                  "gvfs-" version ".tar.xz"))
              (sha256
               (base32
                "1hlxl6368h6nyqp1888szxs9hnpcw98k3h23dgqi29xd38klzsmj"))))
    (build-system meson-build-system)
    (arguments
     `(#:glib-or-gtk? #t
       #:configure-flags
       (list "-Dsystemduserunitdir=no"
             "-Dtmpfilesdir=no"
             ;; Otherwise, the RUNPATH will lack the final path component.
             (string-append "-Dc_link_args=-Wl,-rpath="
                            (assoc-ref %outputs "out") "/lib/gvfs"))))
    (native-inputs
     `(("glib:bin" ,glib "bin")         ;for glib-genmarshal, etc.
       ("gettext" ,gettext-minimal)
       ("gtk-doc" ,gtk-doc/stable)
       ("pkg-config" ,pkg-config)
       ("xsltproc" ,libxslt)))
    (inputs
     `(("avahi" ,avahi)
       ("docbook-xml" ,docbook-xml-4.2)
       ("docbook-xsl" ,docbook-xsl)
       ("dbus" ,dbus)
       ("elogind" ,elogind)
       ("fuse" ,fuse-3)
       ("gcr" ,gcr)
       ("glib" ,glib)
       ("gnome-online-accounts" ,gnome-online-accounts)
       ("gsettings-desktop-schemas" ,gsettings-desktop-schemas)
       ("libarchive" ,libarchive)
       ("libbluray" ,libbluray)
       ("libcap" ,libcap)
       ("libcdio-paranoia" ,libcdio-paranoia)
       ("libgcrypt" ,libgcrypt)
       ("libgdata" ,libgdata)
       ("libgphoto2" ,libgphoto2)
       ("libgudev" ,libgudev)
       ("libimobiledevice" ,libimobiledevice)
       ("libmtp" ,libmtp)
       ("libnfs" ,libnfs)
       ("libsecret" ,libsecret)
       ("libsmbclient" ,samba)
       ("libsoup" ,libsoup)
       ("libxml2" ,libxml2)
       ("openssh" ,openssh)
       ("polkit" ,polkit)
       ("udisks" ,udisks)))
    (home-page "https://wiki.gnome.org/gvfs/")
    (synopsis "Userspace virtual file system for GIO")
    (description
     "GVFS is a userspace virtual file system designed to work with the I/O
abstraction of GIO.  It contains a GIO module that seamlessly adds GVFS
support to all applications using the GIO API.  It also supports exposing the
GVFS mounts to non-GIO applications using FUSE.

GVFS comes with a set of backends, including trash support, SFTP, SMB, HTTP,
DAV, and others.")
    (license license:lgpl2.0+)))

(define-public gusb-minimal
  (package
    (name "gusb-minimal")
    (version "0.3.5")
    (source (origin
              (method git-fetch)
              (uri (git-reference
                    (url "https://github.com/hughsie/libgusb")
                    (commit version)))
              (file-name (git-file-name name version))
              (sha256
               (base32
                "0ifhdqhpyxwsg0z9s1anj7cf5pya5qsqyp5ksh9n7mqwa4lrjkl8"))))
    (build-system meson-build-system)
    (arguments
     `(#:tests? #f          ;libusb fails to initialize.  Wonder what that is.
       #:configure-flags
       (cons "-Ddocs=false"
             (if ,(%current-target-system)
                 ;; Introspection data cannot currently be cross-compiled.
                 '("-Dintrospection=false"
                   ;; Requires introspection data.
                   "-Dvapi=false")
                 '()))))
    (native-inputs
     (list gobject-introspection pkg-config python vala))
    (propagated-inputs
     ;; Both of these are required by gusb.pc.
     (list glib libusb))
    (home-page "https://github.com/hughsie/libgusb")
    (synopsis "GLib binding for libusb1")
    (description
     "GUsb is a GObject wrapper for libusb1 that makes it easy to do
asynchronous control, bulk and interrupt transfers with proper cancellation
and integration into a mainloop.  This makes it easy to integrate low level
USB transfers with your high-level application or system daemon.")
    (license license:lgpl2.1+)))

(define-public gusb
  (package/inherit gusb-minimal
    (name "gusb")
    (arguments
     (substitute-keyword-arguments (package-arguments gusb-minimal)
       ((#:configure-flags flags)
        `(cons "-Ddocs=true"
               (delete "-Ddocs=false" ,flags)))))
    (native-inputs
     (cons `("gtk-doc" ,gtk-doc/stable)
           (package-native-inputs gusb-minimal)))))

(define-public simple-scan
  (package
    (name "simple-scan")
    (version "40.7")
    (source
     (origin
       (method url-fetch)
       (uri (string-append "mirror://gnome/sources/simple-scan/"
                           (version-major version) "/"
                           "simple-scan-" version ".tar.xz"))
       (sha256
        (base32 "0lrxmk8xqvrb5gn5mpgqij133giwvrgavy49m55d7xssrd91hmbw"))))
    (build-system meson-build-system)
    ;; TODO: Fix icons in home screen, About dialogue, and scan menu.
    (arguments
     `(#:glib-or-gtk? #t))
    (native-inputs
     (list gettext-minimal
           itstool
           `(,glib "bin")               ; glib-compile-schemas, etc.
           pkg-config
           python
           vala
           libxml2))
    (inputs
     (list gtk+
           zlib
           cairo
           colord
           gdk-pixbuf
           gusb
           libhandy
           sane-backends))
    (home-page "https://gitlab.gnome.org/GNOME/simple-scan")
    (synopsis "Document and image scanner")
    (description
     "Document Scanner is an easy-to-use application that lets you connect your
scanner and quickly capture images and documents in an appropriate format.  It
supports any scanner for which a suitable SANE driver is available, which is
almost all of them.")
    (license license:gpl3+)))

(define-public eolie
  (package
    (name "eolie")
    (version "0.9.101")
    (source (origin
              (method url-fetch)
              (uri (string-append "https://adishatz.org/eolie/eolie-"
                                  version ".tar.xz"))
              (sha256
               (base32
                "1v8n21y75abdzsnx5idyd0q6yfb6cd0sqbknlbkwh5fdgvjzyvwn"))))
    (build-system meson-build-system)
    (arguments
     `(#:glib-or-gtk? #t
       #:phases
       (modify-phases %standard-phases
         (add-after 'unpack 'skip-gtk-update-icon-cache
           ;; Don't create 'icon-theme.cache'.
           (lambda _
             (substitute* "meson_post_install.py"
               (("gtk-update-icon-cache") "true"))
             #t))
         (add-after 'wrap 'wrap-more
           (lambda* (#:key inputs outputs #:allow-other-keys)
             (let* ((out  (assoc-ref outputs "out"))
                    ;; These libraries must be on LD_LIBRARY_PATH.
                    (libs '("gtkspell3" "webkitgtk" "libsoup" "libsecret"
                            "atk" "gtk+" "gsettings-desktop-schemas"
                            "gobject-introspection"))
                    (path (string-join
                           (map (lambda (lib)
                                  (string-append (assoc-ref inputs lib) "/lib"))
                                libs)
                           ":")))
               (wrap-program (string-append out "/bin/eolie")
                 `("LD_LIBRARY_PATH" ":" prefix (,path))
                 `("GUIX_PYTHONPATH" ":" prefix (,(getenv "GUIX_PYTHONPATH")))
                 `("GI_TYPELIB_PATH" = (,(getenv "GI_TYPELIB_PATH")))))
             #t)))))
    (native-inputs
     `(("intltool" ,intltool)
       ("itstool" ,itstool)
       ("pkg-config" ,pkg-config)
       ("python" ,python)
       ("glib:bin" ,glib "bin")))
    (inputs
     `(("gobject-introspection" ,gobject-introspection)
       ("glib-networking" ,glib-networking)
       ("cairo" ,cairo)
       ("gtk+" ,gtk+)
       ("atk" ,atk)    ; propagated by gtk+, but we need it in LD_LIBRARY_PATH
       ("python" ,python-wrapper)
       ("python-dateutil" ,python-dateutil)
       ("python-pyfxa" ,python-pyfxa)
       ("python-pygobject" ,python-pygobject)
       ("python-pycairo" ,python-pycairo)
       ("python-pycrypto" ,python-pycrypto)
       ("libhandy" ,libhandy)
       ("libsecret" ,libsecret)
       ("gtkspell3" ,gtkspell3)
       ("gsettings-desktop-schemas" ,gsettings-desktop-schemas)
       ("gnome-settings-daemon" ,gnome-settings-daemon) ; desktop-schemas are not enough
       ("webkitgtk" ,webkitgtk)))
    (home-page "https://wiki.gnome.org/Apps/Eolie")
    (synopsis "Web browser for GNOME")
    (description
     "Eolie is a new web browser for GNOME.  It features Firefox sync support,
a secret password store, an adblocker, and a modern UI.")
    (license license:gpl3+)))

(define-public epiphany
  (package
    (name "epiphany")
    (version "41.2")
    (source (origin
              (method url-fetch)
              (uri (string-append "mirror://gnome/sources/epiphany/"
                                  (version-major version) "/"
                                  "epiphany-" version ".tar.xz"))
              (sha256
               (base32
                "0k7b22zq3z1kllzqxgwsvwb1lp0j6rjb3k1hvhna3i573wc4mpji"))
              (patches
               (search-patches "epiphany-update-libportal-usage.patch"))))
    (build-system meson-build-system)
    (arguments
     `(#:glib-or-gtk? #t
       #:phases
       (modify-phases %standard-phases
         (add-after 'unpack 'skip-gtk-update-icon-cache
           ;; Don't create 'icon-theme.cache'.
           (lambda _
             (substitute* "post_install.py"
               (("gtk-update-icon-cache") "true"))))
         (add-after 'unpack 'disable-failing-tests
           (lambda _
             (substitute* "tests/meson.build"
               ;; embed_shell fails, because webkitgtk apparently no longer
               ;; supports overriding the ftp schema web_app_utils fails due
               ;; to missing network access.
               (("(embed_shell|web_app_utils)_test,")
                "find_program('sh'), args: ['-c', 'exit 77'],"))))
         (add-before 'check 'pre-check
           (lambda _
             ;; Tests require a running X server.
             (system "Xvfb :1 &")
             (setenv "DISPLAY" ":1"))))
       #:configure-flags
       ;; Otherwise, the RUNPATH will lack the final 'epiphany' path component.
       (list (string-append "-Dc_link_args=-Wl,-rpath="
                            (assoc-ref %outputs "out") "/lib/epiphany"))))
    (propagated-inputs
     (list dconf))
    (native-inputs
     `(("desktop-file-utils" ,desktop-file-utils) ; for update-desktop-database
       ("glib:bin" ,glib "bin") ; for glib-mkenums
       ("intltool" ,intltool)
       ("itstool" ,itstool)
       ("pkg-config" ,pkg-config)
       ("xmllint" ,libxml2)
       ("xorg-server" ,xorg-server-for-tests)))
    (inputs
     `(("avahi" ,avahi)
       ("gcr" ,gcr)
       ("librsvg" ,librsvg) ; for loading SVG files
       ("glib-networking" ,glib-networking)
       ("gnome-desktop" ,gnome-desktop)
       ("gsettings-desktop-schemas" ,gsettings-desktop-schemas)
       ("json-glib" ,json-glib)
       ("iso-codes" ,iso-codes)
       ("libarchive" ,libarchive)
       ("libdazzle" ,libdazzle)
       ("libhandy" ,libhandy)
       ("libnotify" ,libnotify)
       ("libportal" ,libportal)
       ("libsecret" ,libsecret)
       ("libxslt" ,libxslt)
       ("nettle" ,nettle) ; for hogweed
       ("sqlite" ,sqlite)
       ("webkitgtk" ,webkitgtk-with-libsoup2)))
    (home-page "https://wiki.gnome.org/Apps/Web")
    (synopsis "GNOME web browser")
    (description
     "Epiphany is a GNOME web browser targeted at non-technical users.  Its
principles are simplicity and standards compliance.")
    (license license:gpl2+)))

(define-public d-feet
  (package
    (name "d-feet")
    (version "0.3.14")
    (source (origin
              (method url-fetch)
              (uri (string-append "mirror://gnome/sources/" name "/"
                                  (version-major+minor version) "/"
                                  name "-" version ".tar.xz"))
              (sha256
               (base32
                "1m8lwiwl5jhi0x7y6x5zmd3hjplgvdjrb8a8jg74rvkygslj1p7f"))))
    (build-system glib-or-gtk-build-system)
    (arguments
     '(#:out-of-source? #f ; tests need to run in the source directory.
       #:phases
       (modify-phases %standard-phases
         (add-before
          'check 'pre-check
          (lambda _
            ;; The test suite requires a running X server.
            (system "Xvfb :1 &")
            (setenv "DISPLAY" ":1")
            ;; Don't fail on missing '/etc/machine-id'.
            (setenv "DBUS_FATAL_WARNINGS" "0")
            ;; tests.py and window.py don't meet E402:
            ;;   E402 module level import not at top of file
            (substitute* "src/tests/Makefile"
              (("--ignore=E123") "--ignore=E123,E402"))
            #t))
         (add-after
          'install 'wrap-program
          (lambda* (#:key outputs #:allow-other-keys)
            (let ((prog (string-append (assoc-ref outputs "out")
                                       "/bin/d-feet")))
              (wrap-program prog
                `("GUIX_PYTHONPATH" = (,(getenv "GUIX_PYTHONPATH")))
                `("GI_TYPELIB_PATH" = (,(getenv "GI_TYPELIB_PATH"))))
              #t))))))
    (native-inputs
     `(("intltool" ,intltool)
       ("itstool" ,itstool)
       ("pkg-config" ,pkg-config)
       ("python-pep8" ,python-pep8)
       ("xmllint" ,libxml2)
       ("xorg-server" ,xorg-server-for-tests)))
    (inputs
     `(("gobject-introspection" ,gobject-introspection)
       ("gtk+" ,gtk+)
       ("python" ,python-wrapper)
       ("hicolor-icon-theme" ,hicolor-icon-theme)
       ("python-pygobject" ,python-pygobject)))
    (home-page "https://wiki.gnome.org/Apps/DFeet")
    (synopsis "D-Bus debugger")
    (description
     "D-Feet is a D-Bus debugger, which can be used to inspect D-Bus interfaces
of running programs and invoke methods on those interfaces.")
    (license license:gpl2+)))

(define-public yelp-xsl
  (package
    (name "yelp-xsl")
    (version "41.0")
    (source
     (origin
       (method url-fetch)
       (uri
        (string-append "mirror://gnome/sources/" name "/"
                       (version-major version) "/"
                       name "-" version ".tar.xz"))
       (sha256
        (base32 "19d46rkajvr0f04560vlrzwvac88x5j8ilvzwkawbn5vjg069kf8"))))
    (build-system gnu-build-system)
    (arguments
     `(#:configure-flags
       (list
        "--enable-doc")))
    (native-inputs
     `(("ducktype" ,mallard-ducktype)
       ("gettext" ,gettext-minimal)
       ("intltool" ,intltool)
       ("itstool" ,itstool)
       ("xmllint" ,libxml2)
       ("xsltproc" ,libxslt)))
    (synopsis "XSL stylesheets for Yelp")
    (description "Yelp-XSL is a collection of programs and data files to help
you build, maintain, and distribute documentation.  It provides XSLT stylesheets
that can be built upon for help viewers and publishing systems.  These
stylesheets output JavaScript and CSS content, and reference images
provided by yelp-xsl. It also redistributes copies of the jQuery and
jQuery.Syntax JavaScript libraries.")
    (home-page "https://wiki.gnome.org/Apps/Yelp")
    (license
     (list
      ;; XSLT
      license:gpl2+
      ;; Images
      license:lgpl2.1+
      ;; JavaScript
      license:expat))))

(define-public yelp
  (package
    (name "yelp")
    (version "41.0")
    (source (origin
              (method url-fetch)
              (uri (string-append "mirror://gnome/sources/" name "/"
                                  (version-major version) "/"
                                  name "-" version ".tar.xz"))
              (sha256
               (base32
                "11shrqass8ak8m10nayqssa6sbrrxa13ffpamvqi1c0yzkxdk9r5"))))
    (build-system glib-or-gtk-build-system)
    (native-inputs
     (list `(,glib "bin") ; for glib-genmarshal, etc.
           intltool itstool pkg-config))
    (propagated-inputs
     (list dconf))
    (inputs
     (list gsettings-desktop-schemas libxslt sqlite webkitgtk yelp-xsl))
    (home-page "https://wiki.gnome.org/Apps/Yelp")
    (synopsis "GNOME help browser")
    (description
     "Yelp is the help viewer in Gnome.  It natively views Mallard, DocBook,
man, info, and HTML documents.  It can locate documents according to the
freedesktop.org help system specification.")
    (license license:gpl2+)))

(define-public yelp-tools
  (package
    (name "yelp-tools")
    (version "3.32.2")
    (source
     (origin
       (method url-fetch)
       (uri
        (string-append "mirror://gnome/sources/" name "/"
                       (version-major+minor version) "/"
                       name "-" version ".tar.xz"))
       (sha256
        (base32 "1yg8f5g5wadhmy4yfd9yjhvd8vll4gq4l86ibp0b42qbxnsmcf0q"))))
    (build-system gnu-build-system)
    (native-inputs
     (list pkg-config))
    (inputs
     (list yelp-xsl))
    (propagated-inputs
     ;; Needed by `yelp-build', `yelp-check' or 'yelp.m4'.
     `(("itstool" ,itstool)
       ("xmllint" ,libxml2)
       ("xsltproc" ,libxslt)))
    (synopsis "Yelp documentation tools")
    (description
     "Yelp-tools is a collection of scripts and build utilities to help create,
manage, and publish documentation for Yelp and the web.  Most of the heavy
lifting is done by packages like yelp-xsl and itstool.  This package just
wraps things up in a developer-friendly way.")
    (home-page "https://wiki.gnome.org/Apps/Yelp/Tools")
    (license license:gpl2+)))

(define-public libgee
  (package
    (name "libgee")
    (version "0.20.3")
    (source (origin
              (method url-fetch)
              (uri (string-append "mirror://gnome/sources/libgee/"
                                  (version-major+minor version) "/"
                                  "libgee-" version ".tar.xz"))
              (sha256
               (base32
                "1pm525wm11dhwz24m8bpcln9547lmrigl6cxf3qsbg4cr3pyvdfh"))))
    (build-system gnu-build-system)
    (arguments
     `(#:phases
       (modify-phases %standard-phases
         (add-after 'unpack 'fix-introspection-install-dir
          (lambda* (#:key outputs #:allow-other-keys)
            (let ((out (assoc-ref outputs "out")))
              (substitute* "gee/Makefile.in"
                (("@INTROSPECTION_GIRDIR@")
                 (string-append out "/share/gir-1.0/"))
                (("@INTROSPECTION_TYPELIBDIR@")
                 (string-append out "/lib/girepository-1.0/")))))))))
    (native-inputs
     (list `(,glib "bin") pkg-config))
    (inputs
     (list glib gobject-introspection))
    (home-page "https://wiki.gnome.org/Projects/Libgee")
    (synopsis "GObject collection library")
    (description
     "Libgee is a utility library providing GObject-based interfaces and
classes for commonly used data structures.")
    (license license:lgpl2.1+)))

(define-public gexiv2
  (package
    (name "gexiv2")
    (version "0.12.2")
    (source (origin
              (method url-fetch)
              (uri (string-append "mirror://gnome/sources/" name "/"
                                  (version-major+minor version) "/"
                                  name "-" version ".tar.xz"))
              (sha256
               (base32
                "0k4ljzzz5dwqndw8awvlw3ala8rh3b2rk9i4jzvywc53mi9ba8i3"))))
    (build-system meson-build-system)
    (native-inputs
     (list gcr
           `(,glib "bin") pkg-config vala))
    (propagated-inputs
     ;; Listed in "Requires" section of gexiv2.pc
     (list exiv2))
    (inputs
     (list glib gobject-introspection))
    (home-page "https://wiki.gnome.org/Projects/gexiv2")
    (synopsis "GObject wrapper around the Exiv2 photo metadata library")
    (description
     "Gexiv2 is a GObject wrapper around the Exiv2 photo metadata library.  It
allows for GNOME applications to easily inspect and update EXIF, IPTC, and XMP
metadata in photo and video files of various formats.")
    (license license:gpl2+)))

(define-public shotwell
  (package
    (name "shotwell")
    (version "0.30.12")
    (source (origin
              (method url-fetch)
              (uri (string-append "mirror://gnome/sources/shotwell/"
                                  (version-major+minor version) "/"
                                  "shotwell-" version ".tar.xz"))
              (sha256
               (base32
                "1h5crjq59lqi8f8mdkadzi8pc3i9i2ik4lsx2nrhzq486fzdfhw6"))))
    (build-system meson-build-system)
    (arguments
     '(#:glib-or-gtk? #t
       #:phases
       (modify-phases %standard-phases
         (add-after 'unpack 'skip-gtk-update-icon-cache
           (lambda _
             (substitute* "build-aux/meson/postinstall.py"
               (("gtk-update-icon-cache") (which "true"))
               (("update-desktop-database") (which "true")))
             #t)))))
    (propagated-inputs
     (list dconf))
    (native-inputs
     `(("gettext" ,gettext-minimal)
       ("glib:bin" ,glib "bin")
       ("itstool" ,itstool)
       ("pkg-config" ,pkg-config)
       ("python" ,python)
       ("vala" ,vala)))
    (inputs
     `(("gcr" ,gcr)
       ("gexiv2" ,gexiv2)
       ("gst-plugins-base" ,gst-plugins-base)
       ("gstreamer" ,gstreamer)
       ("json-glib" ,json-glib)
       ("libgdata" ,libgdata)
       ("libgee" ,libgee)
       ("libgphoto2" ,libgphoto2)
       ("libgudev" ,libgudev)
       ("libraw" ,libraw)
       ("libxml2" ,libxml2)
       ("sqlite" ,sqlite)
       ("webkitgtk" ,webkitgtk-with-libsoup2)))
    (home-page "https://wiki.gnome.org/Apps/Shotwell")
    (synopsis "Photo manager for GNOME 3")
    (description
     "Shotwell is a digital photo manager designed for the GNOME desktop
environment.  It allows you to import photos from disk or camera, organize
them by keywords and events, view them in full-window or fullscreen mode, and
share them with others via social networking and more.")
    (license license:lgpl2.1+)))

(define-public file-roller
  (package
    (name "file-roller")
    (version "3.40.0")
    (source (origin
              (method url-fetch)
              (uri (string-append "mirror://gnome/sources/file-roller/"
                                  (version-major+minor version) "/"
                                  "file-roller-" version ".tar.xz"))
              (sha256
               (base32
                "039w1dcpa5ypmv6sm634alk9vbcdkyvy595vkh5gn032jsiqca2a"))))
    (build-system meson-build-system)
    (native-inputs
     (list desktop-file-utils ; for update-desktop-database
           intltool
           itstool
           pkg-config
           python
           `(,gtk+ "bin") ; gtk-update-icon-cache
           `(,glib "bin")))
    ;; TODO: Add libnautilus.
    (inputs
     (list gtk+
           gdk-pixbuf
           json-glib
           libarchive
           libnotify
           nettle
           libxml2))
    (synopsis "Graphical archive manager for GNOME")
    (description "File Roller is an archive manager for the GNOME desktop
environment that allows users to view, unpack, and create compressed archives
such as gzip tarballs.")
    (home-page "http://fileroller.sourceforge.net/")
    (license license:gpl2+)))

(define-public gnome-session
  (package
    (name "gnome-session")
    (version "40.1")
    (source (origin
              (method url-fetch)
              (uri (string-append "mirror://gnome/sources/" name "/"
                                  (version-major version) "/"
                                  name "-" version ".tar.xz"))
              (patches (search-patches "gnome-session-support-elogind.patch"))
              (sha256
               (base32
                "02z0xr6sv9ibl7awbw9j4y05hf4jk1zgvsbbmh7n27hhjvsvc8pl"))))
    (arguments
     `(#:glib-or-gtk? #t
       #:phases
       (modify-phases %standard-phases
         (add-after 'install 'wrap-gnome-session
           (lambda* (#:key inputs outputs #:allow-other-keys)
             ;; Make sure 'gnome-session' finds the 'gsettings' program.
             (let ((glib (assoc-ref inputs "glib:bin"))
                   (out  (assoc-ref outputs "out")))
               (wrap-program (string-append out "/bin/gnome-session")
                 `("PATH" ":" prefix (,(string-append glib "/bin"))))))))

       #:configure-flags
       '("-Ddocbook=false" ; FIXME: disabled because of docbook validation error
         "-Dman=false" ; FIXME: disabled because of docbook validation error
         "-Delogind=true"
         "-Dsystemd=false"
         "-Dsystemd_session=disable"
         "-Dsystemd_journal=false")))
    (build-system meson-build-system)
    (native-inputs
     `(("glib:bin" ,glib "bin") ; for glib-compile-schemas, etc.
       ("pkg-config" ,pkg-config)
       ("intltool" ,intltool)
       ("xsltproc" ,libxslt)
       ("libxml2" ,libxml2) ;for 'XML_CATALOG_FILES'
       ("docbook-xsl" ,docbook-xsl)
       ("docbook-xml" ,docbook-xml)
       ("xmlto" ,xmlto)))
    (inputs
     (list elogind
           gnome-desktop
           gsettings-desktop-schemas
           gtk+
           json-glib
           libsm
           libxcomposite
           libxtst
           mesa
           upower
           xtrans))
    (synopsis "Session manager for GNOME")
    (description
     "This package contains the GNOME session manager, as well as a
configuration program to choose applications starting on login.")
    (home-page "https://wiki.gnome.org/Projects/SessionManagement")
    (license license:gpl2+)))

(define-public gjs
  (package
    (name "gjs")
    (version "1.70.0")
    (source (origin
              (method url-fetch)
              (uri (string-append "mirror://gnome/sources/" name "/"
                                  (version-major+minor version) "/"
                                  name "-" version ".tar.xz"))
              (sha256
               (base32
                "0pqwhq0znprs0h5ixz396912acwzk9zvjfhi9qvh52ii38s2j1jb"))
              (modules '((guix build utils)))
              (snippet
               '(begin
                  (substitute* "installed-tests/scripts/testCommandLine.sh"
                    (("Valentín") "")
                    (("☭") ""))))))
    (build-system meson-build-system)
    (arguments
     ;; Use meson-0.59, otherwise we'd get "ERROR: "install_dir" must be
     ;; specified when installing a target".
     `(#:meson ,meson-0.59
       #:configure-flags '("-Dinstalled_tests=false")
       #:phases
       (modify-phases %standard-phases
         (add-before 'check 'pre-check
           (lambda _
             ;; The test suite requires a running X server.
             (system "Xvfb :1 &")
             (setenv "DISPLAY" ":1")

             ;; For the missing /etc/machine-id.
             (setenv "DBUS_FATAL_WARNINGS" "0"))))))
    (native-inputs
     `(("glib:bin" ,glib "bin")       ; for glib-compile-resources
       ("pkg-config" ,pkg-config)
       ("xmllint" ,libxml2)
       ;; For testing
       ("dbus-launch" ,dbus)
       ("dconf" ,dconf) ; required to properly store settings
       ("uuidgen" ,util-linux)
       ("xvfb" ,xorg-server-for-tests)))
    (propagated-inputs
     ;; These are all in the Requires.private field of gjs-1.0.pc.
     (list cairo gobject-introspection mozjs-78))
    (inputs
     (list gtk+ readline))
    (synopsis "Javascript bindings for GNOME")
    (home-page "https://live.gnome.org/Gjs")
    (description
     "Gjs is a javascript binding for GNOME.  It's mainly based on spidermonkey
javascript engine and the GObject introspection framework.")
    (license license:gpl2+)))

(define-public gedit
  (package
    (name "gedit")
    (version "40.1")
    (source (origin
              (method url-fetch)
              (uri (string-append "mirror://gnome/sources/" name "/"
                                  (version-major version) "/"
                                  name "-" version ".tar.xz"))
              (sha256
               (base32
                "149ngl9qw6h59546lir1pa7hvw23ppsnqlj9mfqphmmn5jl99qsm"))))
    (build-system meson-build-system)
    (arguments
     `(#:glib-or-gtk? #t
       #:configure-flags
       ;; Otherwise, the RUNPATH will lack the final path component.
       (list (string-append "-Dc_link_args=-Wl,-rpath="
                            (assoc-ref %outputs "out") "/lib/gedit"))

       ;; XXX: Generated .h files are sometimes used before being built.
       #:parallel-build? #f

       #:phases
       (modify-phases %standard-phases
         (add-after 'unpack 'skip-gtk-update-icon-cache
           ;; Don't create 'icon-theme.cache'.
           (lambda _
             (substitute* "build-aux/meson/post_install.py"
               (("gtk-update-icon-cache") (which "true")))
             #t))
         (add-after 'unpack 'patch-libgd-fetch
           (lambda* (#:key inputs #:allow-other-keys)
             (let ((libgd (assoc-ref inputs "libgd")))
               ;; Calling git is unnecessary because libgd is fetched as a
               ;; native input to this package.
               (substitute* "meson.build"
                 ((".*git.*") ""))
               (copy-recursively libgd "subprojects/libgd")
               #t)))
         (add-after 'install 'wrap-gedit
           (lambda* (#:key inputs outputs #:allow-other-keys)
             (let ((out               (assoc-ref outputs "out"))
                   (gtksourceview     (assoc-ref inputs "gtksourceview"))
                   (gi-typelib-path   (getenv "GI_TYPELIB_PATH"))
                   (python-path       (getenv "GUIX_PYTHONPATH")))
               (wrap-program (string-append out "/bin/gedit")
                 ;; For plugins.
                 `("GI_TYPELIB_PATH" ":" prefix (,gi-typelib-path))
                 `("GUIX_PYTHONPATH" ":" prefix (,python-path))
                 ;; For language-specs.
                 `("XDG_DATA_DIRS" ":" prefix (,(string-append gtksourceview
                                                               "/share")))))
             #t)))))
    (propagated-inputs
     (list dconf))
    (native-inputs
     `(("desktop-file-utils" ,desktop-file-utils) ; for update-desktop-database
       ("intltool" ,intltool)
       ("itstool" ,itstool)
       ("glib:bin" ,glib "bin") ; for glib-mkenums, etc.
       ("gobject-introspection" ,gobject-introspection)
       ("libgd"
        ,(origin
           (method git-fetch)
           (uri (git-reference
                 (url "https://gitlab.gnome.org/GNOME/libgd")
                 (commit "c7c7ff4e05d3fe82854219091cf116cce6b19de0")))
           (file-name (git-file-name "libgd" version))
           (sha256
            (base32 "16yld0ap7qj1n96h4f2sqkjmibg7xx5xwkqxdfzam2nmyfdlrrrs"))))
       ("pkg-config" ,pkg-config)))
    (inputs
     (list amtk
           glib
           gspell
           gtk+
           gtksourceview
           libpeas
           libxml2
           iso-codes
           python-pygobject
           python
           tepl
           gsettings-desktop-schemas
           libx11
           vala
           adwaita-icon-theme
           libsoup
           gnome-desktop))
    (home-page "https://wiki.gnome.org/Apps/Gedit")
    (synopsis "GNOME text editor")
    (description "While aiming at simplicity and ease of use, gedit is a
powerful general purpose text editor.")
    (license license:gpl2+)))

(define-public zenity
  (package
    (name "zenity")
    (version "3.32.0")
    (source (origin
              (method url-fetch)
              (uri (string-append "mirror://gnome/sources/zenity/"
                                  (version-major+minor version) "/"
                                  "zenity-" version ".tar.xz"))
              (sha256
               (base32
                "15fdh8xfdhnwcynyh4byx3mrjxbyprqnwxzi7qn3g5wwaqryg1p7"))))
    (build-system gnu-build-system)
    (native-inputs
     (list gettext-minimal itstool pkg-config))
    (inputs
     (list libnotify webkitgtk))
    (synopsis "Display graphical dialog boxes from shell scripts")
    (home-page "https://www.gnome.org")
    (description
     "Zenity is a rewrite of gdialog, the GNOME port of dialog which allows you
to display dialog boxes from the commandline and shell scripts.")
    (license license:lgpl2.0+)))

(define-public mutter
  (package
    (name "mutter")
    (version "41.0")
    (source (origin
              (method url-fetch)
              (uri (string-append "mirror://gnome/sources/" name "/"
                                  (version-major version) "/"
                                  name "-" version ".tar.xz"))
              (sha256
               (base32
                "17pqrm48kddqrc3fl96n5knhaxyn0crg0zv7zpmqhk848jks307s"))))
    ;; NOTE: Since version 3.21.x, mutter now bundles and exports forked
    ;; versions of cogl and clutter.  As a result, many of the inputs,
    ;; propagated-inputs, and configure flags used in cogl and clutter are
    ;; needed here as well.
    (build-system meson-build-system)
    (arguments
     `(#:imported-modules (,@%meson-build-system-modules
                           (guix build syscalls))
       #:modules ((guix build meson-build-system)
                  (guix build syscalls)
                  (guix build utils)
                  (ice-9 match))
       #:glib-or-gtk? #t
       #:configure-flags
       (list
        ;; Otherwise, the RUNPATH will lack the final path component.
        (string-append "-Dc_link_args=-Wl,-rpath="
                       (assoc-ref %outputs "out") "/lib:"
                       (assoc-ref %outputs "out") "/lib/mutter-9")
        ;; Disable systemd support.
        "-Dsystemd=false"
        ;; The following flags are needed for the bundled clutter
        (string-append "-Dxwayland_path="
                       (assoc-ref %build-inputs "xorg-server-xwayland")
                       "/bin/Xwayland")
        ;; the remaining flags are needed for the bundled cogl
        (string-append "-Dopengl_libname="
                       (assoc-ref %build-inputs "mesa")
                       "/lib/libGL.so")
        (string-append "-Dgles2_libname="
                       (assoc-ref %build-inputs "mesa")
                       "/lib/libGLESv2.so")
        "-Degl_device=true"              ;false by default
        "-Dwayland_eglstream=true")      ;false by default
       #:test-options
       (list "--verbose")
       #:phases
       (modify-phases %standard-phases
         (add-after 'unpack 'patch-dlopen-calls
           (lambda* (#:key inputs #:allow-other-keys)
             (substitute* "src/wayland/meta-wayland-egl-stream.c"
               (("libnvidia-egl-wayland.so.1")
                (string-append (assoc-ref inputs "egl-wayland")
                               "/lib/libnvidia-egl-wayland.so.1")))))
         (add-before 'configure 'set-udev-dir
           (lambda* (#:key inputs outputs #:allow-other-keys)
             (setenv "PKG_CONFIG_UDEV_UDEVDIR"
                     (string-append (assoc-ref outputs "out")
                                    "/lib/udev"))))
         (add-after 'unpack 'disable-problematic-tests
           (lambda _
             ;; The native-headless test hangs due to attempting to use audio,
             ;; unavailable in the container.
             ;; Note: the following sed expression deletes the whole test(...)
             ;; expression paragraph.  For an explanation, see: info '(sed)
             ;; Multiline techniques'.
             (invoke "sed" "/./{H;$!d} ; x ; s/^.*native-headless.*$//"
                     "-i" "src/tests/meson.build")))
         (replace 'check
           (lambda* (#:key tests? test-options parallel-tests?
                     #:allow-other-keys)
             (when tests?
               ;; Setup (see the 'test-mutter' CI target at
               ;; https://gitlab.gnome.org/GNOME/mutter/-/raw/main/.gitlab-ci.yml).
               (setenv "XDG_RUNTIME_DIR" "runtime-dir")
               (setenv "GSETTINGS_SCHEMA_DIR" "data")
               (setenv "MUTTER_DEBUG_DUMMY_MODE_SPECS" "800x600@10.0")
               (setenv "PIPEWIRE_DEBUG" "2")
               (setenv "PIPEWIRE_LOG" "meson-logs/pipewire.log")
               (setenv "XVFB_SERVER_ARGS" "+iglx -noreset")
               (setenv "G_SLICE" "always-malloc")
               (setenv "MALLOC_CHECK" "3")
               (setenv "NO_AT_BRIDGE" "1")
               ;; This is needed, otherwise the "mutter:core+mutter/unit /
               ;; anonymous-file" test would fail (see:
               ;; https://gitlab.gnome.org/GNOME/mutter/-/issues/2017).
               (setenv "CI_JOB_ID" "1")

               (invoke "glib-compile-schemas" (getenv "GSETTINGS_SCHEMA_DIR"))
               (mkdir-p (getenv "XDG_RUNTIME_DIR"))
               (chmod (getenv "XDG_RUNTIME_DIR") #o755)
               (invoke "pipewire" "--version") ;check for pipewire
               (system "pipewire &")    ;always returns 0 due to forking

               (setenv "MESON_TESTTHREADS"
                       (if parallel-tests?
                           (number->string (parallel-job-count))
                           "1"))
               (match (primitive-fork)
                 (0                     ;child process
                  (set-child-subreaper!)
                  ;; Use tini so that signals are properly handled and
                  ;; doubly-forked processes get reaped; otherwise,
                  ;; python-dbusmock would waste time polling for the dbus
                  ;; processes it spawns to be reaped, in vain.
                  (apply execlp "tini" "--"
                         "dbus-run-session" "--"
                         "xvfb-run" "-a" "-s" (getenv "XVFB_SERVER_ARGS")
                         "meson" "test" "-t" "0" "--print-errorlogs"
                         test-options))
                 (pid
                  (match (waitpid pid)
                    ((_ . status)
                     (unless (zero? status)
                       (error "`meson test' exited with status"
                              status))))))))))))
    (native-inputs
     `(("desktop-file-utils" ,desktop-file-utils) ; for update-desktop-database
       ("glib:bin" ,glib "bin")         ; for glib-compile-schemas, etc.
       ("gobject-introspection" ,gobject-introspection)
       ("intltool" ,intltool)
       ("pkg-config" ,pkg-config)
       ("xvfb-run" ,xvfb-run)
       ;; For git build
       ("autoconf" ,autoconf)
       ("automake" ,automake)
       ("libtool" ,libtool)
       ;; For tests.
       ;; Warnings are configured to be fatal during the tests; add an icon
       ;; theme to please libxcursor.
       ("adwaita-icon-theme" ,adwaita-icon-theme)
       ("libxcursor" ,libxcursor)       ;for XCURSOR_PATH
       ("pipewire" ,pipewire-0.3)
       ("python" ,python)
       ("python-dbus" ,python-dbus)
       ("python-dbusmock" ,python-dbusmock)
       ("tini" ,tini)))                 ;acting as init (zombie reaper)
    (propagated-inputs
     `( ;; libmutter.pc refers to these:
       ("gsettings-desktop-schemas" ,gsettings-desktop-schemas)
       ("gtk+" ,gtk+)
       ;; mutter-clutter-1.0.pc and mutter-cogl-1.0.pc refer to these:
       ("atk" ,atk)
       ("cairo" ,cairo)
       ("gdk-pixbuf" ,gdk-pixbuf)
       ("glib" ,glib)
       ("json-glib" ,json-glib)
       ("libinput" ,libinput)
       ("libx11" ,libx11)
       ("libxcomposite" ,libxcomposite)
       ("libxcvt" ,libxcvt)
       ("libxdamage" ,libxdamage)
       ("libxext" ,libxext)
       ("libxfixes" ,libxfixes)
       ("libxkbcommon" ,libxkbcommon)
       ("libxml2" ,libxml2)
       ("libxrandr" ,libxrandr)
       ("mesa" ,mesa)
       ("pango" ,pango)
       ("udev" ,eudev)
       ("xinput" ,xinput)))
    (inputs
     `(("egl-wayland" ,egl-wayland)     ;for wayland-eglstream-protocols
       ("elogind" ,elogind)
       ("gnome-desktop" ,gnome-desktop)
       ("gnome-settings-daemon" ,gnome-settings-daemon)
       ("graphene" ,graphene)
       ("libcanberra-gtk" ,libcanberra)
       ("libgudev" ,libgudev)
       ("libice" ,libice)
       ("libsm" ,libsm)
       ("libwacom" ,libwacom)
       ("libxkbfile" ,libxkbfile)
       ("libxrandr" ,libxrandr)
       ("libxtst" ,libxtst)
       ("pipewire" ,pipewire-0.3)
       ("startup-notification" ,startup-notification)
       ("sysprof" ,sysprof)
       ("upower-glib" ,upower)
       ("xkeyboard-config" ,xkeyboard-config)
       ("xorg-server-xwayland" ,xorg-server-xwayland)
       ("zenity" ,zenity)))
    (synopsis "Window and compositing manager")
    (home-page "https://www.gnome.org")
    (description
     "Mutter is a window and compositing manager that displays and manages your
desktop via OpenGL.  Mutter combines a sophisticated display engine using the
Clutter toolkit with solid window-management logic inherited from the Metacity
window manager.")
    (license license:gpl2+)))

(define-public gnome-online-accounts
  (package
    (name "gnome-online-accounts")
    (version "3.43.1")
    (source (origin
              (method url-fetch)
              (uri (string-append "mirror://gnome/sources/" name "/"
                                  (version-major+minor version) "/"
                                  name "-" version ".tar.xz"))
              (sha256
               (base32
                "1s5pmy3hx6hhnyi40r7b773py9kn2qbkxnpxv6149z9fl5ikdjrv"))))
    (outputs '("out" "lib"))
    (build-system glib-or-gtk-build-system)
    (arguments
     `(#:configure-flags
       (list (string-append "--libdir=" (assoc-ref %outputs "out") "/lib"))
       #:phases
       (modify-phases %standard-phases
         (add-before 'configure 'patch-libgoa-output
           (lambda* (#:key outputs #:allow-other-keys)
             (let ((lib (assoc-ref outputs "lib")))
               (substitute* '("src/goa/Makefile.in" "src/goa/goa-1.0.pc.in")
                 (("@prefix@") lib)
                 (("@exec_prefix@") lib)
                 (("@libdir@") (string-append lib "/lib"))
                 (("@includedir@") (string-append lib "/include"))
                 (("@datadir@") (string-append lib "/share")))
               ;; Make sure gobject-introspection knows about the output
               ;; too (see <https://bugs.gnu.org/36535>).
               (setenv "outputs" "out lib")))))))
    (native-inputs
     `(("glib:bin" ,glib "bin") ; for glib-compile-schemas, etc.
       ("gobject-introspection" ,gobject-introspection)
       ("intltool" ,intltool)
       ("pkg-config" ,pkg-config)
       ("vala" ,vala)
       ("xsltproc" ,libxslt)))
    (propagated-inputs
     (list glib ; required by goa-1.0.pc
           gtk+))         ; required by goa-backend-1.0.pc
    (inputs
     `(("docbook-xsl" ,docbook-xsl)
       ("json-glib" ,json-glib)
       ("libsecret" ,libsecret)
       ("rest" ,rest)
       ;; WebKitGtk propagates libsoup 3, which causes the build to fail; so
       ;; use a special variant.
       ("webkitgtk" ,webkitgtk-with-libsoup2)))
    (synopsis "Single sign-on framework for GNOME")
    (home-page "https://wiki.gnome.org/Projects/GnomeOnlineAccounts")
    (description
     "GNOME Online Accounts provides interfaces so that applications and
libraries in GNOME can access the user's online accounts.  It has providers
for Google, ownCloud, Facebook, Flickr, Windows Live, Pocket, Foursquare,
Microsoft Exchange, Last.fm, IMAP/SMTP, Jabber, SIP and Kerberos.")
    (license license:lgpl2.0+)))

(define-public evolution-data-server
  (package
    (name "evolution-data-server")
    (version "3.42.1")
    (source
     (origin
       (method url-fetch)
       (uri (string-append "mirror://gnome/sources/" name "/"
                           (version-major+minor version) "/"
                           name "-" version ".tar.xz"))
       (sha256
        (base32 "0a7my8spwcaf2i2fz8ndddi1drv6l9gxq0qblmnkxzyhfwm7zrp6"))))
    (build-system cmake-build-system)
    (arguments
     '(#:configure-flags
       (let* ((lib (string-append (assoc-ref %outputs "out") "/lib"))
              (runpaths (map (lambda (s)
                               (string-append lib "/evolution-data-server/" s))
                             '("addressbook-backends" "calendar-backends"
                               "camel-providers" "credential-modules"
                               "registry-modules"))))
         (list "-DENABLE_UOA=OFF"             ;disable Ubuntu Online Accounts support
               "-DENABLE_GOOGLE=OFF"          ;disable Google Contacts support
               "-DENABLE_GOOGLE_AUTH=OFF"     ;disable Google authentication
               "-DENABLE_VALA_BINDINGS=ON"
               (string-append "-DCMAKE_INSTALL_RPATH=" lib ";"
                              (string-append lib "/evolution-data-server;")
                              (string-join runpaths ";"))
               "-DENABLE_INTROSPECTION=ON"))  ;required for Vala bindings
       #:phases
       (modify-phases %standard-phases
         (add-after 'unpack 'disable-failing-tests
           (lambda _
             ;; tests/book-migration/test-migration.c:160:test_fetch_contacts:
             ;; assertion failed (g_slist_length (contacts) == 20): (0 == 20)
             (delete-file-recursively "tests/book-migration")
             (substitute* "tests/CMakeLists.txt"
               (("add_subdirectory\\(book-migration\\)") ""))))
         (add-after 'unpack 'patch-paths
          (lambda _
            (substitute* '("tests/test-server-utils/e-test-server-utils.c"
                           "tests/libedata-book/data-test-utils.c"
                           "tests/libedata-book/test-book-cache-utils.c"
                           "tests/libedata-cal/test-cal-cache-utils.c")
              (("/bin/rm") (which "rm")))))
         (add-before 'configure 'dont-override-rpath
           (lambda _
             (substitute* "CMakeLists.txt"
               ;; CMakeLists.txt hard-codes runpath to just the libdir.
               ;; Remove it so the configure flag is respected.
               (("SET\\(CMAKE_INSTALL_RPATH .*") "")))))))
    (native-inputs
     `(("glib:bin" ,glib "bin") ; for glib-mkenums, etc.
       ("gobject-introspection" ,gobject-introspection)
       ("gperf" ,gperf)
       ("gsettings-desktop-schemas" ,gsettings-desktop-schemas)
       ("intltool" ,intltool)
       ("pkg-config" ,pkg-config)
       ("vala" ,vala)
       ("python" ,python-wrapper)))
    (propagated-inputs
     ;; These are all in the Requires field of .pc files.
     `(("gtk+" ,gtk+)
       ("libical" ,libical)
       ("libsecret" ,libsecret)
       ("libsoup" ,libsoup-minimal-2)
       ("nss" ,nss)
       ("sqlite" ,sqlite)))
    (inputs
     `(("bdb" ,bdb)
       ("gcr" ,gcr)
       ("gnome-online-accounts:lib" ,gnome-online-accounts "lib")
       ("json-glib" ,json-glib)
       ("libcanberra" ,libcanberra)
       ("libgweather" ,libgweather)
       ("mit-krb5" ,mit-krb5)
       ("openldap" ,openldap)
       ("webkitgtk" ,webkitgtk-with-libsoup2)))
    (synopsis "Store address books and calendars")
    (home-page "https://wiki.gnome.org/Apps/Evolution")
    (description
     "This package provides a unified backend for programs that work with
contacts, tasks, and calendar information.  It was originally developed for
Evolution (hence the name), but is now used by other packages as well.")
    (license license:lgpl2.0)))

(define-public caribou
  (package
    (name "caribou")
    (version "0.4.21")
    (source (origin
              (method url-fetch)
              (uri (string-append "mirror://gnome/sources/" name "/"
                                  (version-major+minor version) "/"
                                  name "-" version ".tar.xz"))
              (sha256
               (base32
                "0mfychh1q3dx0b96pjz9a9y112bm9yqyim40yykzxx1hppsdjhww"))))
    (build-system glib-or-gtk-build-system)
    (arguments
     '(#:phases
       (modify-phases %standard-phases
         (add-before
          'build 'pre-build
          (lambda* (#:key outputs #:allow-other-keys)
            (let ((out (assoc-ref outputs "out")))
              ;; Use absolute shared library path in Caribou-1.0.typelib.
              (substitute* "libcaribou/Makefile"
                (("--shared-library=libcaribou.so")
                 (string-append "--shared-library="
                                out "/lib/libcaribou.so")))
              #t)))
         (add-after 'install 'wrap-programs
          (lambda* (#:key outputs #:allow-other-keys)
            (let* ((out (assoc-ref outputs "out"))
                   (python-path (getenv "GUIX_PYTHONPATH"))
                   (gi-typelib-path (getenv "GI_TYPELIB_PATH")))
              (for-each
               (lambda (prog)
                 (wrap-program prog
                   `("GUIX_PYTHONPATH"      ":" prefix (,python-path))
                   `("GI_TYPELIB_PATH" ":" prefix (,gi-typelib-path))))
               (list (string-append out "/bin/caribou-preferences")
                     (string-append out "/libexec/antler-keyboard"))))
            #t)))))
    (native-inputs
     `(("glib:bin" ,glib "bin") ; for glib-compile-schemas, etc.
       ("gobject-introspection" ,gobject-introspection)
       ("intltool" ,intltool)
       ("pkg-config" ,pkg-config)
       ("python" ,python)
       ("vala" ,vala)
       ("xsltproc" ,libxslt)))
    (propagated-inputs
     ;; caribou-1.0.pc refers to all these.
     (list libgee libxklavier libxtst gtk+))
    (inputs
     `(("clutter" ,clutter)
       ("dconf" ,dconf)
       ("gtk+-2" ,gtk+-2)
       ("python-pygobject" ,python-pygobject)))
    (synopsis "Text entry and UI navigation application")
    (home-page "https://wiki.gnome.org/Projects/Caribou")
    (description
     "Caribou is an input assistive technology intended for switch and pointer
users.")
    (license license:lgpl2.1)))

(define-public network-manager
  (package
    (name "network-manager")
    (version "1.32.12")
    (source (origin
              (method url-fetch)
              (uri (string-append "mirror://gnome/sources/NetworkManager/"
                                  (version-major+minor version) "/"
                                  "NetworkManager-" version ".tar.xz"))
              (patches (search-patches "network-manager-plugin-path.patch"
                                       "network-manager-meson.patch"))
              (sha256
               (base32
                "0jzmz0zw64dgvdn2g7pppr7bkywpbxcbdb1viv6p7zh2lnh3dax8"))))
    (build-system meson-build-system)
    (outputs '("out"
               "doc"))                  ; 8 MiB of gtk-doc HTML
    (arguments
     `(#:configure-flags
       (let ((out      (assoc-ref %outputs "out"))
             (dhclient (search-input-file %build-inputs "/sbin/dhclient")))
         (list
          ;; Otherwise, the RUNPATH will lack the final 'NetworkManager' path
          ;; component.
          (string-append "-Dc_link_args=-Wl,-rpath="
                         out "/lib:"
                         out "/lib/NetworkManager/" ,version)
          "-Dsystemd_journal=false"
          "-Dsession_tracking=elogind"
          "-Dsuspend_resume=elogind"
          "-Dsystemdsystemunitdir=no"
          "-Dsession_tracking_consolekit=false"
          "-Ddhcpcd=no"
          "-Ddhcpcanon=no"
          "-Dcrypto=gnutls"
          "-Diwd=true"
          "-Dlibaudit=yes"
          "-Dqt=false"
          "-Ddocs=true"
          "--sysconfdir=/etc"
          "--localstatedir=/var"
          (string-append "-Dudev_dir="
                         out "/lib/udev")
          (string-append "-Ddbus_conf_dir="
                         out "/etc/dbus-1/system.d")

          (string-append "-Ddhclient=" dhclient)))
       #:phases
       (modify-phases %standard-phases
         (add-after 'unpack 'patch-dlopen-call-to-libjansson.so
           (lambda* (#:key inputs #:allow-other-keys)
             (substitute* "src/libnm-glib-aux/nm-json-aux.c"
               (("(handle = dlopen\\()soname" _ head)
                (string-append
                 head "\"" (search-input-file inputs
                                              "lib/libjansson.so") "\"")))))
         (add-before 'configure 'pre-configure
           (lambda _
             ;; These tests try to test aspects of network-manager's
             ;; functionality within restricted containers, but they don't
             ;; cope with being already in the Guix build jail as that jail
             ;; lacks some features that they would like to proxy over (like
             ;; a /sys mount).
             (substitute* "src/core/tests/meson.build"
               ((".*test-l3cfg.*") ""))
             (substitute* "src/core/devices/tests/meson.build"
               ((".*test-acd.*") "")
               ((".*test-lldp.*") ""))
             (substitute* "src/core/platform/tests/meson.build"
               ((".*test-address-linux.*") "")
               ((".*test-cleanup-linux.*") "")
               ((".*test-link-linux.*") "")
               ((".*test-lldp.*") "")
               ((".*test-route-linux.*") "")
               ((".*test-tc-linux.*") ""))))
         (add-after 'unpack 'patch-docbook-xml
           (lambda* (#:key inputs #:allow-other-keys)
             (let ((xmldoc (string-append (assoc-ref inputs "docbook-xml")
                                          "/xml/dtd/docbook")))
               (substitute* (find-files "." ".*\\.(xsl|xml)")
                 (("http://.*/docbookx\\.dtd")
                  (string-append xmldoc "/docbookx.dtd"))))))
         (add-before 'check 'pre-check
           (lambda _
             ;; For the missing /etc/machine-id.
             (setenv "DBUS_FATAL_WARNINGS" "0")))
         (add-before 'install 'no-polkit-magic
           ;; Meson ‘magically’ invokes pkexec, which fails (not setuid).
           (lambda _
             (setenv "PKEXEC_UID" "something")))
         (add-after 'install 'move-doc
           (lambda* (#:key outputs #:allow-other-keys)
             (let ((out (assoc-ref outputs "out"))
                   (doc (assoc-ref outputs "doc")))
               (mkdir-p (string-append doc "/share"))
               (for-each (lambda (directory)
                           (copy-recursively (string-append out directory)
                                             (string-append doc directory))
                           (delete-file-recursively
                            (string-append out directory)))
                         '("/share/doc" "/share/gtk-doc"))))))))
    (propagated-inputs
     (list glib))
    (native-inputs
     `(("glib:bin" ,glib "bin")         ; for gdbus-codegen
       ("gtk-doc" ,gtk-doc/stable)
       ("gobject-introspection" ,gobject-introspection)
       ("docbook-xml" ,docbook-xml)
       ("docbook-xsl" ,docbook-xsl)
       ("intltool" ,intltool)
       ("libxslt" ,libxslt)
       ("libxml2" ,libxml2)
       ("pkg-config" ,pkg-config)
       ("vala" ,vala)
       ;; For testing.
       ("python" ,python-wrapper)
       ("python-dbus" ,python-dbus)
       ("python-pygobject" ,python-pygobject)))
    (inputs
     `(("curl" ,curl)
       ("cyrus-sasl" ,cyrus-sasl)
       ("dbus-glib" ,dbus-glib)
       ("dnsmasq" ,dnsmasq)
       ("eudev" ,eudev)
       ("gnutls" ,gnutls)
       ("iptables" ,iptables)
       ("isc-dhcp" ,isc-dhcp)
       ("iwd" ,iwd)                     ; wpa_supplicant alternative
       ("jansson" ,jansson)
       ("libaudit" ,audit)
       ("libgcrypt" ,libgcrypt)
       ("libgudev" ,libgudev)
       ("libndp" ,libndp)
       ("libnl" ,libnl)
       ("libselinux" ,libselinux)
       ("libsoup" ,libsoup)
       ("mobile-broadband-provider-info" ,mobile-broadband-provider-info)
       ("modem-manager" ,modem-manager)
       ("newt" ,newt)                   ;for the 'nmtui' console interface
       ("openresolv" ,openresolv)       ; alternative resolv.conf manager
       ("polkit" ,polkit)
       ("ppp" ,ppp)
       ("readline" ,readline)
       ("util-linux" ,util-linux)
       ("elogind" ,elogind)))
    (synopsis "Network connection manager")
    (home-page "https://wiki.gnome.org/Projects/NetworkManager")
    (description
     "NetworkManager is a system network service that manages your network
devices and connections, attempting to keep active network connectivity when
available.  It manages ethernet, WiFi, mobile broadband (WWAN), and PPPoE
devices, and provides VPN integration with a variety of different VPN
services.")
    ;; “This NetworkManager project consists of the daemon, client tools, and
    ;; libnm. libnm is licensed LGPL-2.1+, while the rest is licensed under
    ;; GPL-2.0+.”
    (license (list license:gpl2+
                   license:lgpl2.1+))
    (properties '((upstream-name . "NetworkManager")))))

(define-public network-manager-openvpn
  (package
    (name "network-manager-openvpn")
    (version "1.8.12")
    (source (origin
              (method url-fetch)
              (uri (string-append
                    "mirror://gnome/sources/NetworkManager-openvpn/"
                    (version-major+minor version)
                    "/NetworkManager-openvpn-" version ".tar.xz"))
              (sha256
               (base32
                "062kh4zj7jfbwy4zzcwpq2m457bzbpm3l18s0ysnw3mgia3siz8f"))))
    (build-system gnu-build-system)
    (arguments
     `(#:configure-flags '("--enable-absolute-paths" "--localstatedir=/var")
       #:phases
       (modify-phases %standard-phases
         (add-after 'configure 'patch-path
           (lambda* (#:key inputs outputs #:allow-other-keys #:rest args)
             (let* ((ovpn (search-input-file inputs "/sbin/openvpn"))
                    (modprobe (search-input-file inputs "/bin/modprobe"))
                    (pretty-ovpn (string-append "\"" ovpn "\"")))
               (for-each
                (lambda (file)
                  (substitute* file
                    (("\"/usr/local/sbin/openvpn\"") pretty-ovpn)
                    (("\"/usr/sbin/openvpn\"") pretty-ovpn)
                    (("\"/sbin/openvpn\"") pretty-ovpn)
                    (("/sbin/modprobe") modprobe)))
                '("src/nm-openvpn-service.c" "properties/nm-openvpn-editor.c")))
             #t)))))
    (native-inputs
     (list pkg-config intltool))
    (inputs
     (list gtk+
           kmod
           openvpn
           network-manager
           libnma
           libsecret))
    (home-page "https://wiki.gnome.org/Projects/NetworkManager/VPN")
    (synopsis "OpenVPN plug-in for NetworkManager")
    (description
     "This extension of NetworkManager allows it to take care of connections
to virtual private networks (VPNs) via OpenVPN.")
    (license license:gpl2+)
    (properties `((upstream-name . "NetworkManager-openvpn")))))

(define-public network-manager-vpnc
  (package
    (name "network-manager-vpnc")
    (version "1.2.6")
    (source (origin
              (method url-fetch)
              (uri (string-append
                    "mirror://gnome/sources/NetworkManager-vpnc/"
                    (version-major+minor version)
                    "/NetworkManager-vpnc-" version ".tar.xz"))
              (sha256
               (base32
                "1js5lwcsqws4klgypfxl4ikmakv7v7xgddij1fj6b0y0qicx0kyy"))))
    (build-system gnu-build-system)
    (arguments
     `(#:configure-flags '("--enable-absolute-paths"
                           "--localstatedir=/var"
                           ;; libnm-glib has been removed from network-manager
                           ;; 1de8383ad9fdfc8f552117e5d109bdfa7005634b
                           "--with-libnm-glib=no")
       #:phases
       (modify-phases %standard-phases
         (add-after 'configure 'patch-path
           (lambda* (#:key inputs outputs #:allow-other-keys #:rest args)
             (let* ((vpnc (search-input-file inputs "/sbin/vpnc"))
                    (modprobe (search-input-file inputs "/bin/modprobe"))
                    (pretty-ovpn (string-append "\"" vpnc "\"")))
               (substitute* "src/nm-vpnc-service.c"
                    (("\"/usr/local/sbin/vpnc\"") pretty-ovpn)
                    (("\"/usr/sbin/vpnc\"") pretty-ovpn)
                    (("\"/sbin/vpnc\"") pretty-ovpn)
                    (("/sbin/modprobe") modprobe)))
             #t)))))
    (native-inputs
     (list pkg-config intltool))
    (inputs
     (list gtk+
           kmod
           vpnc
           network-manager
           libnma
           libsecret))
    (home-page "https://wiki.gnome.org/Projects/NetworkManager/VPN")
    (synopsis "VPNC plug-in for NetworkManager")
    (description
     "Support for configuring virtual private networks based on VPNC.
Compatible with Cisco VPN concentrators configured to use IPsec.")
    (license license:gpl2+)
    (properties `((upstream-name . "NetworkManager-vpnc")))))

(define-public network-manager-openconnect
  (package
    (name "network-manager-openconnect")
    (version "1.2.6")
    (source (origin
              (method url-fetch)
              (uri (string-append
                    "mirror://gnome/sources/NetworkManager-openconnect/"
                    (version-major+minor version)
                    "/NetworkManager-openconnect-" version ".tar.xz"))
              (sha256
               (base32
                "0nlp290nkawc4wqm978n4vhzg3xdqi8kpjjx19l855vab41rh44m"))))
    (build-system gnu-build-system)
    (arguments
     `(#:configure-flags '("--enable-absolute-paths" "--localstatedir=/var")
       #:phases
       (modify-phases %standard-phases
         (add-after 'configure 'patch-path
           (lambda* (#:key inputs outputs #:allow-other-keys #:rest args)
             (let* ((openconnect (search-input-file inputs
                                                    "/sbin/openconnect"))
                    (modprobe (search-input-file inputs "/bin/modprobe"))
                    (pretty-ovpn (string-append "\"" openconnect "\"")))
               (substitute* "src/nm-openconnect-service.c"
                 (("\"/usr(/local)?/s?bin/openconnect\"") pretty-ovpn)
                 (("/sbin/modprobe") modprobe)))
             #t)))))
    (native-inputs
     (list intltool libnma pkg-config))
    (inputs
     (list gcr
           gtk+
           kmod
           libsecret
           libxml2
           lz4
           network-manager
           openconnect))
    (home-page "https://wiki.gnome.org/Projects/NetworkManager/VPN")
    (synopsis "OpenConnect plug-in for NetworkManager")
    (description
     "This extension of NetworkManager allows it to take care of connections
to @acronym{VPNs, virtual private networks} via OpenConnect, an open client for
Cisco's AnyConnect SSL VPN.")
    (license license:gpl2+)
    (properties `((upstream-name . "NetworkManager-openconnect")

                  ;; The 'etc/dbus-1/system.d/nm-openconnect-service.conf'
                  ;; file refers to account "nm-openconnect".  Specify it here
                  ;; so that 'network-manager-service-type' creates it.
                  (user-accounts . ("nm-openconnect"))))))

(define-public mobile-broadband-provider-info
  (package
    (name "mobile-broadband-provider-info")
    (version "20190116")
    (source (origin
              (method url-fetch)
              (uri (string-append
                    "mirror://gnome/sources/"
                    "mobile-broadband-provider-info/" version "/"
                    "mobile-broadband-provider-info-" version ".tar.xz"))
              (sha256
               (base32
                "16y5lc7pfdvai9c8xwb825zc3v46039gghbip13fqslf5gw11fic"))))
    (build-system gnu-build-system)
    (arguments
     `(#:tests? #f))                    ; no tests
    (home-page "https://wiki.gnome.org/Projects/NetworkManager")
    (synopsis "Database of broadband connection configuration")
    (description "Database of broadband connection configuration.")
    (license license:public-domain)))

(define-public network-manager-applet
  (package
    (name "network-manager-applet")
    (version "1.22.0")
    (source (origin
              (method url-fetch)
              (uri (string-append "mirror://gnome/sources/network-manager-applet/"
                                  (version-major+minor version) "/"
                                  "network-manager-applet-" version ".tar.xz"))
              (sha256
               (base32
                "1gj6lqqi613j2m49v9i82lqg1rv7kwwc8z4nxjcwpaa0ins803f7"))))
    (build-system meson-build-system)
    (arguments
     `(#:glib-or-gtk? #t
       #:configure-flags
       '("-Dappindicator=yes")))
    (native-inputs
     `(("intltool" ,intltool)
       ("glib:bin" ,glib "bin") ; for glib-compile-resources, etc.
       ("gobject-introspection" ,gobject-introspection)
       ("gtk-doc" ,gtk-doc/stable)
       ("pkg-config" ,pkg-config)))
    (propagated-inputs
     ;; libnm-gtk.pc refers to all these.
     (list dbus-glib gtk+ network-manager
           ;; nm-applet need by org.gnome.nm-applet.gschema.xml
           libnma))
    (inputs
     (list gcr
           libappindicator
           libgudev
           libnotify
           libsecret
           libselinux
           jansson ; for team support
           modem-manager))
    (synopsis "Applet for managing network connections")
    (home-page "https://wiki.gnome.org/Projects/NetworkManager")
    (description
     "This package contains a systray applet for NetworkManager.  It displays
the available networks and allows users to easily switch between them.")
    (license license:gpl2+)))

(define-public libxml++
  (package
    (name "libxml++")
    (version "3.2.0")
    (source
     (origin
       (method git-fetch)
       (uri (git-reference
             (url "https://github.com/libxmlplusplus/libxmlplusplus")
             (commit version)))
       (file-name (git-file-name name version))
       (sha256
        (base32 "0wjz591rjlgbah7dcq8i0yn0zw9d62b7g6r0pppx81ic0cx8n8ga"))))
    (build-system gnu-build-system)
    (arguments
     `(#:phases
       (modify-phases %standard-phases
         (add-after 'unpack 'fix-documentation
           (lambda* (#:key inputs #:allow-other-keys)
             (let ((xmldoc (string-append (assoc-ref inputs "docbook-xml")
                                          "/xml/dtd/docbook"))
                   (xsldoc (string-append (assoc-ref inputs "docbook-xsl")
                                          "/xml/xsl/docbook-xsl-"
                                          ,(package-version docbook-xsl))))
               (substitute* '("examples/dom_xpath/example.xml"
                              "docs/manual/libxml++_without_code.xml")
                 (("http://.*/docbookx\\.dtd")
                  (string-append xmldoc "/docbookx.dtd")))
               (setenv "SGML_CATALOG_FILES"
                       (string-append xmldoc "/catalog.xml"))
               (substitute* "docs/manual/docbook-customisation.xsl"
                 (("http://docbook.sourceforge.net/release/xsl/current/html/chunk.xsl")
                  (string-append xsldoc "/html/chunk.xsl")))))))))
    (propagated-inputs
     ;; libxml++-3.0.pc refers to all these.
     (list glibmm-2.64 libxml2))
    (native-inputs
     (list autoconf
           automake
           doxygen
           docbook-xml
           docbook-xsl
           graphviz ; for dot
           libtool
           libxslt
           mm-common
           perl
           pkg-config))
    (home-page "https://github.com/libxmlplusplus/libxmlplusplus/")
    (synopsis "C++ bindings to the libxml2 XML parser library")
    (description
     "This package provides a C++ interface to the libxml2 XML parser
library.")
    (license license:lgpl2.1+)))

;; This is the last release providing the 2.6 API, hence the name.
;; This is needed by tascam-gtk
(define-public libxml++-2
  (package
    (inherit libxml++)
    (name "libxml++")
    (version "2.40.1")
    (source
     (origin
       (method git-fetch)
       (uri (git-reference
             (url "https://github.com/libxmlplusplus/libxmlplusplus")
             (commit version)))
       (file-name (git-file-name name version))
       (sha256
        (base32 "0gbfi4l88w828gmyc9br11l003ylyi4vigp5d1kfgsn0k4cig3y9"))))))

(define-public gdm
  (package
    (name "gdm")
    (version "40.1")
    (source (origin
              (method url-fetch)
              (uri (string-append "mirror://gnome/sources/" name "/"
                                  (version-major version) "/"
                                  name "-" version ".tar.xz"))
              (sha256
               (base32
                "1zbks7bwbys1pn7sk0aq0dbn09adx51amb441z4z4j28cvma3f5b"))
              (patches
               (search-patches
                "gdm-default-session.patch"
                "gdm-elogind-support.patch"
                "gdm-remove-hardcoded-xwayland-path.patch"
                "gdm-wayland-session-wrapper-from-env.patch"
                "gdm-pass-gdk-pixbuf-loader-env.patch"))))
    (build-system meson-build-system)
    (arguments
     `(#:glib-or-gtk? #t
       #:configure-flags
       ,#~(list
           "-Dplymouth=disabled"
           "-Dsystemd-journal=false"

           ;; Using --with-initial-vt=7 allows GDM to run alongside TTY 1,
           ;; instead of having to replace it (i.e., stopping the mingetty
           ;; service for TTY 1 before starting GDM).
           "-Dinitial-vt=7"

           ;; Use elogind instead of systemd.
           "-Dlogind-provider=elogind"
           "-Dsystemdsystemunitdir=no"
           "-Dsystemduserunitdir=no"

           ;; Use '/etc/environment' for locale settings instead of the
           ;; systemd-specific '/etc/locale.conf'.
           "-Dlang-file=/etc/environment"

           (string-append "-Dudev-dir=" #$output "/lib/udev")

           "--localstatedir=/var"
           (string-append "-Ddefault-path="
                          (string-join '("/run/setuid-programs"
                                         "/run/current-system/profile/bin"
                                         "/run/current-system/profile/sbin")
                                       ":"))
           ;; Put GDM in bindir so that glib-or-gtk-build-system wraps the
           ;; XDG_DATA_DIRS so that it finds its schemas.
           "--sbindir" (string-append #$output "/bin"))
       #:phases
       (modify-phases %standard-phases
         (add-before
             'configure 'pre-configure
           (lambda* (#:key inputs outputs #:allow-other-keys)
             ;; We don't have <systemd/sd-daemon.h>.
             (substitute* '("common/gdm-log.c"
                            "daemon/gdm-server.c"
                            "daemon/gdm-session-worker.c"
                            "daemon/gdm-session-worker-job.c")
               (("#include <systemd/sd-daemon\\.h>") ""))
             ;; Use elogind for sd-login.
             (substitute* '("common/gdm-common.c"
                            "daemon/gdm-local-display-factory.c"
                            "daemon/gdm-manager.c"
                            "libgdm/gdm-user-switching.c")
               (("#include <systemd/sd-login\\.h>")
                "#include <elogind/sd-login.h>"))
             ;; Look for system-installed sessions in
             ;; /run/current-system/profile/share.
             (substitute* '("libgdm/gdm-sessions.c"
                            "daemon/gdm-session.c"
                            "daemon/gdm-display.c"
                            "daemon/gdm-launch-environment.c")
               (("DATADIR \"/x")
                "\"/run/current-system/profile/share/x")
               (("DATADIR \"/wayland")
                "\"/run/current-system/profile/share/wayland")
               (("DATADIR \"/gnome")
                "\"/run/current-system/profile/share/gnome"))
             (let ((propagate '("GDM_CUSTOM_CONF"
                                "GDM_DBUS_DAEMON"
                                "GDM_X_SERVER"
                                "GDM_X_SESSION"
                                ;; XXX: Remove this once GNOME Shell is
                                ;; a dependency of GDM.
                                "XDG_DATA_DIRS")))
               (substitute* "daemon/gdm-session.c"
                 (("set_up_session_environment \\(self\\);")
                  (apply string-append
                         "set_up_session_environment (self);\n"
                         (map (lambda (name)
                                (string-append
                                 "gdm_session_set_environment_variable "
                                 "(self, \"" name "\","
                                 "g_getenv (\"" name "\"));\n"))
                              propagate)))))
             ;; Find the configuration file using an environment variable.
             (substitute* '("common/gdm-settings.c")
               (("GDM_CUSTOM_CONF")
                (string-append "(g_getenv(\"GDM_CUSTOM_CONF\") != NULL"
                               " ? g_getenv(\"GDM_CUSTOM_CONF\")"
                               " : GDM_CUSTOM_CONF)")))
             ;; Use service-supplied path to X.
             (substitute* '("daemon/gdm-server.c")
               (("\\(X_SERVER X_SERVER_ARG_FORMAT")
                "(\"%s\" X_SERVER_ARG_FORMAT, g_getenv (\"GDM_X_SERVER\")"))
             (substitute* '("daemon/gdm-wayland-session.c"
                            "daemon/gdm-x-session.c")
               (("\"dbus-daemon\"")
                "g_getenv (\"GDM_DBUS_DAEMON\")")
               (("X_SERVER")
                "g_getenv (\"GDM_X_SERVER\")")
               (("GDMCONFDIR \"/Xsession\"")
                "g_getenv (\"GDM_X_SESSION\")"))
             ;; Use an absolute path for GNOME Session.
             (substitute* "daemon/gdm-launch-environment.c"
               (("\"gnome-session\"")
                (string-append "\"" (assoc-ref inputs "gnome-session")
                               "/bin/gnome-session\"")))
             ;; Do not automatically select the placeholder session.
             (substitute* "daemon/gdm-session.c"
               (("!g_str_has_suffix [(]base_name, \"\\.desktop\"[)]")
                (string-append "!g_str_has_suffix (base_name, \".desktop\") || "
                               "(g_strcmp0(search_dirs[i], \""
                               (assoc-ref outputs "out") "/share/gdm/BuiltInSessions/"
                               "\") == 0 && "
                               "g_strcmp0(base_name, \"fail.desktop\") == 0)"))
               (("g_error [(]\"GdmSession: no session desktop files installed, aborting\\.\\.\\.\"[)];")
                "{ self->fallback_session_name = g_strdup(\"fail\"); goto out; }"))))
         (add-before 'install 'install-logo
           (lambda* (#:key inputs outputs #:allow-other-keys)
             (let* ((out (assoc-ref outputs "out"))
                    (guix-icons (assoc-ref inputs "guix-icons"))
                    (icon
                     (string-append guix-icons "/share/icons/hicolor/\
scalable/apps/guix-white-icon.svg"))
                    (schema
                     (string-append out "/share/glib-2.0/schemas/\
org.gnome.login-screen.gschema.override")))
               (mkdir-p (dirname schema))
               (with-output-to-file schema
                 (lambda ()
                   (format #t "\
[org.gnome.login-screen]
logo='~a'~%" icon))))))
         ;; GDM requires that there be at least one desktop entry
         ;; file.  This phase installs a hidden one that simply
         ;; fails.  This enables users to use GDM with a
         ;; '~/.xsession' script with no other desktop entry files.
         ;; See <https://bugs.gnu.org/35068>.
         (add-after 'install 'install-placeholder-desktop-entry
           (lambda* (#:key inputs outputs #:allow-other-keys)
             (let* ((out (assoc-ref outputs "out"))
                    (sessions (string-append out "/share/gdm/BuiltInSessions"))
                    (fail (string-append sessions "/fail.desktop")))
               (mkdir-p sessions)
               (with-output-to-file fail
                 (lambda ()
                   (for-each
                    display
                    '("[Desktop Entry]\n"
                      "Encoding=UTF-8\n"
                      "Type=Application\n"
                      "Name=Fail\n"
                      "Comment=This session fails immediately.\n"
                      "NoDisplay=true\n"
                      "Exec=false\n")))))))
         ;; GDM needs GNOME Session to run these applications.  We link
         ;; their autostart files in `share/gdm/greeter/autostart'
         ;; because GDM explicitly tells GNOME Session to look there.
         ;;
         ;; XXX: GNOME Shell should be linked here too, but currently
         ;; GNOME Shell depends on GDM.
         (add-after 'install 'link-autostart-files
           (lambda* (#:key inputs outputs #:allow-other-keys)
             (let* ((out (assoc-ref outputs "out"))
                    (autostart (string-append out "/share/gdm/"
                                              "greeter/autostart"))
                    (settings (assoc-ref inputs "gnome-settings-daemon")))
               (mkdir-p autostart)
               (with-directory-excursion autostart
                 (for-each (lambda (desktop)
                             (symlink desktop (basename desktop)))
                           (find-files
                            (string-append settings "/etc/xdg"))))))))))
    (native-inputs
     `(("dconf" ,dconf)
       ("glib:bin" ,glib "bin") ; for glib-compile-schemas, etc.
       ("gobject-introspection" ,gobject-introspection)
       ("guix-icons" ,guix-icons)
       ("intltool" ,intltool)
       ("itstool" ,itstool)
       ("pkg-config" ,pkg-config)
       ("xmllint" ,libxml2)))
    (inputs
     (list accountsservice
           check-0.14 ;for testing
           elogind
           eudev
           gnome-session
           gnome-settings-daemon
           gtk+
           iso-codes
           libcanberra
           linux-pam))
    (synopsis "Display manager for GNOME")
    (home-page "https://wiki.gnome.org/Projects/GDM/")
    (description
     "GNOME Display Manager is a system service that is responsible for
providing graphical log-ins and managing local and remote displays.")
    (license license:gpl2+)))

(define-public libgtop
  (package
    (name "libgtop")
    (version "2.40.0")
    (source (origin
              (method url-fetch)
              (uri (string-append "mirror://gnome/sources/libgtop/"
                                  (version-major+minor version) "/"
                                  "libgtop-" version ".tar.xz"))
              (sha256
               (base32
                "1m6jbqk8maa52gxrf223442fr5bvvxgb7ham6v039i3r1i62gwvq"))))
    (build-system gnu-build-system)
    (native-inputs
     (list gobject-introspection intltool perl pkg-config))
    (propagated-inputs
     (list glib)) ; required by libgtop-2.0.pc
    (synopsis "Portable system access library")
    (home-page "https://www.gnome.org/")
    (description
     "LibGTop is a library to get system specific data such as CPU and memory
usage and information about running processes.")
    (license license:gpl2+)))

(define-public gnome-bluetooth
  (package
    (name "gnome-bluetooth")
    (version "3.34.5")
    (source (origin
              (method url-fetch)
              (uri (string-append "mirror://gnome/sources/gnome-bluetooth/"
                                  (version-major+minor version) "/"
                                  "gnome-bluetooth-" version ".tar.xz"))
              (sha256
               (base32
                "1a9ynlwwkb3wpg293ym517vmrkk63y809mmcv9a21k5yr199x53c"))))
    (build-system meson-build-system)
    (native-inputs
     `(("glib:bin" ,glib "bin") ; for gdbus-codegen, etc.
       ("gtk+" ,gtk+ "bin") ; gtk-update-icon-cache
       ("gobject-introspection" ,gobject-introspection)
       ("intltool" ,intltool)
       ("pkg-config" ,pkg-config)
       ("python" ,python)
       ("python-dbus" ,python-dbus)
       ("xmllint" ,libxml2)))
    (propagated-inputs
     ;; gnome-bluetooth-1.0.pc refers to all these.
     (list glib gtk+))
    (inputs
     (list eudev libcanberra libnotify python-dbus))
    (synopsis "GNOME Bluetooth subsystem")
    (home-page "https://wiki.gnome.org/Projects/GnomeBluetooth")
    (description
     "This package contains tools for managing and manipulating Bluetooth
devices using the GNOME desktop.")
    (license license:lgpl2.1+)))

(define-public gnome-control-center
  (package
    (name "gnome-control-center")
    (version "41.2")
    (source (origin
              (method url-fetch)
              (uri (string-append "mirror://gnome/sources/" name "/"
                                  (version-major version) "/"
                                  name "-" version ".tar.xz"))
              (sha256
               (base32
                "0j72ixhli621psbrma86qxy0spv6gpjx6k9hg2jih97c6dmzqwc2"))
              (patches (search-patches
                        "gnome-control-center-libexecdir.patch"))))
    (build-system meson-build-system)
    (arguments
     `(#:glib-or-gtk? #t
       #:configure-flags
       (list "-Dcheese=false"
             (string-append "-Dgnome_session_libexecdir="
                            (assoc-ref %build-inputs "gnome-session")
                            "/libexec"))
       #:phases
       (modify-phases %standard-phases
         (add-before 'configure 'patch-paths
           (lambda* (#:key inputs #:allow-other-keys)
             (let ((libc   (assoc-ref inputs "libc"))
                   (tzdata (assoc-ref inputs "tzdata"))
                   (libgnomekbd (assoc-ref inputs "libgnomekbd"))
                   (nm-applet   (assoc-ref inputs "network-manager-applet"))
                   (gnome-desktop (assoc-ref inputs "gnome-desktop")))
               (substitute* "panels/datetime/tz.h"
                 (("/usr/share/zoneinfo/zone.tab")
                  (string-append tzdata "/share/zoneinfo/zone.tab")))
               (substitute* "tests/datetime/test-endianess.c"
                 (("/usr/share/locale")
                  (string-append libc "/share/locale")))
               (substitute* "panels/region/cc-region-panel.c"
                 (("\"gkbd-keyboard-display")
                  (string-append "\"" libgnomekbd
                                 "/bin/gkbd-keyboard-display")))
               (substitute* '("panels/network/net-device-bluetooth.c"
                              "panels/network/net-device-mobile.c"
                              "panels/network/connection-editor/net-connection-editor.c")
                 (("\"nm-connection-editor")
                  (string-append "\"" nm-applet
                                 "/bin/nm-connection-editor")))
               (substitute* '("panels/user-accounts/run-passwd.c")
                 (("/usr/bin/passwd")
                  "/run/setuid-programs/passwd"))
               (substitute* "panels/info-overview/cc-info-overview-panel.c"
                 (("DATADIR \"/gnome/gnome-version.xml\"")
                  (string-append "\"" gnome-desktop
                                 "/share/gnome/gnome-version.xml\""))))))
         (add-after 'unpack 'skip-gtk-update-icon-cache
           ;; Don't create 'icon-theme.cache'.
           (lambda _
             (substitute* "build-aux/meson/meson_post_install.py"
               (("gtk-update-icon-cache") (which "true")))))
         (add-before 'install 'no-polkit-magic
           ;; Meson ‘magically’ invokes pkexec, which fails (not setuid).
           (lambda _
             (setenv "PKEXEC_UID" "something"))))))
    (native-inputs
     (list `(,glib "bin")               ;for glib-mkenums, etc.
           intltool
           pkg-config
           python
           libxslt
           ;; For tests
           hicolor-icon-theme
           python-dbusmock
           xorg-server-for-tests))
    (inputs
     (list accountsservice
           clutter-gtk
           colord-gtk
           cups
           dconf
           docbook-xsl
           gcr
           gnome-bluetooth
           gnome-desktop
           gnome-online-accounts
           `(,gnome-online-accounts "lib")
           gnome-session
           gnome-settings-daemon
           grilo
           gsound
           ibus
           libcanberra
           libgnomekbd
           libgudev
           libgtop
           libnma
           libpwquality
           librsvg                      ;for loading SVG files
           libsecret
           libsoup-minimal-2
           libxml2
           libwacom
           mesa
           mit-krb5
           modem-manager
           network-manager-applet
           polkit
           pulseaudio
           samba
           tzdata
           udisks
           upower))
    (synopsis "Utilities to configure the GNOME desktop")
    (home-page "https://www.gnome.org/")
    (description
     "This package contains configuration applets for the GNOME desktop,
allowing to set accessibility configuration, desktop fonts, keyboard and mouse
properties, sound setup, desktop theme and background, user interface
properties, screen resolution, and other GNOME parameters.")
    (license license:gpl2+)))

(define-public gnome-shell
  (package
    (name "gnome-shell")
    (version "41.0")
    (source (origin
              (method url-fetch)
              (uri (string-append "mirror://gnome/sources/" name "/"
                                  (version-major version) "/"
                                  name "-" version ".tar.xz"))
              (sha256
               (base32
                "0ragmcln210zvzhc2br33yprbkj9drjzd7inp5sdxra0a7l73yaj"))))
    (build-system meson-build-system)
    (arguments
     `(#:glib-or-gtk? #t
       #:disallowed-references ,(list (gexp-input glib "bin")
                                      (gexp-input libxslt)
                                      (gexp-input ruby-sass))
       #:configure-flags
       (list "-Dsystemd=false"
             ;; Otherwise, the RUNPATH will lack the final path component.
             (string-append "-Dc_link_args=-Wl,-rpath="
                            (assoc-ref %outputs "out")
                            "/lib/gnome-shell"))

       #:modules ((guix build meson-build-system)
                  (guix build utils)
                  (srfi srfi-1))

       #:phases
       (modify-phases %standard-phases
         (add-after 'unpack 'fix-keysdir
           (lambda* (#:key outputs #:allow-other-keys)
             (let* ((out     (assoc-ref outputs "out"))
                    (keysdir (string-append
                              out "/share/gnome-control-center/keybindings")))
               (substitute* "meson.build"
                 (("keysdir =.*")
                  (string-append "keysdir = '" keysdir "'\n"))))))
         (add-after 'unpack 'skip-gtk-update-icon-cache
           ;; Don't create 'icon-theme.cache'.
           (lambda _
             (substitute* "meson/postinstall.py"
               (("gtk-update-icon-cache") "true"))))
         (add-before 'configure 'record-absolute-file-names
           (lambda* (#:key inputs #:allow-other-keys)
             (substitute* "js/misc/ibusManager.js"
               (("'ibus-daemon'")
                (string-append "'" (assoc-ref inputs "ibus")
                               "/bin/ibus-daemon'")))
             (substitute* "js/ui/status/keyboard.js"
               (("'gkbd-keyboard-display'")
                (string-append "'" (assoc-ref inputs "libgnomekbd")
                               "/bin/gkbd-keyboard-display'")))))
         (add-before 'check 'pre-check
           (lambda* (#:key inputs #:allow-other-keys)
             ;; Tests require a running X server.
             (system "Xvfb :1 &")
             (setenv "DISPLAY" ":1")
             (setenv "HOME" "/tmp")))   ;to avoid "fatal" warnings
         (add-after 'install 'wrap-programs
           (lambda* (#:key inputs outputs #:allow-other-keys)
             (let ((out              (assoc-ref outputs "out"))
                   (gi-typelib-path  (getenv "GI_TYPELIB_PATH"))
                   (python-path      (getenv "GUIX_PYTHONPATH")))
               (for-each
                (lambda (prog)
                  (wrap-program (string-append out "/bin/" prog)
                    `("GI_TYPELIB_PATH" ":" prefix (,gi-typelib-path))))
                '("gnome-shell" "gnome-extensions-app"))
               (substitute* (string-append out "/share/gnome-shell/"
                                           "org.gnome.Shell.Extensions")
                 (("imports\\.package\\.start" all)
                  (string-append "'" gi-typelib-path "'.split(':').forEach("
                                 "path => imports.gi.GIRepository.Repository."
                                 "prepend_search_path(path));\n"
                                 all)))
               (for-each
                (lambda (prog)
                  (wrap-program (string-append out "/bin/" prog)
                    `("GUIX_PYTHONPATH"      ":" prefix (,python-path))
                    `("GI_TYPELIB_PATH" ":" prefix (,gi-typelib-path))))
                '("gnome-shell-perf-tool")))))
         (add-after 'install 'rewire
           (lambda* (#:key inputs outputs #:allow-other-keys)
             (for-each
              (lambda (tool)
                (call-with-output-file (string-append
                                        (assoc-ref outputs "out")
                                        "/bin/" tool)
                  (lambda (port)
                    (format port "#!~a
printf '~a is deprecated.  Use the \"gnome-extensions\" CLI or \
\"gnome-extensions-app\" instead.\\n'"
                            (search-input-file inputs "bin/bash")
                            tool))))
              '("gnome-shell-extension-tool" "gnome-shell-extension-prefs"))))
         (replace 'glib-or-gtk-wrap
           (let ((wrap (assoc-ref %standard-phases 'glib-or-gtk-wrap)))
             (lambda* (#:key inputs outputs #:allow-other-keys #:rest rest)
               ;; By default intltool et al. would end up in the XDG_DATA_DIRS
               ;; settings of the wrappers created by the 'glib-or-gtk-wrap'
               ;; phase.  Fix that since we don't need these.
               (wrap #:inputs (fold alist-delete inputs
                                    '("intltool" "glib:bin"))
                     #:outputs outputs)))))))
    (native-inputs
     `(("asciidoc" ,asciidoc)
       ("glib:bin" ,glib "bin") ; for glib-compile-schemas, etc.
       ("desktop-file-utils" ,desktop-file-utils) ; for update-desktop-database
       ("gobject-introspection" ,gobject-introspection)
       ("hicolor-icon-theme" ,hicolor-icon-theme)
       ("intltool" ,intltool)
       ("pkg-config" ,pkg-config)
       ("python" ,python)
       ("ruby-sass" ,ruby-sass)
       ("sassc" ,sassc)
       ("xsltproc" ,libxslt)
       ;; For tests
       ("xorg-server" ,xorg-server-for-tests)))
    (inputs
     (list accountsservice
           caribou
           docbook-xsl
           evolution-data-server
           gcr
           gdm
           librsvg
           gjs
           gtk
           gnome-autoar
           gnome-bluetooth
           gnome-desktop
           gnome-settings-daemon
           graphene
           gst-plugins-base
           ibus
           libcanberra
           libcroco
           libgnomekbd ;for gkbd-keyboard-display
           libgweather
           libnma
           libsoup
           mesa-headers
           mutter
           network-manager-applet
           polkit
           pulseaudio
           python-pygobject
           startup-notification
           telepathy-logger
           upower
           ;; XXX: These requirements were added in 3.24, but no mention in NEWS.
           ;; Missing propagation? See also: <https://bugs.gnu.org/27264>
           librsvg
           geoclue))
    (synopsis "Desktop shell for GNOME")
    (home-page "https://wiki.gnome.org/Projects/GnomeShell")
    (description
     "GNOME Shell provides core user interface functions for the GNOME desktop,
like switching to windows and launching applications.")
    (license license:gpl2+)))

(define-public gtk-vnc
  (package
    (name "gtk-vnc")
    (version "1.0.0")
    (source
     (origin
       (method url-fetch)
       (uri
        (string-append "mirror://gnome/sources/" name "/"
                       (version-major+minor version) "/"
                       name "-" version ".tar.xz"))
       (sha256
        (base32 "1060ws037v556rx1qhfrcg02859rscksrzr8fq11himdg4d1y6m8"))))
    (build-system meson-build-system)
    (arguments
     `(#:glib-or-gtk? #t))   ; To wrap binaries and/or compile schemas
    (native-inputs
     `(;; GJS depends on Rust, which is x86_64-only so far, so remove the GJS
       ;; dependency on other platforms (FIXME).
       ,@(if (target-x86-64?)
             `(("gjs" ,gjs))
             '())
       ("glib:bin" ,glib "bin")
       ("gobject-introspection" ,gobject-introspection)
       ("intltool" ,intltool)
       ("node" ,node)
       ("perl" ,perl)
       ("pkg-config" ,pkg-config)
       ("python" ,python-wrapper)
       ("vala" ,vala)))
    (inputs
     `(("cairo" ,cairo)
       ("librsvg" ,(librsvg-for-system))
       ("glib" ,glib)
       ("gnutls" ,gnutls)
       ("libgcrypt" ,libgcrypt)
       ("libsasl" ,cyrus-sasl)
       ("pulseaudio" ,pulseaudio)
       ("x11" ,libx11)
       ("zlib" ,zlib)))
    (propagated-inputs
     (list gtk+))
    (synopsis "VNC client viewer widget for GTK+")
    (description "GTK-VNC is a project providing client side APIs for the RFB
protocol / VNC remote desktop technology.  It is built using coroutines allowing
it to be completely asynchronous while remaining single threaded.  It provides a
core C library, and bindings for Python (PyGTK).")
    (home-page "https://wiki.gnome.org/Projects/gtk-vnc")
    (license license:lgpl2.1+)))

(define-public gnome-autoar
  (package
    (name "gnome-autoar")
    (version "0.4.1")
    (source (origin
              (method url-fetch)
              (uri (string-append "mirror://gnome/sources/" name "/"
                                  (version-major+minor version) "/"
                                  name "-" version ".tar.xz"))
              (sha256
               (base32
                "03hmm7cjgjvyxlflghfa89s1amj16qapl2c9pv0r2bfrp87dasv4"))))
    (build-system meson-build-system)
    (native-inputs
     (list gobject-introspection
           `(,glib "bin") pkg-config))
    (propagated-inputs
     (list libarchive))  ; Required by gnome-autoar-0.pc
    (inputs
     (list gtk+))
    (synopsis "Archives integration support for GNOME")
    (home-page "https://git.gnome.org/browse/gnome-autoar/")
    (description
     "GNOME Autoar is a library which makes creating and extracting archives
easy, safe, and automatic.")
    (license license:lgpl2.1+)))

(define-public tracker
  (package
    (name "tracker")
    (version "3.1.2")
    (source (origin
              (method url-fetch)
              (uri (string-append "mirror://gnome/sources/tracker/"
                                  (version-major+minor version) "/"
                                  "tracker-" version ".tar.xz"))
              (sha256
               (base32
                "13zcc07wd51sz7kglk3xbjrsq7d835cxfr7iwjr7nn2xcri8jdns"))))
    (build-system meson-build-system)
    (arguments
     `(#:glib-or-gtk? #t
       #:configure-flags
       ;; Otherwise, the RUNPATH will lack the final path component.
       (list (string-append "-Dc_link_args=-Wl,-rpath="
                            (assoc-ref %outputs "out") "/lib:"
                            (assoc-ref %outputs "out") "/lib/tracker-3.0")
             "-Ddocs=false"
             "-Dsystemd_user_services=false")
       #:phases
       (modify-phases %standard-phases
         (add-before 'configure 'set-shell
           (lambda _
             (setenv "SHELL" (which "bash"))))
         (add-before 'configure 'fix-paths
           (lambda* (#:key inputs #:allow-other-keys)
             (let* ((manpage "/etc/asciidoc/docbook-xsl/manpage.xsl")
                    (file (search-input-file inputs manpage)))
               (substitute* "docs/manpages/meson.build"
                 (("/etc/asciidoc[^']+")
                  file)))))
         (replace 'check
           (lambda* (#:key tests? #:allow-other-keys)
             (when tests?
               ;; Some tests expect to write to $HOME.
               (setenv "HOME" "/tmp")
               (invoke "dbus-run-session" "--" "meson" "test"
                       "--print-errorlogs")))))))
    (native-inputs
     `(("glib:bin" ,glib "bin")
       ("gobject-introspection" ,gobject-introspection)
       ("docbook-xsl" ,docbook-xsl)
       ("docbook-xml-4.5" ,docbook-xml)
       ("gsettings-desktop-schemas" ,gsettings-desktop-schemas)
       ("asciidoc" ,asciidoc)
       ("xsltproc" ,libxslt)
       ("cmake-minimal" ,cmake-minimal)
       ("python-pygobject" ,python-pygobject)
       ("gtk-doc" ,gtk-doc/stable)
       ("intltool" ,intltool)
       ("dbus" ,dbus)
       ("pkg-config" ,pkg-config)
       ("python" ,python)
       ("vala" ,vala)))
    (inputs
     `(("dbus" ,dbus)
       ("sqlite" ,sqlite)
       ("libxml2" ,libxml2)
       ("icu4c" ,icu4c)                 ; libunistring gets miner-miner-fs test to fail.
       ("json-glib" ,json-glib)
       ("libsoup" ,libsoup-minimal-2))) ; tracker-miners requires the same version.
    (synopsis "Metadata database, indexer and search tool")
    (home-page "https://wiki.gnome.org/Projects/Tracker")
    (description
     "Tracker is a search engine and triplestore for desktop, embedded and mobile.

It is a middleware component aimed at desktop application developers who want
their apps to browse and search user content.  It's not designed to be used
directly by desktop users, but it provides a commandline tool named
@command{tracker} for the adventurous.

Tracker allows your application to instantly perform full-text searches across
all documents.  This feature is used by the @{emph{search} bar in GNOME Files, for
example.  This is achieved by indexing the user's home directory in the
background.

Tracker also allows your application to query and list content that the user
has stored.  For example, GNOME Music displays all the music files that are
found by Tracker.  This means that GNOME Music doesn't need to maintain a
database of its own.

If you need to go beyond simple searches, Tracker is also a linked data
endpoint and it understands SPARQL.")
    ;; https://gitlab.gnome.org/GNOME/tracker/-/blob/master/COPYING:
    ;; src/libtracker-*/* and src/tracker-extract/* are covered by lgpl2.1+,
    ;; libstemmer is bsd-3 and the rest is gpl2+.
    (license (list license:gpl2+
                   license:bsd-3
                   license:lgpl2.1+))))

(define-public tracker-miners
  (package
    (name "tracker-miners")
    (version "3.1.2")
    (source (origin
              (method url-fetch)
              (uri (string-append "mirror://gnome/sources/tracker-miners/"
                                  (version-major+minor version)
                                  "/tracker-miners-" version ".tar.xz"))
              (sha256
               (base32
                "0fpd69lgm8cckbamcf9c2q57glxf0s3jcfwkq8p3s4lfsvdclmd0"))))
    (build-system meson-build-system)
    (arguments
     `(#:glib-or-gtk? #t
       #:configure-flags
       (list "-Dminer_rss=false" ; libgrss is required.
             ;; Ensure the RUNPATH contains all installed library locations.
             (string-append "-Dc_link_args=-Wl,-rpath="
                            (assoc-ref %outputs "out")
                            "/lib/tracker-miners-3.0")
             ;; TODO: Enable functional tests. Currently, the following error
             ;; appears:
             ;; Exception: The functional tests require DConf to be the default
             ;; GSettings backend. Got GKeyfileSettingsBackend instead.
             "-Dfunctional_tests=false"
             "-Dsystemd_user_services=false")
       #:phases
       (modify-phases %standard-phases
         (add-before 'configure 'set-shell
           (lambda _
             (setenv "SHELL" (which "bash"))))
         (add-before 'configure 'fix-paths
           (lambda* (#:key inputs #:allow-other-keys)
             (let* ((manpage "/etc/asciidoc/docbook-xsl/manpage.xsl")
                    (file (search-input-file inputs manpage)))
               (substitute* "docs/manpages/meson.build"
                 (("/etc/asciidoc[^']+")
                  file)))))
         (add-before 'configure 'fix-tests
           (lambda* (#:key inputs #:allow-other-keys)
             ;; Disable those tests that require the functional_tests option
             ;; to be true and the UPower daemon to be started.
             (substitute* "examples/python/meson.build"
               (("foreach example_name:.*")
                "foreach example_name: []"))
             ;; Disable this test that is failing randomly:
             ;; https://gitlab.gnome.org/GNOME/tracker-miners/-/issues/170.
            (substitute* "tests/libtracker-miner/meson.build"
               (("'miner-fs'.*")
                ""))))
        (replace 'check
           (lambda* (#:key tests? #:allow-other-keys)
             (when tests?
               ;; Some tests expect to write to $HOME.
               (setenv "HOME" "/tmp")
               (setenv "LANG" "en_US.UTF-8")
               (invoke "dbus-run-session" "--" "meson" "test"
                       "--print-errorlogs")))))))
    (native-inputs
     `(("dbus" ,dbus)
       ("intltool" ,intltool)
       ("glib:bin" ,glib "bin")
       ("docbook-xsl" ,docbook-xsl)
       ("docbook-xml-4.5" ,docbook-xml)
       ("gsettings-desktop-schemas" ,gsettings-desktop-schemas)
       ("asciidoc" ,asciidoc)
       ("xsltproc" ,libxslt)
       ("gobject-introspection" ,gobject-introspection)
       ("pkg-config" ,pkg-config)
       ("python-pygobject" ,python-pygobject)))
    (inputs
     `(("exempi" ,exempi)
       ("ffmpeg" ,ffmpeg)
       ("flac" ,flac)
       ("giflib" ,giflib)
       ("glib" ,glib)
       ("gstreamer" ,gstreamer)
       ("icu4c" ,icu4c)
       ("json-glib" ,json-glib)
       ("libcue" ,libcue)
       ("libexif" ,libexif)
       ("libgsf" ,libgsf)
       ("libgxps" ,libgxps)
       ("libiptcdata" ,libiptcdata)
       ("libjpeg" ,libjpeg-turbo)
       ("libosinfo" ,libosinfo)
       ("libpng" ,libpng)
       ("libseccomp" ,libseccomp)
       ("libsoup" ,libsoup-minimal-2) ; because tracker requires this version.
       ("libtiff" ,libtiff)
       ("libvorbis" ,libvorbis)
       ("libxml2" ,libxml2)
       ("poppler" ,poppler)
       ("shared-mime-info" ,shared-mime-info)
       ("taglib" ,taglib)
       ("totem-pl-parser" ,totem-pl-parser)
       ("tracker" ,tracker)
       ("upower" ,upower)
       ("zlib" ,zlib)))
    (synopsis "Metadata database, indexer and search tool")
    (home-page "https://wiki.gnome.org/Projects/Tracker")
    (description
     "Tracker is an advanced framework for first class objects with associated
metadata and tags.  It provides a one stop solution for all metadata, tags,
shared object databases, search tools and indexing.")
    ;; src/libtracker-*/* and src/tracker-extract/* are covered by lgpl2.1+,
    ;; src/gvdb/* are covered by lgpl2.0+, and the rest is gpl2+.
    (license (list license:gpl2+
                   license:lgpl2.1+
                   license:lgpl2.0+))))

(define-public nautilus
  (package
    (name "nautilus")
    (version "41.1")
    (source (origin
              (method url-fetch)
              (uri (string-append "mirror://gnome/sources/" name "/"
                                  (version-major version) "/"
                                  name "-" version ".tar.xz"))
              (sha256
               (base32
                "0bsqh241m43x3qb3z0mjakjic610ncl95zhjdgls649phnc30qry"))
              (patches
               ;; This patch is already upstream and can be removed next
               ;; release.
               (search-patches "nautilus-add-libportal-gtk3.patch"))))
    (build-system meson-build-system)
    (arguments
     `(#:glib-or-gtk? #t
       #:phases
       (modify-phases %standard-phases
         (add-after 'unpack 'make-extensible
           (lambda _
             (substitute* "src/nautilus-module.c"
               (("static gboolean initialized = FALSE;" all)
                (string-append all "
const char *extension_path;
char **extension_dirs, **d;
")
                )
               (("load_module_dir \\(NAUTILUS_EXTENSIONDIR\\);" all)
                (string-append all
                               "
extension_path = g_getenv (\"NAUTILUS_EXTENSION_PATH\");
if (extension_path)
{
    extension_dirs = g_strsplit (extension_path, \":\", -1);
    for (d = extension_dirs; d != NULL && *d != NULL; d++)
        load_module_dir(*d);
    g_strfreev(extension_dirs);
}
")))))
         (add-after 'unpack 'skip-gtk-update-icon-cache
           ;; Don't create 'icon-theme.cache'.
           (lambda _
             (substitute* "build-aux/meson/postinstall.py"
               (("gtk-update-icon-cache") "true")))))
       ;; XXX: FAIL: check-nautilus
       ;;   Settings schema 'org.gnome.nautilus.preferences' is not installed
       #:tests? #f))
    (native-inputs
     (list desktop-file-utils     ; for update-desktop-database
           `(,glib "bin")         ; for glib-mkenums, etc.
           gobject-introspection
           intltool
           pkg-config
           python))
    (inputs
     (list dconf
           gexiv2
           gvfs
           exempi
           gnome-desktop
           gnome-autoar
           gst-plugins-base
           json-glib
           libhandy
           libportal
           libseccomp
           libselinux
           libsoup-minimal-2 ; to satisfy tracker dependencies
           tracker
           tracker-miners
           ;; XXX: gtk+ is required by libnautilus-extension.pc
           ;;
           ;; Don't propagate it to reduces "profile pollution" of the 'gnome' meta
           ;; package.  See:
           ;; <http://lists.gnu.org/archive/html/guix-devel/2016-03/msg00283.html>.
           gtk+
           libexif
           libxml2))
    (native-search-paths
     (list (search-path-specification
            (variable "NAUTILUS_EXTENSION_PATH")
            (files '("lib/nautilus/site-extensions")))))
    (synopsis "File manager for GNOME")
    (home-page "https://wiki.gnome.org/Apps/Nautilus")
    (description
     "Nautilus (Files) is a file manager designed to fit the GNOME desktop
design and behaviour, giving the user a simple way to navigate and manage its
files.")
    (license license:gpl2+)))

(define-public baobab
  (package
    (name "baobab")
    (version "40.0")
    (source (origin
              (method url-fetch)
              (uri (string-append
                    "mirror://gnome/sources/" name "/"
                    (version-major version) "/"
                    name "-" version ".tar.xz"))
              (sha256
               (base32
                "19yii3bdgivxrcka1c4g6dpbmql5nyawwhzlsph7z6bs68nambm6"))))
    (build-system meson-build-system)
    (arguments
     '(#:glib-or-gtk? #t))
    (native-inputs
     `(("intltool" ,intltool)
       ("pkg-config" ,pkg-config)
       ("python" ,python)
       ("desktop-file-utils" ,desktop-file-utils) ; for update-desktop-database
       ("gtk+-bin" ,gtk+ "bin") ; for gtk-update-icon-cache
       ("itstool" ,itstool)
       ("xmllint" ,libxml2)
       ("glib" ,glib "bin")
       ("vala" ,vala)))
    (inputs
     (list gtk+ libhandy))
    (synopsis "Disk usage analyzer for GNOME")
    (description
     "Baobab (Disk Usage Analyzer) is a graphical application to analyse disk
usage in the GNOME desktop environment.  It can easily scan device volumes or
a specific user-requested directory branch (local or remote).  Once the scan
is complete it provides a graphical representation of each selected folder.")
    (home-page "https://wiki.gnome.org/Apps/Baobab")
    (license license:gpl2+)))

(define-public gnome-backgrounds
  (package
    (name "gnome-backgrounds")
    (version "41.0")
    (source
     (origin
       (method url-fetch)
       (uri (string-append "mirror://gnome/sources/" name "/"
                           (version-major version) "/"
                           name "-" version ".tar.xz"))
       (sha256
        (base32
         "0i9id5z72dqddh94648zylyf41amqq5lhny8sbyg1v8v4q6sr88x"))))
    (build-system meson-build-system)
    (native-inputs (list gettext-minimal))
    (home-page "https://gitlab.gnome.org/GNOME/gnome-backgrounds")
    (synopsis "Background images for the GNOME desktop")
    (description
     "GNOME backgrounds package contains a collection of graphics files which
can be used as backgrounds in the GNOME Desktop environment.  Additionally,
the package creates the proper framework and directory structure so that you
can add your own files to the collection.")
    (license (list license:gpl2+
                   license:cc-by2.0
                   license:cc-by-sa2.0
                   license:cc-by-sa3.0))))

(define-public gnome-screenshot
  (package
    (name "gnome-screenshot")
    (version "40.0")
    (source
     (origin
       (method url-fetch)
       (uri (string-append "mirror://gnome/sources/" name "/"
                           (version-major version) "/"
                           name "-" version ".tar.xz"))
       (sha256
        (base32
         "1qm544ymwibk31s30k47vnn79xg30m18r7l4di0c57g375dak31n"))
       (patches
        (search-patches "gnome-screenshot-meson-0.60.patch"))))
    (build-system meson-build-system)
    (arguments
     '(#:phases
       (modify-phases %standard-phases
         (add-after 'unpack 'skip-gtk-update-icon-cache
           ;; Don't create 'icon-theme.cache'.
           (lambda _
             (substitute* "build-aux/postinstall.py"
               (("gtk-update-icon-cache") "true")))))))
    (native-inputs
     `(("glib:bin" ,glib "bin") ; for glib-compile-schemas, etc.
       ("desktop-file-utils" ,desktop-file-utils) ; for update-desktop-database
       ("intltool" ,intltool)
       ("appstream-glib" ,appstream-glib)
       ("pkg-config" ,pkg-config)
       ("python" ,python)))
    (inputs
     (list gtk+ libcanberra libhandy libx11 libxext))
    (home-page "https://gitlab.gnome.org/GNOME/gnome-screenshot")
    (synopsis "Take pictures of your screen")
    (description
     "GNOME Screenshot is a utility used for taking screenshots of the entire
screen, a window or a user defined area of the screen, with optional
beautifying border effects.")
    (license license:gpl2+)))

(define-public dconf-editor
  (package
    (name "dconf-editor")
    (version "3.38.3")
    (source
     (origin
       (method url-fetch)
       (uri (string-append "mirror://gnome/sources/" name "/"
                           (version-major+minor version) "/"
                           name "-" version ".tar.xz"))
       (sha256
        (base32
         "1qvrxrk1h8bd75xwasxbvlkqrw6xkavjimvc7sslkw6lvb3z86jp"))))
    (build-system meson-build-system)
    (native-inputs
     `(("glib:bin" ,glib "bin") ; for glib-compile-schemas, gio-2.0.
       ("gtk+-bin" ,gtk+ "bin") ; for gtk-update-icon-cache
       ("intltool" ,intltool)
       ("pkg-config" ,pkg-config)
       ("vala" ,vala)))
    (inputs
     (list dconf gtk+ libxml2))
    (home-page "https://gitlab.gnome.org/GNOME/dconf-editor")
    (synopsis "Graphical editor for GNOME's dconf configuration system")
    (description
     "Dconf-editor is a graphical tool for browsing and editing the dconf
configuration system for GNOME.  It allows users to configure desktop
software that do not provide their own configuration interface.")
    (license license:lgpl2.1+)))

(define-public gnome-default-applications
  (package
    (name "gnome-default-applications")
    (version "0")
    (build-system trivial-build-system)
    (source #f)
    (propagated-inputs
     (list nautilus evince))
    (arguments
     `(#:modules ((guix build utils))
       #:builder
       (begin
         (use-modules (guix build utils))
         (let* ((out (assoc-ref %outputs "out"))
                (apps (string-append out "/share/applications")))
           (mkdir-p apps)
           (call-with-output-file (string-append apps "/gnome-mimeapps.list")
             (lambda (port)
               (format port "[Default Applications]\n")
               (format port "inode/directory=org.gnome.Nautilus.desktop\n")
               (format port "application/pdf=evince.desktop\n")
               (format port "application/postscript=evince.desktop\n")))
           #t))))
    (synopsis "Default MIME type associations for the GNOME desktop")
    (description
     "Given many installed packages which might handle a given MIME type, a
user running the GNOME desktop probably has some preferences: for example,
that folders be opened by default by the Nautilus file manager, not the Baobab
disk usage analyzer.  This package establishes that set of default MIME type
associations for GNOME.")
    (license license:gpl3+)
    (home-page #f)))

(define-public libgovirt
  (package
   (name "libgovirt")
   (version "0.3.8")
   (source (origin
            (method url-fetch)
            (uri (string-append "mirror://gnome/sources/" name "/"
                                (version-major+minor version) "/"
                                name "-" version ".tar.xz"))
            (sha256
             (base32
              "1y0x1wyakj3ya33hgj0w1jkbcn50q21gmn2zyalxysqp55i1ij8x"))))
   (build-system glib-or-gtk-build-system)
   (native-inputs
    (list gettext-minimal
          `(,glib "bin")
          gobject-introspection
          gsettings-desktop-schemas
          `(,gtk+ "bin")
          pkg-config))
   (inputs
    (list glib-networking ; GIO plugin--for the tests
          rest))
   (synopsis "GoVirt Library")
   (description "GoVirt is a GObject wrapper for the oVirt REST API.")
   (home-page "https://gitlab.gnome.org/GNOME/libgovirt")
   (license license:gpl2+)))

(define-public gnome-weather
  (package
   (name "gnome-weather")
   (version "40.1")
   (source (origin
            (method url-fetch)
            (uri (string-append "mirror://gnome/sources/" name "/"
                                (version-major version) "/"
                                name "-" version ".tar.xz"))
            (sha256
             (base32
              "0k9wnyinvx6433r07kvjyahgqc605g7gbpf3d0h6vi4p8x61849x"))))
   (build-system meson-build-system)
   (native-inputs
    `(("gettext" ,gettext-minimal)
      ("glib:bin" ,glib "bin")
      ("gobject-introspection" ,gobject-introspection)
      ("gtk+:bin" ,gtk+ "bin")
      ("pkg-config" ,pkg-config)))
   (inputs
    (list appstream-glib
          geoclue
          gjs
          gnome-desktop
          libgweather
          libhandy))
   (arguments
    `(#:glib-or-gtk? #t
      #:phases
      ,#~(modify-phases %standard-phases
           (add-after 'unpack 'fix-service-file
             (lambda _
               (substitute* "data/org.gnome.Weather.service.in"
                 (("Exec=[[:graph:]]+")
                  (string-append "Exec=" #$output
                                 "/bin/gnome-weather")))))
           (add-after 'install 'fix-desktop-file
             ;; FIXME: "gapplication launch org.gnome.Weather" fails for some
             ;; reason.  See https://issues.guix.gnu.org/issue/39324.
             (lambda _
               (let ((applications
                      (string-append #$output "/share/applications")))
                 (substitute* (string-append applications
                                             "/org.gnome.Weather.desktop")
                   (("Exec=.*") "Exec=gnome-weather\n")))))
           (add-after 'install 'wrap
             (lambda _
               (let ((gi-typelib-path   (getenv "GI_TYPELIB_PATH")))
                 ;; GNOME Weather needs the typelib files of GTK+, Pango etc
                 ;; at runtime.
                 (wrap-program (string-append #$output "/bin/gnome-weather")
                   `("GI_TYPELIB_PATH" ":" prefix (,gi-typelib-path)))))))))
   (synopsis "Weather monitoring for GNOME desktop")
   (description "GNOME Weather is a small application that allows you to
monitor the current weather conditions for your city, or anywhere in the
world.")
   (home-page "https://wiki.gnome.org/Apps/Weather")
   (license license:gpl2+)))

(define-public gnome
  (package
    (name "gnome")
    (version (package-version gnome-shell))
    (source #f)
    (build-system trivial-build-system)
    (arguments '(#:builder (begin (mkdir %output) #t)))
    (propagated-inputs
     `(;; GNOME-Core-OS-Services
       ("accountsservice" ,accountsservice)
       ("network-manager" ,network-manager)
       ("packagekit" ,packagekit)
       ("upower" ,upower)
       ;; GNOME-Core-Shell
       ("adwaita-icon-theme" ,adwaita-icon-theme)
       ("gdm" ,gdm)
       ("glib-networking" ,glib-networking)
       ("gnome-backgrounds" ,gnome-backgrounds)
       ("gnome-bluetooth" ,gnome-bluetooth)
       ("gnome-color-manager" ,gnome-color-manager)
       ("gnome-control-center" ,gnome-control-center)
       ("gnome-desktop" ,gnome-desktop)
       ("gnome-initial-setup" ,gnome-initial-setup)
       ("gnome-keyring" ,gnome-keyring)
       ("gnome-menus" ,gnome-menus)
       ("gnome-session" ,gnome-session)
       ("gnome-settings-daemon" ,gnome-settings-daemon)
       ("gnome-shell-extensions" ,gnome-shell-extensions)
       ("gnome-shell" ,gnome-shell)
       ("gnome-themes-extra" ,gnome-themes-extra)
       ("gnome-user-docs" ,gnome-user-docs)
       ("gnome-user-share" ,gnome-user-share)
       ("gsettings-desktop-schemas" ,gsettings-desktop-schemas)
       ("gvfs" ,gvfs)
       ("mutter" ,mutter)
       ("orca" ,orca)
       ("rygel" ,rygel)
       ("sushi" ,sushi)
       ;; GNOME-Core-Utilities
       ("baobab" ,baobab)
       ("cheese" ,cheese)
       ;; XXX: EoG requires librsvg-next, which depends on Rust, which currently
       ;; only works on x86_64, so exclude it on other architectures.
       ,@(if (string-prefix? "x86_64" (%current-system))
             `(("eog" ,eog))
             '())
       ("epiphany" ,epiphany)
       ("evince" ,evince)
       ("file-roller" ,file-roller)
       ("gedit" ,gedit)
       ("gnome-boxes" ,gnome-boxes)
       ("gnome-calculator" ,gnome-calculator)
       ("gnome-calendar" ,gnome-calendar)
       ("gnome-characters" ,gnome-characters)
       ("gnome-clocks" ,gnome-clocks)
       ("gnome-contacts" ,gnome-contacts)
       ("gnome-disk-utility" ,gnome-disk-utility)
       ("gnome-font-viewer" ,gnome-font-viewer)
       ("gnome-maps" ,gnome-maps)
       ("gnome-music" ,gnome-music)
       ("gnome-photos" ,gnome-photos)
       ("gnome-screenshot" ,gnome-screenshot)
       ("gnome-system-monitor" ,gnome-system-monitor)
       ("gnome-terminal" ,gnome-terminal)
       ("gnome-weather" ,gnome-weather)
       ("nautilus" ,nautilus)
       ("simple-scan" ,simple-scan)
       ("totem" ,totem)
       ("tracker-miners" ,tracker-miners)
       ("yelp" ,yelp)
       ;; Others
       ("hicolor-icon-theme" ,hicolor-icon-theme)
       ("gnome-online-accounts" ,gnome-online-accounts)

       ;; Packages not part of GNOME proper but that are needed for a good
       ;; experience.  See <https://bugs.gnu.org/39646>.
       ;; XXX: Find out exactly which ones are needed and why.
       ("font-abattis-cantarell"            ,font-abattis-cantarell)
       ("font-dejavu"               ,font-dejavu)
       ("at-spi2-core"              ,at-spi2-core-minimal)
       ("dbus"                      ,dbus)
       ("dconf"                     ,dconf)
       ("desktop-file-utils"        ,desktop-file-utils)
       ("gnome-default-applications" ,gnome-default-applications)
       ("gnome-themes-standard"     ,gnome-themes-standard)
       ("gst-plugins-base"          ,gst-plugins-base)
       ("gst-plugins-good"          ,gst-plugins-good)
       ("gucharmap"                 ,gucharmap)
       ("pinentry-gnome3"           ,pinentry-gnome3)
       ("pulseaudio"                ,pulseaudio)
       ("shared-mime-info"          ,shared-mime-info)
       ("system-config-printer"     ,system-config-printer)
       ("xdg-user-dirs"             ,xdg-user-dirs)
       ("yelp"                      ,yelp)
       ("zenity"                    ,zenity)))
    (synopsis "The GNU desktop environment")
    (home-page "https://www.gnome.org/")
    (description
     "GNOME is the graphical desktop for GNU.  It includes a wide variety of
applications for browsing the web, editing text and images, creating
documents and diagrams, playing media, scanning, and much more.")
    (license license:gpl2+)))

(define-public byzanz
  ;; The last stable release of Byzanz was in 2011, but there have been many
  ;; useful commits made to the Byzanz repository since then that it would be
  ;; silly to use such an old release.
  (let ((commit "f7af3a5bd252db84af8365bd059c117a7aa5c4af"))
    (package
      (name "byzanz")
      (version (string-append "0.2-1." (string-take commit 7)))
      (source (origin
                (method git-fetch)
                (uri (git-reference
                      (url "https://git.gnome.org/browse/byzanz")
                      (commit commit)))
                (file-name (string-append name "-" version "-checkout"))
                (sha256
                 (base32
                  "1l60myzxf9cav27v5v3nsijlslz9r7ip6d5kiirfpkf9k0w26hz3"))))
      (build-system glib-or-gtk-build-system)
      (arguments
       '(#:phases
         (modify-phases %standard-phases
           (add-before 'bootstrap 'build-without-Werror
             (lambda _
               ;; The build system cleverly detects that we're not building from
               ;; a release tarball and turns on -Werror for GCC.
               ;; Unsurprisingly, there is a warning during compilation that
               ;; causes the build to fail unnecessarily, so we remove the flag.
               (substitute* '("configure.ac")
                 (("-Werror") ""))
               #t)))))
      (native-inputs
       (list autoconf
             automake
             gnome-common
             intltool
             libtool
             pkg-config
             which))
      (inputs
       (list glib gstreamer gst-plugins-base gtk+))
      (synopsis "Desktop recording program")
      (description "Byzanz is a simple desktop recording program with a
command-line interface.  It can record part or all of an X display for a
specified duration and save it as a GIF encoded animated image file.")
      (home-page "https://git.gnome.org/browse/byzanz")
      (license license:gpl2+))))

(define-public authenticator
  (package
    (name "authenticator")
    (version "3.32.2")
    (source
     (origin
       (method git-fetch)
       (uri (git-reference
             (url "https://gitlab.gnome.org/World/Authenticator")
             (commit version)))
       (file-name (git-file-name name version))
       (sha256
        (base32 "1c4r9rnrz5gazrfg0z2rcwax4nscs7z391bcjcl74k6ln3blwzpr"))))
    (build-system meson-build-system)
    (arguments
     `(#:meson ,meson-0.59
       #:glib-or-gtk? #t
       #:phases
       (modify-phases %standard-phases
         (add-after 'glib-or-gtk-wrap 'python-and-gi-wrap
           (lambda* (#:key inputs outputs #:allow-other-keys)
             (let ((prog (string-append (assoc-ref outputs "out")
                                        "/bin/authenticator"))
                   (pylib (string-append (assoc-ref outputs "out")
                                         "/lib/python"
                                         ,(version-major+minor
                                           (package-version
                                            (this-package-input "python")))
                                         "/site-packages")))
               (wrap-program prog
                 `("GUIX_PYTHONPATH" = (,(getenv "GUIX_PYTHONPATH") ,pylib))
                 `("GI_TYPELIB_PATH" = (,(getenv "GI_TYPELIB_PATH"))))))))))
    (native-inputs
     (list desktop-file-utils
           gettext-minimal
           `(,glib "bin")
           gobject-introspection
           `(,gtk+ "bin")
           pkg-config))
    (inputs
     (list gsettings-desktop-schemas
           gtk+
           libhandy-0.0
           libsecret
           python
           python-beautifulsoup4
           python-pillow
           python-pyfavicon
           python-pygobject
           python-pyotp
           python-pyzbar
           yoyo-migrations
           zbar))
    (home-page "https://gitlab.gnome.org/World/Authenticator/")
    (synopsis "Two-factor authentication application built for GNOME")
    (description
     "Authenticator is a two-factor authentication (2FA) application built for
the GNOME desktop environment.

Features:

@itemize
@item QR code scanner
@item Beautiful UI
@item Huge database of more than 560 supported services
@item Keep your PIN tokens secure by locking the application with a password
@item Automatically fetch an image for services using their favicon
@item The possibility to add new services
@end itemize")
    (license license:gpl3+)))

(define-public gsound
  (package
    (name "gsound")
    (version "1.0.3")
    (source (origin
              (method url-fetch)
              (uri (string-append "mirror://gnome/sources/gsound/"
                                  (version-major+minor version) "/"
                                  "gsound-" version ".tar.xz"))
              (sha256
               (base32
                "06l80xgykj7x1kqkjvcq06pwj2rmca458zvs053qc55x3sg06bfa"))))
    (build-system meson-build-system)
    (native-inputs
     (list pkg-config gobject-introspection vala))
    (propagated-inputs
     (list libcanberra))   ; in Requires.private of gsound.pc
    (home-page "https://wiki.gnome.org/Projects/GSound")
    (synopsis "GObject wrapper for libcanberra")
    (description
     "GSound is a small library for playing system sounds.  It's designed to be
used via GObject Introspection, and is a thin wrapper around the libcanberra C
library.")
    (license license:lgpl2.1+)))

(define-public libzapojit
  (package
    (name "libzapojit")
    (version "0.0.3")
    (source (origin
              (method url-fetch)
              (uri (string-append "mirror://gnome/sources/" name "/"
                                  (version-major+minor version) "/"
                                  name "-" version ".tar.xz"))
              (sha256
               (base32
                "0zn3s7ryjc3k1abj4k55dr2na844l451nrg9s6cvnnhh569zj99x"))))
    (build-system gnu-build-system)
    (native-inputs
     (list gobject-introspection intltool pkg-config))
    (inputs
     (list `(,gnome-online-accounts "lib") json-glib rest))
    (home-page "https://wiki.gnome.org/Projects/Zapojit")
    (synopsis "Library for accessing SkyDrive and Hotmail")
    (description
     "Libzapojit is a GLib-based library for accessing online service APIs of
Microsoft SkyDrive and Hotmail, using their REST protocols.")
    (license license:lgpl2.1+)))

(define-public gnome-clocks
  (package
    (name "gnome-clocks")
    (version "40.0")
    (source (origin
              (method url-fetch)
              (uri (string-append "mirror://gnome/sources/" name "/"
                                  (version-major version) "/"
                                  name "-" version ".tar.xz"))
              (sha256
               (base32
                "02d3jg46sn8d9gd4dsaly22gg5vkbz2gpq4pmwpvncb4rsqk7sn2"))))
    (build-system meson-build-system)
    (arguments
     '(#:glib-or-gtk? #t
       #:phases
       (modify-phases %standard-phases
         (add-after 'unpack 'skip-gtk-update-icon-cache
           ;; Don't create 'icon-theme.cache'.
           (lambda _
             (substitute* "build-aux/post-install.py"
               (("gtk-update-icon-cache") "true")))))))
    (native-inputs
     `(("vala" ,vala)
       ("pkg-config" ,pkg-config)
       ("glib" ,glib "bin")             ; for glib-compile-resources
       ("desktop-file-utils" ,desktop-file-utils)
       ("gettext" ,gettext-minimal)
       ("itstool" ,itstool)))
    (inputs
     (list glib
           gtk+
           gsound
           geoclue
           geocode-glib
           libgweather
           libhandy
           gnome-desktop))
    (home-page "https://wiki.gnome.org/Apps/Clocks")
    (synopsis "GNOME's clock application")
    (description
     "GNOME Clocks is a simple clocks application designed to fit the GNOME
desktop.  It supports world clock, stop watch, alarms, and count down timer.")
    (license license:gpl3+)))

(define-public gnome-calendar
  (package
    (name "gnome-calendar")
    (version "40.2")
    (source (origin
              (method url-fetch)
              (uri (string-append "mirror://gnome/sources/" name "/"
                                  (version-major version) "/"
                                  name "-" version ".tar.xz"))
              (sha256
               (base32
                "0czasxnmbw2zm21lmxam8qixacagciq3f815s809hn0f9byh2dwy"))))
    (build-system meson-build-system)
    (arguments
     `(#:glib-or-gtk? #t
       ;; gnome-calendar has to be installed before the tests can be run
       ;; https://bugzilla.gnome.org/show_bug.cgi?id=788224
       #:tests? #f
       #:phases
       (modify-phases %standard-phases
         (add-after 'unpack 'skip-gtk-update-icon-cache
           ;; Don't create 'icon-theme.cache'.
           (lambda _
             (substitute* "build-aux/meson/meson_post_install.py"
               (("gtk-update-icon-cache") "true"))
             #t)))))
    (native-inputs
     `(("gettext" ,gettext-minimal)
       ("glib-bin" ,glib "bin")         ; For glib-compile-schemas
       ("pkg-config" ,pkg-config)))
    (inputs
     `(("gnome-online-accounts:lib" ,gnome-online-accounts "lib")
       ("gsettings-desktop-schemas" ,gsettings-desktop-schemas)
       ("libdazzle" ,libdazzle)
       ("libedataserverui" ,evolution-data-server)
       ("libgweather" ,libgweather)
       ("libhandy" ,libhandy)
       ("geoclue" ,geoclue)))
    (propagated-inputs
     (list evolution-data-server))
    (home-page "https://wiki.gnome.org/Apps/Calendar")
    (synopsis "GNOME's calendar application")
    (description
     "GNOME Calendar is a simple calendar application designed to fit the GNOME
desktop.  It supports multiple calendars, month, week and year view.")
    (license license:gpl3+)))

(define-public gnome-todo
  (package
    (name "gnome-todo")
    (version "41.0")
    (source (origin
              (method url-fetch)
              (uri (string-append "mirror://gnome/sources/" name "/"
                                  (version-major version) "/"
                                  name "-" version ".tar.xz"))
              (sha256
               (base32
                "1r94880d4khbjhhfnhaba3y3d4hv2bri82rzfzxn27s5iybpqras"))
              (patches (search-patches "gnome-todo-libportal.patch"))))
    (build-system meson-build-system)
    (arguments
     (list
      #:glib-or-gtk? #t
      #:phases
      #~(modify-phases %standard-phases
          (add-after 'unpack 'skip-gtk-update-icon-cache
            (lambda _
              (substitute* "build-aux/meson/meson_post_install.py"
                (("gtk-update-icon-cache") "true"))))
          (delete 'check)
          (add-after 'install 'check
            (assoc-ref %standard-phases
                       'check))
          (add-before 'check 'pre-check
            (lambda _
              (setenv "GSETTINGS_SCHEMA_DIR"
                      (string-append #$output "/share/glib-2.0/schemas")))))))
    (native-inputs
     (list gettext-minimal
           gobject-introspection
           `(,glib "bin")               ;for glib-compile-resources
           `(,gtk "bin")                ;for gtk-update-icon-cache
           itstool
           pkg-config))
    (inputs
     (list rest                         ;for Todoist plugin
           gtk
           json-glib                    ;for Todoist plugin
           libadwaita
           evolution-data-server
           libical
           libpeas
           libportal
           python-pygobject
           evolution-data-server
           `(,gnome-online-accounts "lib")
           gsettings-desktop-schemas))
    (home-page "https://wiki.gnome.org/Apps/Todo")
    (synopsis "GNOME's ToDo Application")
    (description "GNOME To Do is a simplistic personal task manager designed
to perfectly fit the GNOME desktop.")
    (license license:gpl3+)))

(define-public gnome-dictionary
  (package
    (name "gnome-dictionary")
    (version "40.0")
    (source (origin
              (method url-fetch)
              (uri (string-append "mirror://gnome/sources/" name "/"
                                  (version-major version) "/"
                                  name "-" version ".tar.xz"))
              (sha256
               (base32
                "1d8dhcfys788vv27v34i3s3x3jdvdi2kqn2a5p8c937a9hm0qr9f"))))
    (build-system meson-build-system)
    (arguments
     `(#:glib-or-gtk? #t
       #:meson ,meson-0.59
       #:phases
       (modify-phases %standard-phases
         (add-after 'unpack 'skip-gtk-update-icon-cache
           ;; Don't create 'icon-theme.cache'.
           (lambda _
             (substitute* "build-aux/meson/post-install.py"
               (("gtk-update-icon-cache") "true")))))))
    (native-inputs
     (list `(,glib "bin")
           gobject-introspection
           intltool
           itstool
           pkg-config
           libxml2))
    (inputs
     (list gsettings-desktop-schemas gtk+))
    (home-page "https://wiki.gnome.org/Apps/Dictionary")
    (synopsis "Look up words in dictionary sources")
    (description
     "GNOME Dictionary can look for the definition or translation of a word in
existing databases over the internet.")
    (license license:gpl3+)))

(define-public gnome-tweaks
  (package
    (name "gnome-tweaks")
    (version "40.0")
    (source (origin
              (method url-fetch)
              (uri (string-append "mirror://gnome/sources/gnome-tweaks/"
                                  (version-major version) "/"
                                  "gnome-tweaks-" version ".tar.xz"))
              (patches
               (list (search-patch "gnome-tweaks-search-paths.patch")))
              (sha256
               (base32
                "0sn3xsjhnini0f2dyi1ymrr3fb8mi7w5j5lsyw11rc5h67h3ypzr"))))
    (build-system meson-build-system)
    (arguments
     `(#:glib-or-gtk? #t
       #:configure-flags '("-Dlocalstatedir=/tmp"
                           "-Dsysconfdir=/tmp")
       #:imported-modules ((guix build python-build-system)
                           ,@%meson-build-system-modules)
       #:phases
       (modify-phases %standard-phases
         (add-after 'unpack 'skip-gtk-update-icon-cache
           ;; Don't create 'icon-theme.cache'.
           (lambda _
             (substitute* "meson-postinstall.py"
               (("gtk-update-icon-cache") "true"))))
         (add-after 'install 'wrap
           (@@ (guix build python-build-system) wrap))
         (add-after 'wrap 'wrap-gi-typelib-and-python
           (lambda* (#:key inputs outputs #:allow-other-keys)
             (let ((out               (assoc-ref outputs "out"))
                   (gi-typelib-path   (getenv "GI_TYPELIB_PATH")))
               (let ((python-path
                      (string-append out "/lib/python"
                                     ,(version-major+minor
                                       (package-version python))
                                     "/site-packages")))
                 (wrap-program (string-append out "/bin/gnome-tweaks")
                   `("GI_TYPELIB_PATH" ":" prefix (,gi-typelib-path))
                   `("GUIX_PYTHONPATH" ":" prefix (,python-path))))))))))
    (native-inputs
     `(("glib:bin" ,glib "bin") ; for glib-compile-resources, etc.
       ("intltool" ,intltool)
       ("pkg-config" ,pkg-config)))
    (inputs
     (list bash-minimal ; to execute the wrapper program
           gnome-desktop
           gtk+
           gobject-introspection
           gsettings-desktop-schemas
           libhandy
           libnotify
           libsoup
           nautilus
           python
           python-pygobject))
    (synopsis "Customize advanced GNOME 3 options")
    (home-page "https://wiki.gnome.org/Apps/Tweaks")
    (description
     "GNOME Tweaks allows adjusting advanced configuration settings in
GNOME 3.  This includes things like the fonts used in user interface elements,
alternative user interface themes, changes in window management behavior,
GNOME Shell appearance and extension, etc.")
    (license license:gpl3+)))

(define-public gnome-shell-extensions
  (package
    (name "gnome-shell-extensions")
    (version "41.0")
    (source (origin
              (method url-fetch)
              (uri (string-append "mirror://gnome/sources/" name "/"
                                  (version-major version)  "/"
                                  name "-" version ".tar.xz"))
              (sha256
               (base32
                "0s7wcsa0ysdgh5zpxpa95id5rz4ajb2r1561v5szjf4b8k0slkyq"))))
    (build-system meson-build-system)
    (arguments
     '(#:configure-flags '("-Dextension_set=all")))
    (native-inputs
     `(("glib:bin" ,glib "bin")
       ("intltool" ,intltool)
       ("pkg-config" ,pkg-config)))
    (propagated-inputs
     (list glib))
    (synopsis "Extensions for GNOME Shell")
    (description "GNOME Shell extensions modify and extend GNOME Shell
functionality and behavior.")
    (home-page "https://extensions.gnome.org/")
    (license license:gpl3+)))

(define-public folks
  (package
    (name "folks")
    (version "0.15.3")
    (source (origin
              (method url-fetch)
              (uri (string-append
                    "mirror://gnome/sources/folks/"
                    (version-major+minor version) "/"
                    "folks-" version ".tar.xz"))
              (sha256
               (base32
                "19a4qp9ry8y24jx1v5456qn9lnw843571vkkah3bxx4ky3x3gmr1"))))
    (build-system meson-build-system)
    (arguments
     '(#:phases
       (modify-phases %standard-phases
         (add-after 'unpack 'skip-gtk-update-icon-cache
           ;; Don't create 'icon-theme.cache'.
           (lambda _
             (substitute* "meson_post_install.py"
               (("gtk-update-icon-cache") "true")))))))
    (inputs
     (list bdb
           dbus-glib
           evolution-data-server
           glib
           libgee
           readline
           telepathy-glib))
    (native-inputs
     (list `(,glib "bin")
           gobject-introspection
           python-dbusmock
           intltool
           pkg-config
           python
           vala))
    (synopsis "Library to aggregate data about people")
    (description "Libfolks is a library that aggregates information about people
from multiple sources (e.g., Telepathy connection managers for IM contacts,
Evolution Data Server for local contacts, libsocialweb for web service contacts,
etc.) to create metacontacts.  It's written in Vala, which generates C code when
compiled.")
    (home-page "https://wiki.gnome.org/Projects/Folks")
    (license license:lgpl2.1+)))

(define-public gfbgraph
  (package
    (name "gfbgraph")
    (version "0.2.4")
    (source (origin
              (method url-fetch)
              (uri (string-append
                    "mirror://gnome/sources/gfbgraph/"
                    (version-major+minor version) "/"
                    "gfbgraph-" version ".tar.xz"))
              (sha256
               (base32
                "0yck7dwvjk16a52nafjpi0a39rxwmg0w833brj45acz76lgkjrb0"))))
    (build-system glib-or-gtk-build-system)
    (arguments
     `(#:tests? #f                      ; tests appear to require the network
       #:configure-flags '("--disable-static"
                           "--enable-gtk-doc"
                           "--enable-introspection")))
    (native-inputs
     (list gobject-introspection
           gtk-doc/stable
           pkg-config
           ;; The 0.2.4 ‘release’ tarball isn't bootstrapped.
           autoconf
           automake
           libtool
           which))
    (inputs
     `(("json-glib" ,json-glib)
       ("gnome-online-accounts:lib" ,gnome-online-accounts "lib")
       ("rest" ,rest)))
    (synopsis "GLib/GObject wrapper for the Facebook API")
    (description "This library allows you to use the Facebook API from
GLib/GObject code.")
    (home-page "https://wiki.gnome.org/Projects/GFBGraph")
    (license license:lgpl2.1+)))

(define-public libgnomekbd
  (package
    (name "libgnomekbd")
    (version "3.26.1")
    (source (origin
              (method url-fetch)
              (uri (string-append "mirror://gnome/sources/libgnomekbd/"
                                  (version-major+minor version)  "/"
                                  "libgnomekbd-" version ".tar.xz"))
              (sha256
               (base32
                "0y962ykn3rr9gylj0pwpww7bi20lmhvsw6qvxs5bisbn2mih5jpp"))))
    (build-system gnu-build-system)
    (native-inputs
     (list pkg-config
           `(,glib "bin") intltool))
    (propagated-inputs
     ;; Referred to in .h files and .pc.
     (list glib gtk+ libxklavier))
    (home-page "https://www.gnome.org")
    (synopsis "GNOME keyboard configuration library")
    (description
     "Libgnomekbd is a keyboard configuration library for the GNOME desktop
environment, which can notably display keyboard layouts.")
    (license license:lgpl2.0+)))

;;; This package is no longer maintained:
;;; https://wiki.gnome.org/Attic/LibUnique
;;; "Unique is now in maintenance mode, and its usage is strongly discouraged.
;;; Applications should use the GtkApplication class provided by GTK+ 3.0."
(define-public libunique
  (package
    (name "libunique")
    (version "3.0.2")
    (source (origin
              (method url-fetch)
              (uri (string-append "mirror://gnome/sources/" name "/"
                                  (version-major+minor version)  "/"
                                  name "-" version ".tar.xz"))
              (sha256
               (base32
                "0f70lkw66v9cj72q0iw1s2546r6bwwcd8idcm3621fg2fgh2rw58"))))
    (build-system glib-or-gtk-build-system)
    (arguments
     `(#:configure-flags '("--disable-static"
                           "--disable-dbus" ; use gdbus
                           "--enable-introspection")))
    (native-inputs
     `(("pkg-config" ,pkg-config)
       ("gobject-introspection" ,gobject-introspection)
       ("glib:bin" ,glib "bin")
       ("gtk-doc" ,gtk-doc/stable)))
    (propagated-inputs
     ;; Referred to in .h files and .pc.
     (list gtk+))
    (home-page "https://wiki.gnome.org/Attic/LibUnique")
    (synopsis "Library for writing single instance applications")
    (description
     "Libunique is a library for writing single instance applications.  If you
launch a single instance application twice, the second instance will either just
quit or will send a message to the running instance.  Libunique makes it easy to
write this kind of application, by providing a base class, taking care of all
the IPC machinery needed to send messages to a running instance, and also
handling the startup notification side.")
    (license license:lgpl2.1+)))

(define-public gnome-calculator
  (package
    (name "gnome-calculator")
    (version "41.0")
    (source
     (origin
       (method url-fetch)
       (uri (string-append "mirror://gnome/sources/" name "/"
                           (version-major version) "/"
                           name "-" version ".tar.xz"))
       (sha256
        (base32
         "16fwwfnw1w8p53ffny6zkff5cfsmg7xax9kmfgb7czjqv15w0vd6"))))
    (build-system meson-build-system)
    (arguments
     '(#:glib-or-gtk? #t
       #:phases
       (modify-phases %standard-phases
         (add-before 'check 'pre-check
           (lambda _
             ;; Tests require a writable HOME.
             (setenv "HOME" (getcwd)))))))
    (native-inputs
     (list gettext-minimal
           `(,glib "bin")               ;for glib-compile-schemas, gio-2.0.
           `(,gtk+ "bin")               ;for gtk-update-icon-cache
           itstool
           vala
           pkg-config
           python))
    (inputs
     (list `(,glib "bin")
           gtksourceview
           libgee
           libhandy
           libsoup-minimal-2
           libxml2
           mpc
           mpfr))
    (home-page "https://wiki.gnome.org/Apps/Calculator")
    (synopsis "Desktop calculator")
    (description
     "Calculator is an application that solves mathematical equations and
is suitable as a default application in a Desktop environment.")
    (license license:gpl3)))

(define-public xpad
  (package
    (name "xpad")
    (version "5.1.0")
    (source
     (origin
       (method url-fetch)
       (uri (string-append "https://launchpad.net/xpad/trunk/"
                           version "/+download/"
                           name "-" version ".tar.bz2"))
       (sha256
        (base32
         "0l0g5x8g6dwhf5ksnqqrjjsycy57kcvdslkmsr6bl3vrsjd7qml3"))))
    (build-system gnu-build-system)
    (native-inputs
     (list autoconf automake
           `(,gtk+ "bin") intltool pkg-config))
    (inputs
     (list gtksourceview-3 libsm))
    (home-page "https://wiki.gnome.org/Apps/Xpad")
    (synopsis "Virtual sticky note")
    (description
     "Xpad is a sticky note that strives to be simple, fault tolerant,
and customizable.  Xpad consists of independent pad windows, each is
basically a text box in which notes can be written.")
    (license license:gpl3+)))

(define-public gucharmap
  (let ((unicode-files
         '(("Blocks.txt"
            "041sk54v6rjzb23b9x7yjdwzdp2wc7gvfz7ybavgg4gbh51wm8x1")
           ("DerivedAge.txt"
            "04j92xp07v273z3pxkbfmi1svmw9kmnjl9nvz9fv0g5ybk9zk7r6")
           ("NamesList.txt"
            "0vsq8gx7hws8mvxy3nlglpwxw7ky57q0fs09d7w9xgb2ylk7fz61")
           ("Scripts.txt"
            "18c63hx4y5yg408a8d0wx72d2hfnlz4l560y1fsf9lpzifxpqcmx")
           ("UnicodeData.txt"
            "07d1kq190kgl92ispfx6zmdkvwvhjga0ishxsngzlw8j3kdkz4ap")
           ("Unihan.zip"
            "1kfdhgg2gm52x3s07bijb5cxjy0jxwhd097k5lqhvzpznprm6ibf"))))
    (package
      (name "gucharmap")
      (version "12.0.1")
      (source
       (origin
         (method url-fetch)
         (uri (string-append "mirror://gnome/sources/" name "/"
                             (version-major+minor version) "/"
                             name "-" version ".tar.xz"))
         (sha256
          (base32
           "0m915hm2b2d6r3vs1l80rqpssvg78pv8j6nv54yg62kzknnqmpir"))))
      (build-system glib-or-gtk-build-system)
      (arguments
       `(#:modules ((ice-9 match)
                    (guix build glib-or-gtk-build-system)
                    (guix build utils))
         #:configure-flags
         (list "--with-unicode-data=../unicode-data")
         #:phases
         (modify-phases %standard-phases
           (add-after 'unpack 'prepare-unicode-data
             (lambda* (#:key inputs #:allow-other-keys)
               (mkdir-p "../unicode-data")
               (with-directory-excursion "../unicode-data"
                 (for-each (match-lambda
                             ((file _)
                              (install-file (assoc-ref inputs file) ".")))
                           ',unicode-files))
               #t)))))
      (native-inputs
       `(("desktop-file-utils" ,desktop-file-utils)
         ("glib:bin" ,glib "bin")       ; for glib-compile-resources.
         ("gobject-introspection" ,gobject-introspection)
         ("intltool" ,intltool)
         ("itstool" ,itstool)
         ("pkg-config" ,pkg-config)
         ,@(map (match-lambda
                  ((file hash)
                   `(,file
                     ,(origin
                        (method url-fetch)
                        (uri (string-append
                              "http://www.unicode.org/Public/12.0.0/ucd/"
                              file))
                        (sha256 (base32 hash))))))
                unicode-files)
         ("unzip" ,unzip)))
      (inputs
       `(("gtk+" ,gtk+)
         ("xmllint" ,libxml2)))
      (home-page "https://wiki.gnome.org/Apps/Gucharmap")
      (synopsis "Unicode character picker and font browser")
      (description
       "This program allows you to browse through all the available Unicode
characters and categories for the installed fonts, and to examine their
detailed properties.  It is an easy way to find the character you might
only know by its Unicode name or code point.")
      (license license:gpl3+))))

(define-public gcolor3
  (package
    (name "gcolor3")
    (version "2.4.0")
    (source
     (origin
       (method git-fetch)
       (uri (git-reference
             (url "https://gitlab.gnome.org/World/gcolor3")
             (commit (string-append "v" version))))
       (file-name (git-file-name name version))
       (sha256
        (base32 "1igqmach1vhcrvbpw346pmkbb5kabbb806ssswrvkp569n700wmc"))))
    (build-system meson-build-system)
    (arguments
     `(#:glib-or-gtk? #t))
    (native-inputs
     `(("desktop-file-utils" ,desktop-file-utils)
       ("gettext" ,gettext-minimal)
       ("glib:bin" ,glib "bin")
       ("gtk+:bin" ,gtk+ "bin")
       ("pkg-config" ,pkg-config)))
    (inputs
     (list gsettings-desktop-schemas gtk+ libportal))
    (home-page "https://www.hjdskes.nl/projects/gcolor3/")
    (synopsis "Simple color chooser written in GTK3")
    (description "Color Picker is a simple color chooser written in GTK3.  It
supports both X and Wayland display servers.")
    (license license:gpl2+)))

(define-public bluefish
  (package
    (name "bluefish")
    (version "2.2.12")
    (source
     (origin
       (method url-fetch)
       (uri (string-append "https://www.bennewitz.com/bluefish/stable/source/"
                           "bluefish-" version ".tar.gz"))
       (sha256
        (base32 "09hgxq139kbkjda5y073lqhq1z1x7cx0j80jh77afrqa3y9c53wl"))))
    (build-system gnu-build-system)
    (native-inputs
     (list desktop-file-utils intltool pkg-config))
    (inputs
     (list enchant gtk+ python-wrapper libxml2 gucharmap))
    (home-page "http://bluefish.openoffice.nl")
    (synopsis "Web development studio")
    (description
     "Bluefish is an editor aimed at programmers and web developers,
with many options to write web sites, scripts and other code.
Bluefish supports many programming and markup languages.")
    (license license:gpl3+)))

(define-public gnome-system-monitor
  (package
    (name "gnome-system-monitor")
    (version "41.0")
    (source
     (origin
       (method url-fetch)
       (uri (string-append "mirror://gnome/sources/" name "/"
                           (version-major version) "/"
                           name "-" version ".tar.xz"))
       (sha256
        (base32
         "0pwy2c95rm0ym3x5pr6rqg7zh58crjxyns4r52q99ds937349z67"))))
    (build-system meson-build-system)
    (arguments
     '(#:glib-or-gtk? #t
       #:configure-flags '("-Dsystemd=false")))
    (native-inputs
     (list `(,glib "bin")               ;for glib-mkenums.
           `(,gtk+ "bin")               ;gtk-update-icon-cache
           intltool
           itstool
           libgtop
           polkit
           pkg-config))
    (inputs
     (list gdk-pixbuf                   ;for loading SVG files.
           gtk+
           gtkmm-3
           libhandy
           librsvg
           libxml2
           libwnck))
    (home-page "https://wiki.gnome.org/Apps/SystemMonitor")
    (synopsis "Process viewer and system resource monitor for GNOME")
    (description
     "GNOME System Monitor is a GNOME process viewer and system monitor with
an attractive, easy-to-use interface.  It has features, such as a tree view
for process dependencies, icons for processes, the ability to hide processes,
graphical time histories of CPU/memory/swap usage and the ability to
kill/reinice processes.")
    (license license:gpl2+)))

(define-public python-pyatspi
  (package
    (name "python-pyatspi")
    (version "2.34.0")
    (source (origin
              (method url-fetch)
              (uri (string-append
                    "mirror://gnome/sources/pyatspi/"
                    (version-major+minor version)
                    "/pyatspi-" version ".tar.xz"))
              (sha256
               (base32
                "0j3f75j0zd6ca8msg7yr19qsfirqkn9fk8pqbjnlhqrpri455g4p"))))
    (build-system gnu-build-system)
    (arguments
     `(#:phases
       (modify-phases %standard-phases
         (add-before 'build 'fix-atk-load
           (lambda _
             (substitute* "pyatspi/__init__.py"
               (("from gi.repository import Atspi")
                "gi.require_version('Gtk', '3.0')
from gi.repository import Gtk
from gi.repository import Atspi"))
             #t)))))
    (native-inputs
     (list pkg-config))
    (inputs
     (list python))
    (propagated-inputs
     (list python-pygobject))
    (synopsis "Python client bindings for D-Bus AT-SPI")
    (home-page "https://wiki.linuxfoundation.org/accessibility\
/atk/at-spi/at-spi_on_d-bus")
    (description
     "This package includes a python client library for the AT-SPI D-Bus
accessibility infrastructure.")
    (license license:lgpl2.0)
    (properties '((upstream-name . "pyatspi")))))

(define-public python2-pyatspi
  (package/inherit python-pyatspi
    (name "python2-pyatspi")
    (inputs
     `(("python" ,python-2)))
    (propagated-inputs
     `(("python-pygobject" ,python2-pygobject)))))

(define-public orca
  (package
    (name "orca")
    (version "41.0")
    (source (origin
              (method url-fetch)
              (uri (string-append
                    "mirror://gnome/sources/" name "/"
                    (version-major version) "/"
                    name "-" version ".tar.xz"))
              (sha256
               (base32
                "1gflnsv6d5qn5rh1f16yfa0q0yv8yvd0l5lbwrsdg7z18lafb5vn"))))
    (build-system glib-or-gtk-build-system)
    (arguments
     '(#:phases
       (modify-phases %standard-phases
         (add-before 'configure 'qualify-xkbcomp
           (lambda* (#:key inputs #:allow-other-keys)
             (let ((xkbcomp (string-append
                             (assoc-ref inputs "xkbcomp") "/bin/xkbcomp")))
               (substitute* "src/orca/orca.py"
                 (("'xkbcomp'") (format #f "'~a'" xkbcomp))))))
         (add-after 'install 'wrap-orca
           (lambda* (#:key outputs #:allow-other-keys)
             (let* ((out  (assoc-ref outputs "out"))
                    (prog (string-append out "/bin/orca")))
               (wrap-program prog
                 `("GI_TYPELIB_PATH" ":" prefix
                   (,(getenv "GI_TYPELIB_PATH")))
                 `("GST_PLUGIN_SYSTEM_PATH" ":" prefix
                   (,(getenv "GST_PLUGIN_SYSTEM_PATH")))
                 `("GUIX_PYTHONPATH" ":" prefix
                   (,(getenv "GUIX_PYTHONPATH"))))))))))
    (native-inputs
     (list intltool
           itstool
           pkg-config
           libxml2))
    (inputs
     (list at-spi2-atk
           gsettings-desktop-schemas
           gstreamer
           gst-plugins-base
           gst-plugins-good
           gtk+
           python
           python-pygobject
           python-pyatspi
           speech-dispatcher
           xkbcomp))
    (synopsis
     "Screen reader for individuals who are blind or visually impaired")
    (home-page "https://wiki.gnome.org/Projects/Orca")
    (description
     "Orca is a screen reader that provides access to the graphical desktop
via speech and refreshable braille.  Orca works with applications and toolkits
that support the Assistive Technology Service Provider Interface (AT-SPI).")
    (license license:lgpl2.1+)))

(define-public gspell
  (package
    (name "gspell")
    (version "1.8.2")
    (source (origin
              (method url-fetch)
              (uri (string-append "mirror://gnome/sources/" name "/"
                                  (version-major+minor version) "/"
                                  name "-" version ".tar.xz"))
              (sha256
               (base32
                "1miybm1z5cl91i25l7mfqlxhv7j8yy8rcgi0s1bgbb2vm71rb4dv"))
              (patches (search-patches "gspell-dash-test.patch"))))
    (build-system glib-or-gtk-build-system)
    (arguments
     '(#:configure-flags (list "--enable-vala")
       #:phases
       (modify-phases %standard-phases
         (add-before 'check 'pre-check
           (lambda* (#:key inputs #:allow-other-keys)
             ;; Tests require a running X server.
             (system "Xvfb :1 &")
             (setenv "DISPLAY" ":1")

             ;; For the missing /etc/machine-id.
             (setenv "DBUS_FATAL_WARNINGS" "0")

             ;; Allow Enchant and its Aspell backend to find the en_US
             ;; dictionary.
             (setenv "ASPELL_DICT_DIR"
                     (search-input-directory inputs "/lib/aspell")))))))
    (inputs
     (list iso-codes))
    (native-inputs
     `(("glib" ,glib "bin")
       ("gobject-introspection" ,gobject-introspection)
       ("pkg-config" ,pkg-config)
       ("vala" ,vala)                             ;for VAPI, needed by Geary
       ("xmllint" ,libxml2)

       ;; For tests.
       ("aspell-dict-en" ,aspell-dict-en)
       ("xorg-server" ,xorg-server-for-tests)))
    (propagated-inputs
     ;; Referred by .pc file.
     (list enchant glib gtk+))
    (home-page "https://wiki.gnome.org/Projects/gspell")
    (synopsis "GNOME's alternative spell checker")
    (description
     "gspell provides a flexible API to add spell-checking to a GTK+
application.  It provides a GObject API, spell-checking to text entries and
text views, and buttons to choose the language.")
    (license license:gpl2+)))

(define-public gnome-planner
  (package
    (name "gnome-planner")
    (version "0.14.6")
    (source (origin
              (method url-fetch)
              (uri (string-append "mirror://gnome/sources/planner/"
                                  (version-major+minor version) "/planner-"
                                  version ".tar.xz"))
              (sha256
               (base32
                "15h6ps58giy5r1g66sg1l4xzhjssl362mfny2x09khdqsvk2j38k"))))
    (build-system glib-or-gtk-build-system)
    (arguments
     ;; Disable the Python bindings because the Planner program functions
     ;; without them, and (as of 2017-06-13) we have not packaged all of
     ;; packages that are necessary for building the Python bindings.
     `(#:configure-flags
       (list "--disable-python"
             ,@(if (string=? "aarch64-linux" (%current-system))
                   '("--build=aarch64-unknown-linux-gnu")
                   '()))))
    (inputs
     (list libgnomecanvas
           libgnomeui
           libglade
           gnome-vfs
           gconf
           libxml2
           libxslt
           gtk+
           glib))
    (native-inputs
     (list intltool scrollkeeper pkg-config))
    (home-page "https://wiki.gnome.org/Apps/Planner")
    (synopsis "Project management software for the GNOME desktop")
    (description
     "GNOME Planner is a project management tool based on the Work Breakdown
Structure (WBS).  Its goal is to enable you to easily plan projects.  Based on
the resources, tasks, and constraints that you define, Planner generates
various views into a project.  For example, Planner can show a Gantt chart of
the project.  It can show a detailed summary of tasks including their
duration, cost, and current progress.  It can also show a report of resource
utilization that highlights under-utilized and over-utilized resources.  These
views can be printed as PDF or PostScript files, or exported to HTML.")
    (license license:gpl2+)))

(define-public lollypop
  (package
    (name "lollypop")
    (version "1.4.24")
    (source
     (origin
       (method url-fetch)
       (uri (string-append "https://adishatz.org/lollypop/"
                           "lollypop-" version ".tar.xz"))
       (sha256
        (base32 "10cw3x75siibmnbh4zhfmf2vd08fqjs3lj3l4wpk6zj9h22ncfxw"))))
    (build-system meson-build-system)
    (arguments
     `(#:imported-modules
       (,@%meson-build-system-modules
        (guix build python-build-system))
       #:modules
       ((guix build meson-build-system)
        ((guix build python-build-system) #:prefix python:)
        (guix build utils))
       #:glib-or-gtk? #t
       #:tests? #f                      ; no test suite
       #:phases
       (modify-phases %standard-phases
         (add-after 'install 'wrap-program
           (lambda* (#:key outputs #:allow-other-keys)
             (let ((out               (assoc-ref outputs "out"))
                   (gi-typelib-path   (getenv "GI_TYPELIB_PATH")))
               (wrap-program (string-append out "/bin/lollypop")
                 `("GI_TYPELIB_PATH" ":" prefix (,gi-typelib-path))))
             #t))
         (add-after 'install 'wrap-python
           (assoc-ref python:%standard-phases 'wrap)))))
    (native-inputs
     `(("gettext" ,gettext-minimal)
       ("glib:bin" ,glib "bin")         ; For glib-compile-resources
       ("gtk+:bin" ,gtk+ "bin")         ; For gtk-update-icon-cache
       ("pkg-config" ,pkg-config)))
    (inputs
     `(("glib-networking" ,glib-networking)
       ("gobject-introspection" ,gobject-introspection)
       ("gsettings-desktop-schemas" ,gsettings-desktop-schemas)
       ("gst-plugins-base" ,gst-plugins-base)
       ("libnotify" ,libnotify)
       ("libsecret" ,libsecret)
       ("libhandy" ,libhandy)
       ("libsoup" ,libsoup-minimal-2)
       ("python" ,python)
       ("python-beautifulsoup4" ,python-beautifulsoup4)
       ("python-gst" ,python-gst)
       ("python-pil" ,python-pillow)
       ("python-pycairo" ,python-pycairo)
       ("python-pygobject" ,python-pygobject)
       ("python-pylast" ,python-pylast)
       ("totem-pl-parser" ,totem-pl-parser)
       ("webkitgtk" ,webkitgtk)))
    (propagated-inputs
     (list ;; gst-plugins-base is required to start Lollypop,
           ;; the others are required to play streaming.
           gst-plugins-good gst-plugins-ugly))
    (home-page "https://wiki.gnome.org/Apps/Lollypop")
    (synopsis "GNOME music playing application")
    (description
     "Lollypop is a music player designed to play well with GNOME desktop.
Lollypop plays audio formats such as mp3, mp4, ogg and flac and gets information
from artists and tracks from the web.  It also fetches cover artworks
automatically and it can stream songs from online music services and charts.")
    (license license:gpl3+)))

(define-public gnome-video-effects
  (package
    (name "gnome-video-effects")
    (version "0.5.0")
    (source (origin
              (method url-fetch)
              (uri (string-append "mirror://gnome/sources/" name "/"
                                  (version-major+minor version) "/" name "-"
                                  version ".tar.xz"))
              (sha256
               (base32
                "1j6h98whgkcxrh30bwvnxvyqxrxchgpdgqhl0j71xz7x72dqxijd"))))
    (build-system meson-build-system)
    (native-inputs
     (list gettext-minimal pkg-config))
    (home-page "https://wiki.gnome.org/Projects/GnomeVideoEffects")
    (synopsis "Video effects for Cheese and other GNOME applications")
    (description
     "A collection of GStreamer video filters and effects to be used in
photo-booth-like software, such as Cheese.")
    (license license:gpl2+)))

(define-public cheese
  (package
    (name "cheese")
    (version "3.38.0")
    (source (origin
              (method url-fetch)
              (uri (string-append "mirror://gnome/sources/" name "/"
                                  (version-major+minor version) "/" name "-"
                                  version ".tar.xz"))
              (sha256
               (base32
                "0vyim2avlgq3a48rgdfz5g21kqk11mfb53b2l883340v88mp7ll8"))
              (patches (search-patches "cheese-vala-update.patch"))))
    (arguments
     `(#:glib-or-gtk? #t
       ;; Tests require GDK.
       #:tests? #f
       #:phases
       (modify-phases %standard-phases
         (add-after 'unpack 'skip-gtk-update-icon-cache
           (lambda _
             ;; Don't create 'icon-theme.cache'
             (substitute* "meson_post_install.py"
               (("gtk-update-icon-cache") (which "true")))
             #t))
         (add-after 'unpack 'patch-docbook-xml
           (lambda* (#:key inputs #:allow-other-keys)
             ;; Avoid a network connection attempt during the build.
             (substitute* '("docs/reference/cheese.xml"
                            "docs/reference/cheese-docs.xml")
               (("http://www.oasis-open.org/docbook/xml/4.3/docbookx.dtd")
                (string-append (assoc-ref inputs "docbook-xml")
                               "/xml/dtd/docbook/docbookx.dtd")))
             #t))
         (add-after 'install 'wrap-cheese
           (lambda* (#:key inputs outputs #:allow-other-keys)
             (let ((out             (assoc-ref outputs "out"))
                   (gst-plugin-path (getenv "GST_PLUGIN_SYSTEM_PATH")))
               (wrap-program (string-append out "/bin/cheese")
                 `("GST_PLUGIN_SYSTEM_PATH" ":" prefix (,gst-plugin-path))))
             #t)))))
    (build-system meson-build-system)
    (native-inputs
     `(("docbook-xsl" ,docbook-xsl)
       ("docbook-xml" ,docbook-xml-4.3)
       ("gettext" ,gettext-minimal)
       ("glib:bin" ,glib "bin")
       ("gtk-doc" ,gtk-doc/stable)
       ("itstool" ,itstool)
       ("libxml2" ,libxml2)
       ("libxslt" ,libxslt)
       ("pkg-config" ,pkg-config)
       ("vala" ,vala)))
    (propagated-inputs
     (list gnome-video-effects
           clutter
           clutter-gst
           clutter-gtk
           libcanberra
           gdk-pixbuf
           glib
           gstreamer))
    (inputs
     (list gnome-desktop
           gobject-introspection
           gst-plugins-base
           gst-plugins-good
           gst-plugins-bad
           gtk+
           libx11
           libxtst))
    (home-page "https://wiki.gnome.org/Apps/Cheese")
    (synopsis "Webcam photo booth software for GNOME")
    (description
     "Cheese uses your webcam to take photos and videos.  Cheese can also
apply fancy special effects and lets you share the fun with others.")
    (license license:gpl2+)))

(define-public passwordsafe
  (package
    (name "passwordsafe")
    (version "5.1")
    (source
     (origin
       (method git-fetch)
       (uri (git-reference
             (url "https://gitlab.gnome.org/World/secrets")
             (commit version)))
       (file-name (git-file-name name version))
       (sha256
        (base32 "0kd43j6i017wdsqj6d5gnxhfv4ijnh3xahlw7md2gh51i8p682j6"))))
    (build-system meson-build-system)
    (arguments
     (list #:glib-or-gtk? #t
           #:meson meson-0.59
           #:phases
           #~(modify-phases %standard-phases
               (add-after 'glib-or-gtk-wrap 'python-and-gi-wrap
                 (lambda* (#:key outputs #:allow-other-keys)
                   (let ((prog (string-append #$output
                                              "/bin/gnome-passwordsafe"))
                         (pylib (string-append
                                 #$output "/lib/python"
                                 #$(version-major+minor
                                    (package-version (this-package-input "python")))
                                 "/site-packages")))
                     (wrap-program prog
                       `("GUIX_PYTHONPATH" = (,(getenv "GUIX_PYTHONPATH") ,pylib))
                       `("GI_TYPELIB_PATH" = (,(getenv "GI_TYPELIB_PATH"))))))))))
    (native-inputs
     (list desktop-file-utils
           gettext-minimal
           `(,glib "bin")
           gobject-introspection
           `(,gtk+ "bin")
           pkg-config))
    (inputs
     (list glib
           gsettings-desktop-schemas
           gtk+
           libhandy
           libpwquality
           python
           python-pygobject
           python-pykeepass))
    (home-page "https://gitlab.gnome.org/World/PasswordSafe")
    (synopsis "Password manager for the GNOME desktop")
    (description
     "Password Safe is a password manager which makes use of the KeePass v4
format.  It integrates perfectly with the GNOME desktop and provides an easy
and uncluttered interface for the management of password databases.")
    (license license:gpl3+)))

(define-public sound-juicer
  (package
    (name "sound-juicer")
    (version "3.24.0")
    (source
     (origin
       (method url-fetch)
       (uri (string-append "mirror://gnome/sources/" name "/"
                           (version-major+minor version) "/"
                           name "-" version ".tar.xz"))
       (sha256
        (base32
         "19qg4xv0f9rkq34lragkmhii1llxsa87llbl28i759b0ks4f6sny"))))
    (build-system glib-or-gtk-build-system)
    (native-inputs
     (list desktop-file-utils intltool itstool pkg-config libxml2))
    (inputs
     (list gtk+
           gsettings-desktop-schemas
           gstreamer
           gst-plugins-base
           gst-plugins-good
           iso-codes
           brasero
           libcanberra
           libdiscid
           libmusicbrainz
           neon))
    (home-page "https://wiki.gnome.org/Apps/SoundJuicer")
    (synopsis "Audio music cd ripper")
    (description "Sound Juicer extracts audio from compact discs and convert it
into audio files that a personal computer or digital audio player can play.
It supports ripping to any audio codec supported by a GStreamer plugin, such as
mp3, Ogg Vorbis and FLAC")
    (license license:gpl2+)))

(define-public soundconverter
  (package
    (name "soundconverter")
    (version "3.0.2")
    (source
     (origin
       (method url-fetch)
       (uri (string-append "https://launchpad.net/soundconverter/trunk/"
                           version "/+download/"
                           "soundconverter-" version ".tar.xz"))

       (sha256
        (base32 "1jv8m82hi23ilrgdznlc1jhp2jm8bw1yrw0chh3qw2l0sixvkl11"))))
    (build-system glib-or-gtk-build-system)
    (arguments
     `(#:imported-modules ((guix build python-build-system)
                           (guix build glib-or-gtk-build-system)
                           ,@%gnu-build-system-modules)

       #:modules ((guix build glib-or-gtk-build-system)
                  (guix build utils)
                  ((guix build gnu-build-system) #:prefix gnu:)
                  ((guix build python-build-system) #:prefix python:))

       #:phases
       (modify-phases %standard-phases
         (add-after 'install 'wrap-soundconverter-for-python
           (assoc-ref python:%standard-phases 'wrap))
         (add-after 'install 'wrap-soundconverter
           (lambda* (#:key inputs outputs #:allow-other-keys)
             (let ((out               (assoc-ref outputs "out"))
                   (gi-typelib-path   (getenv "GI_TYPELIB_PATH"))
                   (gst-plugin-path   (getenv "GST_PLUGIN_SYSTEM_PATH")))
               (wrap-program (string-append out "/bin/soundconverter")
                 `("GI_TYPELIB_PATH"        ":" prefix (,gi-typelib-path))
                 `("GST_PLUGIN_SYSTEM_PATH" ":" prefix (,gst-plugin-path))))
             #t)))))
    (native-inputs
     `(("intltool" ,intltool)
       ("pkg-config" ,pkg-config)
       ("glib:bin" ,glib "bin")))
    (inputs
     (list gtk+ python python-pygobject gstreamer gst-plugins-base))
    (home-page "https://soundconverter.org/")
    (synopsis "Convert between audio formats with a graphical interface")
    (description
     "SoundConverter supports converting between many audio formats including
Opus, Ogg Vorbis, FLAC and more.  It supports parallel conversion, and
configurable file renaming.")
    (license license:gpl3)))

(define-public workrave
  (package
    (name "workrave")
    (version "1.10.48")
    (source
     (origin
       (method git-fetch)
       (uri (git-reference
             (url "https://github.com/rcaelers/workrave")
             (commit (string-append "v" (string-map
                                         (match-lambda (#\. #\_) (chr chr))
                                         version)))))
       (file-name (git-file-name name version))
       (sha256
        (base32 "0qcknxylk9mr0xzszsd1rkgh2zpnix20m998dfclkm9x8zh9pvyr"))))
    (build-system glib-or-gtk-build-system)
    (arguments
     ;; The only tests are maintainer tests (in po/), which fail.
     `(#:tests? #f))
    (inputs (list glib
                  gtk+
                  gdk-pixbuf
                  gtkmm-3
                  glibmm
                  libx11
                  libxtst
                  dconf
                  libice
                  libsm
                  libxscrnsaver))
    (native-inputs `(("boost" ,boost)
                     ("pkg-config" ,pkg-config)
                     ("gettext" ,gettext-minimal)
                     ("autoconf" ,autoconf)
                     ("autoconf-archive" , autoconf-archive)
                     ("automake" ,automake)
                     ("libtool" ,libtool)
                     ("intltool" ,intltool)
                     ("gobject-introspection" ,gobject-introspection)
                     ("python3" ,python-3)
                     ("python-jinja2" ,python-jinja2)))
    (synopsis "Tool to help prevent repetitive strain injury (RSI)")
    (description
     "Workrave is a program that assists in the recovery and prevention of
repetitive strain injury (@dfn{RSI}).  The program frequently alerts you to take
micro-pauses and rest breaks, and restricts you to your daily limit.")
    (home-page "http://www.workrave.org")
    (license license:gpl3+)))

(define-public ghex
  (package
    (name "ghex")
    (version "3.18.4")
    (source (origin
              (method url-fetch)
              (uri (string-append "mirror://gnome/sources/ghex/"
                                  (version-major+minor version) "/"
                                  "ghex-" version ".tar.xz"))
              (sha256
               (base32
                "1h1pjrr9wynclfykizqd78dbi785wjz6b63p31k87kjvzy8w3nf2"))))
    (build-system meson-build-system)
    (arguments
     '(#:glib-or-gtk? #t
       #:phases
       (modify-phases %standard-phases
         (add-after 'unpack 'skip-gtk-update-icon-cache
           ;; Don't create 'icon-theme.cache'.
           (lambda _
             (substitute* "meson_post_install.py"
               (("gtk-update-icon-cache") (which "true")))
             #t)))))
    (native-inputs
     `(("pkg-config" ,pkg-config)
       ("glib:bin" ,glib "bin") ; for glib-compile-schemas
       ("gnome-common" ,gnome-common)
       ("which" ,which)
       ("intltool" ,intltool)
       ("yelp-tools" ,yelp-tools)
       ("desktop-file-utils" ,desktop-file-utils))) ; for 'desktop-file-validate'
    (inputs
     `(("atk" ,atk)
       ("gtk" ,gtk+)))
    (synopsis "GNOME hexadecimal editor")
    (description "The GHex program can view and edit files in two ways:
hexadecimal or ASCII.  It is useful for editing binary files in general.")
    (home-page "https://wiki.gnome.org/Apps/Ghex")
    (license license:gpl2)))

(define-public libdazzle
  (package
    (name "libdazzle")
    (version "3.37.1")
    (source (origin
              (method url-fetch)
              (uri (string-append "mirror://gnome/sources/libdazzle/"
                                  (version-major+minor version) "/"
                                  "libdazzle-" version ".tar.xz"))
              (sha256
               (base32
                "03r5cr11dc031qa3694bpgm3lajrhiiln67kvl7vjj4q0scf7w7x"))))
    (build-system meson-build-system)
    (arguments
     `(#:phases
       (modify-phases %standard-phases
         (add-before 'check 'pre-check
           (lambda _
             ;; Tests require a running X server.
             (system "Xvfb :1 &")
             (setenv "DISPLAY" ":1")
             #t)))))
    (native-inputs
     (list `(,glib "bin") ; glib-compile-resources
           pkg-config
           ;; For tests.
           xorg-server-for-tests))
    (inputs
     (list glib gobject-introspection gtk+ vala))
    (home-page "https://gitlab.gnome.org/GNOME/libdazzle")
    (synopsis "Companion library to GObject and Gtk+")
    (description "The libdazzle library is a companion library to GObject and
Gtk+.  It provides various features that the authors wish were in the
underlying library but cannot for various reasons.  In most cases, they are
wildly out of scope for those libraries.  In other cases, they are not quite
generic enough to work for everyone.")
    (license license:gpl3+)))

(define-public evolution
  (package
    (name "evolution")
    (version "3.42.1")
    (source (origin
              (method url-fetch)
              (uri (string-append "mirror://gnome/sources/evolution/"
                                  (version-major+minor version) "/"
                                  "evolution-" version ".tar.xz"))
              (sha256
               (base32
                "0igfzapdvgfx2gnpwfkjfkn7l5j186wk88ni39vqas1sl7ijlls6"))))
    (build-system cmake-build-system)
    (arguments
     `(#:imported-modules (,@%cmake-build-system-modules
                           (guix build glib-or-gtk-build-system))
       #:modules ((guix build cmake-build-system)
                  ((guix build glib-or-gtk-build-system) #:prefix glib-or-gtk:)
                  (guix build utils))
       #:configure-flags
       (list "-DENABLE_PST_IMPORT=OFF"    ; libpst is not packaged
             "-DENABLE_LIBCRYPTUI=OFF")   ; libcryptui hasn't seen a release
                                          ; in four years and cannot be built.
       #:phases
       (modify-phases %standard-phases
         ;; The build system attempts to install user interface modules to the
         ;; output directory of the "evolution-data-server" package.  This
         ;; change redirects that change.
         (add-after 'unpack 'patch-ui-module-dir
           (lambda* (#:key outputs #:allow-other-keys)
             (substitute* "src/modules/alarm-notify/CMakeLists.txt"
               (("\\$\\{edsuimoduledir\\}")
                (string-append (assoc-ref outputs "out")
                               "/lib/evolution-data-server/ui-modules")))))
         (add-after 'install 'glib-or-gtk-compile-schemas
           (assoc-ref glib-or-gtk:%standard-phases 'glib-or-gtk-compile-schemas))
         (add-after 'install 'glib-or-gtk-wrap
           (assoc-ref glib-or-gtk:%standard-phases 'glib-or-gtk-wrap)))))
    (native-inputs
     (list `(,glib "bin") ; glib-mkenums
           pkg-config intltool itstool))
    (inputs
     `(("enchant" ,enchant)
       ("evolution-data-server" ,evolution-data-server) ; must be the same version
       ("gcr" ,gcr)
       ("gsettings-desktop-schemas" ,gsettings-desktop-schemas)
       ("gnome-autoar" ,gnome-autoar)
       ("gnome-desktop" ,gnome-desktop)
       ("gspell" ,gspell)
       ("highlight" ,highlight)
       ("libcanberra" ,libcanberra)
       ("libgweather" ,libgweather)
       ("libnotify" ,libnotify)
       ("libsoup" ,libsoup)
       ("nss" ,nss)
       ("openldap" ,openldap)
       ("webkitgtk" ,webkitgtk-with-libsoup2) ; because of evolution-data-server
       ("ytnef" ,ytnef)))
    (home-page "https://gitlab.gnome.org/GNOME/evolution")
    (synopsis "Manage your email, contacts and schedule")
    (description "Evolution is a personal information management application
that provides integrated mail, calendaring and address book
functionality.")
    ;; See COPYING for details.
    (license (list license:lgpl2.1 license:lgpl3 ; either one of these
                   license:openldap2.8 ; addressbook/gui/component/openldap-extract.h
                   license:lgpl2.1+))))  ; smime/lib/*

(define-public gthumb
  (package
    (name "gthumb")
    (version "3.12.0")
    (source (origin
              (method url-fetch)
              (uri (string-append "mirror://gnome/sources/gthumb/"
                                  (version-major+minor version) "/"
                                  "gthumb-" version ".tar.xz"))
              (sha256
               (base32
                "0grqiq6v26z8avl7mj24xy4i9bl1niwpqhqw6rblprl40c1zrvrx"))))
    (build-system meson-build-system)
    (arguments
     `(#:glib-or-gtk? #t
       #:configure-flags
       ;; Ensure the RUNPATH contains all installed library locations.
       (list (string-append "-Dc_link_args=-Wl,-rpath="
                            (assoc-ref %outputs "out")
                            "/lib/gthumb/extensions")
             (string-append "-Dcpp_link_args=-Wl,-rpath="
                            (assoc-ref %outputs "out")
                            "/lib/gthumb/extensions"))))
    (native-inputs
     `(("desktop-file-utils" ,desktop-file-utils) ; for update-desktop-database
       ("glib:bin" ,glib "bin")                   ; for glib-compile-resources
       ("gtk+:bin" ,gtk+ "bin")                   ; for gtk-update-icon-cache
       ("intltool" ,intltool)
       ("itstool" ,itstool)
       ("pkg-config" ,pkg-config)))
    (inputs
     `(("clutter" ,clutter)
       ("clutter-gst" ,clutter-gst)
       ("clutter-gtk" ,clutter-gtk)
       ("colord" ,colord)
       ("exiv2" ,exiv2)
       ("gsettings-desktop-schemas" ,gsettings-desktop-schemas)
       ("gstreamer" ,gstreamer)
       ("gtk" ,gtk+)
       ("libheif" ,libheif)
       ("libjpeg" ,libjpeg-turbo)
       ("libraw" ,libraw)
       ("librsvg" ,librsvg)
       ("libtiff" ,libtiff)
       ("libwebp" ,libwebp)))
    (home-page "https://wiki.gnome.org/Apps/Gthumb")
    (synopsis "GNOME image viewer and browser")
    (description "GThumb is an image viewer, browser, organizer, editor and
advanced image management tool")
    (license license:gpl2+)))

(define-public terminator
  (package
    (name "terminator")
    (version "2.1.1")
    (source
     (origin
       (method url-fetch)
       (uri (string-append "https://github.com/gnome-terminator/terminator/"
                           "releases/download/v" version "/"
                           name "-" version ".tar.gz"))
       (sha256
        (base32 "0xdgmam7ghnxw6g38a4gjw3kk3rhga8c66lns18k928jlr9fmddw"))))
    (build-system python-build-system)
    (native-inputs
     `(("gettext" ,gettext-minimal)
       ("glib:bin" ,glib "bin")         ; for glib-compile-resources
       ("gobject-introspection" ,gobject-introspection)
       ("intltool" ,intltool)
       ("pkg-config" ,pkg-config)
       ("python-psutil" ,python-psutil)
       ("python-pytest-runner" ,python-pytest-runner)
       ("python-pytest" ,python-pytest)))
    (inputs
     `(("cairo" ,cairo)
       ("dbus-glib" ,dbus-glib)
       ("gsettings-desktop-schemas" ,gsettings-desktop-schemas)
       ("gtk+" ,gtk+)
       ("python" ,python-wrapper)
       ("python-dbus" ,python-dbus)
       ("python-notify2" ,python-notify2)
       ("python-pycairo" ,python-pycairo)
       ("python-pygobject" ,python-pygobject)
       ("vte" ,vte)))
    (propagated-inputs
     (list python-configobj))
    (arguments
     ;; One test out of 28 fails due to dbus-python and python-notify; skip
     ;; tests.
     `(#:tests? #f
       #:imported-modules ((guix build glib-or-gtk-build-system)
                           ,@%python-build-system-modules)
       #:modules ((guix build python-build-system)
                  ((guix build glib-or-gtk-build-system) #:prefix glib-or-gtk:)
                  (guix build utils))
       #:phases
       (modify-phases %standard-phases
         (add-after 'unpack 'handle-dbus-python
           (lambda _
             ;; python-dbus cannot be found but it's really there.  See
             ;; https://github.com/SpotlightKid/jack-select/issues/2
             (substitute* "setup.py"
               (("'dbus-python',") ""))))
         (add-after 'install 'wrap-program
           (lambda* (#:key outputs #:allow-other-keys)
             (let ((prog (string-append (assoc-ref outputs "out")
                                        "/bin/terminator"))
                   (pylib (string-append (assoc-ref outputs "out")
                                         "/lib/python"
                                         ,(version-major+minor
                                           (package-version python))
                                         "/site-packages")))
               (wrap-program prog
                 `("GUIX_PYTHONPATH" = (,(getenv "GUIX_PYTHONPATH") ,pylib))
                 `("GI_TYPELIB_PATH" = (,(getenv "GI_TYPELIB_PATH")))))))
         (add-after 'wrap-program 'glib-or-gtk-wrap
           (assoc-ref glib-or-gtk:%standard-phases 'glib-or-gtk-wrap)))))
    (home-page "https://gnome-terminator.org/")
    (synopsis "Store and run multiple GNOME terminals in one window")
    (description
     "Terminator allows you to run multiple GNOME terminals in a grid and
tabs, and it supports drag and drop re-ordering of terminals.")
    (license license:gpl2)))

(define-public libhandy
  (package
    (name "libhandy")
    (version "1.5.0")
    (source
     (origin
       (method git-fetch)
       (uri (git-reference
             (url "https://gitlab.gnome.org/GNOME/libhandy")
             (commit version)))
       (file-name (git-file-name name version))
       (sha256
        (base32 "19gl0xxybraw2iyn6cdi9w7nps825lb2bhav7d2x51wla0lq3kdc"))))
    (build-system meson-build-system)
    (arguments
     `(#:configure-flags
       '("-Dglade_catalog=enabled"
         ;; XXX: Generating the documentation fails because the
         ;; libhandy.devhelp2 document cannot be created. This seems to be
         ;; caused by a problem during the XSL transformation.
         "-Dgtk_doc=false")
       #:phases
       (modify-phases %standard-phases
         (add-after 'unpack 'patch-docbook-xml
           (lambda* (#:key inputs #:allow-other-keys)
             (for-each
              (lambda (file)
                (substitute* file
                  (("http://www.oasis-open.org/docbook/xml/4.3/docbookx.dtd")
                   (search-input-file inputs
                                      "/xml/dtd/docbook/docbookx.dtd"))))
              (find-files "doc" "\\.xml"))))
         (add-before 'check 'pre-check
           (lambda _
             ;; Tests require a running X server.
             (system "Xvfb :1 &")
             (setenv "DISPLAY" ":1")
             #t)))))
    (inputs
     (list gtk+ glade3))
    (native-inputs
     `(("glib:bin" ,glib "bin")
       ("gobject-introspection" ,gobject-introspection) ; for g-ir-scanner
       ("vala" ,vala)
       ("libxml2" ,libxml2)
       ("libxslt" ,libxslt)
       ("docbook-xsl" ,docbook-xsl)
       ("docbook-xml" ,docbook-xml-4.3)
       ("gtk-doc" ,gtk-doc/stable)
       ("pkg-config" ,pkg-config)
       ("gettext" ,gettext-minimal)

       ;; Test suite dependencies.
       ("xorg-server" ,xorg-server-for-tests)
       ("hicolor-icon-theme" ,hicolor-icon-theme)))
    (home-page "https://gitlab.gnome.org/GNOME/libhandy/")
    (synopsis "Library full of GTK+ widgets for mobile phones")
    (description "The aim of the handy library is to help with developing user
interfaces for mobile devices using GTK+.  It provides responsive GTK+ widgets
for usage on small and big screens.")
    (license license:lgpl2.1+)))

(define-public libhandy-0.0
  (package
    (inherit libhandy)
    (version "0.0.13")
    (source
     (origin
       (method git-fetch)
       (uri (git-reference
             (url "https://gitlab.gnome.org/GNOME/libhandy")
             (commit (string-append "v" version))))
       (file-name (git-file-name "libhandy" version))
       (sha256
        (base32 "1y23k623sjkldfrdiwfarpchg5mg58smcy1pkgnwfwca15wm1ra5"))))
    (arguments
     (substitute-keyword-arguments (package-arguments libhandy)
       ((#:configure-flags flags)
        '(list "-Dglade_catalog=disabled" "-Dgtk_doc=true"))))))

(define-public libgit2-glib
  (package
    (name "libgit2-glib")
    (version "1.0.0.1")
    (source (origin
              (method url-fetch)
              (uri (string-append "mirror://gnome/sources/" name "/"
                                  (version-major+minor version) "/"
                                  name "-" version ".tar.xz"))
              (sha256
               (base32
                "0mrb21cgqmbhbxqxwx76yry1ifqj1k4vy6455n6s034m6rlms2j6"))))
    (build-system meson-build-system)
    (native-inputs
     (list `(,glib "bin") ;; For glib-mkenums
           gobject-introspection
           pkg-config
           python-pygobject
           python-wrapper
           vala))
    (inputs
     (list glib libssh2))
    (propagated-inputs
     (list ;; In Requires of libgit2-glib.pc.
           libgit2))
    (synopsis "GLib wrapper around the libgit2 Git access library")
    (description "libgit2-glib is a GLib wrapper library around the libgit2 Git
access library.  It only implements the core plumbing functions, not really the
higher level porcelain stuff.")
    (home-page "https://wiki.gnome.org/Projects/Libgit2-glib")
    (license license:gpl2+)))

(define-public gitg
  (package
    (name "gitg")
    (version "3.32.1")
    (source (origin
              (method url-fetch)
              (uri (string-append "mirror://gnome/sources/" name "/"
                                  (version-major+minor version) "/"
                                  name "-" version ".tar.xz"))
              (sha256
               (base32
                "0npg4kqpwl992fgjd2cn3fh84aiwpdp9kd8z7rw2xaj2iazsm914"))))
    (build-system meson-build-system)
    (arguments
     `(#:glib-or-gtk? #t
       #:phases
       (modify-phases %standard-phases
         (add-after 'unpack 'disable-post-install-partially
           (lambda _
             (substitute* "meson_post_install.py"
               (("'python'") ; there are no python sources to compile
                (string-append "'" (which "true") "'"))
               (("gtk-update-icon-cache") (which "true")))
             #t))
         (add-after 'unpack 'fix-test-sources
           (lambda _
             (substitute* "tests/libgitg/test-commit.vala"
               (("/bin/bash") (which "bash")))
             #t))
         ;; XXX: Remove upon next version bump
         (add-after 'unpack 'harden
           (lambda _
             ;; See <https://gitlab.gnome.org/GNOME/gitg/-/issues/337>
             (substitute* "libgitg/gitg-date.vala"
               (("(val\|tzs) == null" all val)
                (string-append val " == null || " val " == \"\""))
               (("(val\|tzs) != null" all val)
                (string-append val " != null && " val " != \"\"")))
             ;; See <https://gitlab.gnome.org/GNOME/gitg/-/merge_requests/159>
             (substitute* "gitg/gitg-action-support.vala"
               (("stash_if_needed\\((.*), Gitg.Ref head" all other)
                (string-append "stash_if_needed(" other ", Gitg.Ref? head")))))
         (add-after 'glib-or-gtk-wrap 'wrap-typelib
           (lambda* (#:key outputs #:allow-other-keys)
             (let ((prog (string-append (assoc-ref outputs "out")
                                        "/bin/gitg")))
               (wrap-program prog
                 `("GI_TYPELIB_PATH" = (,(getenv "GI_TYPELIB_PATH"))))
               #t))))))
    (inputs
     (list glib
           gsettings-desktop-schemas
           gtk+
           gtkspell3
           gtksourceview-3
           json-glib
           libdazzle
           libgee
           libgit2-glib
           libpeas
           libsecret
           libsoup-minimal-2
           libxml2))
    (native-inputs
     `(("glib:bin" ,glib "bin")
       ("gtk+:bin" ,gtk+ "bin")
       ("gobject-introspection" ,gobject-introspection)
       ("intltool" ,intltool)
       ("pkg-config" ,pkg-config)
       ("vala" ,vala)))
    (synopsis "Graphical user interface for git")
    (description
     "gitg is a graphical user interface for git.  It aims at being a small,
fast and convenient tool to visualize the history of git repositories.
Besides visualization, gitg also provides several utilities to manage your
repository and commit your work.")
    (home-page "https://wiki.gnome.org/Apps/Gitg")
    (license license:gpl2+)))

(define-public gamin
  (package
    (name "gamin")
    (version "0.1.10")
    (source (origin
              (method url-fetch)
              (uri (string-append "mirror://gnome/sources/" name "/"
                                  (version-major+minor version) "/"
                                  name "-" version ".tar.bz2"))
              (sha256
               (base32
                "02n1zr9y8q9lyczhcz0nxar1vmf8p2mmbw8kq0v43wg21jr4i6d5"))))
    (build-system gnu-build-system)
    (arguments
     `(#:phases
       (modify-phases %standard-phases
         ;; The 'config.sub' is too old to recognise aarch64.
         ,@(if (and=> (%current-target-system) target-aarch64?)
               `((add-after 'unpack 'replace-config.sub
                   (lambda _
                     (delete-file "config.sub")
                     (symlink (which "config.sub") "config.sub"))))
               '())
         (add-after 'unpack 'remove-deprecated-macro
           (lambda _
             (substitute* '("server/gam_node.c"
                            "server/gam_subscription.h"
                            "server/gam_node.h"
                            "server/gam_subscription.c")
               (("G_CONST_RETURN") "const"))
             #t))
         ;; The configure script runs a test program unconditionally,
         ;; without an option to manually set the test result.
         ;; Override this test anyway.
         ,@(if (%current-target-system)
               `((add-after 'bootstrap 'set-have-abstract-sockets
                   (lambda _
                     (define in-abstract-sockets-test? #f)
                     (substitute* "configure"
                       (("^#### Abstract sockets\n$")
                        (set! in-abstract-sockets-test? #t)
                        "#### Abstract sockets\n")
                       (("^have_abstract_sockets=no\n$")
                        (set! in-abstract-sockets-test? #f)
                        ;; ‘Abstract sockets’ appear to be Linux-only.
                        (string-append "have_abstract_sockets="
                                       ,(if (target-linux?)
                                            "yes"
                                            "no")
                                       "\nif false; then\nif false; then :\n"))
                       (("^(.*\n)$" line)
                        (if in-abstract-sockets-test?
                            "" ; delete
                            line))))))
               '()))))
    (inputs
     (list glib))
    (native-inputs
     `(("pkg-config" ,pkg-config)
       ,@(if (and=> (%current-target-system) target-aarch64?)
             `(("config" ,config))
             '())))
    (home-page "https://people.gnome.org/~veillard/gamin/")
    (synopsis "File alteration monitor")
    (description
     "Gamin is a file and directory monitoring system defined to be a subset
of the FAM (File Alteration Monitor) system.  This is a service provided by a
library which detects when a file or a directory has been modified.")
    (license license:gpl2+)))

(define-public gnome-mahjongg
  (package
    (name "gnome-mahjongg")
    (version "3.38.3")
    (source (origin
              (method url-fetch)
              (uri (string-append "mirror://gnome/sources/" name "/"
                                  (version-major+minor version) "/" name "-"
                                  version ".tar.xz"))
              (sha256
               (base32
                "144ia3zn9rhwa1xbdkvsz6m0dsysl6mxvqw9bnrlh845hmyy9cfj"))))
    (build-system meson-build-system)
    (arguments
     `(#:meson ,meson-0.59
       #:glib-or-gtk? #t))
    (native-inputs
     `(("appstream-glib" ,appstream-glib)
       ("gettext" ,gettext-minimal)
       ("glib:bin" ,glib "bin") ;; For glib-compile-resources
       ("gtk+" ,gtk+ "bin")     ;; For gtk-update-icon-cache
       ("itstool" ,itstool)
       ("pkg-config" ,pkg-config)
       ("vala" ,vala)))
    (propagated-inputs
     (list dconf))
    (inputs
     (list glib gtk+))
    (synopsis "Mahjongg tile-matching game")
    (description "GNOME Mahjongg is a game based on the classic Chinese
tile-matching game Mahjongg.  It features multiple board layouts, tile themes,
and a high score table.")
    (home-page "https://wiki.gnome.org/Apps/Mahjongg")
    (license license:gpl2+)))

(define-public gnome-themes-extra
  (package
    (name "gnome-themes-extra")
    (version "3.28")
    (source
     (origin
       (method url-fetch)
       (uri (string-append "mirror://gnome/sources/" name "/"
                           (version-major+minor version) "/" name "-"
                           version ".tar.xz"))
       (sha256
        (base32
         "06aqg9asq2vqi9wr29bs4v8z2bf4manhbhfghf4nvw01y2zs0jvw"))))
    (build-system gnu-build-system)
    (arguments
     '(#:configure-flags
       ;; Don't create 'icon-theme.cache'.
       (let* ((coreutils (assoc-ref %build-inputs "coreutils"))
              (true      (string-append coreutils "/bin/true")))
         (list (string-append "GTK_UPDATE_ICON_CACHE=" true)))))
    (native-inputs
     `(("glib:bin" ,glib "bin")
       ("intltool" ,intltool)
       ("pkg-config" ,pkg-config)))
    (inputs
     `(("glib" ,glib)
       ("gtk+" ,gtk+)
       ("gtk+-2" ,gtk+-2)
       ("librsvg" ,librsvg)
       ("libxml2" ,libxml2)))
    (home-page "https://gitlab.gnome.org/GNOME/gnome-themes-extra")
    (synopsis "GNOME Extra Themes")
    (description "This package provides themes and related elements that don't
really fit in other upstream packages.  It offers legacy support for GTK+ 2
versions of Adwaita, Adwaita-dark and HighContrast themes.  It also provides
index files needed for Adwaita to be used outside of GNOME.")
    (license license:lgpl2.1+)))

(define-public gnote
  (package
    (name "gnote")
    (version "41.2")
    (source
     (origin
       (method url-fetch)
       (uri (string-append "mirror://gnome/sources/" name "/"
                           (version-major version)  "/"
                           "gnote-" version ".tar.xz"))
       (sha256
        (base32 "0gs2j988rwfrxckb8qxlkyxnvqsv30q32myqish6hssfa51yzc11"))))
    (build-system meson-build-system)
    (arguments
     `(#:glib-or-gtk? #t
       #:phases (modify-phases %standard-phases
                  (add-after 'unpack 'skip-gtk-update-icon-cache
                    ;; Don't create 'icon-theme.cache'.
                    (lambda _
                      (substitute* "post-install.py"
                        (("gtk-update-icon-cache") "true")))))))
    (native-inputs
     (list desktop-file-utils
           `(,glib "bin")
           gobject-introspection
           intltool
           itstool
           pkg-config
           python))
    (inputs
     (list glibmm
           gsettings-desktop-schemas
           gspell
           gtk+
           gtkmm-3
           libsecret
           `(,util-linux "lib")
           libxml2
           libxslt))
    (synopsis "Note-taking application for the GNOME desktop")
    (description "Gnote is a note-taking application written for the GNOME
desktop environment.")
    (home-page "https://wiki.gnome.org/Apps/Gnote")
    (license license:gpl3+)))

(define-public polari
  (package
    (name "polari")
    (version "41.0")
    (source (origin
              (method url-fetch)
              (uri (string-append "mirror://gnome/sources/polari/"
                                  (version-major version)
                                  "/polari-" version ".tar.xz"))
              (sha256
               (base32
                "1ss0x8idwar1q9p9535kzqb8idy7k2r48vrbjiyccw03cs0mzc53"))))
    (build-system meson-build-system)
    (arguments
     `(#:glib-or-gtk? #t
       #:phases
       (modify-phases %standard-phases
         (add-after 'unpack 'skip-gtk-update-icon-cache
           (lambda _
             (substitute* "meson/meson-postinstall.sh"
               (("gtk-update-icon-cache") (which "true")))))
         (add-after 'install 'fix-desktop-file
           ;; Hardcode launcher to be on the safe side
           (lambda* (#:key outputs #:allow-other-keys)
             (let ((out (assoc-ref outputs "out")))
               (substitute* (string-append out "/share/applications/"
                                           "org.gnome.Polari.desktop")
                 (("Exec=.*") (string-append "Exec=" out "/bin/polari\n"))))))
         (add-after 'glib-or-gtk-wrap 'wrap-typelib
           (lambda* (#:key outputs #:allow-other-keys)
             (let ((prog (string-append (assoc-ref outputs "out")
                                        "/bin/polari")))
               (wrap-program prog
                 `("GI_TYPELIB_PATH" = (,(getenv "GI_TYPELIB_PATH"))))))))))
    (inputs
     (list glib
           gsettings-desktop-schemas
           gspell
           gtk
           gjs
           libsecret
           libsoup-minimal-2
           telepathy-glib
           telepathy-logger))
    (native-inputs
     (list `(,glib "bin")
           gobject-introspection
           intltool
           pkg-config
           yelp-tools))
    (propagated-inputs
     (list telepathy-idle telepathy-mission-control))
    (synopsis "Simple IRC Client")
    (description
     "Polari is a simple Internet Relay Chat (IRC) client that is designed to
integrate seamlessly with the GNOME desktop.")
    (home-page "https://wiki.gnome.org/Apps/Polari")
    (license license:gpl2+)))

(define-public gnome-boxes
  (package
    (name "gnome-boxes")
    (version "41.1")
    (source
     (origin
       (method url-fetch)
       (uri (string-append "mirror://gnome/sources/gnome-boxes/"
                           (version-major version) "/"
                           "gnome-boxes-" version ".tar.xz"))
       (sha256
        (base32 "1wzhm8n485cqhbai4qshgrwl05ix881g8gjshilrj6vg8p1li79h"))
       (patches
        (search-patches "gnome-boxes-add-guix-logo.patch"))))
    (build-system meson-build-system)
    (arguments
     `(#:glib-or-gtk? #t
       #:configure-flags (list "-Drdp=false"
                               (string-append "-Dc_link_args=-Wl,-rpath="
                                              (assoc-ref %outputs "out")
                                              "/lib/gnome-boxes"))))
    (native-inputs
     (list `(,glib "bin")               ;for glib-compile-resources
           `(,gtk+ "bin")               ;for gtk-update-icon-cache
           desktop-file-utils           ;for update-desktop-database
           itstool
           intltool
           vala
           pkg-config
           python))
    (inputs
     (list libarchive
           glib-networking              ;for TLS support
           gsettings-desktop-schemas
           gtk+
           gtk-vnc
           gtksourceview
           json-glib
           libhandy
           libosinfo
           libsecret
           libsoup-minimal-2
           libusb
           libvirt
           libvirt-glib
           libxml2
           spice-gtk
           sparql-query
           vte
           webkitgtk-with-libsoup2      ;for webkit2gtk-4.0
           tracker
           libgudev))
    (home-page "https://wiki.gnome.org/Apps/Boxes")
    (synopsis "View, access, and manage remote and virtual systems")
    (description "GNOME Boxes is a simple application to view, access, and
manage remote and virtual systems.  Note that this application requires the
@code{libvirt} and @code{virtlog} daemons to run.  Use the command
@command{info '(guix) Virtualization Services'} to learn how to configure
these services on the Guix System.")
    (license (list
              ;; For data/icons/empty-boxes.png.
              license:cc-by2.0
              ;; For all others.
              license:lgpl2.0+))))

(define-public geary
  (package
    (name "geary")
    (version "40.0")
    (source (origin
              (method git-fetch)
              (uri (git-reference
                    (url "https://gitlab.gnome.org/GNOME/geary.git")
                    (commit (string-append "gnome-" version))))
              (file-name (git-file-name name version))
              (sha256
               (base32
                "04hvw86r8sczvjm1z3ls5y5y5h6nyfb648rjkfx05ib00mqq5v1x"))))
    (build-system meson-build-system)
    (arguments
     `(#:glib-or-gtk? #t
       #:configure-flags
       '("-Dprofile=release")
       #:phases (modify-phases %standard-phases
                  (add-after 'unpack 'disable-failing-tests
                    (lambda _
                      (substitute* "test/test-client.vala"
                        (("client.add_suite\\(new Application.CertificateManagerTest\\(\\).suite\\);")
                         ""))))
                  (add-after 'unpack 'generate-vapis
                    (lambda* (#:key inputs #:allow-other-keys)
                      ;; It’s not possible to generate the GMime vapi, because
                      ;; there’s custom metadata that gmime didn’t
                      ;; install. Thus, the vapi should be built and installed
                      ;; with gmime.
                      (define gmime
                        (assoc-ref inputs "gmime"))
                      (copy-file (string-append gmime "/share/vala/vapi/gmime-3.0.vapi")
                                 "bindings/vapi/gmime-3.0.vapi")))
                  (add-after 'unpack 'disable-postinstall-script
                    (lambda _
                      (substitute* "build-aux/post_install.py"
                        (("gtk-update-icon-cache")
                         "true"))))
                  (add-before 'check 'setup-home
                    (lambda _
                      ;; Tests require a writable HOME.
                      (setenv "HOME" (getcwd))))
                  (add-before 'check 'setup-xvfb
                    (lambda _
                      (system "Xvfb :1 &")
                      (setenv "DISPLAY" ":1"))))))
    (inputs
     `(("enchant" ,enchant)
       ("folks" ,folks)
       ("gcr" ,gcr)
       ("glib" ,glib)
       ("gmime" ,gmime)
       ("gnome-online-accounts:lib"
        ,gnome-online-accounts "lib")
       ("gsettings-desktop-schemas" ,gsettings-desktop-schemas)
       ("gspell" ,gspell)
       ("gsound" ,gsound)
       ("gtk+" ,gtk+)
       ("iso-codes" ,iso-codes)
       ("json-glib" ,json-glib)
       ("libcanberra" ,libcanberra)
       ("libgee" ,libgee)
       ("libhandy" ,libhandy)
       ("libpeas" ,libpeas)
       ("libsecret" ,libsecret)
       ("libstemmer" ,libstemmer)
       ("libunwind" ,libunwind)
       ("sqlite" ,sqlite)
       ("webkitgtk" ,webkitgtk-with-libsoup2)
       ("ytnef" ,ytnef)))
    (native-inputs
     `(("appstream-glib" ,appstream-glib)
       ("cmake-minimal" ,cmake-minimal)
       ("desktop-file-utils" ,desktop-file-utils)
       ("gettext" ,gettext-minimal)
       ("glib" ,glib)
       ("glib:bin" ,glib "bin")
       ("gmime" ,gmime)
       ("gobject-introspection" ,gobject-introspection)
       ("gsettings-desktop-schemas" ,gsettings-desktop-schemas)
       ("itstool" ,itstool)
       ("libarchive" ,libarchive)
       ("libxml2" ,libxml2)
       ("pkg-config" ,pkg-config)
       ("vala" ,vala)
       ("xvfb" ,xorg-server-for-tests)))
    (synopsis "GNOME email application built around conversations")
    (description
     "Geary collects related messages together into conversations,
making it easy to find and follow your discussions.  Full-text and keyword
search makes it easy to find the email you are looking for.  Geary's
full-featured composer lets you send rich, styled text with images, links, and
lists, but also send lightweight, easy to read text messages.  Geary
automatically picks up your existing GNOME Online Accounts, and adding more is
easy.  Geary has a clean, fast, modern interface that works like you want it
to.")
    (home-page "https://wiki.gnome.org/Apps/Geary")
    (license (list
              ;; geary
              license:lgpl2.1+
              ;; icons
              license:cc-by3.0
              license:cc-by-sa3.0
              license:public-domain
              ;; snowball
              license:bsd-2))))

(define-public glabels
  (package
    (name "glabels")
    (version "3.4.1")
    (source
     (origin
       (method url-fetch)
       (uri (string-append "mirror://gnome/sources/" name "/"
                           (version-major+minor version)  "/"
                           "glabels-" version ".tar.xz"))
       (sha256
        (base32 "0f2rki8i27pkd9r0gz03cdl1g4vnmvp0j49nhxqn275vi8lmgr0q"))))
    (build-system glib-or-gtk-build-system)
    (native-inputs
     `(("gettext" ,gettext-minimal)
       ("glib:bin" ,glib "bin")
       ("intltool" ,intltool)
       ("itstool" ,itstool)
       ("pkg-config" ,pkg-config)))
    (inputs
     (list gtk+ librsvg libxml2))
    (arguments
     `(#:configure-flags '("CFLAGS=-fcommon")))
    (home-page "https://glabels.org/")
    (synopsis "Program for creating labels and business cards")
    (description
     "gLabels is a program for creating labels and business cards.  It is
designed to work with various laser/ink-jet peel-off label and business
card sheets that you’ll find at most office supply stores.")
    (license license:gpl3+)))

(define-public gnome-latex
  (package
    (name "gnome-latex")
    (version "3.38.0")
    (source
     (origin
       (method url-fetch)
       (uri (string-append "mirror://gnome/sources/" name "/"
                           (version-major+minor version)  "/"
                           "gnome-latex-" version ".tar.xz"))
       (sha256
        (base32 "0xqd49pgi82dygqnxj08i1v22b0vwwhx3zvdinhrx4jny339yam8"))))
    (build-system glib-or-gtk-build-system)
    (native-inputs
     (list gettext-minimal
           `(,glib "bin")
           gobject-introspection
           gtk-doc/stable
           intltool
           itstool
           pkg-config
           vala))
    (inputs
     (list amtk
           dconf
           glib
           gsettings-desktop-schemas
           gspell
           gtk+
           gtksourceview
           libgee
           tepl-5
           uchardet))
    (home-page "https://wiki.gnome.org/Apps/GNOME-LaTeX")
    (synopsis "LaTeX editor for the GNOME desktop")
    (description
     "GNOME LaTeX is a LaTeX editor for the GNOME desktop.  It has features
such as build tools, completion of LaTeX commands, structure navigation,
symbol tables, document templates, project management, spell-checking, menus
and toolbars.")
    (license license:gpl3+)))

(define-public setzer
  (package
    (name "setzer")
    (version "0.4.1")
    (source
     (origin
       (method git-fetch)
       (uri (git-reference
             (url "https://github.com/cvfosammmm/Setzer")
             (commit (string-append "v" version))))
       (file-name (git-file-name name version))
       (sha256
        (base32 "1rcx2c07jg1ij81pnvg3px49hfbjmkagn68d3gp79z3gcajbp2av"))))
    (build-system meson-build-system)
    (arguments
     `(#:glib-or-gtk? #t
       #:phases
       (modify-phases %standard-phases
         (add-after 'glib-or-gtk-wrap 'python-and-gi-wrap
           (lambda* (#:key outputs #:allow-other-keys)
             (let ((prog (string-append (assoc-ref outputs "out")
                                        "/bin/setzer"))
                   (pylib (string-append (assoc-ref outputs "out")
                                         "/lib/python"
                                         ,(version-major+minor
                                           (package-version python))
                                         "/site-packages")))
               (wrap-program prog
                 `("GUIX_PYTHONPATH" = (,(getenv "GUIX_PYTHONPATH") ,pylib))
                 `("GI_TYPELIB_PATH" = (,(getenv "GI_TYPELIB_PATH"))))
               #t))))))
    (native-inputs
     `(("desktop-file-utils" ,desktop-file-utils)
       ("gettext" ,gettext-minimal)
       ("glib:bin" ,glib "bin")
       ("gobject-introspection" ,gobject-introspection)
       ("gtk+:bin" ,gtk+ "bin")))
    (inputs
     `(("gsettings-desktop-schemas" ,gsettings-desktop-schemas)
       ("gspell" ,gspell)
       ("gtk+" ,gtk+)
       ("gtksourceview" ,gtksourceview)
       ("pango" ,pango)
       ("poppler" ,poppler)
       ("python-pdfminer" ,python-pdfminer-six)
       ("python-pycairo" ,python-pycairo)
       ("python-pygobject" ,python-pygobject)
       ("python-pyxdg" ,python-pyxdg)
       ("webkitgtk" ,webkitgtk)
       ("xdg-utils" ,xdg-utils)))
    (home-page "https://www.cvfosammmm.org/setzer/")
    (synopsis "LaTeX editor written in Python with GTK+")
    (description
     "Setzer is a simple yet full-featured LaTeX editor written in Python with
GTK+.  It integrates well with the GNOME desktop environment.")
    (license license:gpl3+)))

(define-public apostrophe
  (package
    (name "apostrophe")
    (version "2.5")
    (source (origin
              (method git-fetch)
              (uri (git-reference
                    (url "https://gitlab.gnome.org/somas/apostrophe")
                    (commit (string-append "v" version))))
              (file-name (git-file-name name version))
              (sha256
               (base32
                "06yfiflmj3ip7ppcz41nb3xpgb5ggw5h74w0v87yaqqkq7qh31lp"))))
    (build-system meson-build-system)
    (arguments
     `(#:glib-or-gtk? #t
       #:meson ,meson-0.59              ;fails with 0.60
       #:phases
       (modify-phases %standard-phases
         (add-after 'unpack 'patch-meson
           (lambda _
             (substitute* "build-aux/meson_post_install.py"
               (("gtk-update-icon-cache") "true"))))
         (add-after 'glib-or-gtk-wrap 'python-and-gi-wrap
           (lambda* (#:key inputs outputs #:allow-other-keys)
             (let ((prog (string-append (assoc-ref outputs "out")
                                        "/bin/apostrophe"))
                   (pylib (string-append (assoc-ref outputs "out")
                                         "/lib/python"
                                         ,(version-major+minor
                                           (package-version
                                            (this-package-input "python")))
                                         "/site-packages")))
               (wrap-program prog
                 `("PYTHONPATH" = (,(getenv "GUIX_PYTHONPATH") ,pylib))
                 `("GI_TYPELIB_PATH" = (,(getenv "GI_TYPELIB_PATH")))
                 `("PATH" prefix (,(dirname
                                    (search-input-file inputs
                                                       "/bin/pandoc")))))))))))
    (inputs
     (list glib
           gobject-introspection
           gspell
           gtk+
           libhandy
           pandoc
           python
           python-chardet
           python-levenshtein
           python-regex
           python-pycairo
           python-pygobject
           python-pyenchant
           python-pypandoc
           webkitgtk))
    (native-inputs
     (list gettext-minimal
           `(,glib "bin")
           pkg-config
           sassc))
    (home-page "https://gitlab.gnome.org/somas/apostrophe")
    (synopsis "Markdown editor written in Python with GTK+")
    (description "Apostrophe is a GTK+ based distraction-free Markdown editor.
It uses pandoc as back-end for parsing Markdown.")
    (license license:gpl3)))

(define-public libratbag
  (package
    (name "libratbag")
    (version "0.16")
    (source
     (origin
       (method git-fetch)
       (uri (git-reference
             (url "https://github.com/libratbag/libratbag")
             (commit (string-append "v" version))))
       (file-name (git-file-name name version))
       (sha256
        (base32 "0jjf6xc3a37icp5dvbxla3ai9is2ns31m0llbfq1bmb6dk8cd4n0"))))
    (build-system meson-build-system)
    (arguments
     `(#:configure-flags
       (list "-Dsystemd=false"
             "-Dlogind-provider=elogind")
       #:phases
       (modify-phases %standard-phases
         (add-after 'install 'wrap
           (lambda* (#:key inputs outputs #:allow-other-keys)
             (let* ((out (assoc-ref outputs "out"))
                    (site (string-append
                           "/lib/python"
                           ,(version-major+minor (package-version python))
                           "/site-packages"))
                    (evdev (string-append
                            (assoc-ref inputs "python-evdev") site))
                    (pygo (string-append
                           (assoc-ref inputs "python-pygobject") site))
                    (python-wrap
                     `("GUIX_PYTHONPATH" = (,evdev ,pygo))))
               (wrap-program (string-append out "/bin/" "ratbagctl")
                 python-wrap)
               #t))))))
    (native-inputs
     (list check pkg-config swig valgrind))
    (inputs
     `(("glib" ,glib)
       ("json-glib" ,json-glib)
       ("libevdev" ,libevdev)
       ("libsystemd" ,elogind)
       ("libunistring" ,libunistring)
       ("python" ,python)
       ("python-evdev" ,python-evdev)
       ("python-pygobject" ,python-pygobject)
       ("udev" ,eudev)))
    (home-page "https://github.com/libratbag/libratbag")
    (synopsis "DBus daemon and utility for configuring gaming mice")
    (description "libratbag provides @command{ratbagd}, a DBus daemon to
configure input devices, mainly gaming mice.  The daemon provides a generic
way to access the various features exposed by these mice and abstracts away
hardware-specific and kernel-specific quirks.  There is also the
@command{ratbagctl} command line interface for configuring devices.

libratbag currently supports devices from Logitech, Etekcity, GSkill, Roccat,
Steelseries.

The ratbagd DBus service can be enabled by adding the following service to
your operating-system definition:

  (simple-service 'ratbagd dbus-root-service-type (list libratbag))")
    (license license:expat)))

(define-public piper
  (package
    (name "piper")
    (version "0.6")
    (source
     (origin
       (method git-fetch)
       (uri (git-reference
             (url "https://github.com/libratbag/piper")
             (commit version)))
       (sha256
        (base32 "02x4d4n0078slj2pl0rvgayrrxvna6y6vj8fxfamvazsh5xyfzwk"))
       (file-name (git-file-name name version))))
    (build-system meson-build-system)
    (native-inputs
     (list gettext-minimal
           `(,glib "bin")
           gobject-introspection
           pkg-config
           python-flake8))
    (inputs
     (list adwaita-icon-theme
           gtk+
           `(,gtk+ "bin")
           libratbag
           python
           python-evdev
           python-lxml
           python-pycairo
           python-pygobject))
    (arguments
     `(#:imported-modules ((guix build python-build-system)
                           ,@%meson-build-system-modules)
       #:modules (((guix build python-build-system) #:prefix python:)
                  (guix build meson-build-system)
                  (guix build utils))
       #:tests? #f ;; The flake8 test fails trying to validate piper.in as code.
       #:phases
       (modify-phases %standard-phases
         (add-after 'unpack 'dont-update-gtk-icon-cache
           (lambda _
             (substitute* "meson.build"
               (("meson.add_install_script('meson_install.sh')") ""))))
         ;; TODO: Switch to wrap-script when it is fixed.
         (add-after 'install 'wrap-python
           (assoc-ref python:%standard-phases 'wrap))
         (add-after 'wrap-python 'wrap
           (lambda* (#:key outputs #:allow-other-keys)
             (wrap-program
                 (string-append (assoc-ref outputs "out" )"/bin/piper")
               `("GI_TYPELIB_PATH" = (,(getenv "GI_TYPELIB_PATH")))))))))
    (home-page "https://github.com/libratbag/piper/")
    (synopsis "Configure bindings and LEDs on gaming mice")
    (description "Piper is a GTK+ application for configuring gaming mice with
onboard configuration for key bindings via libratbag.  Piper requires
a @command{ratbagd} daemon running with root privileges.  It can be run
manually as root, but is preferably configured as a DBus service that can
launch on demand.  This can be configured by enabling the following service,
provided there is a DBus service present:

  (simple-service 'ratbagd dbus-root-service-type (list libratbag))")
    (license license:gpl2)))

(define-public parlatype
  (package
    (name "parlatype")
    (version "3.1")
    (source
     (origin
       (method git-fetch)
       (uri (git-reference
             (url "https://github.com/gkarsay/parlatype")
             (commit (string-append "v" version))))
       (file-name (git-file-name name version))
       (sha256
        (base32 "0cqrzbkyksfsm57riirmjkwf2nf2dgl1xpps1wvqxpij475qcb9b"))))
    (build-system meson-build-system)
    (arguments
     `(#:glib-or-gtk? #t
       #:tests? #f                      ;require internet access
       #:phases
       (modify-phases %standard-phases
         (add-after 'unpack 'skip-gtk-update-icon-cache
           (lambda _
             (substitute* "data/meson_post_install.py"
               (("gtk-update-icon-cache") "true"))))
         (add-after 'install 'wrap-parlatype
           ;; Add gstreamer plugin provided in this package to system's
           ;; plugins.
           (lambda* (#:key outputs #:allow-other-keys)
             (let* ((out (assoc-ref outputs "out"))
                    (gst-plugin-path (string-append
                                      out "/lib/gstreamer-1.0/"
                                      ":"
                                      (getenv "GST_PLUGIN_SYSTEM_PATH"))))
               (wrap-program (string-append out "/bin/parlatype")
                 `("GST_PLUGIN_SYSTEM_PATH" ":" = (,gst-plugin-path)))))))))
    (native-inputs
     (list appstream-glib
           desktop-file-utils           ;for desktop-file-validate
           gettext-minimal
           `(,glib "bin")               ;for glib-compile-resources
           pkg-config
           yelp-tools))
    (inputs
     (list gst-plugins-base
           gst-plugins-good
           gstreamer
           gtk+
           iso-codes
           pocketsphinx
           pulseaudio
           sphinxbase))
    (home-page "https://www.parlatype.org")
    (synopsis "GNOME audio player for transcription")
    (description "Parlatype is an audio player for the GNOME desktop
environment.  Its main purpose is the manual transcription of spoken
audio files.")
    (license license:gpl3+)))

(define-public jsonrpc-glib
  (package
    (name "jsonrpc-glib")
    (version "3.34.0")
    (source (origin
              (method url-fetch)
              (uri (string-append "mirror://gnome/sources/" name "/"
                                  (version-major+minor version) "/"
                                   name "-" version ".tar.xz"))
              (sha256
               (base32
                "0j05x4xv2cp3cbmp30m68z8g4rdw7b030ip4wszyfj9ya15v5kni"))))
    (build-system meson-build-system)
    (inputs
     (list json-glib glib))
    (native-inputs
     (list pkg-config
           `(,glib "bin") ; for glib-genmarshal, etc.
           gobject-introspection vala))
    (home-page "https://gitlab.gnome.org/GNOME/jsonrpc-glib")
    (synopsis "JSON-RPC library for GLib")
    (description "Jsonrpc-GLib is a library to communicate with JSON-RPC based
peers in either a synchronous or asynchronous fashion.  It also allows
communicating using the GVariant serialization format instead of JSON when
both peers support it.  You might want that when communicating on a single
host to avoid parser overhead and memory-allocator fragmentation.")
    (license license:lgpl2.1+)))

(define-public feedbackd
  (package
    (name "feedbackd")
    (version "0.0.0+git20200527")
    (source (origin
              (method git-fetch)
              (uri (git-reference
                    (url "https://source.puri.sm/Librem5/feedbackd.git")
                    (commit (string-append "v" version))))
              (file-name (git-file-name name version))
              (sha256
               (base32
                "1wbkzxnqjydfgjvp7vz4ghczcz740zcb1yn90cb6gb5md4n6qx2y"))))
    (build-system meson-build-system)
    (native-inputs
     (list `(,glib "bin") gobject-introspection pkg-config vala))
    (inputs
     (list dbus gsound json-glib libgudev))
    (propagated-inputs
     (list glib)) ; in Requires of libfeedback-0.0.pc
    (synopsis "Haptic/visual/audio feedback via DBus")
    (description "Feedbackd provides a DBus daemon to act on events to provide
haptic, visual and audio feedback.  It offers the libfeedbackd library and
GObject introspection bindings.")
     (home-page "https://source.puri.sm/Librem5/feedbackd")
     (license (list license:lgpl2.1+   ; libfeedbackd
                    license:lgpl3+)))) ; the rest

(define-public sysprof
  (package
    (name "sysprof")
    (version "3.42.1")
    (source
     (origin
       (method url-fetch)
       (uri (string-append "mirror://gnome/sources/sysprof/"
                           (version-major+minor version) "/"
                           "sysprof-" version ".tar.xz"))
       (sha256
        (base32 "0090986ar3lz9m9fy7l5y9ibzzmgsx54cm6gp8ggsxgf0habi5hp"))))
    (build-system meson-build-system)
    (arguments
     `(#:configure-flags
       (list (string-append "-Dsystemdunitdir="
                            %output
                            "/share/systemd"))
       #:tests? #f ; 3/4 test-model-filter barfs some dbus nonsense
       #:phases
       (modify-phases %standard-phases
         (add-after 'unpack 'patch-install-script
           (lambda _
             (substitute* "build-aux/meson/post_install.sh"
               (("gtk-update-icon-cache") "true")
               (("update-desktop-database") "true"))
             #t)))))
    (propagated-inputs
     (list polkit))
    (inputs
     (list glib gtk+ json-glib libdazzle polkit))
    (native-inputs
     `(("gettext" ,gettext-minimal)
       ("glib:bin" ,glib "bin") ; for gdbus-codegen, etc.
       ("itstool" ,itstool)
       ("pkg-config" ,pkg-config)
       ("xmllint" ,libxml2)))
    ;; This home page is so woefully out of date as to be essentially useless.
    ;; (home-page "http://www.sysprof.com")
    (home-page "https://wiki.gnome.org/Apps/Sysprof")
    (synopsis "System-wide performance profiler for GNU/Linux")
    (description
     "Sysprof performs detailed, accurate, and fast CPU profiling of an entire
GNU/Linux system including the kernel and all user-space applications.  This
helps find the function(s) in which a program spends most of its time.

It uses the kernel's built-in @code{ptrace} feature and handles shared
libraries.  Applications do not need to be recompiled--or even restarted.")
    (license license:gpl3+)))

(define-public gnome-builder
  (package
    (name "gnome-builder")
    (version "41.2")
    (source (origin
              (method url-fetch)
              (uri (string-append "mirror://gnome/sources/" name "/"
                                  (version-major version) "/"
                                  name "-" version ".tar.xz"))
              (sha256
               (base32
                "04p031i999dccbnlbysmr6f93x7dji7b559j6yhdsqbqgxb7ncan"))
              (patches
               (search-patches "gnome-builder-update-libportal.patch"))))
    (build-system meson-build-system)
    (arguments
     (list
      #:glib-or-gtk? #t ;To wrap binaries and compile schemas
      #:configure-flags
      #~(list "-Dnetwork_tests=false"
              ;; TODO: Enable all plugins...
              ;; Flatpak plugin wants libsoup 2
              "-Dplugin_flatpak=false"
              ;; ... except this one.
              "-Dplugin_update_manager=false")
      #:phases
      #~(modify-phases %standard-phases
          (add-after 'unpack 'patch-meson
            (lambda* (#:key inputs #:allow-other-keys)
              (substitute* "build-aux/meson/post_install.py"
                (("gtk-update-icon-cache") "true")
                (("update-desktop-database") "true"))
              (substitute* "src/libide/meson.build"
                (("/usr/lib") (string-append (assoc-ref inputs
                                                        "python-pygobject")
                                             "/lib")))))
          (add-after 'configure 'fix-ninja
            (lambda _
              ;; #43296: meson(?) incorrectly assumes we want to link
              ;; this PIE against a static libselinux.
              (substitute* "build.ninja"
                (("libselinux\\.a") "libselinux.so"))))
          (add-before 'check 'pre-check
            (lambda _
              (system "Xvfb :1 &")
              (setenv "DISPLAY" ":1"))))))
    (inputs (list cmark
                  clang
                  devhelp-with-libsoup2
                  glade3
                  gspell
                  gtk+
                  json-glib
                  jsonrpc-glib
                  libdazzle
                  libgit2-glib
                  libpeas
                  libportal
                  libsoup-minimal-2
                  llvm
                  python
                  python-pygobject
                  sysprof
                  template-glib
                  vte
                  webkitgtk-with-libsoup2))
    (propagated-inputs (list gtksourceview)) ; needed for settings
    (native-inputs (list desktop-file-utils  ; for desktop-file-validate
                         `(,glib "bin")
                         gettext-minimal
                         pkg-config
                         python              ; for meson scripts
                         vala
                         xorg-server-for-tests))
    (home-page "https://wiki.gnome.org/Apps/Builder")
    (synopsis "Toolsmith for GNOME-based applications")
    (description
     "Builder aims to be an integrated development environment (IDE) for
writing GNOME-based software.  It features fuzzy search, auto-completion,
a mini code map, documentation browsing, Git integration, an integrated
profiler via Sysprof, debugging support, and more.")
    (license license:gpl3+)))

(define-public komikku
  (package
    (name "komikku")
    (version "0.36.1")
    (source
     (origin
       (method git-fetch)
       (uri (git-reference
             (url "https://gitlab.com/valos/Komikku/")
             (commit (string-append "v" version))))
       (file-name (git-file-name name version))
       (sha256
        (base32
         "0iqis1b248gj1jb1yzw5dcs99bm078hixg9ir0vb961ymwzv2mmc"))))
    (build-system meson-build-system)
    (arguments
     `(#:glib-or-gtk? #t
       #:phases
       (modify-phases %standard-phases
         (add-after 'unpack 'patch-sources
           (lambda _
             (substitute* "komikku/utils.py"
               (("from komikku\\.servers import get_servers_list")
                ;; code following that line should migrate old databases
                ;; but the line itself results in an import error
                "return data_dir_path"))))
         (add-after 'unpack 'skip-gtk-update-icon-cache
           (lambda _
             (substitute* "meson_post_install.py"
               (("gtk-update-icon-cache") (which "true")))
             #t))
         (add-after 'glib-or-gtk-wrap 'python-and-gi-wrap
          (lambda* (#:key outputs #:allow-other-keys)
            (let ((prog (string-append (assoc-ref outputs "out")
                                       "/bin/komikku")))
              (wrap-program prog
                `("GUIX_PYTHONPATH" = (,(getenv "GUIX_PYTHONPATH")))
                `("GI_TYPELIB_PATH" = (,(getenv "GI_TYPELIB_PATH"))))
              #t))))))
    (inputs
     (list gtk+
           libhandy
           libnotify
           libsecret
           python
           python-beautifulsoup4
           python-brotli
           python-cloudscraper
           python-dateparser
           python-keyring
           python-lxml
           python-magic
           python-natsort
           python-pillow
           python-pure-protobuf
           python-pycairo
           python-pygobject
           python-requests
           python-unidecode
           webkitgtk-with-libsoup2))
    (native-inputs
     (list desktop-file-utils
           gettext-minimal
           `(,glib "bin")
           gobject-introspection
           pkg-config))
    (home-page "https://gitlab.com/valos/Komikku")
    (synopsis "Manga reader for GNOME")
    (description "Komikku is an online/offline manga reader for GNOME,
developed with the aim of being used with the Librem 5 phone.")
    (license license:gpl3+)))

(define-public libgda
  (package
    (name "libgda")
    (version "5.2.10")
    (source
     (origin
       (method git-fetch)
       (uri (git-reference
             (url "https://gitlab.gnome.org/GNOME/libgda.git/")
             (commit (string-append "LIBGDA_" (string-replace-substring
                                               version "." "_")))))
       (file-name (git-file-name name version))
       (sha256
        (base32 "18rg773gq9v3cdywpmrp12c5xyp97ir9yqjinccpi22sksb1kl8a"))
       (modules '((guix build utils)))
       (snippet
        ;; Remove the bundled sqlite, but keep its header because code relies
        ;; on this header variant.
        '(delete-file "libgda/sqlite/sqlite-src/sqlite3.c"))))
    (build-system gnu-build-system)
    (arguments
     `(#:configure-flags '("--enable-system-sqlite" "--enable-vala")
       ;; There's a race between check_cnc_lock and check_threaded_cnc
       ;; in tests/multi-threading.
       #:parallel-tests? #f
       #:phases
       (modify-phases %standard-phases
         (add-after 'unpack 'fix-glade-install
           (lambda _
             (substitute* "configure.ac"
               (("`\\$PKG_CONFIG --variable=catalogdir gladeui-2\\.0`")
                "${datadir}/glade/catalogs")
               (("`\\$PKG_CONFIG --variable=pixmapdir gladeui-2\\.0`")
                "${datadir}/glade/pixmaps"))
             #t))
         (add-before 'check 'pre-check
           (lambda* (#:key inputs #:allow-other-keys)
             ;; Tests require a running X server.
             (system "Xvfb :1 &")
             (setenv "DISPLAY" ":1")
             #t))
         (add-after 'install 'symlink-glade-module
           (lambda* (#:key outputs #:allow-other-keys)
             (let* ((shlib "libgda-ui-5.0.so")
                    (out (assoc-ref outputs "out"))
                    (out/lib (string-append out "/lib"))
                    (moduledir (string-append out/lib "/glade/modules")))
               (mkdir-p moduledir)
               (symlink (string-append out/lib "/" shlib)
                        (string-append moduledir "/" shlib))
               #t))))))
    (propagated-inputs
     (list libxml2))           ; required by libgda-5.0.pc
    (inputs
     (list glib
           glade3
           gtk+
           libsecret
           libxslt
           openssl
           sqlite
           vala))
    (native-inputs
     `(("autoconf" ,autoconf)
       ("autoconf-archive" ,autoconf-archive)
       ("automake" ,automake)
       ("glib:bin" ,glib "bin")
       ("gnome-common" ,gnome-common)
       ("gobject-introspection" ,gobject-introspection)
       ("gtk-doc" ,gtk-doc/stable)
       ("intltool" ,intltool)
       ("libtool" ,libtool)
       ("pkg-config" ,pkg-config)
       ("vala" ,vala)
       ("which" ,which)
       ("xorg-server" ,xorg-server-for-tests)
       ("yelp-tools" ,yelp-tools)))
    (home-page "https://gitlab.gnome.org/GNOME/libgda")
    (synopsis "Uniform data access")
    (description
     "GNU Data Access (GDA) is an attempt to provide uniform access to
different kinds of data sources (databases, information servers, mail spools,
etc).  It is a complete architecture that provides all you need to access
your data.")
    (license license:lgpl2.1+)))

(define-public gtranslator
  (package
    (name "gtranslator")
    (version "40.0")
        (source (origin
              (method url-fetch)
              (uri (string-append "mirror://gnome/sources/" name "/"
                                  (version-major version) "/"
                                  name "-" version ".tar.xz"))
              (sha256
               (base32
                "0d48nc11z0m91scy21ah56ysxns82zvswx8lglvlkig1vqvblgpc"))))
    (build-system meson-build-system)
    (inputs
     `(("json-glib" ,json-glib)
       ("jsonrpc-glib" ,jsonrpc-glib)
       ("gettext" ,gettext-minimal)
       ("glib" ,glib)
       ("gtk+" ,gtk+)
       ("gsettings-desktop-schemas" ,gsettings-desktop-schemas)
       ("gspell" ,gspell)
       ("libdazzle" ,libdazzle)
       ("libgda" ,libgda)
       ("libhandy" ,libhandy)
       ("libsoup" ,libsoup-minimal-2)))
    (native-inputs
     `(("glib:bin" ,glib "bin")
       ("itstool" ,itstool)
       ("pkg-config" ,pkg-config)))
    (propagated-inputs
     (list gtksourceview)) ; required for source view
    (arguments
     `(#:build-type "release"
       #:glib-or-gtk? #t
       #:phases
       (modify-phases %standard-phases
         (add-after 'unpack 'skip-gtk-update-icon-cache
           (lambda _
             (substitute* "build-aux/meson/meson_post_install.py"
               (("gtk-update-icon-cache") (which "true")))
             #t)))))
    (home-page "https://wiki.gnome.org/Apps/Gtranslator")
    (synopsis "Translation making program")
    (description
     "gtranslator is a quite comfortable gettext po/po.gz/(g)mo files editor
for the GNOME 3.x platform with many features.  It aims to be a very complete
editing environment for translation issues within the GNU gettext/GNOME desktop
world.")
    (license license:gpl3+)))


(define-public ocrfeeder
  (package
    (name "ocrfeeder")
    (version "0.8.3")
    (source (origin
              (method url-fetch)
              (uri (string-append "mirror://gnome/sources/ocrfeeder/"
                                  (version-major+minor version) "/"
                                  "ocrfeeder-" version ".tar.xz"))
              (sha256
               (base32
                "12f5gnq92ffnd5zaj04df7jrnsdz1zn4zcgpbf5p9qnd21i2y529"))))
    (build-system gnu-build-system)
    (arguments
     `(#:phases
       (modify-phases %standard-phases
         (add-after
          'install 'wrap-program
          (lambda* (#:key outputs #:allow-other-keys)
            (let ((prog (string-append (assoc-ref outputs "out")
                                       "/bin/" "ocrfeeder"))
                  (pylib (string-append (assoc-ref outputs "out")
                                        "/lib/python"
                                        ,(version-major+minor
                                          (package-version python))
                                        "/site-packages")))
              (wrap-program prog
                `("PYTHONPATH" = (,(getenv "GUIX_PYTHONPATH") ,pylib))
                `("GI_TYPELIB_PATH" = (,(getenv "GI_TYPELIB_PATH"))))
              #t))))))
    (native-inputs
     `(("glib:bin" ,glib "bin")                   ; for glib-compile-resources
       ("gobject-introspection" ,gobject-introspection)
       ("gtk+:bin" ,gtk+ "bin")                   ; for gtk-update-icon-cache
       ("intltool" ,intltool)
       ("itstool" ,itstool)
       ("pkg-config" ,pkg-config)
       ("xmllint" ,libxml2)))
    (inputs
     `(("enchant" ,enchant)
       ("glib" ,glib)
       ("goocanvas" ,goocanvas)
       ("gtk" ,gtk+)
       ("gtkspell3" ,gtkspell3)
       ("libjpeg" ,libjpeg-turbo)
       ("libtiff" ,libtiff)
       ("libraw" ,libraw)
       ("ocrad" ,ocrad)
       ("python" ,python-wrapper)
       ("python-pygobject" ,python-pygobject)
       ("python-odfpy" ,python-odfpy)
       ("python-pillow" ,python-pillow)
       ("python-pyenchant" ,python-pyenchant)
       ("python-reportlab" ,python-reportlab)
       ("python-sane" ,python-sane)
       ("sane-backends" ,sane-backends)
       ("tesseract-ocr" ,tesseract-ocr)))
    (home-page "https://wiki.gnome.org/Apps/OCRFeeder")
    (synopsis "Complete OCR Suite")
    (description "OCRFeeder is a complete Optical Character Recognition and
Document Analysis and Recognition program.")
    (license license:gpl3+)))

(define-public libadwaita
  (let ((commit "8d66b987a19979d9d7b85dacc6bad5ce0c8743fe")
        (revision "1"))
    (package
      (name "libadwaita")
      (version (git-version "0.0.1" revision commit))
      (source (origin
                (method git-fetch)
                (uri (git-reference
                      (url "https://gitlab.gnome.org/GNOME/libadwaita.git")
                      (commit commit)))
                (file-name (git-file-name name version))
                (sha256
                 (base32
                  "0i3wav6jsyi4w4i2r1rad769m5y5s9djj4zqb7dfyh0bad24ba3q"))))
      (build-system meson-build-system)
      (arguments
       `(#:phases
         (modify-phases %standard-phases
           (add-before 'check 'pre-check
             (lambda* (#:key inputs #:allow-other-keys)
               ;; Tests require a running X server.
               (system "Xvfb :1 &")
               (setenv "DISPLAY" ":1"))))))
      (native-inputs
       `(("sassc" ,sassc)
         ("glib:bin" ,glib "bin")
         ("gtk-doc" ,gtk-doc/stable)
         ("pkg-config" ,pkg-config)
         ("vala" ,vala)
         ("xvfb" ,xorg-server-for-tests)))
      (inputs
       (list gtk gobject-introspection libportal))
      (home-page "https://gnome.pages.gitlab.gnome.org/libadwaita/")
      (synopsis "Building blocks for GNOME applications")
      (description
       "@code{libadwaita} offers widgets and objects to build GNOME
applications scaling from desktop workstations to mobile phones.  It is the
successor of @code{libhandy} for GTK4.")
      (license license:lgpl2.1+))))

(define-public gnome-power-manager
  (package
    (name "gnome-power-manager")
    (version "3.32.0")
    (source (origin
              (method url-fetch)
              (uri (string-append "mirror://gnome/sources/" name "/"
                                  (version-major+minor version) "/"
                                  name "-" version ".tar.xz"))
              (sha256
               (base32
                "0drfn3wcc8l4n07qwv6p0rw2dwcd00hwzda282q62l6sasks2b2g"))))
    (build-system meson-build-system)
    (inputs
     (list upower gtk+ gsettings-desktop-schemas adwaita-icon-theme))
    (native-inputs
     (list desktop-file-utils
           `(,glib "bin") gettext-minimal pkg-config))
    (home-page "https://gitlab.gnome.org/GNOME/gnome-power-manager")
    (synopsis "Power management daemon for the GNOME desktop")
    (description "@code{gnome-power-manager} is a tool for viewing present and
historical battery usage and related statistics.")
    (license license:gpl2)))

(define-public xffm+
  (package
    (name "xffm+")
    (version "0.94")
    (source (origin
              (method url-fetch)
              (uri (string-append "mirror://sourceforge/xffm/xffm+/xffm+-"
                                  version ".tar.bz2"))
              (sha256
               (base32
                "0gwbgmjzlgv9ba95cgaigjnc9njzi7qznhvzp0qrnnlq3nbcm1k1"))))
    (build-system cmake-build-system)
    (arguments
     `(#:tests? #f ; No tests exist
       #:configure-flags
       (let ((shared-mime-info (assoc-ref %build-inputs "shared-mime-info"))
             (out (assoc-ref %outputs "out")))
         (list (string-append "-DFREEDESKTOP_GLOBS=" shared-mime-info
                              "/share/mime/globs")
               (string-append "-DFREEDESKTOP_ALIAS=" shared-mime-info
                              "/share/mime/aliases")
               (string-append "-DFREEDESKTOP_ICONS=" shared-mime-info
                              "/share/mime/generic-icons")
               (string-append "-DCMAKE_INSTALL_PREFIX=" out)
               (string-append "-DPREFIX_BIN=" out "/bin")))
       #:phases
       (modify-phases %standard-phases
         (add-after 'unpack 'patch-installation-destination
           (lambda* (#:key outputs #:allow-other-keys)
             (substitute* "CMakeLists.txt"
              ;; This is done so we can override.
              (("^set.CMAKE_INSTALL_PREFIX") "set(QCMAKE_INSTALL_PREFIX")
              ;; This is done so we can override.
              (("`set.PREFIX_BIN") "set(QPREFIX_BIN")))))))
    (native-inputs
     (list cmake pkg-config intltool gnu-gettext))
    (inputs
     (list glib gtk+ libx11 libsm libxv libxaw libxcb libxkbfile
           shared-mime-info))
    (synopsis "File manager")
    (description "This package provides a graphical file manager.")
    (home-page "http://xffm.org/")
    (license license:gpl3+)
    (properties '((upstream-name . "xffm")))))<|MERGE_RESOLUTION|>--- conflicted
+++ resolved
@@ -3356,80 +3356,7 @@
 (define-public librsvg
   (package
     (name "librsvg")
-<<<<<<< HEAD
-    (version "2.40.21")
-    (source (origin
-              (method url-fetch)
-              (uri (string-append "mirror://gnome/sources/" name "/"
-                                  (version-major+minor version)  "/"
-                                  name "-" version ".tar.xz"))
-              (sha256
-               (base32
-                "1fljkag2gr7c4k5mn798lgf9903xslz8h51bgvl89nnay42qjqpp"))))
-    (build-system gnu-build-system)
-    (outputs '("out" "debug"))
-    (arguments
-     `(#:configure-flags
-       (list "--disable-static"
-             "--enable-vala") ; needed for e.g. gnome-mines
-       #:phases
-       (modify-phases %standard-phases
-         (add-before 'configure 'pre-configure
-           (lambda* (#:key inputs #:allow-other-keys)
-             (substitute* "gdk-pixbuf-loader/Makefile.in"
-               ;; By default the gdk-pixbuf loader is installed under
-               ;; gdk-pixbuf's prefix.  Work around that.
-               (("gdk_pixbuf_moduledir = .*$")
-                (string-append "gdk_pixbuf_moduledir = "
-                               "$(prefix)/lib/gdk-pixbuf-2.0/2.10.0/"
-                                "loaders\n"))
-               ;; Drop the 'loaders.cache' file, it's in gdk-pixbuf+svg.
-               (("gdk_pixbuf_cache_file = .*$")
-                "gdk_pixbuf_cache_file = $(TMPDIR)/loaders.cache\n"))
-             #t))
-         (add-before 'check 'remove-failing-tests
-           (lambda _
-             (with-directory-excursion "tests/fixtures/reftests"
-               (for-each delete-file
-                         '(;; This test fails on i686:
-                           "svg1.1/masking-path-04-b.svg"
-                           ;; This test fails on armhf:
-                           "svg1.1/masking-mask-01-b.svg"
-                           ;; This test fails on aarch64:
-                           "bugs/777834-empty-text-children.svg")))
-             #t)))))
-    (native-inputs
-     `(("pkg-config" ,pkg-config)
-       ("vala" ,vala)
-       ("glib" ,glib "bin")                               ; glib-mkenums, etc.
-       ("gobject-introspection" ,gobject-introspection))) ; g-ir-compiler, etc.
-    (inputs
-     `(;; XXX: 1.44 causes some test failures, so we stick with 1.42 for
-       ;; this ancient version of librsvg.
-       ("pango" ,pango-1.42)
-       ("libcroco" ,libcroco)
-       ("bzip2" ,bzip2)
-       ("libgsf" ,libgsf)
-       ("libxml2" ,libxml2)))
-    (propagated-inputs
-     ;; librsvg-2.0.pc refers to all of that.
-     `(("cairo" ,cairo)
-       ("gdk-pixbuf" ,gdk-pixbuf)
-       ("glib" ,glib)))
-    (home-page "https://wiki.gnome.org/LibRsvg")
-    (synopsis "Render SVG files using Cairo")
-    (description
-     "Librsvg is a C library to render SVG files using the Cairo 2D graphics
-library.")
-    (license license:lgpl2.0+)))
-
-(define-public librsvg-next
-  (package
-    (name "librsvg-next")
-    (version "2.50.3")
-=======
     (version "2.50.7")
->>>>>>> 070b8a89
     (source (origin
               (method url-fetch)
               (uri (string-append "mirror://gnome/sources/librsvg/"
@@ -3442,11 +3369,7 @@
               (snippet
                '(begin (delete-file-recursively "vendor")))))
     (build-system cargo-build-system)
-<<<<<<< HEAD
-    (outputs '("out" "debug" "doc"))
-=======
     (outputs '("out" "doc" "debug"))
->>>>>>> 070b8a89
     (arguments
      `(#:install-source? #f
        #:modules
