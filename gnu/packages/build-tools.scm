--- conflicted
+++ resolved
@@ -81,7 +81,6 @@
                (base32
                 "1r3wlimllakrswx2rb4mbdk1iricqk6myvdvib6dkyx362yanm9l"))))
     (build-system python-build-system)
-<<<<<<< HEAD
     (arguments
      `(;; FIXME: Tests require many additional inputs, a fix for the RUNPATH
        ;; patch in meson-for-build, and patching many hard-coded file system
@@ -91,10 +90,7 @@
                   ;; Meson calls the various executables in out/bin through the
                   ;; Python interpreter, so we cannot use the shell wrapper.
                   (delete 'wrap))))
-    (inputs `(("ninja", ninja)))
-=======
     (inputs `(("ninja" ,ninja)))
->>>>>>> be5ed142
     (propagated-inputs `(("python" ,python)))
     (home-page "https://mesonbuild.com/")
     (synopsis "Build system designed to be fast and user-friendly")
