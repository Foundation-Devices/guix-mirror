--- conflicted
+++ resolved
@@ -140,10 +140,7 @@
            openh264
            opensles
            openssl
-<<<<<<< HEAD
-=======
            pcsc-lite ; for smartcard support
->>>>>>> 5694352c
            pulseaudio
            zlib))
     (propagated-inputs (list libxkbcommon openssl wayland))
