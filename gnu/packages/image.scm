--- conflicted
+++ resolved
@@ -1475,11 +1475,7 @@
   (package
     (inherit libwebp)
     (name "libwebp")
-<<<<<<< HEAD
-    (version "1.3.1")
-=======
     (version "1.3.2")
->>>>>>> 5694352c
     (source
      (origin
        (method git-fetch)
@@ -1489,11 +1485,7 @@
        (file-name (git-file-name name version))
        (sha256
         (base32
-<<<<<<< HEAD
-         "1aas6gwy7kfcq34cil781kcsl286khh9grwcx7k4d2n1g7zcpl3m"))))))
-=======
          "1x37795gpc63g1ma9kqw4q3dikwhrjklixqzjjsj6viqksa19z41"))))))
->>>>>>> 5694352c
 
 (define-public libmng
   (package
