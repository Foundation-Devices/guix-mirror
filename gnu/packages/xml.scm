;;; GNU Guix --- Functional package management for GNU
;;; Copyright © 2013, 2014, 2015, 2016 Ludovic Courtès <ludo@gnu.org>
;;; Copyright © 2013, 2015 Andreas Enge <andreas@enge.fr>
;;; Copyright © 2015 Eric Bavier <bavier@member.fsf.org>
;;; Copyright © 2015 Sou Bunnbu <iyzsong@gmail.com>
<<<<<<< HEAD
;;; Copyright © 2015 Ricardo Wurmus <rekado@elephly.net>
;;; Copyright © 2015, 2016 Mark H Weaver <mhw@netris.org>
=======
;;; Copyright © 2015, 2016 Ricardo Wurmus <rekado@elephly.net>
;;; Copyright © 2015 Mark H Weaver <mhw@netris.org>
>>>>>>> fe585be9
;;; Copyright © 2015 Efraim Flashner <efraim@flashner.co.il>
;;; Copyright © 2015 Raimon Grau <raimonster@gmail.com>
;;; Copyright © 2016 Mathieu Lirzin <mthl@gnu.org>
;;; Copyright © 2016 Leo Famulari <leo@famulari.name>
;;;
;;; This file is part of GNU Guix.
;;;
;;; GNU Guix is free software; you can redistribute it and/or modify it
;;; under the terms of the GNU General Public License as published by
;;; the Free Software Foundation; either version 3 of the License, or (at
;;; your option) any later version.
;;;
;;; GNU Guix is distributed in the hope that it will be useful, but
;;; WITHOUT ANY WARRANTY; without even the implied warranty of
;;; MERCHANTABILITY or FITNESS FOR A PARTICULAR PURPOSE.  See the
;;; GNU General Public License for more details.
;;;
;;; You should have received a copy of the GNU General Public License
;;; along with GNU Guix.  If not, see <http://www.gnu.org/licenses/>.

(define-module (gnu packages xml)
  #:use-module (gnu packages)
  #:use-module (gnu packages autotools)
  #:use-module (gnu packages compression)
  #:use-module (gnu packages gnupg)
  #:use-module (gnu packages perl)
  #:use-module (gnu packages python)
  #:use-module (gnu packages tls)
  #:use-module (gnu packages web)
  #:use-module ((guix licenses) #:prefix license:)
  #:use-module (guix packages)
  #:use-module (guix download)
  #:use-module (guix build-system cmake)
  #:use-module (guix build-system gnu)
  #:use-module (guix build-system perl)
  #:use-module (guix build-system python)
  #:use-module (gnu packages linux)
  #:use-module (gnu packages pkg-config))

(define-public expat
  (package
    (name "expat")
    (version "2.1.1")
    (source (origin
             (method url-fetch)
             (uri (string-append "mirror://sourceforge/expat/expat/"
                                 version "/expat-" version ".tar.bz2"))
             (sha256
              (base32
               "0ryyjgvy7jq0qb7a9mhc1giy3bzn56aiwrs8dpydqngplbjq9xdg"))))
    (build-system gnu-build-system)
    (home-page "http://www.libexpat.org/")
    (synopsis "Stream-oriented XML parser library written in C")
    (description
     "Expat is an XML parser library written in C.  It is a
stream-oriented parser in which an application registers handlers for
things the parser might find in the XML document (like start tags).")
    (license license:expat)))

<<<<<<< HEAD
=======
(define expat/fixed
  (package
    (inherit expat)
    (source (origin
              (inherit (package-source expat))
              (patches (search-patches "expat-CVE-2012-6702-and-CVE-2016-5300.patch"
                                       "expat-CVE-2015-1283.patch"
                                       "expat-CVE-2015-1283-refix.patch"
                                       "expat-CVE-2016-0718.patch"))))))

>>>>>>> fe585be9
(define-public libxml2
  (package
    (name "libxml2")
    (version "2.9.4")
    (source (origin
             (method url-fetch)
             (uri (string-append "ftp://xmlsoft.org/libxml2/libxml2-"
                                 version ".tar.gz"))
             (sha256
              (base32
               "0g336cr0bw6dax1q48bblphmchgihx9p1pjmxdnrd6sh3qci3fgz"))))
    (build-system gnu-build-system)
    (home-page "http://www.xmlsoft.org/")
    (synopsis "C parser for XML")
    (propagated-inputs `(("zlib" ,zlib))) ; libxml2.la says '-lz'.
    (native-inputs `(("perl" ,perl)))
    ;; $XML_CATALOG_FILES lists 'catalog.xml' files found in under the 'xml'
    ;; sub-directory of any given package.
    (native-search-paths (list (search-path-specification
                                (variable "XML_CATALOG_FILES")
                                (separator " ")
                                (files '("xml"))
                                (file-pattern "^catalog\\.xml$")
                                (file-type 'regular))))
    (search-paths native-search-paths)
    (description
     "Libxml2 is the XML C parser and toolkit developed for the Gnome
project (but it is usable outside of the Gnome platform).")
    (license license:x11)))

(define-public python-libxml2
  (package (inherit libxml2)
    (name "python-libxml2")
    (replacement #f)
    (build-system python-build-system)
    (arguments
     `(;; XXX: Tests are specified in 'Makefile.am', but not in 'setup.py'.
       #:tests? #f
       #:phases
       (modify-phases %standard-phases
         (add-before
          'build 'configure
          (lambda* (#:key inputs #:allow-other-keys)
            (chdir "python")
            (let ((glibc   (assoc-ref inputs ,(if (%current-target-system)
                                                  "cross-libc" "libc")))
                  (libxml2 (assoc-ref inputs "libxml2")))
              (substitute* "setup.py"
                ;; For 'libxml2/libxml/tree.h'.
                (("ROOT = r'/usr'")
                 (format #f "ROOT = r'~a'" libxml2))
                ;; For 'iconv.h'.
                (("/opt/include")
                 (string-append glibc "/include")))))))))
    (inputs `(("libxml2" ,libxml2)))
    (synopsis "Python bindings for the libxml2 library")))

(define-public python2-libxml2
  (package-with-python2 python-libxml2))

(define-public libxslt
  (package
    (name "libxslt")
    (version "1.1.28")
    (source (origin
             (method url-fetch)
             (uri (string-append "ftp://xmlsoft.org/libxslt/libxslt-"
                                 version ".tar.gz"))
             (sha256
              (base32
               "13029baw9kkyjgr7q3jccw2mz38amq7mmpr5p3bh775qawd1bisz"))
             (patches (search-patches "libxslt-generated-ids.patch"
                                      "libxslt-remove-date-timestamps.patch"
                                      "libxslt-CVE-2015-7995.patch"))))
    (build-system gnu-build-system)
    (home-page "http://xmlsoft.org/XSLT/index.html")
    (synopsis "C library for applying XSLT stylesheets to XML documents")
    (inputs `(("libgcrypt" ,libgcrypt)
              ("libxml2" ,libxml2)
              ("python" ,python-minimal-wrapper)
              ("zlib" ,zlib)))
    (description
     "Libxslt is an XSLT C library developed for the GNOME project.  It is
based on libxml for XML parsing, tree manipulation and XPath support.")
    (license license:x11)))

(define-public perl-xml-parser
  (package
    (name "perl-xml-parser")
    (version "2.44")
    (source (origin
             (method url-fetch)
             (uri (string-append
                   "mirror://cpan/authors/id/T/TO/TODDR/XML-Parser-"
                   version ".tar.gz"))
             (sha256
              (base32
               "05ij0g6bfn27iaggxf8nl5rhlwx6f6p6xmdav6rjcly3x5zd1s8s"))))
    (build-system perl-build-system)
    (arguments `(#:make-maker-flags
                 (let ((expat (assoc-ref %build-inputs "expat")))
                   (list (string-append "EXPATLIBPATH=" expat "/lib")
                         (string-append "EXPATINCPATH=" expat "/include")))))
    (inputs `(("expat" ,expat)))
    (license (package-license perl))
    (synopsis "Perl bindings to the Expat XML parsing library")
    (description
     "This module provides ways to parse XML documents.  It is built on top of
XML::Parser::Expat, which is a lower level interface to James Clark's expat
library.  Each call to one of the parsing methods creates a new instance of
XML::Parser::Expat which is then used to parse the document.  Expat options
may be provided when the XML::Parser object is created.  These options are
then passed on to the Expat object on each parse call.  They can also be given
as extra arguments to the parse methods, in which case they override options
given at XML::Parser creation time.")
    (home-page "http://search.cpan.org/dist/XML-Parser")))

(define-public perl-libxml
  (package
    (name "perl-libxml")
    (version "0.08")
    (source (origin
             (method url-fetch)
             (uri (string-append
                   "mirror://cpan/authors/id/K/KM/KMACLEOD/libxml-perl-"
                   version ".tar.gz"))
             (sha256
              (base32
               "1jy9af0ljyzj7wakqli0437zb2vrbplqj4xhab7bfj2xgfdhawa5"))))
    (build-system perl-build-system)
    (propagated-inputs
     `(("perl-xml-parser" ,perl-xml-parser)))
    (license (package-license perl))
    (synopsis "Perl SAX parser using XML::Parser")
    (description
     "XML::Parser::PerlSAX is a PerlSAX parser using the XML::Parser
module.")
    (home-page "http://search.cpan.org/~kmacleod/libxml-perl/lib/XML/Parser/PerlSAX.pm")))

(define-public perl-xml-libxml
  (package
    (name "perl-xml-libxml")
    (version "2.0118")
    (source
     (origin
       (method url-fetch)
       (uri (string-append "mirror://cpan/authors/id/S/SH/SHLOMIF/"
                           "XML-LibXML-" version ".tar.gz"))
       (sha256
        (base32
         "170c8dbk4p6jw9is0cria73021yp3hpmhb19p9j0zg2yxwkawr6c"))))
    (build-system perl-build-system)
    (propagated-inputs
     `(("perl-xml-namespacesupport" ,perl-xml-namespacesupport)
       ("perl-xml-sax" ,perl-xml-sax)))
    (inputs
     `(("libxml2" ,libxml2)))
    (home-page "http://search.cpan.org/dist/XML-LibXML")
    (synopsis "Perl interface to libxml2")
    (description "This module implements a Perl interface to the libxml2
library which provides interfaces for parsing and manipulating XML files. This
module allows Perl programmers to make use of the highly capable validating
XML parser and the high performance DOM implementation.")
    (license (package-license perl))))

(define-public perl-xml-libxml-simple
  (package
    (name "perl-xml-libxml-simple")
    (version "0.95")
    (source (origin
              (method url-fetch)
              (uri (string-append "mirror://cpan/authors/id/M/MA/MARKOV/"
                                  "XML-LibXML-Simple-" version ".tar.gz"))
              (sha256
               (base32
                "0qqfqj5bgqmh1j4iv8dwl3g00nsmcvf2b7w1d09k9d77rrb249xi"))))
    (build-system perl-build-system)
    (propagated-inputs
     `(("perl-file-slurp-tiny" ,perl-file-slurp-tiny)
       ("perl-xml-libxml" ,perl-xml-libxml)))
    (home-page "http://search.cpan.org/dist/XML-LibXML-Simple")
    (synopsis "XML::LibXML based XML::Simple clone")
    (description
     "This package provides the same API as @code{XML::Simple} but is based on
@code{XML::LibXML}.")
    (license (package-license perl))))

(define-public perl-xml-namespacesupport
  (package
    (name "perl-xml-namespacesupport")
    (version "1.11")
    (source
     (origin
       (method url-fetch)
       (uri (string-append "mirror://cpan/authors/id/P/PE/PERIGRIN/"
                           "XML-NamespaceSupport-" version ".tar.gz"))
       (sha256
        (base32
         "1sklgcldl3w6gn706vx1cgz6pm4y5lfgsjxnfqyk20pilgq530bd"))))
    (build-system perl-build-system)
    (home-page "http://search.cpan.org/dist/XML-NamespaceSupport")
    (synopsis "XML namespace support class")
    (description "This module offers a simple to process namespaced XML
names (unames) from within any application that may need them.  It also helps
maintain a prefix to namespace URI map, and provides a number of basic
checks.")
    (license (package-license perl))))

(define-public perl-xml-sax
  (package
    (name "perl-xml-sax")
    (version "0.99")
    (source
     (origin
       (method url-fetch)
       (uri (string-append "mirror://cpan/authors/id/G/GR/GRANTM/"
                           "XML-SAX-" version ".tar.gz"))
       (sha256
        (base32
         "115dypb50w1l94y3iwihv5nkixbsv1cxiqkd93y4rk5n6s74pc1j"))))
    (build-system perl-build-system)
    (propagated-inputs
     `(("perl-xml-namespacesupport" ,perl-xml-namespacesupport)
       ("perl-xml-sax-base" ,perl-xml-sax-base)))
    (arguments
     `(#:phases (modify-phases %standard-phases
                  (add-before
                   'install 'augment-path
                   ;; The install target tries to load the newly-installed
                   ;; XML::SAX module, but can't find it, so we need to tell
                   ;; perl where to look.
                   (lambda* (#:key outputs #:allow-other-keys)
                     (setenv "PERL5LIB"
                             (string-append (getenv "PERL5LIB") ":"
                                            (assoc-ref outputs "out")
                                            "/lib/perl5/site_perl")))))))
    (home-page "http://search.cpan.org/dist/XML-SAX")
    (synopsis "Perl API for XML")
    (description "XML::SAX consists of several framework classes for using and
building Perl SAX2 XML parsers, filters, and drivers.")
    (license (package-license perl))))

(define-public perl-xml-sax-base
  (package
    (name "perl-xml-sax-base")
    (version "1.08")
    (source
     (origin
       (method url-fetch)
       (uri (string-append "mirror://cpan/authors/id/G/GR/GRANTM/"
                           "XML-SAX-Base-" version ".tar.gz"))
       (sha256
        (base32
         "17i161rq1ngjlk0c8vdkrkkc56y1pf51k1g54y28py0micqp0qk6"))))
    (build-system perl-build-system)
    (home-page "http://search.cpan.org/dist/XML-SAX-Base")
    (synopsis "Base class for SAX Drivers and Filters")
    (description "This module has a very simple task - to be a base class for
PerlSAX drivers and filters.  It's default behaviour is to pass the input
directly to the output unchanged.  It can be useful to use this module as a
base class so you don't have to, for example, implement the characters()
callback.")
    (license (package-license perl))))

(define-public perl-xml-simple
  (package
    (name "perl-xml-simple")
    (version "2.20")
    (source (origin
             (method url-fetch)
             (uri (string-append
                   "mirror://cpan/authors/id/G/GR/GRANTM/XML-Simple-"
                   version ".tar.gz"))
             (sha256
              (base32
               "0jj3jiray1l4pi9wkjcpxjc3v431whdwx5aqnhgdm4i7h3817zsw"))))
    (build-system perl-build-system)
    (propagated-inputs
     `(("perl-xml-parser" ,perl-xml-parser)))
    (license (package-license perl))
    (synopsis "Perl module for easy reading/writing of XML files")
    (description
     "The XML::Simple module provides a simple API layer on top of an
underlying XML parsing module (either XML::Parser or one of the SAX2
parser modules).")
    (home-page "http://search.cpan.org/~grantm/XML-Simple-2.20/lib/XML/Simple.pm")))

(define-public perl-xml-regexp
  (package
    (name "perl-xml-regexp")
    (version "0.04")
    (source (origin
             (method url-fetch)
             (uri (string-append
                   "mirror://cpan/authors/id/T/TJ/TJMATHER/XML-RegExp-"
                   version ".tar.gz"))
             (sha256
              (base32
               "0m7wj00a2kik7wj0azhs1zagwazqh3hlz4255n75q21nc04r06fz"))))
    (build-system perl-build-system)
    (inputs
     `(("perl-xml-parser" ,perl-xml-parser)))
    (license (package-license perl))
    (synopsis "Perl regular expressions for XML tokens")
    (description
     "XML::RegExp contains regular expressions for the following XML tokens:
BaseChar, Ideographic, Letter, Digit, Extender, CombiningChar, NameChar,
EntityRef, CharRef, Reference, Name, NmToken, and AttValue.")
    (home-page "http://search.cpan.org/~tjmather/XML-RegExp/lib/XML/RegExp.pm")))

(define-public perl-xml-dom
  (package
    (name "perl-xml-dom")
    (version "1.44")
    (source (origin
             (method url-fetch)
             (uri (string-append
                   "mirror://cpan/authors/id/T/TJ/TJMATHER/XML-DOM-"
                   version ".tar.gz"))
             (sha256
              (base32
               "1r0ampc88ni3sjpzr583k86076qg399arfm9xirv3cw49k3k5bzn"))))
    (build-system perl-build-system)
    (propagated-inputs
     `(("perl-libwww" ,perl-libwww)
       ("perl-libxml" ,perl-libxml)
       ("perl-xml-regexp" ,perl-xml-regexp)))
    (license (package-license perl))
    (synopsis
     "Perl module for building DOM Level 1 compliant document structures")
    (description
     "This module extends the XML::Parser module by Clark Cooper.  The
XML::Parser module is built on top of XML::Parser::Expat, which is a lower
level interface to James Clark's expat library.  XML::DOM::Parser is derived
from XML::Parser.  It parses XML strings or files and builds a data structure
that conforms to the API of the Document Object Model.")
    (home-page "http://search.cpan.org/~tjmather/XML-DOM-1.44/lib/XML/DOM.pm")))

(define-public perl-xml-compile-tester
  (package
    (name "perl-xml-compile-tester")
    (version "0.90")
    (source (origin
              (method url-fetch)
              (uri (string-append "mirror://cpan/authors/id/M/MA/MARKOV/"
                                  "XML-Compile-Tester-" version ".tar.gz"))
              (sha256
               (base32
                "1bcl8x8cyacqv9yjp97aq9qq85sy8wv78kd8c16yd9yw3by4cpp1"))))
    (build-system perl-build-system)
    (propagated-inputs
     `(("perl-log-report" ,perl-log-report)
       ("perl-test-deep" ,perl-test-deep)))
    (home-page "http://search.cpan.org/dist/XML-Compile-Tester")
    (synopsis "XML::Compile related regression testing")
    (description
     "The @code{XML::Compile} module suite has extensive regression testing.
This module provide functions which simplify writing tests for
@code{XML::Compile} related distributions.")
    (license (package-license perl))))

(define-public perl-xml-compile
  (package
    (name "perl-xml-compile")
    (version "1.51")
    (source (origin
              (method url-fetch)
              (uri (string-append "mirror://cpan/authors/id/M/MA/MARKOV/"
                                  "XML-Compile-" version ".tar.gz"))
              (sha256
               (base32
                "06fj4zf0yh4kf3kx4bhwrmrjr6al40nasasbgfhn8f1zxwkmm8f2"))))
    (build-system perl-build-system)
    (propagated-inputs
     `(("perl-log-report" ,perl-log-report)
       ("perl-xml-compile-tester" ,perl-xml-compile-tester)
       ("perl-xml-libxml" ,perl-xml-libxml)
       ("perl-test-deep" ,perl-test-deep)))
    (home-page "http://search.cpan.org/dist/XML-Compile")
    (synopsis "Compilation-based XML processing")
    (description
     "@code{XML::Compile} can be used to translate a Perl data-structure into
XML or XML into a Perl data-structure, both directions under rigid control by
a schema.")
    (license (package-license perl))))

(define-public perl-xml-compile-cache
  (package
    (name "perl-xml-compile-cache")
    (version "1.04")
    (source (origin
              (method url-fetch)
              (uri (string-append "mirror://cpan/authors/id/M/MA/MARKOV/"
                                  "XML-Compile-Cache-" version ".tar.gz"))
              (sha256
               (base32
                "1689dm54n7wb0n0cl9n77vk0kvg0mcckn2hz9ahigjhvazah8740"))))
    (build-system perl-build-system)
    (propagated-inputs
     `(("perl-log-report" ,perl-log-report)
       ("perl-xml-compile" ,perl-xml-compile)
       ("perl-xml-compile-tester" ,perl-xml-compile-tester)
       ("perl-xml-libxml-simple" ,perl-xml-libxml-simple)))
    (home-page "http://search.cpan.org/dist/XML-Compile-Cache")
    (synopsis "Cache compiled XML translators")
    (description
     "This package provides methods to cache compiled XML translators.")
    (license (package-license perl))))

(define-public perl-xml-compile-soap
  (package
    (name "perl-xml-compile-soap")
    (version "3.13")
    (source (origin
              (method url-fetch)
              (uri (string-append "mirror://cpan/authors/id/M/MA/MARKOV/"
                                  "XML-Compile-SOAP-" version ".tar.gz"))
              (sha256
               (base32
                "08qw63l78040nh37xzapbqp43g6s5l67bvskf3dyyizlarjx5mi4"))))
    (build-system perl-build-system)
    (propagated-inputs
     `(("perl-file-slurp-tiny" ,perl-file-slurp-tiny)
       ("perl-libwww" ,perl-libwww)
       ("perl-log-report" ,perl-log-report)
       ("perl-xml-compile" ,perl-xml-compile)
       ("perl-xml-compile-cache" ,perl-xml-compile-cache)
       ("perl-xml-compile-tester" ,perl-xml-compile-tester)))
    (home-page "http://search.cpan.org/dist/XML-Compile-SOAP")
    (synopsis "Base-class for SOAP implementations")
    (description
     "This module provides a class to handle the SOAP protocol.  The first
implementation is @url{SOAP1.1,
http://www.w3.org/TR/2000/NOTE-SOAP-20000508/}, which is still most often
used.")
    (license (package-license perl))))

(define-public perl-xml-compile-wsdl11
  (package
    (name "perl-xml-compile-wsdl11")
    (version "3.04")
    (source (origin
              (method url-fetch)
              (uri (string-append "mirror://cpan/authors/id/M/MA/MARKOV/"
                                  "XML-Compile-WSDL11-" version ".tar.gz"))
              (sha256
               (base32
                "0pyikwnfwpangvnkf5dbdagy4z93ag9824f1ax5qaibc3ghca8kv"))))
    (build-system perl-build-system)
    (propagated-inputs
     `(("perl-log-report" ,perl-log-report)
       ("perl-xml-compile" ,perl-xml-compile)
       ("perl-xml-compile-cache" ,perl-xml-compile-cache)
       ("perl-xml-compile-soap" ,perl-xml-compile-soap)))
    (home-page "http://search.cpan.org/dist/XML-Compile-WSDL11")
    (synopsis "Create SOAP messages defined by WSDL 1.1")
    (description
     "This module understands WSDL version 1.1.  A WSDL file defines a set of
messages to be send and received over SOAP connections.  This involves
encoding of the message to be send into XML, sending the message to the
server, collect the answer, and finally decoding the XML to Perl.")
    (license (package-license perl))))

(define-public pugixml
  (package
    (name "pugixml")
    (version "1.6")
    (source
     (origin
      (method url-fetch)
      (uri (string-append "https://github.com/zeux/pugixml/archive/v"
                          version ".tar.gz"))
      (file-name (string-append name "-" version ".tar.gz"))
      (sha256
       (base32
        "0czbcv9aqf2rw3s9cljz2wb1f4zbhd07wnj7ykklklccl0ipfnwi"))))
    (build-system cmake-build-system)
    (arguments
     `(#:tests? #f
       #:out-of-source? #f
       #:phases (modify-phases %standard-phases
                  (add-before
                   'configure 'chdir
                   (lambda _
                     (chdir "scripts")
                     #t)))))
    (home-page "http://pugixml.org")
    (synopsis "Light-weight, simple and fast XML parser for C++ with XPath support")
    (description
     "pugixml is a C++ XML processing library, which consists of a DOM-like
interface with rich traversal/modification capabilities, a fast XML parser
which constructs the DOM tree from an XML file/buffer, and an XPath 1.0
implementation for complex data-driven tree queries.  Full Unicode support is
also available, with Unicode interface variants and conversions between
different Unicode encodings which happen automatically during
parsing/saving.")
    (license license:expat)))

(define-public xmlto
  (package
    (name "xmlto")
    (version "0.0.28")
    (source
     (origin
      (method url-fetch)
      (uri (string-append
            "https://fedorahosted.org/releases/x/m/xmlto/xmlto-"
            version ".tar.bz2"))
      (sha256
       (base32
        "0xhj8b2pwp4vhl9y16v3dpxpsakkflfamr191mprzsspg4xdyc0i"))))
    (build-system gnu-build-system)
    (arguments
     ;; Make sure the reference to util-linux's 'getopt' is kept in 'xmlto'.
     '(#:configure-flags (list (string-append "GETOPT="
                                              (assoc-ref %build-inputs
                                                         "util-linux")
                                              "/bin/getopt"))))
    (inputs
     `(("util-linux" ,util-linux)                 ; for 'getopt'
       ("libxml2" ,libxml2)                       ; for 'xmllint'
       ("libxslt" ,libxslt)))                     ; for 'xsltproc'
    (home-page "http://cyberelk.net/tim/software/xmlto/")
    (synopsis "Front-end to an XSL toolchain")
    (description
     "Xmlto is a front-end to an XSL toolchain.  It chooses an appropriate
stylesheet for the conversion you want and applies it using an external
XSL-T processor.  It also performs any necessary post-processing.")
    (license license:gpl2+)))

(define-public xmlsec
  (package
    (name "xmlsec")
    (version "1.2.20")
    (source (origin
             (method url-fetch)
             (uri (string-append "https://www.aleksey.com/xmlsec/download/"
                                 name "1-" version ".tar.gz"))
             (sha256
              (base32
               "01bkbv2y3x8d1sf4dcln1x3y2jyj391s3208d9a2ndhglly5j89j"))))
    (build-system gnu-build-system)
    (propagated-inputs ; according to xmlsec1.pc
     `(("libxml2" ,libxml2)
       ("libxslt" ,libxslt)))
    (inputs
     `(("gnutls" ,gnutls)
       ("libgcrypt" ,libgcrypt)
       ("libltdl" ,libltdl)))
    (native-inputs
     `(("pkg-config" ,pkg-config)))
    (home-page "http://www.libexpat.org/")
    (synopsis "XML Security Library")
    (description
     "The XML Security Library is a C library based on Libxml2.  It
supports XML security standards such as XML Signature, XML Encryption,
Canonical XML (part of Libxml2) and Exclusive Canonical XML (part of
Libxml2).")
    (license (license:x11-style "file://COPYING"
                                "See 'COPYING' in the distribution."))))

(define-public minixml
  (package
    (name "minixml")
    (version "2.9")
    (source (origin
              (method url-fetch)
              (uri (string-append "http://www.msweet.org/files/project3/mxml-"
                                  version ".tar.gz"))
              (sha256
               (base32
                "14pzhlfidj5v1qbxy7a59yn4jz9pnjrs2zwalz228jsq7ijm9vfd"))))
    (build-system gnu-build-system)
    (arguments
     `(#:tests? #f))  ;no "check" target
    (home-page "http://www.minixml.org/")
    (synopsis "Small XML parsing library")
    (description
     "Mini-XML is a small C library to read and write XML files and strings in
UTF-8 and UTF-16 encoding.")
    ;; LGPL 2.0+ with additional exceptions for static linking
    (license license:lgpl2.0+)))

;; TinyXML is an unmaintained piece of software, so the patches and build
;; system massaging have no upstream potential.
(define-public tinyxml
  (package
    (name "tinyxml")
    (version "2.6.2")
    (source (origin
              (method url-fetch)
              (uri (string-append "mirror://sourceforge/tinyxml/tinyxml_"
                                  (string-join (string-split version #\.) "_")
                                  ".tar.gz"))
              (sha256
               (base32
                "14smciid19lvkxqznfig77jxn5s4iq3jpb47vh5a6zcaqp7gvg8m"))
              (patches (search-patches "tinyxml-use-stl.patch"))))
    (build-system gnu-build-system)
    ;; This library is missing *a lot* of the steps to make it usable, so we
    ;; have to add them here, like every other distro must do.
    (arguments
     `(#:phases
       (modify-phases %standard-phases
         (delete 'configure)
         (add-after 'build 'build-shared-library
           (lambda _
             (zero? (system* "g++" "-Wall" "-O2" "-shared" "-fpic"
                             "tinyxml.cpp" "tinyxmlerror.cpp"
                             "tinyxmlparser.cpp" "tinystr.cpp"
                             "-o" "libtinyxml.so"))))
         (replace 'check
           (lambda _ (zero? (system "./xmltest"))))
         (replace 'install
           (lambda* (#:key outputs #:allow-other-keys)
             (let* ((out (assoc-ref outputs "out"))
                    (include (string-append out "/include"))
                    (lib (string-append out "/lib"))
                    (pkgconfig (string-append out "/lib/pkgconfig"))
                    (doc (string-append out "/share/doc")))
               ;; Install libs and headers.
               (install-file "libtinyxml.so" lib)
               (install-file "tinystr.h" include)
               (install-file "tinyxml.h" include)
               ;; Generate and install pkg-config file.
               (mkdir-p pkgconfig)
               ;; Software such as Kodi expect this file to be present, but
               ;; it's not provided in the source code.
               (call-with-output-file (string-append pkgconfig "/tinyxml.pc")
                 (lambda (port)
                   (format port "prefix=~a
exec_prefix=${prefix}
libdir=${exec_prefix}/lib
includedir=${prefix}/include

Name: TinyXML
Description: A simple, small, C++ XML parser
Version: ~a
Libs: -L${libdir} -ltinyxml
Cflags: -I${includedir}
"
                           out ,version)))
               ;; Install docs.
               (mkdir-p doc)
               (copy-recursively "docs" (string-append doc "tinyxml"))
               #t))))))
    (synopsis "Small XML parser for C++")
    (description "TinyXML is a small and simple XML parsing library for the
C++ programming langauge.")
    (home-page "http://www.grinninglizard.com/tinyxml/index.html")
    (license license:zlib)))

(define-public xmlstarlet
 (package
   (name "xmlstarlet")
   (version "1.6.1")
   (source
    (origin
      (method url-fetch)
      (uri (string-append "mirror://sourceforge/xmlstar/xmlstarlet/"
                          version "/xmlstarlet-" version ".tar.gz"))
      (sha256
       (base32
        "1jp737nvfcf6wyb54fla868yrr39kcbijijmjpyk4lrpyg23in0m"))))
   (build-system gnu-build-system)
   (inputs
    `(("libxslt" ,libxslt)
      ("libxml2" ,libxml2)))
   (home-page "http://xmlstar.sourceforge.net/")
   (synopsis "Command line XML toolkit")
   (description "XMLStarlet is a set of command line utilities which can be
used to transform, query, validate, and edit XML documents.  XPath is used to
match and extract data, and elements can be added, deleted or modified using
XSLT and EXSLT.")
   (license license:x11)))<|MERGE_RESOLUTION|>--- conflicted
+++ resolved
@@ -3,13 +3,8 @@
 ;;; Copyright © 2013, 2015 Andreas Enge <andreas@enge.fr>
 ;;; Copyright © 2015 Eric Bavier <bavier@member.fsf.org>
 ;;; Copyright © 2015 Sou Bunnbu <iyzsong@gmail.com>
-<<<<<<< HEAD
-;;; Copyright © 2015 Ricardo Wurmus <rekado@elephly.net>
+;;; Copyright © 2015, 2016 Ricardo Wurmus <rekado@elephly.net>
 ;;; Copyright © 2015, 2016 Mark H Weaver <mhw@netris.org>
-=======
-;;; Copyright © 2015, 2016 Ricardo Wurmus <rekado@elephly.net>
-;;; Copyright © 2015 Mark H Weaver <mhw@netris.org>
->>>>>>> fe585be9
 ;;; Copyright © 2015 Efraim Flashner <efraim@flashner.co.il>
 ;;; Copyright © 2015 Raimon Grau <raimonster@gmail.com>
 ;;; Copyright © 2016 Mathieu Lirzin <mthl@gnu.org>
@@ -57,6 +52,9 @@
              (method url-fetch)
              (uri (string-append "mirror://sourceforge/expat/expat/"
                                  version "/expat-" version ".tar.bz2"))
+             (patches (search-patches "expat-CVE-2012-6702-and-CVE-2016-5300.patch"
+                                      "expat-CVE-2015-1283-refix.patch"
+                                      "expat-CVE-2016-0718.patch"))
              (sha256
               (base32
                "0ryyjgvy7jq0qb7a9mhc1giy3bzn56aiwrs8dpydqngplbjq9xdg"))))
@@ -69,19 +67,6 @@
 things the parser might find in the XML document (like start tags).")
     (license license:expat)))
 
-<<<<<<< HEAD
-=======
-(define expat/fixed
-  (package
-    (inherit expat)
-    (source (origin
-              (inherit (package-source expat))
-              (patches (search-patches "expat-CVE-2012-6702-and-CVE-2016-5300.patch"
-                                       "expat-CVE-2015-1283.patch"
-                                       "expat-CVE-2015-1283-refix.patch"
-                                       "expat-CVE-2016-0718.patch"))))))
-
->>>>>>> fe585be9
 (define-public libxml2
   (package
     (name "libxml2")
