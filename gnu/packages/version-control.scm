;;; GNU Guix --- Functional package management for GNU
;;; Copyright © 2013 Nikita Karetnikov <nikita@karetnikov.org>
;;; Copyright © 2013 Cyril Roelandt <tipecaml@gmail.com>
;;; Copyright © 2013-2022 Ludovic Courtès <ludo@gnu.org>
;;; Copyright © 2013, 2014 Andreas Enge <andreas@enge.fr>
;;; Copyright © 2015, 2016 Mathieu Lirzin <mthl@gnu.org>
;;; Copyright © 2014, 2015, 2016 Mark H Weaver <mhw@netris.org>
;;; Copyright © 2014, 2016, 2019, 2021 Eric Bavier <bavier@posteo.net>
;;; Copyright © 2015-2023 Flashner <efraim@flashner.co.il>
;;; Copyright © 2015, 2018, 2020, 2021, 2022 Kyle Meyer <kyle@kyleam.com>
;;; Copyright © 2015, 2017, 2018, 2020 Ricardo Wurmus <rekado@elephly.net>
;;; Copyright © 2016, 2017 Leo Famulari <leo@famulari.name>
;;; Copyright © 2016, 2017, 2018 Nikita <nikita@n0.is>
;;; Copyright © 2017–2022 Tobias Geerinckx-Rice <me@tobias.gr>
;;; Copyright © 2017 Vasile Dumitrascu <va511e@yahoo.com>
;;; Copyright © 2017 Clément Lassieur <clement@lassieur.org>
;;; Copyright © 2017, 2020 EuAndreh <eu@euandre.org>
;;; Copyright © 2017, 2018, 2020, 2022 Marius Bakke <marius@gnu.org>
;;; Copyright © 2017 Stefan Reichör <stefan@xsteve.at>
;;; Copyright © 2017, 2020 Oleg Pykhalov <go.wigust@gmail.com>
;;; Copyright © 2018 Sou Bunnbu <iyzsong@member.fsf.org>
;;; Copyright © 2018 Christopher Baines <mail@cbaines.net>
;;; Copyright © 2018 Timothy Sample <samplet@ngyro.com>
;;; Copyright © 2018 Arun Isaac <arunisaac@systemreboot.net>
;;; Copyright © 2019 Jovany Leandro G.C <bit4bit@riseup.net>
;;; Copyright © 2019 Kei Kebreau <kkebreau@posteo.net>
;;; Copyright © 2019, 2020 Alex Griffin <a@ajgrf.com>
;;; Copyright © 2020 Roel Janssen <roel@gnu.org>
;;; Copyright © 2020, 2021 Brice Waegeneire <brice@waegenei.re>
;;; Copyright © 2020 John D. Boy <jboy@bius.moe>
;;; Copyright © 2020, 2023 Janneke Nieuwenhuizen <janneke@gnu.org>
;;; Copyright © 2020, 2021, 2022, 2023 Vinicius Monego <monego@posteo.net>
;;; Copyright © 2020 Tanguy Le Carrour <tanguy@bioneland.org>
;;; Copyright © 2020, 2021, 2022 Michael Rohleder <mike@rohleder.de>
;;; Copyright © 2021 Greg Hogan <code@greghogan.com>
;;; Copyright © 2021, 2022, 2023 Maxim Cournoyer <maxim.cournoyer@gmail.com>
;;; Copyright © 2021 Chris Marusich <cmmarusich@gmail.com>
;;; Copyright © 2021 Léo Le Bouter <lle-bout@zaclys.net>
;;; Copyright © 2021 LibreMiami <packaging-guix@libremiami.org>
;;; Copyright © 2021 Xinglu Chen <public@yoctocell.xyz>
;;; Copyright © 2021 François J. <francois-oss@avalenn.eu>
;;; Copyright © 2021 Julien Lepiller <julien@lepiller.eu>
;;; Copyright © 2021 Guillaume Le Vaillant <glv@posteo.net>
;;; Copyright © 2021 jgart <jgart@dismail.de>
;;; Copyright © 2021 Foo Chuan Wei <chuanwei.foo@hotmail.com>
;;; Copyright © 2022 Jai Vetrivelan <jaivetrivelan@gmail.com>
;;; Copyright © 2022 Maxime Devos <maximedevos@telenet.be>
;;; Copyright © 2022 Dhruvin Gandhi <contact@dhruvin.dev>
;;; Copyright © 2015, 2022 David Thompson <davet@gnu.org>
;;; Copyright © 2023 Nicolas Graves <ngraves@ngraves.fr>
;;; Copyright © 2023 Kjartan Oli Agustsson <kjartanoli@disroot.org>
;;;
;;; This file is part of GNU Guix.
;;;
;;; GNU Guix is free software; you can redistribute it and/or modify it
;;; under the terms of the GNU General Public License as published by
;;; the Free Software Foundation; either version 3 of the License, or (at
;;; your option) any later version.
;;;
;;; GNU Guix is distributed in the hope that it will be useful, but
;;; WITHOUT ANY WARRANTY; without even the implied warranty of
;;; MERCHANTABILITY or FITNESS FOR A PARTICULAR PURPOSE.  See the
;;; GNU General Public License for more details.
;;;
;;; You should have received a copy of the GNU General Public License
;;; along with GNU Guix.  If not, see <http://www.gnu.org/licenses/>.

(define-module (gnu packages version-control)
  #:use-module ((guix licenses) #:prefix license:)
  #:use-module (guix utils)
  #:use-module (guix packages)
  #:use-module (guix deprecation)
  #:use-module (guix gexp)
  #:use-module (guix download)
  #:use-module (guix git-download)
  #:use-module (guix hg-download)
  #:use-module (guix build-system cmake)
  #:use-module (guix build-system copy)
  #:use-module (guix build-system gnu)
  #:use-module (guix build-system go)
  #:use-module (guix build-system perl)
  #:use-module (guix build-system python)
  #:use-module (guix build-system qt)
  #:use-module (guix build-system trivial)
  #:use-module (gnu packages apr)
  #:use-module (gnu packages autotools)
  #:use-module (gnu packages documentation)
  #:use-module (gnu packages base)
  #:use-module (gnu packages bash)
  #:use-module (gnu packages bison)
  #:use-module (gnu packages boost)
  #:use-module (gnu packages check)
  #:use-module (gnu packages cook)
  #:use-module (gnu packages curl)
  #:use-module (gnu packages databases)
  #:use-module (gnu packages docbook)
  #:use-module (gnu packages ed)
  #:use-module (gnu packages file)
  #:use-module (gnu packages flex)
  #:use-module (gnu packages freedesktop)
  #:use-module (gnu packages gettext)
  #:use-module (gnu packages gl)
  #:use-module (gnu packages glib)
  #:use-module (gnu packages gnome)
  #:use-module (gnu packages gnupg)
  #:use-module (gnu packages golang)
  #:use-module (gnu packages groff)
  #:use-module (gnu packages guile)
  #:use-module (gnu packages guile-xyz)
  #:use-module (gnu packages image)
  #:use-module (gnu packages imagemagick)
  #:use-module (gnu packages linux)
  #:use-module (gnu packages mail)
  #:use-module (gnu packages man)
  #:use-module (gnu packages maths)
  #:use-module (gnu packages nano)
  #:use-module (gnu packages ncurses)
  #:use-module (gnu packages ssh)
  #:use-module (gnu packages web)
  #:use-module (gnu packages patchutils)
  #:use-module (gnu packages pcre)
  #:use-module (gnu packages perl)
  #:use-module (gnu packages perl-check)
  #:use-module (gnu packages php)
  #:use-module (gnu packages pkg-config)
  #:use-module (gnu packages python)
  #:use-module (gnu packages python-build)
  #:use-module (gnu packages python-check)
  #:use-module (gnu packages python-crypto)
  #:use-module (gnu packages python-web)
  #:use-module (gnu packages python-xyz)
  #:use-module (gnu packages readline)
  #:use-module (gnu packages ruby)
  #:use-module (gnu packages sqlite)
  #:use-module (gnu packages texinfo)
  #:use-module (gnu packages admin)
  #:use-module (gnu packages xml)
  #:use-module (gnu packages emacs)
  #:use-module (gnu packages compression)
  #:use-module (gnu packages sdl)
  #:use-module (gnu packages swig)
  #:use-module (gnu packages sync)
  #:use-module (gnu packages tcl)
  #:use-module (gnu packages textutils)
  #:use-module (gnu packages time)
  #:use-module (gnu packages tls)
  #:use-module (gnu packages)
  #:use-module (ice-9 match)
  #:use-module (srfi srfi-1)
  #:export (make-gitolite))

(define-public breezy
  (package
    (name "breezy")
    (version "3.2.2")
    (source
     (origin
       (method url-fetch)
       (uri (string-append "https://launchpad.net/brz/"
                           (version-major+minor version) "/" version
                           "/+download/breezy-" version ".tar.gz"))
       (modules '((guix build utils)))
       ;; Delete pre-generated Cython C files.
       (snippet '(for-each delete-file (find-files "." "\\pyx.c$")))
       (sha256
        (base32
         "1md4b6ajawf5h50fqizmjj0g833ihc674dh7fn0mvl4d412nwyhq"))
       (patches (search-patches "breezy-fix-gio.patch"))))
    (build-system python-build-system)
    (arguments
     (list
      #:tests? #f                       ;FIXME: the test suite hangs
      #:phases
      #~(modify-phases %standard-phases
          (add-after 'unpack 'patch-test-shebangs
            (lambda _
              (substitute* (append (find-files "breezy/bzr/tests")
                                   (find-files "breezy/tests"))
                (("#!/bin/sh")
                 (format #f "#!~a" (which "sh"))))))
          (replace 'check
            (lambda* (#:key tests? #:allow-other-keys)
              (when tests?
                ;; The test_read_bundle tests fails with "TypeError: a
                ;; bytes-like object is required, not '_ResultTuple'" (see:
                ;; https://bugs.launchpad.net/brz/+bug/1968415/comments/4).
                (substitute* "breezy/bzr/tests/__init__.py"
                  (("'test_read_bundle'," all)
                   (string-append "# " all)))
                (setenv "BZR_EDITOR" "nano")
                (setenv "HOME" "/tmp")
                (invoke "testr" "init")
                (invoke "testr" "run")))))))
    (native-inputs
     (list nano                         ;for tests
           python-cython
           python-docutils
           python-subunit
           python-testrepository))
    (inputs
     (list gettext-minimal
           python-configobj
           python-dulwich
           python-fastbencode
           python-fastimport
           python-launchpadlib
           python-paramiko
           python-patiencediff
           python-pycryptodome
           python-pygobject
           python-pygpgme))
    (home-page "https://www.breezy-vcs.org/")
    (synopsis "Decentralized revision control system")
    (description
     "Breezy (@command{brz}) is a decentralized revision control system.  By
default, Breezy provides support for both the
@uref{https://bazaar.canonical.com/, Bazaar} and @uref{https://www.git-scm.com,
Git} file formats.  Breezy is backwabrds compatible with Bazaar's disk format
and protocols.  One of the key differences with Bazaar is that Breezy runs on
Python 3.3 and later, rather than on Python 2.")
    (license license:gpl2+)))

(define-public bazaar
  (deprecated-package "bazaar" breezy))

(define git-cross-configure-flags
  '("ac_cv_fread_reads_directories=yes"
    "ac_cv_snprintf_returns_bogus=no"
    "ac_cv_iconv_omits_bom=no"))

(define-public git
  (package
   (name "git")
   (version "2.41.0")
   (source (origin
            (method url-fetch)
            (uri (string-append "mirror://kernel.org/software/scm/git/git-"
                                version ".tar.xz"))
            (sha256
             (base32
              "0h40arw08xbpi2cbf7pvc947v963rjxz3inb2ar81zjc8byvlj77"))))
   (build-system gnu-build-system)
   (native-inputs
    `(("native-perl" ,perl)
      ;; Add bash-minimal explicitly to ensure it comes before bash-for-tests,
      ;; see <https://bugs.gnu.org/39513>.
      ("bash" ,bash-minimal)
      ("bash-for-tests" ,bash)
      ("gettext" ,gettext-minimal)
      ;; To build the man pages from the git sources, we would need a dependency
      ;; on a full XML tool chain, and building it actually takes ages.  So we
      ;; use this lazy approach and use released tarball.
      ("git-manpages"
       ,(origin
          (method url-fetch)
          (uri (string-append
                "mirror://kernel.org/software/scm/git/git-manpages-"
                version ".tar.xz"))
          (sha256
           (base32
            "0xsqakgy0s60zpa13ilj6zj420kdh8pf4v3nrp1nziwj8ja4qymw"))))
      ;; For subtree documentation.
      ("asciidoc" ,asciidoc)
      ("docbook2x" ,docbook2x)
      ("docbook-xsl" ,docbook-xsl)
      ("libxslt" ,libxslt)
      ("pkg-config" ,pkg-config)
      ("texinfo" ,texinfo)
      ("xmlto" ,xmlto)))
   (inputs
    `(("curl" ,curl)
      ("expat" ,expat)
      ("openssl" ,openssl)
      ("perl" ,perl)
      ("python" ,python) ; for git-p4
      ("zlib" ,zlib)

       ;; For PCRE support in git grep (USE_LIBPCRE2).
       ("pcre" ,pcre2)

       ;; For 'gitweb.cgi'.
       ("perl-cgi" ,perl-cgi)

       ;; For 'git-svn'.
       ("subversion" ,subversion)
       ("perl-term-readkey" ,perl-term-readkey)

       ;; For 'git-send-email'.
       ("perl-authen-sasl" ,perl-authen-sasl)
       ("perl-net-smtp-ssl" ,perl-net-smtp-ssl)
       ("perl-io-socket-ssl" ,perl-io-socket-ssl)

       ;; For 'git gui', 'gitk', and 'git citool'.
       ("tcl" ,tcl)
       ("tk" ,tk)

       ;; For 'git-credential-libsecret'
       ("glib" ,glib)
       ("libsecret" ,libsecret)))
    (outputs '("out"                    ; the core
               "send-email"             ; for git-send-email
               "svn"                    ; git-svn
               "credential-netrc"       ; git-credential-netrc
               "credential-libsecret"   ; git-credential-libsecret
               "subtree"                ; git-subtree
               "gui"))                  ; gitk, git gui
    (arguments
     `(#:make-flags `("V=1"             ;more verbose compilation

                      ,(string-append "SHELL_PATH="
                                      (assoc-ref %build-inputs "bash")
                                      "/bin/sh")

                      ;; Tests require a bash with completion support.
                      ,(string-append "TEST_SHELL_PATH="
                                      (assoc-ref %build-inputs "bash-for-tests")
                                      "/bin/bash")

                      "USE_LIBPCRE2=yes"

                      ;; By default 'make install' creates hard links for
                      ;; things in 'libexec/git-core', which leads to huge
                      ;; nars; see <https://bugs.gnu.org/21949>.
                      "NO_INSTALL_HARDLINKS=indeed")

       ;; Make sure the full bash does not end up in the final closure.
       #:disallowed-references (,bash)

       #:test-target "test"

       ;; The explicit --with-tcltk forces the build system to hardcode the
       ;; absolute file name to 'wish'.
       #:configure-flags (list (string-append "--with-tcltk="
                                              (assoc-ref %build-inputs "tk")
                                              "/bin/wish8.6") ; XXX
                               ,@(if (%current-target-system)
                                     git-cross-configure-flags
                                     '()))

       #:modules ((srfi srfi-1)
                  (srfi srfi-26)
                  ((guix build gnu-build-system) #:prefix gnu:)
                  ,@%gnu-build-system-modules)
       #:phases
       (modify-phases %standard-phases
         ,@(if (%current-target-system)
               ;; The git build system assumes build == host
               `((add-after 'unpack  'use-host-uname_S
                   (lambda _
                     (substitute* "config.mak.uname"
                       (("uname_S := .*" all)
                        (if (equal? ,(%current-target-system) "i586-pc-gnu")
                            "uname_S := GNU\n"
                            all))))))
               ;; We do not have bash-for-tests when cross-compiling.
               `((add-after 'unpack 'modify-PATH
                   (lambda* (#:key inputs #:allow-other-keys)
                     (let ((path (string-split (getenv "PATH") #\:))
                           (bash-full (assoc-ref inputs "bash-for-tests")))
                       ;; Drop the test bash from PATH so that (which "sh") and
                       ;; similar does the right thing.
                       (setenv "PATH" (string-join
                                       (remove (cut string-prefix? bash-full <>) path)
                                       ":")))))))
         ;; Add cross curl-config script to PATH when cross-compiling.
         ,@(if (%current-target-system)
               '((add-before 'configure 'add-cross-curl-config
                   (lambda* (#:key inputs #:allow-other-keys)
                     (setenv "PATH"
                             (string-append (assoc-ref inputs "curl") "/bin:"
                                            (getenv "PATH"))))))
               '())
         (add-after 'configure 'patch-makefiles
           (lambda _
             (substitute* "Makefile"
               (("/usr/bin/perl") (which "perl"))
               (("/usr/bin/python") (which "python3")))))
         (add-after 'configure 'add-PM.stamp
           (lambda _
             ;; Add the "PM.stamp" to avoid "no rule to make target".
             (call-with-output-file "perl/PM.stamp" (const #t))))
         (add-after 'build 'build-subtree
           (lambda* (#:key inputs #:allow-other-keys)
             (with-directory-excursion "contrib/subtree"
               (substitute* "Makefile"
                 ;; Apparently `xmlto' does not bother to looks up the stylesheets
                 ;; specified in the XML, unlike the above substitution.  Instead it
                 ;; uses a hard-coded URL.  Work around it here, but if this is
                 ;; common perhaps we should hardcode this path in xmlto itself.
                 (("\\$\\(XMLTO\\) -m \\$\\(MANPAGE_XSL\\)")
                  (string-append "$(XMLTO) -x "
                                 (string-append (assoc-ref inputs "docbook-xsl")
                                                "/xml/xsl/docbook-xsl-"
                                                ,(package-version docbook-xsl))
                                 "/manpages/docbook.xsl -m $(MANPAGE_XSL)")))
               (invoke "make")
               (invoke "make" "install")
               (invoke "make" "install-doc")
               (substitute* "git-subtree"
                 (("/bin/sh") (which "sh"))))))
         (add-before 'check 'patch-tests
           (lambda _
             (let ((store-directory (%store-directory)))
               ;; These files contain some funny bytes that Guile is unable
               ;; to decode for shebang patching. Just delete them.
               (for-each delete-file '("t/t4201-shortlog.sh"
                                       "t/t7813-grep-icase-iso.sh"))
               ;; Many tests contain inline shell scripts (hooks etc).
               (substitute* (find-files "t" "\\.sh$")
                 (("#!/bin/sh") (string-append "#!" (which "sh"))))
               ;; Un-do shebang patching here to prevent checksum mismatch.
               (substitute* '("t/t4034/perl/pre" "t/t4034/perl/post")
                 (("^#!.*/bin/perl") "#!/usr/bin/perl"))
               (substitute* "t/t5003-archive-zip.sh"
                 (("cp /bin/sh") (string-append "cp " (which "sh"))))
               (substitute* "t/t6030-bisect-porcelain.sh"
                 (("\"/bin/sh\"") (string-append "\"" (which "sh") "\"")))
               ;; FIXME: This test runs `git commit` with a bogus EDITOR
               ;; and empty commit message, but does not fail the way it's
               ;; expected to. The test passes when invoked interactively.
               (substitute* "t/t7508-status.sh"
                 (("\tcommit_template_commented") "\ttrue"))
               ;; More checksum mismatches due to odd shebangs.
               (substitute* "t/t9100-git-svn-basic.sh"
                 (((string-append "\"#!" store-directory ".*/bin/sh")) "\"#!/bin/sh") )
               (substitute* "t/t9300-fast-import.sh"
                 (((string-append "\t#!" store-directory ".*/bin/sh")) "\t#!/bin/sh")
                 (((string-append "'#!" store-directory ".*/bin/sh")) "'#!/bin/sh"))
               ;; FIXME: Some hooks fail with "basename: command not found".
               ;; See 't/trash directory.t9164.../svn-hook.log'.
               (delete-file "t/t9164-git-svn-dcommit-concurrent.sh")

               ;; XXX: These tests fail intermittently for unknown reasons:
               ;; <https://bugs.gnu.org/29546>.
               (for-each delete-file
                         '("t/t9128-git-svn-cmd-branch.sh"
                           "t/t9167-git-svn-cmd-branch-subproject.sh"
                           "t/t9141-git-svn-multiple-branches.sh")))))
         (add-after 'install 'install-info-manual
           (lambda* (#:key parallel-build? #:allow-other-keys)
             (define job-count (if parallel-build?
                                   (number->string (parallel-job-count))
                                   "1"))
             (invoke "make" "-C" "Documentation" "install-info"
                     "-j" job-count
                     ;; The Makefile refer to 'docbook2x-texi', but our binary
                     ;; is named 'docbook2texi'.
                     "DOCBOOK2X_TEXI=docbook2texi" "PERL_PATH=perl")))
         (add-after 'install 'install-shell-completion
           (lambda* (#:key outputs #:allow-other-keys)
             (let* ((out         (assoc-ref outputs "out"))
                    (completions (string-append out "/etc/bash_completion.d")))
               ;; TODO: Install the tcsh and zsh completions in the right place.
               (mkdir-p completions)
               (copy-file "contrib/completion/git-completion.bash"
                          (string-append completions "/git")))))
         (add-after 'install 'install-credential-netrc
           (lambda* (#:key outputs #:allow-other-keys)
             (let* ((netrc (assoc-ref outputs "credential-netrc")))
               (install-file "contrib/credential/netrc/git-credential-netrc.perl"
                             (string-append netrc "/bin"))
               (rename-file (string-append netrc "/bin/git-credential-netrc.perl")
                            (string-append netrc "/bin/git-credential-netrc"))
               ;; Previously, Git.pm was automatically found by netrc.
               ;; Perl 5.26 changed how it locates modules so that @INC no
               ;; longer includes the current working directory (the Perl
               ;; community calls this "dotless @INC").
               (wrap-program (string-append netrc "/bin/git-credential-netrc")
                 `("PERL5LIB" ":" prefix
                   (,(string-append (assoc-ref outputs "out") "/share/perl5")))))))
         (add-after 'install 'install-credential-libsecret
           (lambda* (#:key outputs #:allow-other-keys)
             (let* ((libsecret (assoc-ref outputs "credential-libsecret")))
               (with-directory-excursion "contrib/credential/libsecret"
                 ((assoc-ref gnu:%standard-phases 'build))
                 (install-file "git-credential-libsecret"
                               (string-append libsecret "/bin"))))))
         (add-after 'install 'install-subtree
           (lambda* (#:key outputs #:allow-other-keys)
             (let ((subtree (assoc-ref outputs "subtree")))
               (install-file "contrib/subtree/git-subtree"
                             (string-append subtree "/bin"))
               (install-file "contrib/subtree/git-subtree.1"
                             (string-append subtree "/share/man/man1")))))
         (add-after 'install 'restore-sample-hooks-shebang
           (lambda* (#:key outputs #:allow-other-keys)
             (let* ((out (assoc-ref outputs "out"))
                    (dir (string-append out "/share/git-core/templates/hooks")))
               (for-each (lambda (file)
                           (format #t "restoring shebang on `~a'~%" file)
                           (substitute* file
                             (("^#!.*/bin/sh") "#!/bin/sh")))
                         (find-files dir ".*")))))
         (add-after 'install 'split
           (lambda* (#:key inputs outputs #:allow-other-keys)
             ;; Split the binaries to the various outputs.
             (let* ((out      (assoc-ref outputs "out"))
                    (se       (assoc-ref outputs "send-email"))
                    (svn      (assoc-ref outputs "svn"))
                    (gui      (assoc-ref outputs "gui"))
                    (gitk     (string-append out "/bin/gitk"))
                    (gitk*    (string-append gui "/bin/gitk"))
                    (git-gui  (string-append out "/libexec/git-core/git-gui"))
                    (git-gui* (string-append gui "/libexec/git-core/git-gui"))
                    (git-cit  (string-append out "/libexec/git-core/git-citool"))
                    (git-cit* (string-append gui "/libexec/git-core/git-citool"))
                    (git-se   (string-append out "/libexec/git-core/git-send-email"))
                    (git-se*  (string-append se  "/libexec/git-core/git-send-email"))
                    (git-svn  (string-append out "/libexec/git-core/git-svn"))
                    (git-svn* (string-append svn "/libexec/git-core/git-svn"))
                    (git-sm   (string-append out
                                             "/libexec/git-core/git-submodule")))
               (mkdir-p (string-append gui "/bin"))
               (mkdir-p (string-append gui "/libexec/git-core"))
               (mkdir-p (string-append se  "/libexec/git-core"))
               (mkdir-p (string-append svn "/libexec/git-core"))

               (for-each (lambda (old new)
                           (copy-file old new)
                           (delete-file old)
                           (chmod new #o555))
                         (list gitk git-gui git-cit git-se git-svn)
                         (list gitk* git-gui* git-cit* git-se* git-svn*))

               ;; Tell 'git-svn' where Subversion and perl-term-readkey are.
               (wrap-program git-svn*
                 `("PATH" ":" prefix
                   (,(string-append (assoc-ref inputs "subversion")
                                    "/bin")))
                 `("PERL5LIB" ":" prefix
                   ,(map (lambda (i) (string-append (assoc-ref inputs i)
                                                    "/lib/perl5/site_perl"))
                         '("subversion" "perl-term-readkey")))

                 ;; XXX: The .so for SVN/Core.pm lacks a RUNPATH, so
                 ;; help it find 'libsvn_client-1.so'.
                 `("LD_LIBRARY_PATH" ":" prefix
                   (,(string-append (assoc-ref inputs "subversion")
                                    "/lib"))))

               ;; Tell 'git-send-email' where perl modules are.
               (wrap-program git-se*
                 `("PERL5LIB" ":" prefix
                   ,(map (lambda (o) (string-append o "/lib/perl5/site_perl"))
                         (list
                          ,@(transitive-input-references
                             'inputs
                             (map (lambda (l)
                                    (assoc l (package-inputs this-package)))
                                  '("perl-authen-sasl"
                                    "perl-net-smtp-ssl"
                                    "perl-io-socket-ssl")))))))

               ;; Tell 'gitweb.cgi' where perl modules are.
               (wrap-program (string-append out "/share/gitweb/gitweb.cgi")
                 `("PERL5LIB" ":" prefix
                   ,(map (lambda (o) (string-append o "/lib/perl5/site_perl"))
                         (list
                          ,@(transitive-input-references
                             'inputs
                             (map (lambda (l)
                                    (assoc l (package-inputs this-package)))
                                  '("perl-cgi")))))))

               ;; Tell 'git-submodule' where Perl is.
               (wrap-program git-sm
                 `("PATH" ":" prefix
                   (,(string-append (assoc-ref inputs "perl")
                                    "/bin")))))))
         (add-after 'split 'install-man-pages
           (lambda* (#:key inputs outputs #:allow-other-keys)
             (let* ((out (assoc-ref outputs "out"))
                    (man (string-append out "/share/man"))
                    (manpages (assoc-ref inputs "git-manpages")))
               (mkdir-p man)
               (with-directory-excursion man
                 (invoke "tar" "xvf" manpages)))))
         ,@(if (system-hurd?)
               '((add-after 'unpack 'delete-tests/hurd
                   (lambda _
                     (delete-file "t/t0052-simple-ipc.sh")
                     (delete-file "t/t5562-http-backend-content-length.sh")
                     (delete-file "t/t9902-completion.sh"))))
               '()))))

    (native-search-paths
     ;; For HTTPS access, Git needs a single-file certificate bundle, specified
     ;; with $GIT_SSL_CAINFO.
     (list (search-path-specification
            (variable "GIT_SSL_CAINFO")
            (file-type 'regular)
            (separator #f)              ;single entry
            (files '("etc/ssl/certs/ca-certificates.crt")))
           (search-path-specification
            (variable "GIT_EXEC_PATH")
            (separator #f)              ;single entry
            (files '("libexec/git-core")))))

    (synopsis "Distributed version control system")
    (description
     "Git is a free distributed version control system designed to handle
everything from small to very large projects with speed and efficiency.")
    ;; XXX: Ignore this CVE to work around a name clash with the unrelated
    ;; "cpe:2.3:a:jenkins:git" package.  The proper fix is for (guix cve) to
    ;; account for "vendor names".
    (properties '((lint-hidden-cve . ("CVE-2018-1000182"
                                      "CVE-2018-1000110"
                                      "CVE-2019-1003010"
                                      "CVE-2020-2136"
                                      "CVE-2021-21684"
                                      "CVE-2022-30947"
                                      "CVE-2022-30948"
                                      "CVE-2022-30949"
                                      "CVE-2022-36882"
                                      "CVE-2022-36883"
                                      "CVE-2022-36884"))))
    (license license:gpl2)
    (home-page "https://git-scm.com/")))

(define-public git-minimal
  ;; The size of the closure of 'git-minimal' is two thirds that of 'git'.
  ;; Its test suite runs slightly faster and most importantly it doesn't
  ;; depend on packages that are expensive to build such as Subversion.
  (package
    (inherit git)
    (name "git-minimal")
    (arguments
     (substitute-keyword-arguments (package-arguments git)
       ((#:phases phases)
        #~(modify-phases #$phases
            (replace 'patch-makefiles
              (lambda _
                (substitute* "Makefile"
                  (("/usr/bin/perl") (which "perl")))))
            (delete 'build-subtree)
            (delete 'split)
            (delete 'install-man-pages)
            (delete 'install-info-manual)
            (delete 'install-subtree)
            (delete 'install-credential-netrc)
            (delete 'install-credential-libsecret)
            (add-after 'install 'remove-unusable-perl-commands
              (lambda* (#:key outputs #:allow-other-keys)
                (let* ((out     (assoc-ref outputs "out"))
                       (bin     (string-append out "/bin"))
                       (libexec (string-append out "/libexec")))
                  (for-each (lambda (file)
                              (delete-file (string-append libexec
                                                          "/git-core/" file)))
                            '("git-svn" "git-cvsimport" "git-archimport"
                              "git-cvsserver" "git-request-pull"

                              ;; git-add--interactive was removed in Git 2.40 but
                              ;; this phase is inherited by older versions.
                              #$@(if (version>=? (package-version this-package)
                                                 "2.40.1")
                                     #~()
                                     #~("git-add--interactive"))

                              "git-cvsexportcommit"
                              "git-instaweb" "git-send-email"))
                  (delete-file (string-append bin "/git-cvsserver"))

                  ;; These templates typically depend on Perl.  Remove them.
                  (delete-file-recursively
                   (string-append out "/share/git-core/templates/hooks"))

                  ;; Gitweb depends on Perl as well.
                  (delete-file-recursively
                   (string-append out "/share/gitweb")))))))
       ((#:make-flags flags)
        #~(delete "USE_LIBPCRE2=yes" #$flags))
       ((#:configure-flags flags)
        #~(list #$@(if (%current-target-system)
                       git-cross-configure-flags
                       '())))
       ((#:disallowed-references lst '())
        `(,perl ,@lst))))
    (outputs '("out"))
    (native-inputs
     `(("bash" ,bash-minimal)
       ("bash-for-tests" ,bash)
       ("native-perl" ,perl)
       ("gettext" ,gettext-minimal)))
    (inputs
     (list curl ;for HTTP(S) access
           expat ;for 'git push' over HTTP(S)
           openssl
           perl
           zlib))))

;;; The symbol git-minimal/fixed should be used when git-minimal needs fixes
;;; (security or else) and this deprecation could be removed.
(define-deprecated/public-alias git-minimal/fixed git-minimal/pinned)

(define-public git-minimal/pinned
  ;; Version that rarely changes, depended on by Graphene/GTK+.
  (package/inherit git-minimal
    (version "2.33.1")
    (source (origin
              (method url-fetch)
              (uri (string-append "mirror://kernel.org/software/scm/git/git-"
                                  version ".tar.xz"))
              (sha256
               (base32
                "0bqz401dyp8wnjj3k5ahrniwk4dalndysqazzwdvv25hqbkacm70"))))))

(define-public git2cl
  (let ((commit "1d74d4c0d933fc69ed5cec838c73502584dead05"))
    (package
      (name "git2cl")
      (version (string-append "20120919." (string-take commit 7)))
      (source (origin
                (method git-fetch)
                (uri (git-reference
                      (url "https://git.savannah.nongnu.org/git/git2cl.git")
                      (commit commit)))
                (file-name (git-file-name name version))
                (sha256
                 (base32
                  "0wnnbm2sjvfj0qrksj89jlnl69miwl0vk3wrrvgvpclgys3na2g1"))))
      (build-system copy-build-system)
      (inputs
       (list perl))
      (arguments
       `(#:install-plan '(("git2cl" "bin/git2cl"))))
      (home-page "https://savannah.nongnu.org/projects/git2cl")
      (synopsis "Convert Git logs to GNU ChangeLog format")
      (description "@code{git2cl} is a command line tool for converting Git
logs to GNU ChangeLog format.")
      (license license:gpl2+))))

(define-public gitless
  (package
    (name "gitless")
    (version "0.8.8")
    (source
     (origin
       ;; The PyPI package lacks a test suite.  Build directly from git.
       (method git-fetch)
       (uri (git-reference
             (url "https://github.com/gitless-vcs/gitless")
             (commit (string-append "v" version))))
       (sha256
        (base32 "048kl27zjr68hgs70g3l98ci9765wxva6azzrhcdys7nsdd493n6"))
       (file-name (git-file-name name version))))
    (build-system python-build-system)
    (arguments
     `(#:phases
       (modify-phases %standard-phases
         (add-before 'build 'loosen-requirements
           (lambda _
             (substitute* "setup.py"
               ;; Using Guix's python-pygit2 1.1.0 appears to work fine…
               (("pygit2==") "pygit2>="))
             #t))
         (add-before 'check 'prepare-for-tests
           (lambda _
             ;; Find the 'gl' command.
             (rename-file "gl.py" "gl")
             (setenv "PATH" (string-append (getcwd) ":" (getenv "PATH")))

             ;; The tests try to run git as if it were already set up.
             (setenv "HOME" (getcwd))
             (invoke "git" "config" "--global" "user.email" "git@example.com")
             (invoke "git" "config" "--global" "user.name" "Guix")))
         (replace 'wrap
           (lambda* (#:key inputs outputs #:allow-other-keys)
             (let ((out (assoc-ref outputs "out"))
                   (git (assoc-ref inputs "git")))
               (wrap-program (string-append out "/bin/gl")
                 `("PATH" ":" prefix (,(string-append git "/bin")))
                 `("GUIX_PYTHONPATH" ":" =
                   (,(string-append out "/lib/python"
                                    ,(version-major+minor
                                      (package-version python))
                                    "/site-packages:")
                    ,(getenv "GUIX_PYTHONPATH"))))
               #t))))))
    (native-inputs
     `(("git-for-tests" ,git-minimal)))
    (inputs
     `(("git" ,git-minimal)
       ("python-clint" ,python-clint)
       ("python-pygit2" ,python-pygit2)
       ("python-sh" ,python-sh)))
    (home-page "https://gitless.com")
    (synopsis "Simple version control system built on top of Git")
    (description
     "Gitless is a Git-compatible version control system that aims to be easy to
learn and use.  It simplifies the common workflow by committing changes to
tracked files by default and saving any uncommitted changes as part of a branch.

The friendly @command{gl} command-line interface gives feedback and helps you
figure out what to do next.

Gitless is implemented on top of Git and its commits and repositories are
indistinguishable from Git's.  You (or other contributors) can always fall back
on @command{git}, and use any regular Git hosting service.")
    (license license:expat)))

(define-public git-cal
  (package
    (name "git-cal")
    (version "0.9.1")
    (source (origin
              (method git-fetch)
              (uri (git-reference
                    (url "https://github.com/k4rthik/git-cal")
                    (commit (string-append "v" version))))
              (file-name (git-file-name name version))
              (sha256
               (base32
                "08s9sif3qlk5n2dqpzq5yjczggnqlnxldljspjdqgpfydb2dqg3z"))))
    (build-system perl-build-system)
    (home-page "https://github.com/k4rthik/git-cal/")
    (synopsis "GitHub like contributions calendar for terminal")
    (description "@code{git-cal} is a script to view commits calendar similar
to GitHub contributions calendar.")
    (license license:expat)))

(define-public libgit2
  (package
    (name "libgit2")
    (version "1.5.1")
    (source (origin
              ;; Since v1.1.1, release artifacts are no longer offered (see:
              ;; https://github.com/libgit2/libgit2/discussions/5932#discussioncomment-1682729).
              (method git-fetch)
              (uri (git-reference
                    (url "https://github.com/libgit2/libgit2")
                    (commit (string-append "v" version))))
              (file-name (git-file-name name version))
              (sha256
               (base32
                "04ypzpicpgq1wh6anwcmjjyh2b854lvjhxq0hq2hbsx7kb14qc1b"))
              (modules '((guix build utils)))
              (snippet
               '(begin
                  (delete-file-recursively "deps")))))
    (build-system cmake-build-system)
    (outputs '("out" "debug"))
    (arguments
     `(#:configure-flags
       (list "-DUSE_NTLMCLIENT=OFF" ;TODO: package this
             "-DREGEX_BACKEND=pcre2"
             "-DUSE_HTTP_PARSER=system"
             "-DUSE_SSH=ON" ; cmake fails to find libssh if this is missing
             ,@(if (%current-target-system)
                   `((string-append
                      "-DPKG_CONFIG_EXECUTABLE="
                      (search-input-file
                       %build-inputs
                       (string-append "/bin/" ,(%current-target-system)
                                      "-pkg-config"))))
                   '()))
       #:phases
       (modify-phases %standard-phases
         ,@(if (target-arm32?)
             ;; Some tests are flaky on armhf.
             '((add-before 'check 'pre-check
                 (lambda _
                   (setenv "GITTEST_FLAKY_STAT" "true"))))
             '())
         ;; Run checks more verbosely, unless we are cross-compiling.
         (replace 'check
           (lambda* (#:key (tests? #t) #:allow-other-keys)
             (if tests?
                 (invoke "./libgit2_tests" "-v" "-Q")
                 ;; Tests may be disabled if cross-compiling.
                 (format #t "Test suite not run.~%")))))))
    (inputs
     (list libssh2 http-parser))
    (native-inputs
     (list pkg-config python))
    (propagated-inputs
     ;; These libraries are in 'Requires.private' in libgit2.pc.
     (list openssl pcre2 zlib))
    (home-page "https://libgit2.org/")
    (synopsis "Library providing Git core methods")
    (description
     "Libgit2 is a portable, pure C implementation of the Git core methods
provided as a re-entrant linkable library with a solid API, allowing you to
write native speed custom Git applications in any language with bindings.")
    ;; GPLv2 with linking exception
    (license license:gpl2)))

(define-public libgit2-1.4
  (package
    (inherit libgit2)
    (version "1.4.5")
    (source (origin
              (inherit (package-source libgit2))
              (method git-fetch)
              (uri (git-reference
                    (url "https://github.com/libgit2/libgit2")
                    (commit (string-append "v" version))))
              (file-name (git-file-name "libgit2" version))
              (sha256
               (base32
                "0q754ipc6skagszi93lcy6qr09ibavivm2q5i5fhpdblvlnv2p7x"))))))

(define-public libgit2-1.3
  (package
    (inherit libgit2-1.4)
    (version "1.3.2")
    (source (origin
              (inherit (package-source libgit2-1.4))
              (method git-fetch)
              (uri (git-reference
                    (url "https://github.com/libgit2/libgit2")
                    (commit (string-append "v" version))))
              (file-name (git-file-name "libgit2" version))
              (sha256
               (base32
                "1dngga8jq419z6ps65wpmh2jihcf70k6r98pb1m1yiwj7qqh9792"))))
    (arguments
     (substitute-keyword-arguments (package-arguments libgit2)
       ((#:phases _ '%standard-phases)
        `(modify-phases %standard-phases
           ;; Run checks more verbosely, unless we are cross-compiling.
           (replace 'check
             (lambda* (#:key (tests? #t) #:allow-other-keys)
               (if tests?
                   (invoke "./libgit2_clar" "-v" "-Q")
                   ;; Tests may be disabled if cross-compiling.
                   (format #t "Test suite not run.~%"))))))))))

(define-public git-crypt
  (package
    (name "git-crypt")
    (version "0.7.0")
    (source
     (origin
       (method git-fetch)
       (uri (git-reference
             (url "https://github.com/AGWA/git-crypt")
             (commit version)))
       (file-name (git-file-name name version))
       (sha256
        (base32 "0ymk2z0jfyhycia8hg6wbj2g06m163yzqzanfk172cxb13fa8c26"))))
    (build-system gnu-build-system)
    (inputs
     (list git openssl))
    (native-inputs
     (list docbook-xsl libxslt))
    (arguments
     `(#:tests? #f ; No tests.
       #:phases
       (modify-phases %standard-phases
         (delete 'configure)
         (add-after 'unpack 'patch-makefile
           (lambda* (#:key inputs #:allow-other-keys)
             (substitute* "Makefile"
               (("http://docbook.sourceforge.net/release/xsl/current/manpages/docbook.xsl")
                (string-append (assoc-ref inputs "docbook-xsl")
                               "/xml/xsl/docbook-xsl-"
                               ,(package-version docbook-xsl)
                               "/manpages/docbook.xsl")))
             #t))
         (replace 'build
           (lambda _
             ;; Add flag to work around OpenSSL 3 incompatibility.
             ;; See <https://github.com/AGWA/git-crypt/issues/232>.
             (setenv "CXXFLAGS" "-DOPENSSL_API_COMPAT=0x30000000L")

             (invoke "make" "ENABLE_MAN=yes")))
         (replace 'install
           (lambda* (#:key outputs #:allow-other-keys)
             (let ((out (assoc-ref outputs "out")))
               (invoke "make" "install"
                       "ENABLE_MAN=yes"
                       (string-append "PREFIX=" out))))))))
    (home-page "https://www.agwa.name/projects/git-crypt/")
    (synopsis "Transparent encryption of files in a git repository")
    (description "git-crypt enables transparent encryption and decryption of
files in a git repository.  Files which you choose to protect are encrypted when
committed, and decrypted when checked out.  git-crypt lets you freely share a
repository containing a mix of public and private content.  git-crypt gracefully
degrades, so developers without the secret key can still clone and commit to a
repository with encrypted files.  This lets you store your secret material (such
as keys or passwords) in the same repository as your code, without requiring you
to lock down your entire repository.")
    (license license:gpl3+)))

(define-public git-remote-gcrypt
  (package
   (name "git-remote-gcrypt")
   (version "1.5")
   (source (origin
             (method git-fetch)
             (uri (git-reference
                   (url "https://git.spwhitton.name/git-remote-gcrypt")
                   (commit version)))
             (file-name (git-file-name name version))
             (sha256
              (base32
               "1m1wlbqpqyhh2z0ka3gjs5yabd32nnkzw5hak6czcqrhhkfsqbmv"))))
   (build-system trivial-build-system)
   (arguments
    `(#:modules ((guix build utils))
      #:builder (begin
                  (use-modules (guix build utils))
                  (let* ((source (assoc-ref %build-inputs "source"))
                         (output (assoc-ref %outputs "out"))
                         (bindir (string-append output "/bin")))
                    (install-file (string-append source "/git-remote-gcrypt")
                                  bindir)))))
   (home-page "https://spwhitton.name/tech/code/git-remote-gcrypt/")
   (synopsis "Whole remote repository encryption")
   (description "git-remote-gcrypt is a Git remote helper to push and pull from
repositories encrypted with GnuPG.  It works with the standard Git transports,
including repository hosting services like GitLab.

Remote helper programs are invoked by Git to handle network transport.  This
helper handles @code{gcrypt:} URLs that access a remote repository encrypted
with GPG, using our custom format.

Supported locations are local, @code{rsync://} and @code{sftp://}, where the
repository is stored as a set of files, or instead any Git URL where gcrypt
will store the same representation in a Git repository, bridged over arbitrary
Git transport.

The aim is to provide confidential, authenticated Git storage and
collaboration using typical untrusted file hosts or services.")
   (license license:gpl3+)))

(define-public cgit
  (package
    (name "cgit")
    ;; Update the ‘git-source’ input as well.
    (version "1.2.3")
    (source (origin
              (method url-fetch)
              (uri (string-append
                    "https://git.zx2c4.com/cgit/snapshot/cgit-"
                    version ".tar.xz"))
              (sha256
               (base32
                "193d990ym10qlslk0p8mjwp2j6rhqa7fq0y1iff65lvbyv914pss"))))
    (build-system gnu-build-system)
    (arguments
     (list
      #:tests? #f ; XXX: fail to build the in-source git.
      #:test-target "test"
      #:make-flags #~(list (string-append "CC=" #$(cc-for-target))
                           "SHELL_PATH=sh")
      #:phases
      #~(modify-phases %standard-phases
          (add-after 'unpack 'unpack-git
            (lambda* (#:key inputs #:allow-other-keys)
              ;; Unpack the source of git into the 'git' directory.
              (invoke "tar" "--strip-components=1" "-C" "git" "-xf"
                      (assoc-ref inputs "git-source"))))
          (add-after 'unpack 'patch-absolute-file-names
            (lambda* (#:key inputs #:allow-other-keys)
              (define (quoted-file-name input path)
                (string-append "\"" input path "\""))
              (substitute* "ui-snapshot.c"
                (("\"gzip\"")
                 (quoted-file-name (assoc-ref inputs "gzip") "/bin/gzip"))
                (("\"bzip2\"")
                 (quoted-file-name (assoc-ref inputs "bzip2") "/bin/bzip2"))
                (("\"xz\"")
                 (quoted-file-name (assoc-ref inputs "xz") "/bin/xz")))

              (substitute* "filters/about-formatting.sh"
                (("$\\(dirname $0\\)") (string-append (assoc-ref outputs "out")
                                                      "/lib/cgit/filters"))
                (("\\| tr") (string-append "| " (which "tr"))))

              (substitute* "filters/html-converters/txt2html"
                (("sed") (which "sed")))

              (substitute* "filters/html-converters/man2html"
                (("groff") (which "groff")))

              (substitute* "filters/html-converters/rst2html"
                (("rst2html\\.py") (which "rst2html.py")))))
          (delete 'configure) ; no configure script
          (add-after 'build 'build-man
            (lambda* (#:key make-flags #:allow-other-keys)
              (apply invoke "make" "doc-man" make-flags)))
          (replace 'install
            (lambda* (#:key make-flags outputs #:allow-other-keys)
              (let ((out (assoc-ref outputs "out")))
                (apply invoke
                       "make" "install" "install-man"
                       (string-append "prefix=" out)
                       (string-append "CGIT_SCRIPT_PATH=" out "/share/cgit")
                       make-flags)
                ;; Move the platform-dependent 'cgit.cgi' into lib to get it
                ;; stripped.
                (rename-file (string-append out "/share/cgit/cgit.cgi")
                             (string-append out "/lib/cgit/cgit.cgi")))))
          (add-after 'install 'wrap-python-scripts
            (lambda* (#:key outputs #:allow-other-keys)
              (for-each
               (lambda (file)
                 (wrap-program (string-append (assoc-ref outputs "out")
                                              "/lib/cgit/filters/" file)
                   `("GUIX_PYTHONPATH" ":" prefix (,(getenv "GUIX_PYTHONPATH")))))
               '("syntax-highlighting.py"
                 "html-converters/md2html")))))))
    (native-inputs
     ;; For building manpage.
     (list asciidoc))
    (inputs
     `(;; Building cgit requires a Git source tree.
       ("git-source"
        ,(origin
           (method url-fetch)
           ;; cgit is tightly bound to git.  Use GIT_VER from the Makefile,
           ;; which may not match the current (package-version git).
           (uri "mirror://kernel.org/software/scm/git/git-2.25.4.tar.xz")
           (sha256
            (base32 "11am6s46wmn1yll5614smjhzlghbqq6gysgcs64igjr9y5wzpdxq"))))
       ("bash-minimal" ,bash-minimal)
       ("openssl" ,openssl)
       ("python" ,python)
       ("python-docutils" ,python-docutils)
       ("python-markdown" ,python-markdown)
       ("python-pygments" ,python-pygments)
       ("zlib" ,zlib)
       ;; bzip2, groff, gzip and xz are inputs (not native inputs)
       ;; since they are actually substituted into cgit source and
       ;; referenced by the built package output.
       ("bzip2" ,bzip2)
       ("groff" ,groff)
       ("gzip" ,gzip)
       ("xz" ,xz)))
    (home-page "https://git.zx2c4.com/cgit/")
    (synopsis "Web frontend for git repositories")
    (description
     "CGit is an attempt to create a fast web interface for the Git SCM, using
a built-in cache to decrease server I/O pressure.")
    (license license:gpl2)))

(define-public cgit-pink
  (package
    (inherit cgit)
    (name "cgit-pink")
    (version "1.4.1")
    (source (origin
              (method git-fetch)
              (uri (git-reference
                    (url "https://git.causal.agency/cgit-pink")
                    (commit version)))
              (file-name (git-file-name name version))
              (sha256
               (base32
                "0yp6rm60pz8pj8wrm1aglix51hhy00al86mm94ag2bifc92q23ar"))))
    (arguments
     (substitute-keyword-arguments (package-arguments cgit)
       ((#:tests? _ #f)
        (not (%current-target-system)))
       ((#:make-flags _ '())
        #~(list (string-append "CC=" #$(cc-for-target))
                (string-append "PERL_PATH="
                               (search-input-file %build-inputs "/bin/perl"))
                ;; It is important to set an absolute path in SHELL_PATH
                ;; because it is used as the shebang of generated scripts that
                ;; are invoked during the test phase.
                (string-append "SHELL_PATH="
                               (search-input-file %build-inputs "/bin/sh"))))))
    (inputs
     (modify-inputs (package-inputs cgit)
       (replace "git-source"
         ;; cgit-pink is tightly bound to git. Use GIT_VER from the Makefile,
         ;; which may not match the current (package-version git).
         (origin
           (method url-fetch)
           (uri "mirror://kernel.org/software/scm/git/git-2.36.1.tar.xz")
           (sha256
            (base32
             "0w43a35mhc2qf2gjkxjlnkf2lq8g0snf34iy5gqx2678yq7llpa0"))))))
    (native-inputs
     (modify-inputs (package-native-inputs cgit)
       (append gnu-gettext perl)))
    (home-page "https://git.causal.agency/cgit-pink/about/")
    (description "cgit-pink is a fast web interface for the Git SCM, using a
built-in cache to decrease server I/O pressure.  cgit-pink is a fork of
cgit.")))

(define-public python-git-multimail
  (package
    (name "python-git-multimail")
    (version "1.6.0")
    (source
     (origin
       (method url-fetch)
       (uri (pypi-uri "git-multimail" version))
       (sha256
        (base32
         "0hwgf2p2dd4z397wj0y558s8xxbkzbsa6yb9n1iax624y7swjng1"))))
    (build-system python-build-system)
    (arguments
     '(#:phases
       (modify-phases %standard-phases
         (add-after 'unpack 'patch
           (lambda* (#:key inputs #:allow-other-keys)
             (substitute* "setup.py"
               (("'git-multimail', 'README.rst'")
                "'README.rst'"))
             (substitute* "git-multimail/git_multimail.py"
               (("GIT_EXECUTABLE = 'git'")
                (string-append "GIT_EXECUTABLE = '"
                               (assoc-ref inputs "git") "/bin/git"
                               "'"))
               (("/usr/sbin/sendmail")
                (search-input-file inputs
                                   "/sbin/sendmail"))))))))
    (inputs
     (list git sendmail))
    (home-page "https://github.com/git-multimail/git-multimail")
    (synopsis "Send notification emails for Git pushes")
    (description
     "This hook sends emails describing changes introduced by pushes to a Git
repository.  For each reference that was changed, it emits one ReferenceChange
email summarizing how the reference was changed, followed by one Revision
email for each new commit that was introduced by the reference change.

This script is designed to be used as a post-receive hook in a Git
repository")
    (license license:gpl2)))

(define-public python-ghp-import
  (package
    (name "python-ghp-import")
    (version "2.0.2")
    (source
     (origin
       (method git-fetch)
       (uri (git-reference
             (url "https://github.com/davisp/ghp-import")
             (commit version)))
       (file-name (git-file-name name version))
       (sha256
        (base32 "0i4lxsgqri1y8sw4k44bkwbzmdmk4vpmdi882mw148j8gk4i7vvj"))))
    (build-system python-build-system)
    (arguments
     `(#:phases (modify-phases %standard-phases
                  (add-after 'install 'install-documentation
                    (lambda* (#:key outputs #:allow-other-keys)
                      (let* ((out (assoc-ref outputs "out"))
                             (doc (string-append out "/share/doc"))
                             (licenses (string-append out "/share/licenses")))
                        (install-file "README.md" doc)
                        (install-file "LICENSE" licenses)))))))
    (propagated-inputs (list python-dateutil))
    (home-page "https://github.com/davisp/ghp-import")
    (synopsis "Copy directory to the gh-pages branch")
    (description "Script that copies a directory to the gh-pages branch (by
default) of the repository.")

    ;; See <https://bugs.gnu.org/27913>.
    (license (license:non-copyleft
              "https://raw.githubusercontent.com/davisp/ghp-import/master/LICENSE"
              "Tumbolia Public License"))))

(define-public python-gitdb
  (package
    (name "python-gitdb")
    (version "4.0.2")
    (source (origin
              (method url-fetch)
              (uri (pypi-uri "gitdb" version))
              (sha256
               (base32
                "0l113fphn6msjl3cl3kyf332b6lal7daxdd0nfma0x9ipfb013jr"))))
    (build-system python-build-system)
    (arguments
     `(#:phases (modify-phases %standard-phases
                  (add-before 'check 'create-test-repository
                    (lambda _
                      (mkdir "/tmp/testrepo")
                      ;; Some tests require a git repository, so create one.
                      (with-directory-excursion "/tmp/testrepo"
                        (do ((filecount 1 (1+ filecount)))
                            ((> filecount 1000))
                          (call-with-output-file (string-append
                                                  "file" (number->string filecount))
                            (lambda (port)
                              (format port "~a" filecount))))
                        (begin
                         (invoke "git" "init")
                         (invoke "git" "config" "user.name" "Total Git")
                         (invoke "git" "config" "user.email" "git@localhost")
                         (invoke "git" "add" "-A")
                         (invoke "git" "commit" "-q" "-m" "dummy commit")))

                      ;; The repository checkout must be a "bare" clone.
                      (invoke "git" "clone" "--bare" "/tmp/testrepo"
                              "/tmp/testrepo.git")))
                  (replace 'check
                    (lambda _
                      (setenv "GITDB_TEST_GIT_REPO_BASE" "/tmp/testrepo.git")
                      ;; Skip tests that must be run from the gitdb repository.
                      (setenv "TRAVIS" "1")
                      (invoke "nosetests" "-v"))))))
    (propagated-inputs
     (list python-smmap))
    (native-inputs
     (list git python-nose))
    (home-page "https://github.com/gitpython-developers/gitdb")
    (synopsis "Python implementation of the Git object database")
    (description
     "GitDB allows you to access @dfn{bare} Git repositories for reading and
writing.  It aims at allowing full access to loose objects as well as packs
with performance and scalability in mind.  It operates exclusively on streams,
allowing to handle large objects with a small memory footprint.")
    (license license:bsd-3)))

(define-public python-gitpython
  (package
    (name "python-gitpython")
    (version "3.1.24")
    (source (origin
              (method url-fetch)
              (uri (pypi-uri "GitPython" version))
              (sha256
               (base32
                "1rarp97cpjnhi106k2yhb7kygdyflmlgq0icxv3ggzl4wvszv0yz"))))
    (build-system python-build-system)
    (arguments
     `(#:tests? #f ;XXX: Tests can only be run within the GitPython repository.
       #:phases (modify-phases %standard-phases
                  (add-after 'unpack 'embed-git-reference
                    (lambda* (#:key inputs #:allow-other-keys)
                      (substitute* "git/cmd.py"
                        (("git_exec_name = \"git\"")
                         (string-append "git_exec_name = \""
                                        (assoc-ref inputs "git")
                                        "/bin/git\""))))))))
    (inputs
     (list git))
    (propagated-inputs
     (list python-gitdb python-typing-extensions))
    (native-inputs
     (list python-ddt python-nose))
    (home-page "https://github.com/gitpython-developers/GitPython")
    (synopsis "Python library for interacting with Git repositories")
    (description
     "GitPython is a python library used to interact with Git repositories,
high-level like git-porcelain, or low-level like git-plumbing.

It provides abstractions of Git objects for easy access of repository data,
and additionally allows you to access the Git repository more directly using
either a pure Python implementation, or the faster, but more resource intensive
 @command{git} command implementation.")
     (license license:bsd-3)))
<<<<<<< HEAD
 
=======

>>>>>>> 5694352c
(define-public savane
  (package
    (name "savane")
    (version "3.10")
    (source (origin
              (method git-fetch)
              (uri (git-reference
                    (url "https://git.savannah.gnu.org/git/administration/savane")
                    (commit (string-append "release-" version))))
              (file-name (git-file-name name version))
              (sha256
               (base32
                "10jg264wqmkc87nz0d8d2pq4hvradwqrvrpvgpz3h409y6c6v78z"))))
    (build-system gnu-build-system)
    (native-inputs
     (list autoconf
           automake
           gettext-minimal
           imagemagick))
    (inputs
     (list exim
           gnupg
           httpd
           mariadb
           php))
    (propagated-inputs
     (list perl
           perl-dbd-mysql
           perl-dbi
           perl-date-calc
           perl-digest-md5
           perl-mailtools
           perl-file-find-rule
           perl-xml-writer))
    (synopsis "Web-based software hosting system")
    (description
     "Savane is a Web-based software hosting system.  It includes issue
tracking (bugs, tasks, support, news and documentation), project member
management by roles and individual account maintenance.")
    (home-page "https://savannah.nongnu.org/p/administration")
    (license license:agpl3+)))

 (define-public shflags
   (package
     (name "shflags")
    (version "1.2.3")
    (source (origin
              (method git-fetch)
              (uri (git-reference
                     (url "https://github.com/kward/shflags")
                     (commit (string-append "v" version))))
              (file-name (git-file-name name version))
              (sha256
               (base32
                "1ydx0sb6vz9s2dgp5bd64y7fpzh9qvmlfjxrbmzac8saknijrlly"))))
    (build-system gnu-build-system)
    (arguments
     `(#:tests? #f                      ; no tests
       #:phases
       (modify-phases %standard-phases
         (delete 'configure)            ; nothing to configure
         (delete 'build)                ; nothing to build
         (replace 'install
           (lambda* (#:key outputs #:allow-other-keys)
             (let* ((out (assoc-ref outputs "out"))
                    (src (string-append out "/src")))
               (install-file "shflags" src)
               #t))))))
    (home-page "https://github.com/kward/shflags")
    (synopsis "Command-line flags library for shell scripts")
    (description
     "Shell Flags (shFlags) is a library written to greatly simplify the
handling of command-line flags in Bourne based Unix shell scripts (bash, dash,
ksh, sh, zsh).  Most shell scripts use getopt for flags processing, but the
different versions of getopt on various OSes make writing portable shell
scripts difficult.  shFlags instead provides an API that doesn't change across
shell and OS versions so the script writer can be confident that the script
will work.")
    (license license:lgpl2.1)))

(define-public git-flow
  (package
    (name "git-flow")
    ;; This version has not be officially released yet, so we build it
    ;; directly from the git repository.
    (version "1.12.3")
    (source (origin
              (method git-fetch)
              (uri (git-reference
                    (url "https://github.com/petervanderdoes/gitflow-avh/")
                    (commit version)))
              (file-name (git-file-name name version))
              (sha256
               (base32
                "13q4mnrxr03wz2dkhzy73j384g299m4d545cnhxcaznvdwfany4h"))))
    (build-system gnu-build-system)
    (inputs (list shflags))
    (arguments
     '(#:tests? #f                    ; no tests
       #:make-flags (list (string-append "prefix="
                                         (assoc-ref %outputs "out")))
       #:phases
       (modify-phases %standard-phases
         (add-after 'unpack 'reset-shFlags-link
           (lambda* (#:key inputs #:allow-other-keys)
             ;; The link points to a file in the shFlags submodule.
             ;; Redirect it to point to our system shFlags.
             (let ((shflags (assoc-ref inputs "shflags")))
               (begin
                 (delete-file "gitflow-shFlags")
                 (symlink (string-append shflags "/src/shflags")
                          "gitflow-shFlags")))))
         (delete 'configure)
         (delete 'build))))
    (home-page "https://nvie.com/posts/a-successful-git-branching-model/")
    (synopsis "Git extensions for Vincent Driessen's branching model")
    (description
     "Vincent Driessen's branching model is a git branching and release
management strategy that helps developers keep track of features, hotfixes,
and releases in bigger software projects.  The git-flow library of git
subcommands helps automate some parts of the flow to make working with it a
lot easier.")
    (license license:bsd-2)))

(define-public stgit
  (package
    (name "stgit")
    (version "1.5")
    (source
     (origin
       (method git-fetch)
       (uri (git-reference
             (url "https://github.com/ctmarinas/stgit")
             (commit (string-append "v" version))))
       (file-name (git-file-name name version))
       (sha256
        (base32 "1igljjpdgl4na1a5hi0nmg36ph0hw6hw8hhq5436fgcl8yjimyz3"))))
    (build-system python-build-system)
    (native-inputs
     (list perl))
    (inputs
     (list git))
    (arguments
     `(#:phases
       (modify-phases %standard-phases
         (add-after 'unpack 'hard-code-version
           (lambda _
             ;; setup.py tries to cleverly extract the version number from the
             ;; git history, which the source checkout lacks.  Hard-code one.
             (substitute* "setup.py"
               (("get_ver\\(\\)")
                (format #f "'~a'" ,version)))
             #t))
         (add-before 'check 'patch-tests
           (lambda _
             (substitute* (list "t/t1900-mail.sh"
                                "t/t7504-commit-msg-hook.sh")
               (("/bin/sh")
                (which "bash")))
             #t))
         (replace 'check
           (lambda _
             (invoke "make"
                     "PERL_PATH=perl"
                     (string-append "SHELL_PATH=" (which "bash"))
                     "test"))))))
    (home-page "https://stacked-git.github.io/")
    (synopsis "Stacked Git")
    (description
     "StGit is a command-line application that provides functionality similar
to Quilt (i.e., pushing/popping patches to/from a stack), but using Git
instead of @command{diff} and @command{patch}.  StGit stores its patches in a
Git repository as normal Git commits, and provides a number of commands to
manipulate them in various ways.")
    (license license:gpl2)))

(define-public vcsh
  (package
    (name "vcsh")
    (version "2.0.5")
    (source
     (origin
       (method git-fetch)
       (uri (git-reference
             (url "https://github.com/RichiH/vcsh")
             (commit (string-append "v" version))))
       (file-name (git-file-name name version))
       (sha256
        (base32 "15lb09c2q261p1pp5r7j9k8389ybrd2q19xhnp1nnha6gs78i4wq"))))
    (build-system gnu-build-system)
    (native-inputs
     (list autoconf
           automake
           ;; for man page
           ronn-ng
           ;; for tests
           perl
           perl-test-harness
           perl-shell-command
           perl-test-most
           ;; for bash-completion
           pkg-config))
    (inputs
     (list git))
    (arguments
     '(#:phases
       (modify-phases %standard-phases
         (add-before 'bootstrap 'fix-version-gen
           (lambda _
             (call-with-output-file ".tarball-version"
               (lambda (port)
                 (display version port))))))
       #:make-flags (list (string-append "PREFIX="
                                         (assoc-ref %outputs "out")))
       #:test-target "test"))
    (home-page "https://github.com/RichiH/vcsh")
    (synopsis "Version control system for @code{$HOME}")
    (description
     "vcsh version-controls configuration files in several Git repositories,
all in one single directory.  They all maintain their working trees without
clobbering each other or interfering otherwise.  By default, all Git
repositories maintained via vcsh store the actual files in @code{$HOME},
though this can be overridden.")
    (license license:gpl2+)))

(define-public git-test-sequence
  (let ((commit "48e5a2f5a13a5f30452647237e23362b459b9c76"))
    (package
      (name "git-test-sequence")
      (version (string-append "20140312." (string-take commit 7)))
      (source (origin
                (method git-fetch)
                (uri (git-reference
                      ;; There are many other scripts in this directory; we
                      ;; are interested in just one for this package.
                      (url "https://github.com/dustin/bindir")
                      (commit commit)))
                (file-name (git-file-name name version))
                (sha256
                 (base32
                  "1dcq0y16yznbv4k9h8gg90kv1gkn8r8dbvl4m2rpfd7q5nqhn617"))))
      (build-system trivial-build-system)
      (arguments
       `(#:modules ((guix build utils))
         #:builder (begin
                     (use-modules (guix build utils))
                     (let* ((source (assoc-ref %build-inputs "source"))
                            (output (assoc-ref %outputs "out"))
                            (bindir (string-append output "/bin"))
                            (script "git-test-sequence"))
                       (install-file (string-append source "/" script)
                                     bindir)
                       #t))))
      (home-page "https://dustin.sallings.org/2010/03/28/git-test-sequence.html")
      (synopsis "Run a command over a sequence of commits")
      (description
       "git-test-sequence is similar to an automated git bisect except it’s
linear.  It will test every change between two points in the DAG.  It will
also walk each side of a merge and test those changes individually.")
      (license (license:x11-style "file://LICENSE")))))

(define* (make-gitolite #:optional (extra-inputs '()))
  "Make a gitolite package object with EXTRA-INPUTS added to the binary
wrappers, to be used for optional gitolite extensions."
  (package
    (name "gitolite")
    (version "3.6.13")
    (source
     (origin
       (method git-fetch)
       (uri (git-reference
             (url "https://github.com/sitaramc/gitolite")
             (commit (string-append "v" version))))
       (file-name (git-file-name name version))
       (sha256
        (base32 "0lp4hi8pfg7k0fk0l8wzs8hxp1aspzv78nkafdbbq8m9lzwnwl7x"))))
    (build-system gnu-build-system)
    (arguments
     (list #:tests? #f                  ; no tests
           #:phases
           #~(modify-phases %standard-phases
               (delete 'configure)
               (delete 'build)
               (add-before 'install 'patch-scripts
                 (lambda* _
                   ;; This seems to take care of every shell script that
                   ;; invokes Perl.
                   (substitute* (find-files ".")
                     ((" perl -")
                      (string-append " " #$perl "/bin/perl" " -")))

                   (substitute* (find-files "src/triggers" ".*")
                     ((" sed ")
                      (string-append " " #$sed "/bin/sed" " ")))

                   (substitute*
                       '("src/triggers/post-compile/update-gitweb-access-list"
                         "src/triggers/post-compile/ssh-authkeys-split"
                         "src/triggers/upstream")
                     ((" grep ")
                      (string-append " " #$grep "/bin/grep" " ")))

                   ;; Avoid references to the store in authorized_keys.
                   ;; This works because gitolite-shell is in the PATH.
                   (substitute* "src/triggers/post-compile/ssh-authkeys"
                     (("\\$glshell \\$user")
                      "gitolite-shell $user"))))
               (add-before 'install 'patch-source
                 (lambda* _
                   ;; Gitolite uses cat to test the readability of the
                   ;; pubkey
                   (substitute* "src/lib/Gitolite/Setup.pm"
                     (("\"cat ")
                      (string-append "\"" #$coreutils "/bin/cat" " "))
                     (("\"ssh-keygen")
                      (string-append "\"" #$openssh "/bin/ssh-keygen")))

                   (substitute* '("src/lib/Gitolite/Hooks/PostUpdate.pm"
                                  "src/lib/Gitolite/Hooks/Update.pm")
                     (("/usr/bin/perl")
                      (string-append #$perl "/bin/perl")))

                   (substitute* "src/lib/Gitolite/Common.pm"
                     (("\"ssh-keygen")
                      (string-append "\"" #$openssh "/bin/ssh-keygen"))
                     (("\"logger\"")
                      (string-append "\"" #$inetutils "/bin/logger\"")))

                   (substitute* "src/lib/Gitolite/Cache.pm"
                     (("/usr/sbin/redis-server") "redis-server"))

                   (substitute* "src/commands/svnserve"
                     (("/usr/bin/svnserve") "svnserve"))))
               (replace 'install
                 (lambda* _
                   (let* ((sharedir (string-append #$output "/share/gitolite"))
                          (bindir (string-append #$output "/bin")))
                     (mkdir-p sharedir)
                     (mkdir-p bindir)
                     (invoke "./install" "-to" sharedir)
                     ;; Create symlinks for executable scripts in /bin.
                     (for-each (lambda (script)
                                 (symlink (string-append sharedir "/" script)
                                          (string-append bindir "/" script)))
                               '("gitolite" "gitolite-shell")))))
               (add-after 'install 'wrap-scripts
                 (lambda* _
                   (for-each (lambda (file-name)
                               (wrap-program (string-append #$output file-name)
                                 `("PATH" ":" prefix
                                   ,(map (lambda (dir)
                                           (string-append dir "/bin"))
                                         (list #$output
                                               #$coreutils
                                               #$findutils
                                               #$git
                                               #$@extra-inputs)))))
                             '("/bin/gitolite" "/bin/gitolite-shell")))))))
    (inputs
     (append (list bash-minimal coreutils findutils git inetutils openssh perl)
             extra-inputs))
    (home-page "https://gitolite.com")
    (synopsis "Git access control layer")
    (description
     "Gitolite is an access control layer on top of Git, providing fine access
control to Git repositories.")
    (license license:gpl2)))

(define-public gitolite (make-gitolite))

(define-public gitile
  (package
    (name "gitile")
    (version "0.1.4")
    (source
     (origin
       (method git-fetch)
       (uri (git-reference
              (url "https://git.lepiller.eu/git/gitile")
              (commit version)))
       (file-name (git-file-name name version))
       (sha256
        (base32 "1wb1rajcrzdqjncv40s7hjsnvlh1gq4z9pn9gf210g1iy35vimmz"))))
    (build-system gnu-build-system)
    (arguments
     `(#:imported-modules ((guix build guile-build-system)
                           ,@%gnu-build-system-modules)
       #:make-flags (list "GUILE_AUTO_COMPILE=0")
       #:phases
       (modify-phases %standard-phases
         (replace 'bootstrap
           (lambda _
             ;; The 'bootstrap' script lacks a shebang, leading to "Exec
             ;; format error" with glibc 2.35.
             (invoke "autoreconf" "-vfi")))
         (add-after 'install-bin 'wrap-program
           (lambda* (#:key inputs outputs #:allow-other-keys)
             (use-modules (guix build guile-build-system))
             ;; Wrap the 'gitile' command to refer to the right modules.
             (let* ((out    (assoc-ref outputs "out"))
                    (commonmark (assoc-ref inputs "guile-commonmark"))
                    (git    (assoc-ref inputs "guile-git"))
                    (bytes  (assoc-ref inputs "guile-bytestructures"))
                    (fibers (assoc-ref inputs "guile-fibers"))
                    (gcrypt (assoc-ref inputs "guile-gcrypt"))
                    (syntax-highlight (assoc-ref inputs "guile-syntax-highlight"))
                    (deps   (list out commonmark git bytes fibers gcrypt
                                  syntax-highlight))
                    (guile  (assoc-ref inputs "guile"))
                    (effective (target-guile-effective-version))
                    (mods   (string-drop-right  ;drop trailing colon
                             (string-join deps
                                          (string-append "/share/guile/site/"
                                                         effective ":")
                                          'suffix)
                             1))
                    (objs   (string-drop-right
                             (string-join deps
                                          (string-append "/lib/guile/" effective
                                                         "/site-ccache:")
                                          'suffix)
                             1)))
               (wrap-program (string-append out "/bin/gitile")
                 `("GUILE_LOAD_PATH" ":" prefix (,mods))
                 `("GUILE_LOAD_COMPILED_PATH" ":" prefix (,objs)))))))))
    (native-inputs
     (list autoconf automake guile-3.0 pkg-config))
    (inputs
     (list guile-3.0
           guile-commonmark
           guile-fibers
           guile-gcrypt
           guile-git
           guile-syntax-highlight-for-gitile
           guile-gnutls))
    (home-page "https://git.lepiller.eu/gitile")
    (synopsis "Simple Git forge written in Guile")
    (description "Gitile is a Git forge written in Guile that lets you
visualize your public Git repositories on a web interface.")
    (license license:agpl3+)))

(define-public pre-commit
  (package
    (name "pre-commit") ;formerly known as python-pre-commit
    (version "3.3.3")
    (source
     (origin
       (method git-fetch)               ; no tests in PyPI release
       (uri (git-reference
             (url "https://github.com/pre-commit/pre-commit")
             (commit (string-append "v" version))))
       (file-name (git-file-name name version))
       (sha256
        (base32 "1spkg3ld3s6l7wz24lcywlf1z2ywp751bcdlxjfdsln76bi9ylp8"))
       (modules '((guix build utils)))
       (snippet '(substitute* "setup.cfg"
                   (("virtualenv>=20.10.0") ;our virtualenv (20.3.1) is fine
                    "virtualenv>=20.0.8")))))
    (build-system python-build-system)
    (arguments
     `(#:phases
       (modify-phases %standard-phases
         (add-before 'check 'prepare-check-env
           (lambda _
             ;; Change from /homeless-shelter to /tmp for write permission.
             (setenv "HOME" "/tmp")
             ;; Environment variables used in the tests.
             (setenv "GIT_AUTHOR_NAME" "Your Name")
             (setenv "GIT_COMMITTER_NAME" "Your Name")
             (setenv "GIT_AUTHOR_EMAIL" "you@example.com")
             (setenv "GIT_COMMITTER_EMAIL" "you@example.com")
             ;; Some tests still fail with PermissionError.  Make the source
             ;; tree writable.
             (for-each make-file-writable (find-files "."))
             ;; Some tests will need a working git repository.
             (invoke "git" "init")
             (invoke "git" "config" "--global" "user.name" "Your Name")
             (invoke "git" "config" "--global" "user.email" "you@example.com")))
         (replace 'check
           (lambda* (#:key inputs outputs tests? #:allow-other-keys)
             (add-installed-pythonpath inputs outputs)
             (when tests?
               ;; The file below contains 30+ tests that fail because they
               ;; depend on tools from multiple languages (cargo, npm, cpan,
               ;; Rscript, etc).  Other tests are passing, but it's more
               ;; convenient to skip the file than list 30 tests to skip.
               (invoke "pytest" "--ignore=tests/repository_test.py"
                       ;; Ruby and Node tests require node and gem.
                       "--ignore=tests/languages/node_test.py"
                       "--ignore=tests/languages/ruby_test.py"
                       ;; Skip lang-specific (network) tests added in 3.1.1
                       "--ignore=tests/languages/conda_test.py"
                       "--ignore=tests/languages/coursier_test.py"
                       "--ignore=tests/languages/dart_test.py"
                       "--ignore=tests/languages/docker_test.py"
                       "--ignore=tests/languages/docker_image_test.py"
                       "--ignore=tests/languages/dotnet_test.py"
                       "--ignore=tests/languages/golang_test.py"
                       "--ignore=tests/languages/lua_test.py"
                       "--ignore=tests/languages/perl_test.py"
                       "--ignore=tests/languages/rust_test.py"
                       "--ignore=tests/languages/swift_test.py"
                       "-k"
                       (string-append
                        ;; TODO: these tests fail with AssertionError.  It may
                        ;; be possible to fix them.
                        "not test_install_existing_hooks_no_overwrite"
                        " and not test_uninstall_restores_legacy_hooks"
                        " and not test_installed_from_venv"
                        " and not test_healthy_venv_creator"
                        " and not test_r_hook and not test_r_inline"))))))))
    (native-inputs
     `(("git" ,git-minimal)
       ("python-covdefaults" ,python-covdefaults)
       ("python-coverage" ,python-coverage)
       ("python-distlib" ,python-distlib)
       ("python-pytest" ,python-pytest)
       ("python-pytest-env" ,python-pytest-env)
       ("python-re-assert" ,python-re-assert)
       ("which" ,which)))
    ;; Propagate because pre-commit is also used as a module.
    (propagated-inputs
     (list python-cfgv
           python-identify
           python-nodeenv
           python-pyyaml
           python-virtualenv))
    (home-page "https://pre-commit.com/")
    (synopsis "Framework for managing and maintaining pre-commit hooks")
    (description
     "Pre-commit is a multi-language package manager for pre-commit hooks.  You
specify a list of hooks you want and pre-commit manages the installation and
execution of any hook written in any language before every commit.")
    (license license:expat)))

(define-public python-pre-commit
  (deprecated-package "python-pre-commit" pre-commit))

(define-public mercurial
  (package
    (name "mercurial")
    (version "6.2.2")
    (source (origin
             (method url-fetch)
             (uri (string-append "https://www.mercurial-scm.org/"
                                 "release/mercurial-" version ".tar.gz"))
             (patches (search-patches "mercurial-hg-extension-path.patch"
                                      "mercurial-openssl-compat.patch"))
             (sha256
              (base32
               "1pr00hdk3l9095fhq6302fgj0wmbqhqs93y4r457ba4pyjjrvyly"))
             (modules '((guix build utils)))
             (snippet
              '(substitute* (find-files "tests" "\\.(t|sh)$")
                 ;; grep 3.8 emits deprecation warnings for 'egrep' and
                 ;; 'fgrep' which breaks expected test output.
                 (("egrep") "grep -E")
                 (("fgrep") "grep -F")))))
    (build-system gnu-build-system)
    (arguments
     `(#:make-flags
       (list (string-append "PREFIX=" (assoc-ref %outputs "out")))
       #:phases
       (modify-phases %standard-phases
         (delete 'configure)
         (add-after 'unpack 'patch-tests
           (lambda _
             (substitute* (find-files "tests" "\\.(t|py)$")
               (("/bin/sh")
                (which "sh"))
               (("/usr/bin/env")
                (which "env")))))
         (replace 'check
           (lambda* (#:key tests? #:allow-other-keys)
             (with-directory-excursion "tests"
               ;; The following tests are known to fail.
               (for-each delete-file
                         '(;; XXX: This test calls 'run-tests.py --with-hg=
                           ;; `which hg`' and fails because there is no hg on
                           ;; PATH from before (that's why we are building it!)?
                           "test-hghave.t"

                           ;; This test creates a shebang spanning multiple
                           ;; lines which is difficult to substitute.  It
                           ;; only tests the test runner itself, which gets
                           ;; thoroughly tested during the check phase anyway.
                           "test-run-tests.t"

                           ;; These tests fail because the program is not
                           ;; connected to a TTY in the build container.
                           "test-nointerrupt.t"
                           "test-transaction-rollback-on-sigpipe.t"

                           ;; FIXME: This gets killed but does not receive an interrupt.
                           "test-commandserver.t"

                           ;; These tests get unexpected warnings about using
                           ;; deprecated functionality in Python, but otherwise
                           ;; succeed; try enabling for later Mercurial versions.
                           "test-demandimport.py"
                           "test-patchbomb-tls.t"
                           ;; Similarly, this gets a more informative error
                           ;; message from Python 3.10 than it expects.
                           "test-http-bad-server.t"

                           ;; Only works when run in a hg-repo, not in an
                           ;; extracted tarball
                           "test-doctest.py"

                           ;; TODO: the fqaddr() call fails in the build
                           ;; container, causing these server tests to fail.
                           "test-hgwebdir.t"
                           "test-http-branchmap.t"
                           "test-pull-bundle.t"
                           "test-push-http.t"
                           "test-serve.t"
                           "test-subrepo-deep-nested-change.t"
                           "test-subrepo-recursion.t"))
               (when tests?
                 (invoke "./run-tests.py"
                         ;; ‘make check’ does not respect ‘-j’.
                         (string-append "-j" (number->string
                                              (parallel-job-count)))
                         ;; The default time-outs are too low for many systems.
                         ;; Raise them generously: Guix enforces its own.
                         "--timeout" "86400"
                         "--slowtimeout" "86400"
                         ;; The test suite takes a long time and produces little
                         ;; output by default.  Prevent timeouts due to silence.
                         "-v"))))))))
    (native-inputs
     (list python-docutils
           ;; The following inputs are only needed to run the tests.
           python-nose unzip which))
    (inputs
     (list python-wrapper))
    ;; Find third-party extensions.
    (native-search-paths
     (list (search-path-specification
            (variable "HGEXTENSIONPATH")
            (files '("lib/python3.10/site-packages/hgext3rd")))))
    (home-page "https://www.mercurial-scm.org/")
    (synopsis "Decentralized version control system")
    (description
     "Mercurial is a free, distributed source control management tool.  It
efficiently handles projects of any size and offers an easy and intuitive
interface.")
    (license license:gpl2+)))

(define-public python-hg-evolve
  (package
    (name "python-hg-evolve")
    (version "10.3.2")
    (source
      (origin
        (method hg-fetch)
        (uri (hg-reference
               (url "https://www.mercurial-scm.org/repo/evolve")
               (changeset version)))
        (file-name (hg-file-name name version))
        (sha256
          (base32
            "0qgk39s5pwxbshfa6x1f1ccxahja3fs265dddxy6q99spy3b3x5h"))))
    (build-system python-build-system)
    (arguments
     ;; Tests need mercurial source code.
     '(#:tests? #f))
    (propagated-inputs
      (list mercurial))
    (home-page "https://www.mercurial-scm.org/doc/evolution/")
    (synopsis "Flexible evolution of Mercurial history")
    (description "Evolve is a Mercurial extension for faster and safer mutable
history.  It implements the changeset evolution concept for Mercurial.")
    (license license:gpl2)))

(define-public hg-commitsigs
  ;; Latest tag is 11 years old.
  (let ((changeset "b53eb6862bff")
        (revision "0"))
    (package
      (name "hg-commitsigs")
      (version (git-version "0.1.0" revision changeset))
      (source (origin
                (method hg-fetch)
                (uri (hg-reference
                      (url "https://foss.heptapod.net/mercurial/commitsigs")
                      (changeset changeset)))
                (file-name (git-file-name name version))
                (sha256
                 (base32
                  "059gm66q06m6ayl4brsc517zkw3ahmz249b6xm1m32ac5y24wb9x"))))
      (build-system copy-build-system)
      (arguments
       `(#:imported-modules ((guix build python-build-system)
                             ,@%copy-build-system-modules)
         #:modules ((srfi srfi-1)
                    (guix build python-build-system)
                    ;; Don't use `%copy-build-system-modules' because
                    ;; `standard-phases' from (guix build gnu-build-system)
                    ;; shadows the one from (guix build copy-build-system),
                    ;; which is the one we actually want.
                    (guix build copy-build-system)
                    ((guix build gnu-build-system) #:prefix gnu)
                    (guix build utils)
                    (guix build gremlin)
                    (ice-9 ftw)
                    (guix elf))
         #:phases
         (modify-phases %standard-phases
           (add-after 'unpack 'patch-paths
           (lambda* (#:key inputs #:allow-other-keys)
             (let ((gpg (search-input-file inputs "/bin/gpg"))
                   (openssl (search-input-file inputs "/bin/openssl")))
               (substitute* "commitsigs.py"
                 (("b'gpg',") (string-append "b'" gpg "',"))
                 (("b'openssl',") (string-append "b'" openssl "',")))))))
         #:install-plan
         `(("commitsigs.py" ,(string-append "lib/python"
                                            (python-version
                                             (assoc-ref %build-inputs "python"))
                                            "/site-packages/hgext3rd/commitsigs.py")))))
      (native-inputs
       (list python))
      (inputs
       (list gnupg openssl))
      (home-page "https://foss.heptapod.net/mercurial/commitsigs")
      (synopsis "Automatic signing of changeset hashes")
      (description "This package provides a Mercurial extension for signing
the changeset hash of commits.  The signure is embedded directly in the
changeset itself; there won't be any extra commits.  Either GnuPG or OpenSSL
can be used for signing.")
      (license license:gpl2))))                   ;per commitsigs.py

(define-public neon
  (package
    (name "neon")
    (version "0.32.2")
    (source (origin
             (method url-fetch)
             (uri (string-append "https://notroj.github.io/neon/neon-"
                                 version ".tar.gz"))
             (sha256
              (base32
               "11mj5zpp317dmds874wfwcpgij9i3scaahdi1xfzr5b2ii36crcq"))))
    (build-system gnu-build-system)
    (native-inputs
     (list perl pkg-config))
    (inputs
     (list libxml2 openssl zlib))
    (arguments
     `(;; FIXME: Add tests once reverse address lookup is fixed in glibc, see
       ;; https://sourceware.org/bugzilla/show_bug.cgi?id=16475
       #:tests? #f
       #:configure-flags '("--enable-shared"
                           "--disable-static"
                           ;; requires libgnutils-config, deprecated
                           ;; in gnutls 2.8.
                           ; "--with-ssl=gnutls")))
                           "--with-ssl=openssl")))
    (home-page "https://notroj.github.io/neon/")
    (synopsis "HTTP and WebDAV client library")
    (description
     "Neon is an HTTP and WebDAV client library, with a C interface and the
following features:
@enumerate
@item High-level wrappers for common HTTP and WebDAV operations (GET, MOVE,
  DELETE, etc.);
@item low-level interface to the HTTP request/response engine, allowing the use
  of arbitrary HTTP methods, headers, etc.;
@item authentication support including Basic and Digest support, along with
  GSSAPI-based Negotiate on Unix, and SSPI-based Negotiate/NTLM on Win32;
@item SSL/TLS support using OpenSSL or GnuTLS, exposing an abstraction layer for
  verifying server certificates, handling client certificates, and examining
  certificate properties, smartcard-based client certificates are also
  supported via a PKCS#11 wrapper interface;
@item abstract interface to parsing XML using libxml2 or expat, and wrappers for
  simplifying handling XML HTTP response bodies;
@item WebDAV metadata support, wrappers for PROPFIND and PROPPATCH to simplify
  property manipulation.
@end enumerate\n")
    (license license:gpl2+))) ; for documentation and tests; source under lgpl2.0+

(define-public subversion
  (package
    (name "subversion")
    (version "1.14.2")
    (source (origin
              (method url-fetch)
              (uri (string-append "mirror://apache/subversion/"
                                  "subversion-" version ".tar.bz2"))
              (sha256
               (base32
                "0a6csc84hfymm8b5cnvq1n1p3rjjf33qy0z7y1k8lwkm1f6hw4y9"))))
    (build-system gnu-build-system)
    (arguments
     (list
      ;; Running the tests in parallel causes test failures on i686-linux.
      ;; The issue was reported to users@subversion.apache.org, as suggested
      ;; at https://subversion.apache.org/reporting-issues.
      #:parallel-tests? #f
      #:configure-flags #~(list "--enable-static=no")
      #:phases
      #~(modify-phases %standard-phases
          (add-after 'configure 'patch-libtool-wrapper-ls
            (lambda* (#:key inputs #:allow-other-keys)
              ;; This substitution allows tests svnauthz_tests and svnlook_tests
              ;; to pass.  These tests execute svnauthz and svnlook through
              ;; their libtool wrapper scripts from svn hooks, whose empty
              ;; environments cause "ls: command not found" errors.  It would be
              ;; nice if this fix ultimately made its way into libtool.
              (substitute* "libtool"
                (("\\\\`ls")
                 (string-append "\\`" (search-input-file inputs "bin/ls"))))))
          (add-before 'build 'patch-test-sh
            (lambda _
              (substitute* "subversion/tests/libsvn_repos/repos-test.c"
                (("#!/bin/sh") (string-append "#!" (which "sh"))))))
          (add-before 'check 'set-PARALLEL
            (lambda* (#:key parallel-tests? #:allow-other-keys)
              (if parallel-tests?
                  (setenv "PARALLEL" (number->string (parallel-job-count)))
                  (simple-format #t "parallel-tests? are disabled\n"))))
          (add-after 'install 'install-perl-bindings
            (lambda _
              ;; Follow the instructions from 'subversion/bindings/swig/INSTALL'.
              (invoke "make" "swig-pl-lib")
              ;; FIXME: Test failures.
              ;; (invoke "make" "check-swig-pl")
              (invoke "make" "install-swig-pl-lib")

              ;; Set the right installation prefix.
              (with-directory-excursion "subversion/bindings/swig/perl/native"
                (invoke "perl" "Makefile.PL" "NO_PERLLOCAL=1"
                        (string-append "PREFIX=" #$output))
                (invoke "make" "install"
                        (string-append "OTHERLDFLAGS=-Wl,-rpath="
                                       #$output "/lib"))))))))
    (native-inputs
     (list pkg-config
           ;; For the Perl bindings.
           swig))
    (inputs
     (list apr
           apr-util
           lz4
           perl
           python-wrapper
           serf
           sqlite
           utf8proc
           zlib))
    (home-page "https://subversion.apache.org/")
    (synopsis "Revision control system")
    (description
     "@dfn{Subversion} (svn) exists to be recognized and adopted as a
centralized version control system characterized by its
reliability as a safe haven for valuable data; the simplicity of its model and
usage; and its ability to support the needs of a wide variety of users and
projects, from individuals to large-scale enterprise operations.")
    (license license:asl2.0)))

(define-public rcs
  (package
    (name "rcs")
    (version "5.10.1")
    (source (origin
             (method url-fetch)
             (uri (string-append "mirror://gnu/rcs/rcs-"
                                 version ".tar.lz"))
             (sha256
              (base32
               "1iac4d1dhsfy5zb0n3p605pihdq702v06r4g8vi8b2saf88gxpa3"))))
    (build-system gnu-build-system)
    (arguments `(#:phases
                 (modify-phases %standard-phases
                   (add-after 'install 'install-rcsfreeze
                     (lambda* (#:key outputs #:allow-other-keys)
                       (let* ((out (assoc-ref outputs "out"))
                              (bin (string-append out "/bin"))
                              (man1 (string-append out "/share/man/man1")))
                         (chmod "src/rcsfreeze" #o755)
                         (install-file "src/rcsfreeze" bin)
                         (install-file "man/rcsfreeze.1" man1)))))))
    (native-inputs (list ed lzip))
    (home-page "https://www.gnu.org/software/rcs/")
    (synopsis "Per-file local revision control system")
    (description
     "RCS is the original Revision Control System.  It works on a
file-by-file basis, in contrast to subsequent version control systems such as
CVS, Subversion, and Git.  This can make it suitable for system
administration files, for example, which are often inherently local to one
machine.")
    (license license:gpl3+)))

(define-public rcs-blame
  (package
    (name "rcs-blame")
    (version "1.3.1-20210207")
    (source (origin
             (method url-fetch)
             (uri (string-append
                   "https://invisible-mirror.net/archives/rcs-blame/blame-"
                   version ".tgz"))
             (sha256
              (base32
               "1j0brsvdx3hlbwchddafh8r2xmxv5vg4ahpd68v4bb9xhcq6pcih"))))
    (build-system gnu-build-system)
    (home-page "https://invisible-island.net/rcs-blame/rcs-blame.html")
    (synopsis "Display the last modification for each line in an RCS file")
    (description
     "@code{blame} outputs an annotated revision from each RCS file.  An
annotated RCS file describes the revision and date in which each line was
added to the file, and the author of each line.")
    (license license:gpl2+)))

(define-public rcshist
  (package
    (name "rcshist")
    (version "1.04-20190106")
    (source (origin
             (method url-fetch)
             (uri (string-append
                   "https://invisible-mirror.net/archives/rcshist/rcshist-"
                   version ".tgz"))
             (sha256
              (base32
               "01ab3xwgm934lxr8bm758am3vxwx4hxx7cc9prbgqj5nh30vdg1n"))))
    (build-system gnu-build-system)
    (home-page "https://invisible-island.net/rcshist/rcshist.html")
    (synopsis "Display RCS change history")
    (description
     "The @code{rcshist} utility displays the complete revision history of a
set of RCS files including log messages and patches.  It can also display the
patch associated with a particular revision of an RCS file.")
    (license (list license:bsd-2
                   license:bsd-3))))  ; bsd_queue.h

(define-public cvs
  (package
    (name "cvs")
    (version "1.12.13")
    (source (origin
             (method url-fetch)
             (uri (string-append
                   "https://ftp.gnu.org/non-gnu/cvs/source/feature/"
                   version "/cvs-" version ".tar.bz2"))
             (patches (search-patches "cvs-CVE-2017-12836.patch"))
             (sha256
              (base32
               "0pjir8cwn0087mxszzbsi1gyfc6373vif96cw4q3m1x6p49kd1bq"))))
    (build-system gnu-build-system)
    (arguments
     ;; XXX: The test suite looks flawed, and the package is obsolete anyway.
     '(#:tests? #f
       #:configure-flags (list "--with-external-zlib")))
    (inputs (list zlib nano))                    ; the default editor
    (home-page "https://cvs.nongnu.org")
    (synopsis "Historical centralized version control system")
    (description
     "CVS is a version control system, an important component of Source
Configuration Management (SCM).  Using it, you can record the history of
sources files, and documents.  It fills a similar role to the free software
RCS, PRCS, and Aegis packages.")
    (license license:gpl1+)))

(define-public cvs-fast-export
  (package
    (name "cvs-fast-export")
    (version "1.56")
    (source (origin
              (method url-fetch)
              (uri (string-append "http://www.catb.org/~esr/cvs-fast-export/"
                                  "cvs-fast-export-" version ".tar.gz"))
              (sha256
               (base32
                "058bzp3npng48ascls943m16kgvrl0h197a10brf7mvx8zpfc7sc"))))
    (build-system gnu-build-system)
    (arguments
     '(#:phases
       (modify-phases %standard-phases
         (delete 'configure))       ; no configure script
       #:parallel-build? #f         ; parallel a2x commands fail spectacularly
       #:make-flags
       (list "CC=gcc" (string-append "prefix?=" (assoc-ref %outputs "out")))))
    (inputs
     `(("git" ,git)
       ("python" ,python-wrapper)))
    (native-inputs
     (list asciidoc
           ;; These are needed for the tests.
           cvs rcs))
    (home-page "http://www.catb.org/esr/cvs-fast-export/")
    (synopsis "Export an RCS or CVS history as a fast-import stream")
    (description "This program analyzes a collection of RCS files in a CVS
repository (or outside of one) and, when possible, emits an equivalent history
in the form of a fast-import stream.  Not all possible histories can be
rendered this way; the program tries to emit useful warnings when it can't.

The program can also produce a visualization of the resulting commit directed
acyclic graph (DAG) in the input format of @uref{http://www.graphviz.org,
Graphviz}.  The package also includes @command{cvssync}, a tool for mirroring
masters from remote CVS hosts.")
    (license license:gpl2+)))

(define-public vc-dwim
  (package
    (name "vc-dwim")
    (version "1.10")
    (source (origin
             (method url-fetch)
             (uri (string-append "mirror://gnu/vc-dwim/vc-dwim-"
                                 version ".tar.xz"))
             (sha256
              (base32
               "0am6axxdvkm2vwgg0gjrd930yv4dlsdbf0rdv0zh5bhy1ir64rph"))))
    (build-system gnu-build-system)
    (inputs (list perl))
    (native-inputs
     (list emacs-minimal ; for `ctags'
           inetutils))   ; for `hostname', used in the tests
    (home-page "https://www.gnu.org/software/vc-dwim/")
    (synopsis "Version-control-agnostic ChangeLog diff and commit tool")
    (description
     "The vc-dwim package contains two tools, \"vc-dwim\" and \"vc-chlog\".
vc-dwim is a tool that simplifies the task of maintaining a ChangeLog and
using version control at the same time, for example by printing a reminder
when a file change has been described in the ChangeLog but the file has not
been added to the VC.  vc-chlog scans changed files and generates
standards-compliant ChangeLog entries based on the changes that it detects.")
    (license license:gpl3+)))

(define-public diffstat
  (package
    (name "diffstat")
    (version "1.65")
    (source (origin
              (method url-fetch)
              (uri
               (list
                 (string-append "ftp://invisible-island.net/diffstat/"
                                "diffstat-" version ".tgz")
                 (string-append "http://invisible-mirror.net/archives/diffstat/"
                                "diffstat-" version ".tgz")))
              (sha256
               (base32
                "12m2aysq6syw83bn4gqhpm284a2ran8w6m8pja2wvsvdj8j79wlc"))))
    (build-system gnu-build-system)
    (home-page "https://invisible-island.net/diffstat/")
    (synopsis "Make histograms from the output of @command{diff}")
    (description
     "Diffstat reads the output of @command{diff} and displays a histogram of
the insertions, deletions, and modifications per file.  It is useful for
reviewing large, complex patch files.")
    (license (license:x11-style "file://COPYING"))))

(define-public cssc
  (package
    (name "cssc")
    (version "1.4.1")
    (source (origin
              (method url-fetch)
              (uri (string-append "mirror://gnu/" name "/CSSC-"
                                  version ".tar.gz"))
              (sha256
               (base32
                "1vsisqq573xjr2qpn19iwmpqgl3mq03m790akpa4rvj60b4d1gni"))))
    (build-system gnu-build-system)
    (arguments
     `(#:phases
       (modify-phases %standard-phases
         (add-before 'check 'precheck
           (lambda _
             (begin
               (substitute* "tests/common/test-common"
                 (("/bin/pwd") (which "pwd")))

               (substitute* "tests/prt/all-512.sh"
                 (("/bin/sh") (which "sh")))

               (for-each
                (lambda (file)
                  (substitute* file (("egrep") "grep -E")))
                '("tests/common/test-common"
                  "tests/admin/comment.sh"
                  "tests/cdc/2comment.sh"
                  "tests/cdc/4order.sh"
                  "tests/get/subst.sh"))

               ;; XXX: This test has no hope of passing until there is a "nogroup"
               ;; entry (or at least some group to which the guix builder does
               ;; not belong) in the /etc/group file of the build environment.
               ;; Currently we do not have such a group.  Disable this test for now.
               (substitute* "tests/Makefile"
                 (("test-delta ") ""))))))))
    ;; These are needed for the tests
    (native-inputs (list git cvs))
    (home-page "https://www.gnu.org/software/cssc/")
    (synopsis "File-based version control like SCCS")
    (description  "GNU CSSC provides a replacement for the legacy Unix source
code control system SCCS.  This allows old code still under that system to be
accessed and migrated on modern systems.")
    (license license:gpl3+)))

;; This package can unfortunately work only in -TEST mode, since Aegis
;; requires that it is installed setuid root.
(define-public aegis
  (package
    (name "aegis")
    (version "4.24")
    (source (origin
              (method url-fetch)
              (uri (string-append "mirror://sourceforge/aegis/aegis/" version
                                  "/aegis-" version ".tar.gz"))
              (sha256
               (base32
                "18s86ssarfmc4l17gbpzybca29m5wa37cbaimdji8czlcry3mcjl"))
            (patches (search-patches "aegis-perl-tempdir1.patch"
                                     "aegis-perl-tempdir2.patch"
                                     "aegis-test-fixup-1.patch"
                                     "aegis-test-fixup-2.patch"
                                     "aegis-constness-error.patch"))))
    (build-system gnu-build-system)
    (inputs
     `(("e2fsprogs" ,e2fsprogs)
       ("curl" ,curl)
       ("file" ,file)
       ("libxml2" ,libxml2)
       ("zlib" ,zlib)
       ("gettext" ,gettext-minimal)))
    (native-inputs
     (list bison
           groff
           perl
           ;; Various tests require the following:
           cvs
           flex
           cook
           subversion
           rcs
           ed))
    (arguments
     `(#:configure-flags (list "--with-no-aegis-configured"
                               "--sharedstatedir=/var/com/aegis"
                               ;; Uses the old 'throw()' specifier with 'new'
                               ;; which changed in C++11.
                               "CXXFLAGS=-std=c++03")
       #:parallel-build? #f ; There are some nasty racy rules in the Makefile.
       #:phases
       (modify-phases %standard-phases
         (add-before 'configure 'pre-conf
           (lambda _
              (substitute* (append '("configure"
                                     "etc/check-tar-gz.sh"
                                     "etc/patches.sh"
                                     "etc/test.sh"
                                     "script/aexver.in"
                                     "script/aebisect.in"
                                     "script/aeintegratq.in"
                                     "script/tkaegis.in"
                                     "script/test_funcs.in"
                                     "web/eg_oss_templ.sh"
                                     "web/webiface.html"
                                     "libaegis/getpw_cache.cc")
                                   (find-files "test" "\\.sh"))
                           (("/bin/sh") (which "sh")))
              (setenv "SH" (which "sh"))
              #t))
         (replace 'check
           (lambda _
             (let ((home (string-append (getcwd) "/my-new-home")))
               ;; Some tests need to write to $HOME.
               (mkdir home)
               (setenv "HOME" home)

               ;; This test assumes that flex has been symlinked to "lex".
               (substitute* "test/00/t0011a.sh"
                 (("type lex")  "type flex"))

               ;; XXX Disable tests that fail, for unknown reasons, ‘for now’.
               (for-each
                (lambda (test) (substitute* "Makefile"
                                 (((string-append "test/" test "\\.ES ")) "")))
                (list "00/t0011a"
                      "00/t0049a"
                      "01/t0196a"))

               ;; The author decided to call the check rule "sure".
               (invoke "make" "sure")))))))
    (home-page "https://sourceforge.net/projects/aegis/")
    (synopsis "Project change supervisor")
    (description "Aegis is a project change supervisor, and performs some of
the Software Configuration Management needed in a CASE environment.  Aegis
provides a framework within which a team of developers may work on many
changes to a program independently, and Aegis coordinates integrating these
changes back into the master source of the program, with as little disruption
as possible.  Resolution of contention for source files, a major headache for
any project with more than one developer, is one of Aegis's major functions.")
    (license license:gpl3+)))

(define-public tig
  (package
    (name "tig")
    (version "2.5.8")
    (source (origin
              (method url-fetch)
              (uri (string-append
                    "https://github.com/jonas/tig/releases/download/tig-"
                    version "/tig-" version ".tar.gz"))
              (sha256
               (base32
                "14b38200bmwvi3030hqnwdsp34854ck3bzncj0wlljnpmr10l3mp"))
              (modules '((guix build utils)))
              (snippet
               '(begin
                  ;; TODO: Delete and rebuild doc/*.(1|5|7).
                  (for-each delete-file (find-files "doc" "\\.html$"))))))
    (build-system gnu-build-system)
    (native-inputs
     (list asciidoc xmlto))
    (inputs
     (list ncurses readline))
    (arguments
     `(#:phases
       (modify-phases %standard-phases
         (add-after 'install 'install-doc
           (lambda _
             (invoke "make" "install-doc")))
         (add-after 'install 'install-completions
           (lambda* (#:key outputs #:allow-other-keys)
             (let* ((out   (assoc-ref outputs "out"))
                    (share (string-append out "/share")))
               (mkdir-p (string-append share "/bash-completion/completions"))
               (mkdir-p (string-append share "/zsh/site-functions"))
               (copy-file "contrib/tig-completion.bash"
                          (string-append share "/bash-completion/completions/tig"))
               (copy-file "contrib/tig-completion.zsh"
                          (string-append share "/zsh/site-functions/_tig"))))))
       #:test-target "test"
       #:tests? #f))                    ; tests require access to /dev/tty
    (home-page "https://jonas.github.io/tig/")
    (synopsis "Ncurses-based text user interface for Git")
    (description
     "Tig is an ncurses text user interface for Git, primarily intended as
a history browser.  It can also stage hunks for commit, or colorize the
output of the @code{git} command.")
    (license license:gpl2+)))

(define-public findnewest
  (package
    (name "findnewest")
    (version "0.3")
    (source
     (origin
       (method git-fetch)
       (uri (git-reference
             (url "https://github.com/0-wiz-0/findnewest")
             (commit (string-append "findnewest-" version))))
       (file-name (git-file-name name version))
       (sha256
        (base32 "1x1cbn2b27h5r0ah5xc06fkalfdci2ngrgd4wibxjw0h88h0nvgq"))))
    (build-system gnu-build-system)
    (native-inputs (list autoconf automake))
    (home-page "https://github.com/0-wiz-0/findnewest/releases")
    (synopsis "Print the modification time of the latest file")
    (description
     "Recursively find the newest file in a file tree and print its
modification time.")
    (license license:bsd-2)))

(define-public myrepos
  (package
    (name "myrepos")
    (version "1.20180726")
    (source
     (origin
       (method git-fetch)
       (uri (git-reference
             (url "git://myrepos.branchable.com/myrepos")
             (commit version)))
       (file-name (string-append name "-" version "-checkout"))
       (sha256
        (base32 "0jphw61plm8cgklja6hs639xhdvxgvjwbr6jpvjwpp7hc5gmhms5"))))
    (build-system gnu-build-system)
    (arguments
     '(#:test-target "test"
       #:make-flags (list (string-append "PREFIX=" %output))
       #:phases
       (modify-phases %standard-phases
         (delete 'configure)
         (add-after 'install 'wrap-webcheckout
           (lambda* (#:key inputs outputs #:allow-other-keys)
             (let ((out (assoc-ref outputs "out")))
               (wrap-program (string-append out "/bin/webcheckout")
                 `("PERL5LIB" ":" prefix
                   ,(map (lambda (i) (string-append (assoc-ref inputs i)
                                                    "/lib/perl5/site_perl"))
                         '("perl-encode-locale" "perl-http-date"
                           "perl-http-message" "perl-html-parser" "perl-libwww"
                           "perl-uri" "perl-try-tiny"))))
               #t))))))
    (inputs
     (list perl
           perl-encode-locale
           perl-html-parser
           perl-http-date
           perl-http-message
           perl-libwww
           perl-try-tiny
           perl-uri))
    (home-page "https://myrepos.branchable.com/")
    (synopsis "Multiple repository management tool")
    (description
     "Myrepos provides the @code{mr} command, which maps an operation (e.g.,
fetching updates) over a collection of version control repositories.  It
supports a large number of version control systems: Git, Subversion,
Mercurial, Bazaar, Darcs, CVS, Fossil, and Veracity.")
    (license license:gpl2+)))

(define-public grokmirror
  (package
    (name "grokmirror")
    (version "2.0.11")
    (source
     (origin
       (method git-fetch)
       (uri (git-reference
             (url (string-append "https://git.kernel.org/pub/scm/"
                                 "utils/grokmirror/grokmirror.git"))
             (commit (string-append "v" version))))
       (file-name (string-append name "-" version "-checkout"))
       (sha256
        (base32 "0c6nnfzzyl247r1dcjnsyx16d34nyra9ikjjhi0xzlrbiwnb0w32"))))
    (build-system python-build-system)
    (arguments
     `(#:tests? #f                      ; no test suite
       #:phases
       (modify-phases %standard-phases
         (add-after 'install 'install-manpages
           (lambda* (#:key outputs #:allow-other-keys)
             (let* ((man (string-append (assoc-ref outputs "out")
                                        "/man/man1/")))
               (mkdir-p man)
               (for-each (lambda (file) (install-file file man))
                         (find-files "." "\\.1$"))))))))
    (propagated-inputs
     (list python-packaging python-requests))
    (home-page
     "https://git.kernel.org/pub/scm/utils/grokmirror/grokmirror.git")
    (synopsis "Framework to smartly mirror git repositories")
    (description "Grokmirror enables replicating large git repository
collections efficiently.  Mirrors decide to clone and update repositories
based on a manifest file published by servers.")
    (license license:gpl3+)))

(define-public patatt
  (package
    (name "patatt")
    (version "0.4.9")
    (source
     (origin
       (method url-fetch)
       (uri (pypi-uri "patatt" version))
       (sha256
        (base32 "0fpbkmdlnz9s1lakw11jlrzpz4mb6f4dksdiir9g1ppq0g34sy58"))))
    (build-system python-build-system)
    (arguments '(#:tests? #f))          ; No tests.
    (propagated-inputs
     (list python-pynacl))
    (home-page "https://git.kernel.org/pub/scm/utils/patatt/patatt.git")
    (synopsis "Tool for cryptographic patch attestation")
    (description "This utility provides end-to-end cryptographic attestation
of patches sent via mail.  It does so by adapting the DKIM email signature
standard to include cryptographic signatures via the X-Developer-Signature
email header.")
    (license license:expat-0)))

(define-public b4
  (package
    (name "b4")
    (version "0.12.3")
    (source
     (origin
       (method url-fetch)
       (uri (pypi-uri "b4" version))
       (sha256
        (base32 "0qpa0ahw1d86mdgs09ykq5pd0lm8083ds6j0knalw757yh31akmn"))))
    (build-system python-build-system)
    (arguments
     (list #:tests? #f                  ;no tests
           #:phases
           #~(modify-phases %standard-phases
               ;; XXX: dnspython attempts to read /etc/resolv.conf when loading
               ;; resolver.py, which breaks the sanity check in dependent
               ;; packages.  This should rather be fixed in dnspython.
               (delete 'sanity-check))))
    (inputs
     (list python-dkimpy python-dnspython python-requests))
    (propagated-inputs
     (list patatt))
    (home-page "https://git.kernel.org/pub/scm/utils/b4/b4.git")
    (synopsis "Tool for working with patches in public-inbox archives")
    (description
     "The @code{b4} command is designed to make it easier to participate in
patch-based workflows for projects that have public-inbox archives.

Features include:
@itemize
@item downloading a thread's mbox given a message ID
@item processing an mbox so that is ready to be fed to @code{git-am}
@item creating templated replies for processed patches and pull requests
@item submitting cryptographic attestation for patches.
@end itemize")
    (license license:gpl2+)))

(define-public git-annex-remote-rclone
  (package
    (name "git-annex-remote-rclone")
    (version "0.6")
    (source
     (origin
       (method git-fetch)
       (uri (git-reference
             (url "https://github.com/DanielDent/git-annex-remote-rclone")
             (commit (string-append "v" version))))
       (file-name (git-file-name name version))
       (sha256
        (base32
         "0j0hlxji8d974fq7zd4xc02n0jpi31ylhxc7z4zp8iiwad5mkpxp"))))
    (build-system trivial-build-system)
    (arguments
     `(#:modules ((guix build utils))
       #:builder
       (begin
         (use-modules (guix build utils))
         (let ((bash (search-input-file %build-inputs "/bin/bash"))
               (rclone (search-input-file %build-inputs "/bin/rclone")))
           (copy-file (string-append (assoc-ref %build-inputs "source")
                                     "/git-annex-remote-rclone")
                      "git-annex-remote-rclone")
           (substitute* "git-annex-remote-rclone"
             (("/bin/bash") bash)
             (("runcmd rclone") (string-append "runcmd " rclone)))
           (install-file "git-annex-remote-rclone"
                         (string-append %output "/bin"))
           #t))))
    (inputs
     (list bash rclone))
    (home-page "https://github.com/DanielDent/git-annex-remote-rclone")
    (synopsis "Use rclone-supported cloud storage providers with git-annex")
    (description "This wrapper around rclone makes any destination supported
by rclone usable with git-annex.")
    (license license:gpl3+)))

(define-public fossil
  (package
    (name "fossil")
    (version "2.20")
    (source
     (origin
       (method url-fetch)
       (uri (string-append
             "https://www.fossil-scm.org/home/tarball/"
             "210e89a0597f225f49722b096cf5563bf193e920e02a9bd38503a906deacd416"
             "/fossil-src-" version ".tar.gz"))
       ;; XXX: Currently the above hash must be manually updated.
       (sha256
        (base32 "08g7img88n2nwcdkpzmg4aqbp2iy40nllgas53502dspm97ym4h8"))
       (modules '((guix build utils)))
       (snippet
        '(delete-file-recursively "compat"))))
    (build-system gnu-build-system)
    (native-inputs
     (list tcl                          ;for configuration only
           which                        ;for tests only
           ed))                         ;ditto
    (inputs
     (list openssl zlib sqlite))
    (arguments
     `(#:configure-flags (list "--with-openssl=auto"
                               "--disable-internal-sqlite")
       #:test-target "test"
       #:phases (modify-phases %standard-phases
                  (add-after 'patch-source-shebangs 'patch-sh
                    (lambda _
                      (substitute* '("auto.def")
                        (("/bin/sh") (which "sh")))))
                  (replace 'configure
                    (lambda* (#:key outputs (configure-flags '())
                              #:allow-other-keys)
                      ;; The 'configure' script is not an autoconf script and
                      ;; chokes on unrecognized options.
                      (apply invoke
                             "./configure"
                             (string-append "--prefix="
                                            (assoc-ref outputs "out"))
                             configure-flags)))
                  (add-before 'check 'test-setup
                    (lambda _
                      (setenv "USER" "guix")
                      (setenv "TZ" "UTC"))))))
    (home-page "https://fossil-scm.org")
    (synopsis "Software configuration management system")
    (description
     "Fossil is a distributed source control management system which supports
access and administration over HTTP CGI or via a built-in HTTP server.  It has
a built-in wiki, built-in file browsing, built-in tickets system, etc.")
    (properties
     '((release-monitoring-url
        . "https://fossil-scm.org/home/uv/latest-release.md")))
    (license (list license:public-domain        ;src/miniz.c, src/shell.c
                   license:bsd-2))))

(define-public stagit
  (package
    (name "stagit")
    (version "1.0")
    (source (origin
              (method git-fetch)
              (uri (git-reference
                     (url "git://git.codemadness.org/stagit")
                     (commit version)))
              (file-name (git-file-name name version))
              (sha256
               (base32
                "0j2242vx5pbwdv79gcjxdbrwii48qphr8gk1lk7szj2irxdql171"))))
    (build-system gnu-build-system)
    (arguments
     `(#:tests? #f ; No tests
       #:make-flags (list (string-append "CC=" ,(cc-for-target))
                          (string-append "PREFIX=" %output))
       #:phases
       (modify-phases %standard-phases
         (delete 'configure)))) ; No configure script
    (inputs
     (list libgit2))
    (home-page "https://git.codemadness.org/stagit/")
    (synopsis "Static git page generator")
    (description "Stagit creates static pages for git repositories, the results can
be served with a HTTP file server of your choice.")
    (license license:expat)))

(define-public gource
  (package
    (name "gource")
    (version "0.51")
    (source (origin
              (method url-fetch)
              (uri (string-append
                    "https://github.com/acaudwell/Gource/releases/download"
                    "/gource-" version "/gource-" version ".tar.gz"))
              (sha256
               (base32
                "16p7b1x4r0915w883lp374jcdqqja37fnb7m8vnsfnl2n64gi8qr"))))
    (build-system gnu-build-system)
    (arguments
     `(#:configure-flags
       (list (string-append "--with-boost-libdir="
                            (assoc-ref %build-inputs "boost")
                            "/lib"))))
    (native-inputs
     (list pkg-config))
    (inputs
     (list boost
           ftgl
           glew
           glm
           glu
           libpng
           mesa
           pcre
           (sdl-union (list sdl2 sdl2-image))))
    (home-page "https://gource.io/")
    (synopsis "3D visualisation tool for source control repositories")
    (description "@code{gource} provides a software version control
visualization.  The repository is displayed as a tree where the root of the
repository is the centre, directories are branches and files are leaves.
Contributors to the source code appear and disappear as they contribute to
specific files and directories.")
    (license license:gpl3+)))

(define-public src
  (package
    (name "src")
    (version "1.32")
    (source (origin
              (method url-fetch)
              (uri (string-append
                    "http://www.catb.org/~esr/src/src-" version ".tar.gz"))
              (sha256
               (base32
                "0r9i399kkagpwj08nwf1f7c6lr50xjzzgmzwyjjy6ppgcc53a809"))))
    (build-system gnu-build-system)
    (arguments
     '(#:make-flags
       (list (string-append "prefix=" (assoc-ref %outputs "out")))
       #:phases
       (modify-phases %standard-phases
         (delete 'configure)            ; no 'configure' script
         (add-after 'install 'wrap-program
           (lambda* (#:key inputs outputs #:allow-other-keys)
             (let* ((out  (assoc-ref outputs "out"))
                    (prog (string-append out "/bin/src"))
                    (rcs  (assoc-ref inputs "rcs")))
               (wrap-program prog
                 `("PATH" ":" prefix (,(string-append rcs "/bin"))))
               #t)))
         (replace 'check
           (lambda _
             (setenv "HOME" (getenv "TMPDIR"))
             (invoke "git" "config" "--global" "user.name" "guix")
             (invoke "git" "config" "--global" "user.email" "guix")
             (invoke "./srctest"))))))
    (native-inputs
     ;; For testing.
     (list git perl))
    (inputs
     `(("cssc" ,cssc)
       ("python" ,python-wrapper)
       ("rcs" ,rcs)))
    (synopsis "Simple revision control")
    (home-page "http://www.catb.org/~esr/src/")
    (description
     "SRC (or src) is simple revision control, a version-control system for
single-file projects by solo developers and authors.  It modernizes the
venerable RCS, hence the anagrammatic acronym.  The design is tuned for use
cases like all those little scripts in your @file{~/bin} directory, or a
directory full of HOWTOs.")
    (license license:bsd-2)))

(define-public git-when-merged
  ;; Use an unreleased version to get a PY3 compatibility fix.
  (let ((commit "ab6af7865a0ba55ba364a6c507e0be6f84f31c6d"))
    (package
      (name "git-when-merged")
      (version (string-append "1.2.0-" (string-take commit 7)))
      (source (origin
                (method git-fetch)
                (uri (git-reference
                      (url "https://github.com/mhagger/git-when-merged/")
                      (commit commit)))
                (file-name (git-file-name name version))
                (sha256
                 (base32
                  "0iyk2psf97bc9h43m89p3xjmm79fsx99i7px29g4lcnmdy5kmz0p"))))
      (build-system gnu-build-system)
      (arguments
       `(#:tests? #f                    ; there are no tests
         #:phases
         (modify-phases %standard-phases
           (delete 'configure)
           (delete 'build)
           (replace 'install
             (lambda* (#:key outputs #:allow-other-keys)
               (install-file "bin/git-when-merged"
                             (string-append (assoc-ref outputs "out")
                                            "/bin"))
               #t))
           (add-before 'install 'patch-git
             (lambda* (#:key inputs #:allow-other-keys)
               (let ((git (search-input-file inputs "/bin/git")))
                 (substitute* "bin/git-when-merged"
                   (("'git'") (string-append "'" git "'")))
                 #t)))
           (add-after 'install 'wrap-script
             (lambda* (#:key outputs #:allow-other-keys)
               (wrap-program (string-append (assoc-ref outputs "out")
                                            "/bin/git-when-merged")
                 `("GUIX_PYTHONPATH" ":" prefix (,(getenv "GUIX_PYTHONPATH"))))
               #t)))))
      (inputs
       `(("git" ,git)
         ("python" ,python-wrapper)))
      (home-page "https://github.com/mhagger/git-when-merged")
      (synopsis "Determine when a commit was merged into a Git branch")
      (description "This Git extension defines a subcommand,
@code{when-merged}, whose core operation is to find the merge that brought a
given commit into the specified ref(s).  It has various options that control
how information about the merge is displayed.")
      (license license:gpl2+))))

(define-public git-imerge
  (package
    (name "git-imerge")
    (version "1.1.0")
    (source
     (origin
       (method git-fetch)
       (uri (git-reference
             (url "https://github.com/mhagger/git-imerge")
             (commit (string-append "v" version))))
       (file-name (git-file-name name version))
       (sha256
        (base32 "0vi1w3f0yk4gqhxj2hzqafqq28rihyhyfnp8x7xzib96j2si14a4"))))
    (build-system gnu-build-system)
    (arguments
     `(#:tests? #f                      ; only manual test scripts
       #:make-flags (list (string-append "DESTDIR=" %output)
                          "PREFIX=")
       #:phases
       (modify-phases %standard-phases
         (delete 'configure)
         (add-before 'install 'patch-git
           (lambda* (#:key inputs #:allow-other-keys)
             (let ((git (search-input-file inputs "/bin/git")))
               (substitute* "git-imerge"
                 (("'git'") (string-append "'" git "'")))
               #t)))
         (add-after 'install 'wrap-script
           (lambda* (#:key outputs #:allow-other-keys)
             (wrap-program (string-append (assoc-ref outputs "out")
                                          "/bin/git-imerge")
               `("GUIX_PYTHONPATH" ":" prefix (,(getenv "GUIX_PYTHONPATH"))))
             #t)))))
    (inputs
     `(("git" ,git)
       ("python" ,python-wrapper)))
    (home-page "https://github.com/mhagger/git-imerge")
    (synopsis "Incremental merge for Git")
    (description "This Git extension defines a subcommand, @code{imerge},
which performs an incremental merge between two branches.  Its two primary
design goals are to reduce the pain of resolving merge conflicts by finding
the smallest possible conflicts and to allow a merge to be saved, tested,
interrupted, published, and collaborated on while in progress.")
    (license license:gpl2+)))

(define-public go-github-com-git-lfs-pktline
  (let ((commit "06e9096e28253ba5c7825cbba43f469e4efd10f0")
        (revision "0"))
    (package
      (name "go-github-com-git-lfs-pktline")
      (version (git-version "0.0.0" revision commit))
      (source
       (origin
         (method git-fetch)
         (uri
          (git-reference
           (url "https://github.com/git-lfs/pktline")
           (commit commit)))
         (file-name (git-file-name name version))
         (sha256
          (base32 "02sn3v8vrl7qjnagbnrbrjnyjvzq8cwkxmc922zyc9b2hg187kpz"))))
      (build-system go-build-system)
      (arguments `(#:import-path "github.com/git-lfs/pktline"))
      (propagated-inputs (list go-github-com-stretchr-testify
                               go-github-com-pmezard-go-difflib
                               go-github-com-davecgh-go-spew))
      (home-page "https://github.com/git-lfs/pktline")
      (synopsis "Git pkt-line Go toolkit")
      (description "This package is a Go language toolkit for reading and
writing files using the Git pkt-line format used in various Git operations.")
(license license:expat))))

(define-public go-github-com-git-lfs-wildmatch-v2
  (package
    (name "go-github-com-git-lfs-wildmatch-v2")
    (version "2.0.1")
    (source (origin
              (method git-fetch)
              (uri (git-reference
                    (url "https://github.com/git-lfs/wildmatch")
                    (commit (string-append "v" version))))
              (file-name (git-file-name name version))
              (sha256
               (base32
                "0yg6d77d5l6v7cd8vr00y68z9aqb8qs4lidv0hkqh4fvz0ggvpln"))))
    (build-system go-build-system)
    (arguments
     '(#:import-path "github.com/git-lfs/wildmatch/v2"))
    (home-page "https://github.com/git-lfs/wildmatch")
    (synopsis "Go implementation of Git's wildmatch")
    (description
     "This package is an implementation of Git's wildmatch.c-style pattern
matching.")
    (license license:expat)))

(define-public go-github-com-git-lfs-gitobj-v2
  (package
    (name "go-github-com-git-lfs-gitobj-v2")
    (version "2.1.1")
    (source (origin
              (method git-fetch)
              (uri (git-reference
                    (url "https://github.com/git-lfs/gitobj")
                    (commit (string-append "v" version))))
              (file-name (git-file-name name version))
              (sha256
               (base32
                "1sd7y4xbx00js1g2az4nq8g5lvsm4d7nqr3v4kxy8fxrfzdm63j9"))))
    (build-system go-build-system)
    (arguments
     '(#:import-path "github.com/git-lfs/gitobj/v2"))
    (propagated-inputs (list go-github-com-stretchr-testify
                             go-github-com-pmezard-go-difflib
                             go-github-com-davecgh-go-spew))
    (home-page "https://github.com/git-lfs/gitobj")
    (synopsis "Read and write git objects")
    (description
     "This package reads and writes loose and packed (objects found in git
packfiles) Git objects.  It uses the pack package to search pack index files
and locate the corresponding delta-base chain in the appropriate pack file.
If gitobj can't find a loose object with the appropriate SHA-1, it will search
the repository's packfile(s) instead.  If it finds an object in a packfile, it
will reconstruct the object along its delta-base chain and return it.")
    (license license:expat)))

(define-public git-lfs
  (package
    (name "git-lfs")
    (version "3.4.0")
    (source (origin
              (method git-fetch)
              (uri (git-reference
                    (url "https://github.com/git-lfs/git-lfs")
                    (commit (string-append "v" version))))
              (file-name (git-file-name name version))
              (sha256
               (base32
                "0ljjs8kyznp2ifkqdcd9q3550sknyx5qxx247icwkd9djjq7x74m"))))
    (build-system go-build-system)
    (arguments
     (list
      #:import-path "github.com/git-lfs/git-lfs"
      #:install-source? #f
      #:phases
      #~(modify-phases %standard-phases
          (add-after 'unpack 'fix-embed-x-net
            (lambda _
              (delete-file-recursively "src/golang.org/x/net/publicsuffix/data")
              (copy-recursively
               #$(file-append (this-package-input "go-golang-org-x-net")
                              "/src/golang.org/x/net/publicsuffix/data")
               "src/golang.org/x/net/publicsuffix/data")))
          (add-before 'build 'man-gen
            ;; Without this, the binary generated in 'build
            ;; phase won't have any embedded usage-text.
            (lambda _
              (with-directory-excursion "src/github.com/git-lfs/git-lfs"
                (invoke "make" "mangen"))))
          (add-after 'build 'build-man-pages
            (lambda _
              (with-directory-excursion "src/github.com/git-lfs/git-lfs"
                (invoke "make" "man"))))
          (add-after 'install 'install-man-pages
            (lambda* (#:key outputs #:allow-other-keys)
              (with-directory-excursion "src/github.com/git-lfs/git-lfs/man"
                (for-each
                 (lambda (manpage)
                   (install-file manpage
                                 (string-append #$output "/share/man/man1")))
                 (find-files "." "^git-lfs.*\\.1$"))))))))
    ;; make `ronn` available during build for man page generation
    (native-inputs (list ronn-ng git-minimal ruby-asciidoctor))
    (propagated-inputs
     (list go-github-com-xeipuuv-gojsonschema
           go-github-com-xeipuuv-gojsonreference
           go-github-com-xeipuuv-gojsonpointer
           go-golang-org-x-net
           go-golang.org-x-sync-semaphore
           go-github-com-ssgelm-cookiejarparser
           go-github-com-rubyist-tracerx
           go-github-com-olekukonko-ts
           go-github-com-leonelquinteros-gotext
           go-github-com-git-lfs-wildmatch-v2
           go-github-com-git-lfs-pktline
           go-github-com-git-lfs-go-netrc
           go-github-com-git-lfs-gitobj-v2
           go-github-com-dpotapov-go-spnego
           go-github-com-avast-retry-go
           go-github-com-mattn-go-isatty
           go-github-com-pkg-errors
           go-github-com-spf13-cobra))
    (home-page "https://git-lfs.github.com/")
    (synopsis "Git extension for versioning large files")
    (description
     "Git Large File Storage (LFS) replaces large files such as audio samples,
videos, datasets, and graphics with text pointers inside Git, while storing the
file contents on a remote server.")
    (license license:expat)))

(define-public lfs-s3
  (package
    (name "lfs-s3")
    (version "0.1.5")
    (source (origin
              (method git-fetch)
              (uri (git-reference
                    (url "https://git.sr.ht/~ngraves/lfs-s3")
                    (commit version)))
              (file-name (git-file-name name version))
              (sha256
               (base32
                "0yilbxpia2lh36s872hiji77hazy83h2zc0iyqldrf3r18szqniw"))))
    (build-system go-build-system)
    (arguments
     (list
      #:import-path "git.sr.ht/~ngraves/lfs-s3"))
    (inputs (list git-lfs))
    (propagated-inputs
     (list go-github-com-aws-aws-sdk-go-v2
           go-github-com-aws-aws-sdk-go-v2-config
           go-github-com-aws-aws-sdk-go-v2-feature-s3-manager
           go-github-com-aws-aws-sdk-go-v2-service-s3))
    (home-page "https://git.sr.ht/~ngraves/lfs-s3/")
    (synopsis "Git extension for versioning large files in S3")
    (description
     "This package provides a custom transfer agent for Git LFS, allowing
plain S3 bucket usage as remote storage for media files. This package uses a
standalone agent instead of a server.")
    (license license:expat)))

(define-public git-open
  (package
    (name "git-open")
    (version "2.1.0")
    (source
     (origin
       (method git-fetch)
       (uri (git-reference
             (url "https://github.com/paulirish/git-open")
             (commit (string-append "v" version))))
       (file-name (git-file-name name version))
       (sha256
        (base32 "11n46bngvca5wbdbfcxzjhjbfdbad7sgf7h9gf956cb1q8swsdm0"))))
    (build-system copy-build-system)
    (inputs
     (list xdg-utils))
    (arguments
     `(#:phases
       (modify-phases %standard-phases
         (add-after 'install 'wrap-program
           (lambda* (#:key outputs inputs #:allow-other-keys)
             (let ((out (assoc-ref outputs "out"))
                   (xdg-utils (assoc-ref inputs "xdg-utils")))
               (wrap-program (string-append out "/bin/git-open")
                 `("PATH" ":" prefix (,(string-append xdg-utils "/bin"))))))))
       #:install-plan
       '(("git-open" "bin/git-open"))))
    (home-page "https://github.com/paulirish/git-open")
    (synopsis "Open a Git repository's homepage from the command-line")
    (description
     "@code{git open} opens the repository's website from the command-line,
guessing the URL pattern from the @code{origin} remote.")
    (license license:expat)))

(define-public tla
  (package
    (name "gnu-arch")
    (version "1.3.5")
    (source (origin
              (method url-fetch)
              (uri (string-append "https://ftp.gnu.org/old-gnu/gnu-arch/"
                                  "tla-" version ".tar.gz"))
              (sha256
               (base32
                "01mfzj1i6p4s8191cgd5850hds1zls88hkf9rb6qx1vqjv585aj0"))
              (modules '((guix build utils)))
              (snippet
               '(begin
                  ;; In tar 1.32, '--preserve' is ambiguous and leads to an
                  ;; error, so address that.
                  (substitute* "src/tla/libarch/archive.c"
                    (("\"--preserve\"")
                     "\"--preserve-permissions\""))
                  #t))))
    (build-system gnu-build-system)
    (arguments
     '(#:phases (modify-phases %standard-phases
                  (replace 'configure
                    (lambda* (#:key inputs outputs #:allow-other-keys)
                      (let ((out (assoc-ref outputs "out")))
                        (chdir "src")

                        (mkdir "=build")
                        (chdir "=build")

                        ;; For libneon's 'configure' script.
                        ;; XXX: There's a bundled copy of neon.
                        (setenv "CONFIG_SHELL" (which "sh"))

                        (invoke "../configure" "--prefix" out
                                "--config-shell" (which "sh")
                                "--with-posix-shell" (which "sh")
                                "--with-cc" "gcc")))))


       ;; There are build failures when building in parallel.
       #:parallel-build? #f
       #:parallel-tests? #f

       #:test-target "test"))
    (native-inputs
     (list which))
    (synopsis "Historical distributed version-control system")
    (description
     "GNU Arch, aka. @code{tla}, was one of the first free distributed
version-control systems (DVCS).  It saw its last release in 2006.  This
package is provided for users who need to recover @code{tla} repositories and
for historians.")
    (home-page "https://www.gnu.org/software/gnu-arch/")
    (license license:gpl2)))                      ;version 2 only

(define-public diff-so-fancy
  (package
    (name "diff-so-fancy")
    (version "1.4.3")
    (source (origin
              (method git-fetch)
              (uri (git-reference
                    (url "https://github.com/so-fancy/diff-so-fancy")
                    (commit (string-append "v" version))))
              (file-name (git-file-name name version))
              (sha256
               (base32
                "11vkq5njjlvjipic7db44ga875n61drszw1qrdzwxmmfmnz425zz"))))
    (inputs
     (list perl ncurses))
    (build-system copy-build-system)
    (arguments
     '(#:phases
       (modify-phases %standard-phases
         (add-after 'unpack 'patch-lib-path
           (lambda* (#:key outputs #:allow-other-keys)
             (let ((lib (string-append (assoc-ref outputs "out") "/lib")))
               (substitute* "diff-so-fancy"
                 (("use lib.*$")
                  (string-append "use lib '" lib "';\n"))))))
         (add-after 'install 'symlink-executable
           (lambda* (#:key outputs inputs #:allow-other-keys)
             (let ((out (assoc-ref outputs "out"))
                   (ncurses (assoc-ref inputs "ncurses"))
                   (perl (assoc-ref inputs "perl")))
               (wrap-program (string-append out "/bin/diff-so-fancy")
                 `("PATH" ":" prefix (,(string-append ncurses "/bin")
                                      ,(string-append perl "/bin"))))))))
       #:install-plan
       '(("lib" "lib")
         ("diff-so-fancy" "bin/"))))
    (home-page "https://github.com/so-fancy/diff-so-fancy")
    (synopsis "Makes diffs more human friendly and readable")
    (description
     "@code{diff-so-fancy} strives to make your diffs human readable instead
of machine readable.  This helps improve code quality and helps you spot
defects faster.")
    (license license:expat)))

(define-public go-github-go-git
  (package
    (name "go-github-go-git")
    (version "5.1.0")
    (source (origin
              (method git-fetch)
              (uri (git-reference
                    (url "https://github.com/go-git/go-git")
                    (commit (string-append "v" version))))
              (file-name (git-file-name name version))
              (sha256
               (base32
                "1vkcmhh2qq8c38sjbnzf0wvg2rzr19wssaq177bsvrjwj1xz1qbs"))))
    (build-system go-build-system)
    (arguments
     `(#:tests? #f ;requires network connection
       #:import-path "github.com/go-git/go-git/v5"
       #:phases
       (modify-phases %standard-phases
         (add-before 'build 'setup
           (lambda* (#:key inputs #:allow-other-keys)
             (let* ((git (assoc-ref inputs "git"))
                    (git-bin (string-append (assoc-ref inputs "git") "/bin"))
                    (git-exe (string-append git-bin "/git")))
               (setenv "GIT_DIST_PATH=" git)
               (setenv "GIT_EXEC_PATH=" git-bin)
               (setenv "HOME" (getcwd))
               (invoke git-exe "config" "--global" "user.email" "gha@example.com")
               (invoke git-exe "config" "--global" "user.name" "GitHub Actions")
               #t)
             #t)))))
    (native-inputs
     `(("go-github-com-emirpasic-gods" ,go-github-com-emirpasic-gods)
       ("go-github-com-go-git-gcfg" ,go-github-com-go-git-gcfg)
       ("go-github-com-go-git-go-billy" ,go-github-com-go-git-go-billy)
       ("go-github-com-imdario-mergo" ,go-github-com-imdario-mergo)
       ("go-github-com-jbenet-go-context" ,go-github-com-jbenet-go-context)
       ("go-github-com-kevinburke-ssh-config" ,go-github-com-kevinburke-ssh-config)
       ("go-github-com-mitchellh-go-homedir" ,go-github-com-mitchellh-go-homedir)
       ("go-github-com-sergi-go-diff" ,go-github-com-sergi-go-diff)
       ("go-github-com-xanzy-ssh-agentf" ,go-github-com-xanzy-ssh-agent)
       ("go-golang-org-x-crypto" ,go-golang-org-x-crypto)
       ("go-golang-org-x-net" ,go-golang-org-x-net)
       ("go-gopkg-in-warnings" ,go-gopkg-in-warnings)
       ("go-github-com-go-git-go-git-fixtures" ,go-github-com-go-git-go-git-fixtures)
       ("go-gopkg-in-check-v1" ,go-gopkg-in-check-v1)
       ("go-github-com-alcortesm-tgz" ,go-github-com-alcortesm-tgz)
       ("go-golang-org-x-text" ,go-golang-org-x-text)
       ("git" ,git)))
    (home-page "https://github.com/go-git/")
    (synopsis "Git implementation library")
    (description "This package provides a Git implementation library.")
    (license license:asl2.0)))

(define-public gita
  (let ((commit "e41b504dca90a25e9be27f296da7ce22e5782893")
        (revision "1"))
    (package
      (name "gita")
      (version (git-version "0.12.9" revision commit))
      (source (origin
                (method git-fetch)
                (uri (git-reference
                      (url "https://github.com/nosarthur/gita")
                      (commit commit)))
                (file-name (git-file-name name version))
                (sha256
                 (base32
                  "1k03zgcbhl91cgyh4k7ywyjp00y63q4bqbimncqh5b3lni8l8j5l"))))
      (build-system python-build-system)
      (native-inputs
       (list git ;for tests
             python-pytest))
      (propagated-inputs
       (list python-pyyaml))
      (arguments
       `(#:phases
         (modify-phases %standard-phases
           (replace 'check
             (lambda* (#:key inputs outputs #:allow-other-keys)
               (substitute* "tests/test_main.py"
                 (("'gita\\\\n'") "'source\\n'")
                 (("'gita'") "'source'"))
               (invoke (search-input-file inputs "/bin/git")
                       "init")
               (add-installed-pythonpath inputs outputs)
               (invoke (search-input-file inputs "/bin/pytest")
                       "-vv" "tests")))
           (add-after 'install 'install-shell-completions
             (lambda* (#:key outputs #:allow-other-keys)
               (let* ((out (assoc-ref outputs "out"))
                      (bash-completion (string-append out "/etc/bash_completion.d"))
                      (zsh-completion (string-append out "/etc/zsh/site-functions")))
                 (mkdir-p bash-completion)
                 (copy-file ".gita-completion.bash"
                            (string-append bash-completion "/gita"))
                 (mkdir-p zsh-completion)
                 (copy-file ".gita-completion.zsh"
                            (string-append zsh-completion "/_gita"))))))))
      (home-page "https://github.com/nosarthur/gita")
      (synopsis "Command-line tool to manage multiple Git repos")
      (description "This package provides a command-line tool to manage
multiple Git repos.

This tool does two things:
@itemize
@item display the status of multiple Git repos such as branch, modification,
commit message side by side
@item (batch) delegate Git commands/aliases from any working directory
@end itemize

If several repos are related, it helps to see their status together.")
      (license license:expat))))

(define-public ghq
  (package
    (name "ghq")
    (version "1.1.7")
    (home-page "https://github.com/x-motemen/ghq")
    (source (origin
              (method git-fetch)
              (uri (git-reference
                    (url home-page)
                    (commit (string-append "v" version))))
              (file-name (git-file-name name version))
              (sha256
               (base32
                "155sfmhmh4ia3iinm1s8fk7fxyn5dxdryad9xkbg7mr3i3ikqjwh"))))
    (build-system go-build-system)
    (arguments
     '(#:install-source? #f
       #:import-path "github.com/x-motemen/ghq"
       #:phases
       (modify-phases %standard-phases
         (add-after 'install 'install-completions
           (lambda* (#:key outputs import-path #:allow-other-keys)
             (let* ((out (assoc-ref outputs "out"))
                    (bash-completion (string-append out "/etc/bash_completion.d"))
                    (zsh-completion (string-append out "/share/zsh/site-functions")))
               (with-directory-excursion (string-append "src/" import-path)
                 (mkdir-p bash-completion)
                 (copy-file "misc/bash/_ghq"
                            (string-append bash-completion "/ghq"))
                 (mkdir-p zsh-completion)
                 (copy-file "misc/zsh/_ghq"
                            (string-append zsh-completion "/_ghq"))))
             #t)))))
    (native-inputs
     `(("git" ,git-minimal)))
    (inputs
     `(("github.com/songmu/gitconfig" ,go-github-com-songmu-gitconfig)
       ("github.com/mattn/go-isatty" ,go-github-com-mattn-go-isatty)
       ("github.com/motemen/go-colorine" ,go-github-com-motemen-go-colorine)
       ("github.com/saracen/walker" ,go-github-com-saracen-walker)
       ("github.com/urfave/cli/v2" ,go-github-com-urfave-cli-v2)
       ("golang.org/x/net/html" ,go-golang-org-x-net-html)
       ("golang.org/x/sync/errgroup" ,go-golang.org-x-sync-errgroup)))
    (synopsis "Manage remote repository clones")
    (description
     "@code{ghq} provides a way to organize remote repository clones, like
@code{go get} does.  When you clone a remote repository by @code{ghq get}, ghq
makes a directory under a specific root directory (by default @file{~/ghq})
using the remote repository URL's host and path.")
    (license license:expat)))

(define-public tkrev
  (package
    (name "tkrev")
    (version "9.4.1")
    (source
     (origin
       (method url-fetch)
       (uri (string-append
             "mirror://sourceforge/tkcvs/tkrev_" version ".tar.gz"))
       (sha256
        (base32 "0bpfbhkngzmwy476mfc69mkd94l0m2wxznrn0qzd81s450yxjw2q"))))
    (build-system gnu-build-system)
    (arguments
     `(#:phases
       (modify-phases %standard-phases
         (delete 'configure)
         (delete 'build)
         (replace 'install
           (lambda* (#:key outputs #:allow-other-keys)
             (let* ((out (assoc-ref outputs "out"))
                    (bin (string-append out "/bin")))
               (invoke "wish" "doinstall.tcl" "-nox" out)
               (install-file "contrib/tkdirdiff" bin))))
         (add-after 'install 'wrap-programs
           (lambda* (#:key outputs #:allow-other-keys)
             (for-each
               (lambda (file)
                 (wrap-program (string-append (assoc-ref outputs "out")
                                              "/bin/" file)
                   `("PATH" ":" prefix (,(dirname (which "wish"))))))
               '("tkdiff"
                 "tkdirdiff"
                 "tkrev")))))
       #:tests? #f))
    (inputs
     (list tk))
    (home-page "https://tkcvs.sourceforge.io")
    (synopsis "Graphical interface to CVS, Subversion, Git, and RCS")
    (description
     "TkRev (formerly TkCVS) is a Tcl/Tk-based graphical interface to the CVS,
Subversion and Git configuration management systems.  It will also help with
RCS.  It shows the status of the files in the current working directory, and
has tools for tagging, merging, checking in/out, and other user operations.
TkDiff is included for browsing and merging your changes.")
    (license license:gpl2+)))

(define-public qgit
  (package
    (name "qgit")
    (version "2.10")
    (source (origin
              (method git-fetch)
              (uri (git-reference
                     (url "https://github.com/tibirna/qgit")
                     (commit (string-append "qgit-" version))))
              (file-name (git-file-name name version))
              (sha256
               (base32
                "10j5xll7ai1rb2ybyblbgqm762bqspffpf33fdr61qdchnp2gkf4"))))
    (build-system qt-build-system)
    (arguments
     (list #:tests? #f)) ;no tests
    (propagated-inputs
     (list git))
    (home-page "https://github.com/tibirna/qgit")
    (synopsis "Graphical front-end for git")
    (description
     "Qgit is a graphical front-end for git, with features to:
@itemize
@item view revisions, diffs, files history, files annotation and archive tree,
@item commit changes visually cherry picking modified files,
@item apply or save patch series from selected commits, drag and drop commits,
@item associate commands sequences, scripts and anything else executable to a
 custom action,
@item push/pop commits,
@item apply/save/create patches
@item and cherry pick single modified files.
@end itemize")
    (license license:gpl3+)))

(define-public git-filter-repo
  (package
    (name "git-filter-repo")
    (version "2.29.0")
    (source
     (origin
       ;; Use a release tarball instead of 'git-fetch' because it contains
       ;; pre-compiled man-pages which are too hard to build in this context
       ;; as it depends on Git's Makefile.
       (method url-fetch)
       (uri (string-append "https://github.com/newren/git-filter-repo/releases/"
                           "download/v" version
                           "/git-filter-repo-" version ".tar.xz"))
       (sha256
        (base32
         "00nn7k9jqrybb762486fmigsnbcn9lbvimgpfvvarz4ikdp9y9pb"))))
    (build-system copy-build-system)
    (arguments
     `(#:install-plan
       '(("git-filter-repo" "libexec/git-core/")
         ("Documentation/man1/" "share/man/man1")
         ("/" "" #:include ()))))
    (inputs (list python))                ;for the shebang
    (home-page "https://github.com/newren/git-filter-repo")
    (synopsis "Quickly rewrite Git repository history")
    (description
     "@command{git filter-repo} is a versatile tool for rewriting history,
which roughly falls into the same space of tool like git filter-branch but
with more capabilities.  @command{git filter-repo} is now recommended by the
Git project instead of @command{git filter-branch}.")
    (license (list license:expat ;; Main license.
                   license:gpl2)))) ;; For test harness.

(define-public gitlint
  (package
    (name "gitlint")
    (version "0.17.0")
    (source (origin
              (method url-fetch)
              ;; the gitlint-core pypi package contains the actual gitlint
              ;; code; the gitlint package only pulls in gitlint-core with
              ;; stricter dependency versioning
              (uri (pypi-uri "gitlint-core" version))
              (sha256
               (base32
                "14cn89biys8r7mwcdgllv371k34km9k1941ylxf53a7sxwrzsbbp"))))
    (build-system python-build-system)
    (arguments
     (list
      #:phases
      #~(modify-phases %standard-phases
          (add-before 'build 'loosen-requirements
            (lambda* (#:key inputs #:allow-other-keys)
              (substitute* "gitlint/shell.py"
                (("'git'") (string-append
                            "'"
                            (search-input-file inputs "bin/git")
                            "'"))
                ;; force using subprocess instead of sh so git does not need
                ;; to be a propagated input
                (("if USE_SH_LIB") "if False")))))))
    (inputs
     (list git python-arrow python-click python-sh))
    (home-page "https://jorisroovers.com/gitlint/")
    (synopsis "Linting Git commit messages")
    (description
     "Gitlint is a Git commit message linter written in Python: it checks your
commit messages for style.")
    (license license:expat)))

(define-public hut
  (package
    (name "hut")
    (version "0.2.0")
    (source
     (origin
       (method git-fetch)
       (uri (git-reference
             (url "https://git.sr.ht/~emersion/hut")
             (commit (string-append "v" version))))
       (file-name (git-file-name name version))
       (sha256
        (base32 "0ybngrwwmkm00dlkdhvkfcvcjhp5xzs8fh90zqr0h12ssqx9pll3"))))
    (build-system go-build-system)
    (arguments
     (list
      #:import-path "git.sr.ht/~emersion/hut"
      #:phases
      #~(modify-phases %standard-phases
          (replace 'build
            (lambda* (#:key import-path #:allow-other-keys)
              (with-directory-excursion (string-append "src/" import-path)
                ;; The flags are copied from (guix build go-build-system).
                (setenv "CGO_LDFLAGS" "-s -w")
                (invoke "make" "all" "GOFLAGS=-v -x"))))
          (replace 'install
            (lambda* (#:key import-path #:allow-other-keys)
              (with-directory-excursion (string-append "src/" import-path)
                (invoke "make" "install"
                        (string-append "PREFIX=" #$output))))))))
    (native-inputs
     (list scdoc))
    (inputs
     (list go-git-sr-ht-emersion-go-scfg
           go-git-sr-ht-emersion-gqlclient
           go-github-com-juju-ansiterm
           go-github-com-spf13-cobra
           go-golang-org-x-oauth2
           go-golang-org-x-term))
    (home-page "https://git.sr.ht/~emersion/hut")
    (synopsis "CLI tool for sr.ht")
    (description "@command{hut} is a CLI tool for
@uref{https://sr.ht/~sircmpwn/sourcehut/, sr.ht}.  It helps you interact with
sr.ht's public services:
@table @asis
@item builds
submit and manage build jobs
@item git
create, and manage git repositories and artifacts
@item hg
list Mercurial repositories
@item lists
manage mailing lists and patches
@item meta
manage PGP, and SSH keys
@item pages
publish and manage hosted websites
@item paste
create and manage pastes
@item todo
create and manage trackers, tickets
@item graphql
interact with GraphQL APIs directly
@end table")
    (license license:agpl3)))

(define-public commit-patch
  (package
    (name "commit-patch")
    (version "2.6.2")
    (source (origin
              (method url-fetch)
              (uri (string-append
                    "https://github.com/caldwell/commit-patch/releases/download/"
                    version "/commit-patch-" version ".tar.gz"))
              (sha256
               (base32
                "0v11vjyisk243zi0ym90bnqb229j7iaqx1lwqdkszxzn1yxwq4ck"))))
    (build-system copy-build-system)
    (arguments
     (list #:phases #~(modify-phases %standard-phases
                        (add-after 'unpack 'fix-paths
                          (lambda* (#:key inputs #:allow-other-keys)
                            (patch-shebang "commit-patch"))))
           #:install-plan ''(("commit-patch" "bin/")
                             ("commit-patch-buffer.el"
                              "share/emacs/site-lisp/"))))
    (inputs (list perl))
    (propagated-inputs (list patchutils))
    (synopsis "Commit parts of changes to VCS repositories")
    (description
     "commit-patch is a utility that lets you check in select portions of a
file into Darcs, Git, Mercurial, Bazaar, Subversion, or CVS repositories.  It
comes as a command line app and also an Emacs interface.")
    (home-page "https://porkrind.org/commit-patch/")
    (license license:gpl2+)))<|MERGE_RESOLUTION|>--- conflicted
+++ resolved
@@ -1349,11 +1349,7 @@
 either a pure Python implementation, or the faster, but more resource intensive
  @command{git} command implementation.")
      (license license:bsd-3)))
-<<<<<<< HEAD
- 
-=======
-
->>>>>>> 5694352c
+
 (define-public savane
   (package
     (name "savane")
