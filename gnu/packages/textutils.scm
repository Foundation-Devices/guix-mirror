--- conflicted
+++ resolved
@@ -151,23 +151,6 @@
        (sha256
         (base32 "1xlkazhdnja4lksn5c9nf4bln5gjqa35a8gwlam5r0728w0h83qq"))))
     (build-system gnu-build-system)
-<<<<<<< HEAD
-    (native-inputs           ;test data that is otherwise downloaded with curl
-     `(("NormalizationTest.txt"
-        ,(origin
-           (method url-fetch)
-           (uri (string-append "https://www.unicode.org/Public/13.0.0/ucd/"
-                               "NormalizationTest.txt"))
-           (sha256
-            (base32 "07g0ya4f6zfzvpp24ccxkb2yq568kh83gls85rjl950nv5fya3nn"))))
-       ("GraphemeBreakTest.txt"
-        ,(origin
-           (method url-fetch)
-           (uri (string-append "https://www.unicode.org/Public/13.0.0/ucd/"
-                               "auxiliary/GraphemeBreakTest.txt"))
-           (sha256
-            (base32 "07f8rrvcsq4pibdz6zxggxy8w7zjjqyw2ggclqlhalyv45yv7prj"))))
-=======
     (native-inputs
      (let ((UNICODE_VERSION "13.0.0"))  ; defined in data/Makefile
        ;; Test data that is otherwise downloaded with curl.
@@ -186,7 +169,6 @@
                                  "/ucd/auxiliary/GraphemeBreakTest.txt"))
              (sha256
               (base32 "07f8rrvcsq4pibdz6zxggxy8w7zjjqyw2ggclqlhalyv45yv7prj"))))
->>>>>>> b4f04e0e
 
          ;; For tests.
          ("perl" ,perl))))
