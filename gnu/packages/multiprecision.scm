--- conflicted
+++ resolved
@@ -63,56 +63,21 @@
      (list
       #:parallel-tests? #f              ; mpz/reuse fails otherwise
       #:configure-flags
-<<<<<<< HEAD
       #~(list
          ;; Build a "fat binary", with routines for several sub-architectures.
          "--enable-fat"
          "--enable-cxx"
-         #$@(if (target-mingw?)
-                ;; Static and shared cannot be built in one go: they produce
-                ;; different headers.  We need shared.
-                '("--disable-static"
-                  "--enable-shared")
-                '()))))
+         #$@(cond ((target-mingw?)
+                   ;; Static and shared cannot be built in one go: they
+                   ;; produce different headers.  We need shared.
+                   '("--disable-static"
+                     "--enable-shared"))
+                  ((target-x32?)
+                   `("ABI=x32"))
+                  (else '())))))
     (synopsis "Multiple-precision arithmetic library")
     (description
      "The @acronym{GMP, the GNU Multiple Precision Arithmetic} library performs
-=======
-      '(;; Build a "fat binary", with routines for several
-        ;; sub-architectures.
-        "--enable-fat"
-        "--enable-cxx"
-        ,@(cond ((target-mingw?)
-                 ;; Static and shared cannot be built in one go:
-                 ;; they produce different headers.  We need shared.
-                 `("--disable-static"
-                   "--enable-shared"))
-                ((target-x32?)
-                 `("ABI=x32"))
-                (else '())))
-      ;; Remove after core-updates merge.
-      ;; Workaround for gcc-7 transition breakage, -system and cross-build,
-      ;; Note: See <http://bugs.gnu.org/22186> for why not 'CPATH'.
-      ;; Note: See <http://bugs.gnu.org/30756> for why not 'C_INCLUDE_PATH' & co.
-      ,@(if (target-mingw?)
-            `(#:phases
-              (modify-phases %standard-phases
-                (add-before 'configure 'setenv
-                  (lambda _
-                    (let ((gcc (assoc-ref %build-inputs "cross-gcc"))
-                          (libc (assoc-ref %build-inputs "cross-libc")))
-                      (setenv "CROSS_CPLUS_INCLUDE_PATH"
-                              (string-append gcc "/include/c++"
-                                             ":" gcc "/include"
-                                             ":" libc "/include"))
-                      (format #t "environment variable `CROSS_CPLUS_INCLUDE_PATH' set to `~a'\n"
-                              (getenv "CROSS_CPLUS_INCLUDE_PATH"))
-                      #t)))))
-            '())))
-   (synopsis "Multiple-precision arithmetic library")
-   (description
-    "The @acronym{GMP, the GNU Multiple Precision Arithmetic} library performs
->>>>>>> 5f8a993a
 arbitrary-precision arithmetic on signed integers, rational numbers and floating
 point numbers.  The precision is only limited by the available memory.
 The library is highly optimized, with a design focus on execution speed.
