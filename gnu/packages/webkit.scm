;;; GNU Guix --- Functional package management for GNU
;;; Copyright © 2015 Sou Bunnbu <iyzsong@gmail.com>
;;; Copyright © 2015 David Hashe <david.hashe@dhashe.com>
;;; Copyright © 2015 Ricardo Wurmus <rekado@elephly.net>
;;; Copyright © 2015–2021 Mark H Weaver <mhw@netris.org>
;;; Copyright © 2018–2021 Tobias Geerinckx-Rice <me@tobias.gr>
;;; Copyright © 2018 Pierre Neidhardt <mail@ambrevar.xyz>
;;; Copyright © 2019 Marius Bakke <mbakke@fastmail.com>
;;; Copyright © 2021, 2022, 2023 Maxim Cournoyer <maxim.cournoyer@gmail.com>
;;; Copyright © 2022, 2023 Efraim Flashner <efraim@flashner.co.il>
;;;
;;; This file is part of GNU Guix.
;;;
;;; GNU Guix is free software; you can redistribute it and/or modify it
;;; under the terms of the GNU General Public License as published by
;;; the Free Software Foundation; either version 3 of the License, or (at
;;; your option) any later version.
;;;
;;; GNU Guix is distributed in the hope that it will be useful, but
;;; WITHOUT ANY WARRANTY; without even the implied warranty of
;;; MERCHANTABILITY or FITNESS FOR A PARTICULAR PURPOSE.  See the
;;; GNU General Public License for more details.
;;;
;;; You should have received a copy of the GNU General Public License
;;; along with GNU Guix.  If not, see <http://www.gnu.org/licenses/>.

(define-module (gnu packages webkit)
  #:use-module ((guix licenses) #:prefix license:)
  #:use-module (guix packages)
  #:use-module (guix download)
  #:use-module (guix gexp)
  #:use-module (guix utils)
  #:use-module (guix build utils)
  #:use-module (guix build-system cmake)
  #:use-module (guix build-system meson)
  #:use-module (gnu packages)
  #:use-module (gnu packages base)
  #:use-module (gnu packages bison)
  #:use-module (gnu packages c)
  #:use-module (gnu packages compression)
  #:use-module (gnu packages docbook)
  #:use-module (gnu packages enchant)
  #:use-module (gnu packages flex)
  #:use-module (gnu packages fontutils)
  #:use-module (gnu packages freedesktop)
  #:use-module (gnu packages games)
  #:use-module (gnu packages gcc)
  #:use-module (gnu packages gettext)
  #:use-module (gnu packages ghostscript)
  #:use-module (gnu packages gl)
  #:use-module (gnu packages glib)
  #:use-module (gnu packages gnome)
  #:use-module (gnu packages gnupg)
  #:use-module (gnu packages gperf)
  #:use-module (gnu packages gstreamer)
  #:use-module (gnu packages gtk)
  #:use-module (gnu packages icu4c)
  #:use-module (gnu packages image)
  #:use-module (gnu packages libreoffice)
  #:use-module (gnu packages linux)
  #:use-module (gnu packages llvm)
  #:use-module (gnu packages perl)
  #:use-module (gnu packages pkg-config)
  #:use-module (gnu packages python)
  #:use-module (gnu packages ruby)
  #:use-module (gnu packages sqlite)
  #:use-module (gnu packages tls)
  #:use-module (gnu packages video)
  #:use-module (gnu packages virtualization)
  #:use-module (gnu packages xml)
  #:use-module (gnu packages xdisorg)
  #:use-module (gnu packages xorg))

(define-public libwpe
  (package
    (name "libwpe")
    (version "1.12.0")
    (source
     (origin
       (method url-fetch)
       (uri
        (string-append "https://wpewebkit.org/releases/libwpe-"
                       version ".tar.xz"))
       (sha256
        (base32 "13618imck69w7fbmljlh62j4gnlspb9zfqzv9hlkck3bi8icmvp8"))))
    (build-system meson-build-system)
    (arguments
     `(#:tests? #f))                    ;no tests
    (native-inputs
     `(("pkg-config" ,pkg-config)
       ("python" ,python-wrapper)))
    (inputs
     (list mesa))
    (propagated-inputs
     (list libxkbcommon))
    (synopsis "General-purpose library for WPE")
    (description "LibWPE is general-purpose library specifically developed for
the WPE-flavored port of WebKit.")
    (home-page "https://wpewebkit.org/")
    (license license:bsd-2)))

(define-public wpebackend-fdo
  (package
    (name "wpebackend-fdo")
    (version "1.12.0")
    (source (origin
              (method url-fetch)
              (uri (string-append "https://wpewebkit.org/releases/"
                                  "wpebackend-fdo-" version ".tar.xz"))
              (sha256
               (base32
                "1b3l02dns1yxw3rq18cv00qan4hp95mxw5b3ssc0fh93ap0wjfb2"))))
    (build-system meson-build-system)
    (arguments
     `(#:tests? #f))                    ;no tests
    (native-inputs
     (list pkg-config))
    (inputs
     (list glib libepoxy libwpe mesa wayland))
    (home-page "https://wpewebkit.org/")
    (synopsis "Wayland WPE backend")
    (description
     "This package provides a backend implementation for the WPE WebKit
engine that uses Wayland for graphics output.")
    (license license:bsd-2)))

(define-public webkitgtk
  (package
    (name "webkitgtk")
<<<<<<< HEAD
    (version "2.42.2")
=======
    (version "2.42.3")
>>>>>>> a512bbd2
    (source (origin
              (method url-fetch)
              (uri (string-append "https://www.webkitgtk.org/releases/"
                                  name "-" version ".tar.xz"))
              (sha256
<<<<<<< HEAD
               (base32 "066i1dswmrgvxfb1fyv93pkkl8zqy16ps62j6bvbkw97hqzal82p"))
=======
               (base32 "1qnq2f6chsfns1psrqbbsqhgyb458zf75nlmzskb6a2n0hq4c6ha"))
>>>>>>> a512bbd2
              (patches (search-patches
                        "webkitgtk-adjust-bubblewrap-paths.patch"))))
    (build-system cmake-build-system)
    (outputs '("out" "doc" "debug"))
    (arguments
     (list
      ;; The release archive doesn't include the resources/sources needed to
      ;; run the various regression tests.
      #:tests? #f
      ;; When building using the default RelWithDebInfo build type, the final
      ;; binaries require 20 GiB of memory to link (even with ld.gold or lld)
      ;; and produce 4.6 GiB of debug symbols.
      #:build-type "Release"
      #:configure-flags
      #~(list "-DPORT=GTK"
              "-DENABLE_INTROSPECTION=ON"
              "-DUSE_GTK4=ON"
              ;; The minibrowser, not built by default, is a good
              ;; tool to validate the good operation of
              ;; webkitgtk.
              "-DENABLE_MINIBROWSER=ON"
              ;; The default lib installation prefix is lib64.
              (string-append "-DLIB_INSTALL_DIR=" #$output "/lib")
              ;; XXX: WebKitGTK makes use of elogind's systemd-compatible
              ;; headers, which are under the include/elogind prefix.  The WTF
              ;; component doesn't propagate the Journald header correctly
              ;; detected (stubs from elogind), hence the following hack (see:
              ;; https://bugs.webkit.org/show_bug.cgi?id=254495).
              (string-append "-DCMAKE_CXX_FLAGS=-I"
                             (search-input-directory
                              %build-inputs "include/elogind")))
      ;; The build may fail with -j1 (see:
      ;; https://bugs.webkit.org/show_bug.cgi?id=195251).
      #:make-flags #~(list "-j" (number->string (max 2 (parallel-job-count))))
      #:phases
      #~(modify-phases %standard-phases
          (add-before 'build 'set-CC
            (lambda _
              ;; Some Perl scripts check for the CC environment variable, else
              ;; use /usr/bin/gcc.
              (setenv "CC" #$(cc-for-target))))
          (add-after 'unpack 'configure-bubblewrap-store-directory
            (lambda _
              ;; This phase works in tandem with
              ;; webkitgtk-adjust-bubblewrap-paths.patch and avoids hard
              ;; coding /gnu/store, for users with other prefixes.
              (let ((store-directory (%store-directory)))
                (substitute*
                    "Source/WebKit/UIProcess/Launcher/glib/BubblewrapLauncher.cpp"
                  (("@storedir@") store-directory)))))
          (add-after 'unpack 'do-not-disable-new-dtags
            ;; Ensure the linker uses new dynamic tags as this is what Guix
            ;; uses and validates in the validate-runpath phase.
            (lambda _
              (substitute* "Source/cmake/OptionsCommon.cmake"
                (("if \\(LD_SUPPORTS_DISABLE_NEW_DTAGS\\)")
                 "if (FALSE)"))))
          (add-after 'unpack 'embed-absolute-wpebackend-reference
            (lambda* (#:key inputs #:allow-other-keys)
              (let ((wpebackend-fdo (assoc-ref inputs "wpebackend-fdo")))
                (substitute* "Source/WebKit/UIProcess/glib/WebProcessPoolGLib.cpp"
                  (("libWPEBackend-fdo-[\\.0-9]+\\.so" all)
                   (search-input-file inputs (string-append "lib/" all)))))))
          #$@(if (target-x86-32?)
                 ;; Don't include x86intrin.h on i686-linux.
                 '((add-after 'unpack 'fix-headers
                     (lambda _
                       (substitute* "Source/ThirdParty/ANGLE/src/common/platform.h"
                         (("\\|\\| defined\\(__i386__\\)") "")))))
                 '())
          #$@(if (target-x86-64?)
                 '()
                 '((add-after 'unpack 'disable-sse2
                     (lambda _
                       (substitute* "Source/cmake/WebKitCompilerFlags.cmake"
                         (("WTF_CPU_X86 AND NOT CMAKE_CROSSCOMPILING")
                          "FALSE"))))))
          (add-after 'install 'move-doc-files
            (lambda* (#:key outputs #:allow-other-keys)
              (let ((doc (assoc-ref outputs "doc")))
                (mkdir-p (string-append doc "/share"))
                (rename-file (string-append #$output "/share/gtk-doc")
                             (string-append doc "/share/gtk-doc"))))))))
    (native-inputs
     (list bison
           gettext-minimal
           `(,glib "bin")               ;for glib-mkenums, etc.
           gobject-introspection
           gperf
           perl
           pkg-config
           python-wrapper
           gi-docgen
           ruby-2.7
           unifdef))
    (propagated-inputs
     (list gtk libsoup))
    (inputs
     (list at-spi2-core
           bubblewrap
           elogind
           enchant
           geoclue
           gst-plugins-base
           gst-plugins-bad-minimal
           harfbuzz
           hyphen
           icu4c
           lcms
           libavif
           libgcrypt
           libgudev
           libjpeg-turbo
           libjxl
           libmanette
           libpng
           libseccomp
           libsecret
           libtasn1
           libwebp
           libwpe
           libxcomposite
           libxml2
           libxslt
           libxt
           mesa
           openjpeg
           sqlite
           woff2
           wpebackend-fdo
           xdg-dbus-proxy))
    (properties '((timeout . 144000)))  ; 40 hours, most notably for aarch64
    (home-page "https://www.webkitgtk.org/")
    (synopsis "Web content engine for GTK+")
    (description "WebKitGTK+ is a full-featured port of the WebKit rendering engine,
suitable for projects requiring any kind of web integration, from hybrid
HTML/CSS applications to full-fledged web browsers.  WebKitGTK+ video playing
capabilities can be extended through the use of GStreamer plugins (not
propagated by default) such as @code{gst-plugins-good} and
@code{gst-plugins-bad}.")
    ;; WebKit's JavaScriptCore and WebCore components are available under
    ;; the GNU LGPL, while the rest is available under a BSD-style license.
    (license (list license:lgpl2.0
                   license:lgpl2.1+
                   license:bsd-2
                   license:bsd-3))))

(define-public webkitgtk-for-gtk3
  (package
    (inherit webkitgtk)
    (name "webkitgtk-for-gtk3")
    (arguments
     (substitute-keyword-arguments (package-arguments webkitgtk)
       ((#:configure-flags flags)
        #~(cons* "-DENABLE_GTKDOC=ON"
                 (delete "-DENABLE_INTROSPECTION=ON"
                         (delete "-DUSE_GTK4=ON" #$flags))))))
    (propagated-inputs
     (modify-inputs (package-propagated-inputs webkitgtk)
       (replace "gtk" gtk+)))
    (inputs
     (modify-inputs (package-inputs webkitgtk)
       (prepend libnotify)))))

;;; Required by e.g. emacs-next-pgtk, emacs-xwidgets, and some other GNOME
;;; packages for webkit2gtk-4.0.  See also the upstream tracker for libsoup 3:
;;; https://gitlab.gnome.org/GNOME/libsoup/-/issues/218.
(define-public webkitgtk-with-libsoup2
  (package/inherit webkitgtk-for-gtk3
    (name "webkitgtk-with-libsoup2")
    (arguments (substitute-keyword-arguments (package-arguments webkitgtk-for-gtk3)
                 ((#:configure-flags flags)
                  #~(cons "-DUSE_SOUP2=ON" #$flags))))
    (propagated-inputs
     (modify-inputs (package-propagated-inputs webkitgtk-for-gtk3)
       (replace "libsoup" libsoup-minimal-2)))))

(define-public wpewebkit
  (package
    (inherit webkitgtk)
    (name "wpewebkit")
    (version "2.40.5")
    (source (origin
              (inherit (package-source webkitgtk))
              (uri (string-append "https://wpewebkit.org/releases/"
                                  name "-" version ".tar.xz"))
              (sha256
               (base32 "0cv74qy67a0hg8sba18wrjcmmwkj4z23wqnn5yqrh3n594q8srac"))))
    (arguments
     (substitute-keyword-arguments (package-arguments webkitgtk)
       ((#:configure-flags flags)
        #~(cons "-DPORT=WPE"
                (delete "-DPORT=GTK" #$flags)))))
    (synopsis "WebKit port optimized for embedded devices")
    (description "WPE WebKit allows embedders to create simple and performant
systems based on Web platform technologies.  It is designed with hardware
acceleration in mind, leveraging common 3D graphics APIs for best performance.")
    (home-page "https://wpewebkit.org/")
    (properties '((cpe-name . "wpe_webkit")))))<|MERGE_RESOLUTION|>--- conflicted
+++ resolved
@@ -127,21 +127,13 @@
 (define-public webkitgtk
   (package
     (name "webkitgtk")
-<<<<<<< HEAD
-    (version "2.42.2")
-=======
     (version "2.42.3")
->>>>>>> a512bbd2
     (source (origin
               (method url-fetch)
               (uri (string-append "https://www.webkitgtk.org/releases/"
                                   name "-" version ".tar.xz"))
               (sha256
-<<<<<<< HEAD
-               (base32 "066i1dswmrgvxfb1fyv93pkkl8zqy16ps62j6bvbkw97hqzal82p"))
-=======
                (base32 "1qnq2f6chsfns1psrqbbsqhgyb458zf75nlmzskb6a2n0hq4c6ha"))
->>>>>>> a512bbd2
               (patches (search-patches
                         "webkitgtk-adjust-bubblewrap-paths.patch"))))
     (build-system cmake-build-system)
