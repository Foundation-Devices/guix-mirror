--- conflicted
+++ resolved
@@ -563,13 +563,8 @@
                             version "/src/ktouch-" version ".tar.xz"))
         (sha256
          (base32
-<<<<<<< HEAD
-          "19rdk94pls75hdvx11hnfk3qpm6l28p9q45q5f04sknxagrfaznr"))))
+          "0dm6xcwai0bx2h16rny1xa9n1509mfxvy39kfxx5qih53p15jrnk"))))
     (build-system qt-build-system)
-=======
-          "0dm6xcwai0bx2h16rny1xa9n1509mfxvy39kfxx5qih53p15jrnk"))))
-    (build-system cmake-build-system)
->>>>>>> d733a469
     (arguments
      `(#:phases
        (modify-phases (@ (guix build qt-build-system) %standard-phases)
