;;; GNU Guix --- Functional package management for GNU
;;; Copyright © 2015 Andreas Enge <andreas@enge.fr>
;;; Copyright © 2015 Sou Bunnbu <iyzsong@gmail.com>
;;; Copyright © 2015, 2017 Andy Wingo <wingo@pobox.com>
;;; Copyright © 2015-2017, 2019, 2021-2022 Ludovic Courtès <ludo@gnu.org>
;;; Copyright © 2015, 2017, 2018, 2019, 2021, 2022, 2023 Ricardo Wurmus <rekado@elephly.net>
;;; Copyright © 2015 David Hashe <david.hashe@dhashe.com>
;;; Copyright © 2016, 2017, 2019, 2021, 2022 Efraim Flashner <efraim@flashner.co.il>
;;; Copyright © 2016 Kei Kebreau <kkebreau@posteo.net>
;;; Copyright © 2017 Nikita <nikita@n0.is>
;;; Copyright © 2017, 2018 Mark H Weaver <mhw@netris.org>
;;; Copyright © 2017, 2018, 2019, 2020, 2022 Marius Bakke <marius@gnu.org>
;;; Copyright © 2017, 2018, 2019 Rutger Helling <rhelling@mykolab.com>
;;; Copyright © 2017, 2020, 2021, 2022 Brendan Tildesley <mail@brendan.scot>
;;; Copyright © 2018, 2020–2022 Tobias Geerinckx-Rice <me@tobias.gr>
;;; Copyright © 2018 Pierre Neidhardt <mail@ambrevar.xyz>
;;; Copyright © 2018 Stefan Stefanović <stefanx2ovic@gmail.com>
;;; Copyright © 2019 Reza Alizadeh Majd <r.majd@pantherx.org>
;;; Copyright © 2019, 2020 Guillaume Le Vaillant <glv@posteo.net>
;;; Copyright © 2020 Jakub Kądziołka <kuba@kadziolka.net>
;;; Copyright © 2020 Rene Saavedra <pacoon@protonmail.com>
;;; Copyright © 2020 Nicolò Balzarotti <nicolo@nixo.xyz>
;;; Copyright © 2020 Anders Thuné <asse.97@gmail.com>
;;; Copyright © 2020 Raghav Gururajan <raghavgururajan@disroot.org>
;;; Copyright © 2021 pineapples <guixuser6392@protonmail.com>
;;; Copyright © 2021 Sarah Morgensen <iskarian@mgsn.dev>
;;; Copyright © 2021 Robby Zambito <contact@robbyzambito.me>
;;; Copyright © 2021, 2022, 2023 Maxime Devos <maximedevos@telenet.be>
;;; Copyright © 2021, 2022 John Kehayias <john.kehayias@protonmail.com>
;;; Copyright © 2021, 2021, 2022, 2023 Maxim Cournoyer <maxim.cournoyer@gmail.com>
;;; Copyright © 2022 Daniel Meißner <daniel.meissner-i4k@ruhr-uni-bochum.de>
;;; Copyright © 2022 Wamm K. D. <jaft.r@outlook.com>
;;; Copyright © 2022 Petr Hodina <phodina@protonmail.com>
;;; Copyright © 2022 muradm <mail@muradm.net>
;;; Copyright © 2023 Alex Devaure <ajadevaure@gmail.com>
;;;
;;; This file is part of GNU Guix.
;;;
;;; GNU Guix is free software; you can redistribute it and/or modify it
;;; under the terms of the GNU General Public License as published by
;;; the Free Software Foundation; either version 3 of the License, or (at
;;; your option) any later version.
;;;
;;; GNU Guix is distributed in the hope that it will be useful, but
;;; WITHOUT ANY WARRANTY; without even the implied warranty of
;;; MERCHANTABILITY or FITNESS FOR A PARTICULAR PURPOSE.  See the
;;; GNU General Public License for more details.
;;;
;;; You should have received a copy of the GNU General Public License
;;; along with GNU Guix.  If not, see <http://www.gnu.org/licenses/>.

(define-module (gnu packages freedesktop)
  #:use-module (guix bzr-download)
  #:use-module (guix download)
  #:use-module (guix gexp)
  #:use-module (guix git-download)
  #:use-module ((guix licenses) #:prefix license:)
  #:use-module (guix packages)
  #:use-module (guix utils)
  #:use-module (guix build-system cmake)
  #:use-module (guix build-system gnu)
  #:use-module (guix build-system meson)
  #:use-module (guix build-system perl)
  #:use-module (guix build-system python)
  #:use-module (guix build-system glib-or-gtk)
  #:use-module (guix build-system qt)
  #:use-module (gnu packages)
  #:use-module (gnu packages acl)
  #:use-module (gnu packages admin)
  #:use-module (gnu packages autotools)
  #:use-module (gnu packages avahi)
  #:use-module (gnu packages base)
  #:use-module (gnu packages bash)
  #:use-module (gnu packages boost)
  #:use-module (gnu packages build-tools)
  #:use-module (gnu packages check)
  #:use-module (gnu packages cmake)
  #:use-module (gnu packages compression)
  #:use-module (gnu packages cryptsetup)
  #:use-module (gnu packages cups)
  #:use-module (gnu packages curl)
  #:use-module (gnu packages databases)
  #:use-module (gnu packages disk)
  #:use-module (gnu packages docbook)
  #:use-module (gnu packages documentation)
  #:use-module (gnu packages fcitx)
  #:use-module (gnu packages file)
  #:use-module (gnu packages fontutils)
  #:use-module (gnu packages gawk)
  #:use-module (gnu packages gettext)
  #:use-module (gnu packages ghostscript)
  #:use-module (gnu packages gl)
  #:use-module (gnu packages glib)                ;intltool
  #:use-module (gnu packages gnome)
  #:use-module (gnu packages gperf)
  #:use-module (gnu packages graph)
  #:use-module (gnu packages graphviz)
  #:use-module (gnu packages gstreamer)
  #:use-module (gnu packages gtk)
  #:use-module (gnu packages hunspell)
  #:use-module (gnu packages ibus)
  #:use-module (gnu packages image)
  #:use-module (gnu packages kde-frameworks)
  #:use-module (gnu packages language)
  #:use-module (gnu packages libffi)
  #:use-module (gnu packages libunwind)
  #:use-module (gnu packages libusb)
  #:use-module (gnu packages linux)
  #:use-module (gnu packages man)
  #:use-module (gnu packages m4)
  #:use-module (gnu packages networking)
  #:use-module (gnu packages nss)
  #:use-module (gnu packages package-management)
  #:use-module (gnu packages perl)
  #:use-module (gnu packages perl-check)
  #:use-module (gnu packages pkg-config)
  #:use-module (gnu packages polkit)
  #:use-module (gnu packages python)
  #:use-module (gnu packages python-crypto)
  #:use-module (gnu packages python-xyz)
  #:use-module (gnu packages qt)
  #:use-module (gnu packages rdesktop)
  #:use-module (gnu packages rsync)
  #:use-module (gnu packages samba)
  #:use-module (gnu packages serialization)
  #:use-module (gnu packages sqlite)
  #:use-module (gnu packages tls)
  #:use-module (gnu packages valgrind)
  #:use-module (gnu packages video)
  #:use-module (gnu packages w3m)
  #:use-module (gnu packages web)
  #:use-module (gnu packages xdisorg)
  #:use-module (gnu packages xml)
  #:use-module (gnu packages xorg)
  #:use-module (srfi srfi-1))

(define-public appstream
  (package
    (name "appstream")
    (version "0.15.6")
    (source
     (origin
       (method url-fetch)
       (uri
        (string-append "https://www.freedesktop.org/software/"
                       "appstream/releases/"
                       "AppStream-" version ".tar.xz"))
       (sha256
        (base32 "03pirmc5r4izl6mzff879g7pk1nxq03kgpr2yvnnqnlb6r0ckmi3"))))
    (build-system meson-build-system)
    (arguments
     (list
      #:glib-or-gtk? #t
      #:phases
      #~(modify-phases %standard-phases
          (add-after 'unpack 'patch-libstemmer
            (lambda* (#:key inputs #:allow-other-keys)
              (let ((libstemmer.h (search-input-file inputs
                                                     "include/libstemmer.h")))
              (substitute* "meson.build"
                (("/usr/include")
                 (dirname libstemmer.h))))))
          (add-after 'unpack 'disable-failing-tests
            (lambda _
              (substitute* "tests/test-pool.c"
                (("[ \t]*g_test_add_func \\(\"/AppStream/PoolRead?.*;")
                 ""))))
          (add-before 'check 'check-setup
            (lambda _
              (setenv "HOME" (getcwd)))))))
    (native-inputs
     (list docbook-xml-4.3
           docbook-xml
           docbook-xsl
           gettext-minimal
           `(,glib "bin")
           gobject-introspection
           gperf
           gtk-doc/stable
           itstool
           libxslt
           pkg-config
           python-wrapper))
    (inputs
     (list curl libsoup-minimal-2 libstemmer libxmlb libxml2 libyaml lmdb))
    (propagated-inputs
     (list glib))
    (synopsis "Tools and libraries to work with AppStream metadata")
    (description "AppStream is a cross-distribution effort for enhancing the way
we interact with the software repositories provided by distributions by
standardizing software component metadata.  It provides the foundation to build
software-center applications, by providing metadata necessary for an
application-centric view on package repositories.  It additionally provides
specifications for things like an unified software metadata database, screenshot
services and various other things needed to create user-friendly
application-centers for distributions.")
    (home-page "https://www.freedesktop.org/wiki/Distributions/AppStream/")
    (license license:lgpl2.1+)))

(define-public appstream-qt
  (package/inherit appstream
    (name "appstream-qt")
    (native-inputs
     (modify-inputs (package-native-inputs appstream)
       (prepend qttools-5)))
    (inputs
     (modify-inputs (package-inputs appstream)
       (prepend qtbase-5)))
    (arguments
     (substitute-keyword-arguments (package-arguments appstream)
       ((#:configure-flags flags #~'())
        #~(append '("-Dqt=true") #$flags))))))

(define-public farstream
  (package
    (name "farstream")
    (version "0.2.9")
    (source
     (origin
       (method git-fetch)
       (uri
        (git-reference
         (url "https://gitlab.freedesktop.org/farstream/farstream.git")
         (commit version)))
       (file-name (git-file-name name version))
       (sha256
        (base32 "1sd8syldyq6bphfdm129s3gq554vfv7vh1vcwzk48gjryf101awk"))
       (patches
        (search-patches "farstream-gupnp.patch" ;for test 'transmitter/rawudp'
                        "farstream-make.patch"))))
    (build-system glib-or-gtk-build-system)
    (outputs '("out" "doc"))
    (arguments
     (list
      #:configure-flags
      #~(list "--enable-gtk-doc"
              "--enable-glib-asserts"
              (string-append "--with-html-dir=" #$output
                             "/share/gtk-doc/html"))
      #:phases
      #~(modify-phases %standard-phases
          (add-after 'unpack 'copy-common
            (lambda _
              (delete-file "autogen.sh")
              (copy-recursively
               #$(origin
                   (method git-fetch)
                   (uri
                    (git-reference
                     (url "https://gitlab.freedesktop.org/gstreamer/common.git")
                     (commit "52adcdb89a9eb527df38c569539d95c1c7aeda6e")))
                   (file-name (git-file-name "common" "latest.52adcdb"))
                   (sha256
                    (base32
                     "1zlm1q1lgcb76gi82rial5bwy2j9sz1x6x48ijhiz89cml7xxd1r")))
               "common")))
          (add-after 'unpack 'disable-problematic-tests
            (lambda _
              (substitute* "tests/check/Makefile.am"
                ;; This test fails since updating gstreamer to version 1.22.1
                ;; (see:
                ;; https://gitlab.freedesktop.org/farstream/farstream/-/issues/25).
                (("^\trtp/recvcodecs.*") "")
                ;; This test timeouts despite changing the value of
                ;; 'CK_DEFAULT_TIMEOUT' to 600 (see:
                ;; https://gitlab.freedesktop.org/farstream/farstream/-/issues/20).
                (("^\ttransmitter/nice.*") "")))))))
    (native-inputs
     (list autoconf
           automake
           docbook-xml-4.1.2
           docbook-xsl
           gobject-introspection
           gtk-doc/stable
           libtool
           libxml2                      ;for XML_CATALOG_FILES
           libxslt
           perl
           pkg-config
           python-wrapper))
    (inputs
     (list glib
           gtk+
           gupnp-igd
           libnice))
    (propagated-inputs
     (list gstreamer
           gst-plugins-bad
           gst-plugins-base
           gst-plugins-good))
    (synopsis "The Farstream VVoIP framework")
    (description "Farstream is a collection of GStreamer modules and libraries
for videoconferencing.")
    (home-page "https://www.freedesktop.org/wiki/Software/Farstream/")
    (license license:lgpl2.1+)))

(define-public libglib-testing
  (package
    (name "libglib-testing")
    (version "0.1.0")
    (source
     (origin
       (method git-fetch)
       (uri (git-reference
             (url "https://gitlab.gnome.org/pwithnall/libglib-testing.git")
             (commit version)))
       (file-name (git-file-name name version))
       (sha256
        (base32 "0xmycsrlqyji6sc2i4wvp2gxf3897z65a57ygihfnpjpyl7zlwkr"))))
    (build-system meson-build-system)
    (arguments
     `(#:glib-or-gtk? #t
       #:phases
       (modify-phases %standard-phases
         (add-before
             'check 'pre-check
           (lambda _
             ;; The test suite requires a running dbus-daemon.
             (system "dbus-daemon &")
             ;; Don't fail on missing '/etc/machine-id'.
             (setenv "DBUS_FATAL_WARNINGS" "0")
             #t)))))
    (native-inputs
     `(("glib:bin" ,glib "bin")
       ("gobject-introspection" ,gobject-introspection)
       ("pkg-config" ,pkg-config)
       ("gtk-doc" ,gtk-doc/stable)))
    (inputs
     (list dbus glib))
    (synopsis "Glib testing library")
    (description "Libglib-testing is a test library providing test harnesses and
mock classes which complement the classes provided by GLib.  It is intended to
be used by any project which uses GLib and which wants to write internal unit
tests.")
    (home-page "https://gitlab.gnome.org/pwithnall/libglib-testing")
    (license license:lgpl2.1+)))

(define-public malcontent
  (package
    (name "malcontent")
    (version "0.8.0")
    (source
     (origin
       (method git-fetch)
       (uri (git-reference
             (url "https://gitlab.freedesktop.org/pwithnall/malcontent.git")
             (commit version)))
       (file-name (git-file-name name version))
       (sha256
        (base32 "0vnf0pk516fwwh41v96c29l2i7h1pnwhivlkbf53kkx1q35g7lb3"))))
    (build-system meson-build-system)
    (arguments
     `(#:glib-or-gtk? #t
       #:phases
       (modify-phases %standard-phases
         ;; AppInfo not available inside build environment.
         (add-after 'unpack 'fix-tests
           (lambda _
             (substitute* "libmalcontent/tests/app-filter.c"
               (("g_test_add_func \\(\"/app-filter/appinfo\", test_app_filter_appinfo\\);")
                 ""))
             #t)))))
    (native-inputs
     `(("desktop-file-utils" ,desktop-file-utils)
       ("gettext" ,gettext-minimal)
       ("glib:bin" ,glib "bin")
       ("gobject-introspection" ,gobject-introspection)
       ("gtk+:bin" ,gtk+ "bin")
       ("itstool" ,itstool)
       ("libglib-testing" ,libglib-testing)
       ("libxml2" ,libxml2)
       ("pkg-config" ,pkg-config)))
    (inputs
     (list accountsservice
           appstream-glib
           dbus
           flatpak
           glib
           gtk+
           libostree
           linux-pam
           polkit))
    (synopsis "Parental controls support")
    (description "MalContent implements parental controls support which can
be used by applications to filter or limit the access of child accounts to
inappropriate content.")
    (home-page "https://gitlab.freedesktop.org/pwithnall/malcontent")
    (license
     (list
      license:gpl2+
      license:lgpl2.1+))))

(define-public maliit-framework
  (package
    (name "maliit-framework")
    (version "2.3.0")
    (source (origin
              (method git-fetch)
              (uri (git-reference
                    (url "https://github.com/maliit/framework")
                    (commit version)))
              (file-name (git-file-name name version))
              (sha256
               (base32
                "1dkjxvfxg56hfy70j6ibfklfyv57jiha4vgc3ggl60r5kjx65s5b"))))
    (build-system cmake-build-system)
    (native-inputs (list extra-cmake-modules
                         wayland-protocols
                         pkg-config
                         doxygen
                         graphviz
                         `(,glib "bin"))) ;for gdbus-codegen))
    (inputs (list qtbase-5
                  qtdeclarative-5
                  qtwayland-5
                  wayland
                  libxkbcommon
                  dbus
                  eudev
                  glib))
    (home-page "https://github.com/maliit/framework")
    (synopsis "Core libraries of Maliit")
    (description "This package provides Maliit provides a flexible input
method framework.")
    (license license:lgpl2.1+)))

(define-public maliit-keyboard
  (package
    (name "maliit-keyboard")
    (version "2.3.1")
    (source (origin
              (method git-fetch)
              (uri (git-reference
                    (url "https://github.com/maliit/keyboard")
                    (commit version)))
              (file-name (git-file-name name version))
              (sha256
               (base32
                "0g89lckl4wzwamc89hs8871fbiyrsjwzk5b6ic4vhc4d1clyqzaw"))))
    (build-system cmake-build-system)
    (arguments
     (list #:tests? #f
           #:phases #~(modify-phases %standard-phases
                        (add-after 'install 'install-schemas
                          (lambda* (#:key source outputs #:allow-other-keys)
                            (with-directory-excursion (string-append #$output
                                                       "/share/glib-2.0/schemas")
                              (invoke "glib-compile-schemas" ".")))))))
    (native-inputs (list extra-cmake-modules pkg-config gettext-minimal
                         `(,glib "bin")))
    (inputs (list hunspell
                  glib
                  libchewing
                  libpinyin
                  maliit-framework
                  presage
                  qtbase-5
                  qtdeclarative-5
                  qtmultimedia-5
                  qtquickcontrols2-5))
    (home-page "https://github.com/maliit/keyboard")
    (synopsis "Maliit Keyboard")
    (description
     "This package provides virtual keyboard for Wayland and X11
display servers.  It supports many different languages and emoji.")
    (license license:gpl3+)))

(define-public xdg-utils
  (package
    (name "xdg-utils")
    (version "1.1.3")
    (source
     (origin
       (method url-fetch)
       (uri (string-append
             "https://portland.freedesktop.org/download/xdg-utils-"
             version ".tar.gz"))
       (sha256
        (base32
         "1nai806smz3zcb2l5iny4x7li0fak0rzmjg6vlyhdqm8z25b166p"))))
    (build-system gnu-build-system)
    (native-inputs
     (list docbook-xsl docbook-xml-4.1.2 libxslt w3m-for-tests xmlto))
    (inputs
     (list bash-minimal                 ;for 'wrap-program'
           coreutils
           file
           gawk
           grep
           inetutils                    ;xdg-screensaver uses `hostname'
           perl-file-mimeinfo           ;for mimeopen fallback
           sed
           xprop                        ;for Xfce detecting
           xset))                       ;for xdg-screensaver
    (arguments
     (list
      #:tests? #f                       ;no check target
      #:modules `((srfi srfi-26)
                  ,@%gnu-build-system-modules)
      #:phases
      #~(modify-phases %standard-phases
        (add-after 'unpack 'patch-hardcoded-paths
          (lambda* (#:key inputs #:allow-other-keys)
            (substitute* "scripts/xdg-mime.in"
              (("/usr/bin/file")
               (search-input-file inputs "bin/file")))
            (substitute* "scripts/xdg-open.in"
              (("/usr/bin/printf")
               (search-input-file inputs "bin/printf")))))
        (add-before 'build 'locate-catalog-files
          (lambda* (#:key native-inputs inputs #:allow-other-keys)
            (let* ((native (or native-inputs inputs))
                   (xmldoc (search-input-directory native
                                                   "xml/dtd/docbook"))
                   (xsldoc (search-input-directory
                            native
                            (string-append "xml/xsl/docbook-xsl-"
                                           #$(package-version
                                              (this-package-native-input
                                               "docbook-xsl"))))))
              (for-each (lambda (file)
                          (substitute* file
                            (("http://.*/docbookx\\.dtd")
                             (string-append xmldoc "/docbookx.dtd"))))
                        (find-files "scripts/desc" "\\.xml$"))
              (substitute* "scripts/Makefile"
                ;; Apparently `xmlto' does not bother to looks up the stylesheets
                ;; specified in the XML, unlike the above substitition. Instead it
                ;; uses a hard-coded URL. Work around it here, but if this is
                ;; common perhaps we should hardcode this path in xmlto itself.
                (("\\$\\(XMLTO\\) man")
                 (string-append "$(XMLTO) -x " xsldoc
                                "/manpages/docbook.xsl man")))
              (setenv "STYLESHEET"
                      (string-append xsldoc "/html/docbook.xsl")))))
        (add-after 'install 'wrap-executables
          (lambda* (#:key inputs outputs #:allow-other-keys)
            (let* ((dependencies '("awk" "grep" "hostname" "ls" "mimeopen"
                                   "sed" "xprop" "xset"))
                   (pkgs (map (lambda (cmd)
                                (search-input-file inputs
                                                   (string-append "bin/" cmd)))
                              dependencies))
                   (bindirs (map dirname pkgs)))
              (with-directory-excursion (string-append #$output "/bin")
                (for-each (cute wrap-program <>
                                `("PATH" ":" prefix ,bindirs))
                          (find-files ".")))))))))
    (home-page "https://www.freedesktop.org/wiki/Software/xdg-utils/")
    (synopsis "Freedesktop.org scripts for desktop integration")
    (description "The xdg-utils package is a set of simple scripts that
provide basic desktop integration functions in the framework of the
freedesktop.org project.")
    (license license:expat)))

(define-public libinput
  ;; Updating this will rebuild over 700 packages through libinput-minimal.
  (package
    (name "libinput")
<<<<<<< HEAD
    (version "1.23.0")
=======
    (version "1.22.1")
>>>>>>> a27d172e
    (source (origin
              (method git-fetch)
              (uri (git-reference
                    (url "https://gitlab.freedesktop.org/libinput/libinput.git")
                    (commit version)))
<<<<<<< HEAD
              (file-name (git-file-name name version))
              (sha256
               (base32
                "0wnqfnxxvf9jclh64hrb0scn3s1dmwdkmqf7hp0cfmjz5n5nnv7d"))))
=======
              (sha256
               (base32
                "17a5qlym2d6lg2j8fdpxda9k7x5zr35flb4wlj1bz7h0mnkh8326"))))
>>>>>>> a27d172e
    (build-system meson-build-system)
    (arguments
     `(#:configure-flags '("-Ddocumentation=false")

       ;; XXX: Using 'debug' or 'debugoptimized' pulls in an additional test that
       ;; hangs, and the comments around it suggests that we should be using this
       ;; Meson target anyway.
       #:build-type "release"))
    (native-inputs
     (list check pkg-config python-minimal-wrapper python-pytest))
    (inputs
     (list cairo
           glib
           gtk+
           libevdev
           libwacom
           mtdev))
    (propagated-inputs
     `(;; libinput.h requires <libudev.h>, so propagate it.
       ("udev" ,eudev)))
    (home-page "https://www.freedesktop.org/wiki/Software/libinput/")
    (synopsis "Input devices handling library")
    (description
     "Libinput is a library to handle input devices for display servers and
other applications that need to directly deal with input devices.")
    (license license:x11)))

(define-public libinput-minimal
  (package/inherit libinput
    (name "libinput-minimal")
    (inputs
     (fold alist-delete (package-inputs libinput)
           '("cairo" "glib" "gtk+" "libwacom")))
    (arguments
     (substitute-keyword-arguments (package-arguments libinput)
      ((#:configure-flags flags ''())
       `(cons* "-Dlibwacom=false"
               "-Ddebug-gui=false"    ;requires gtk+@3
               ,flags))))))

(define-public libxdg-basedir
  (package
    (name "libxdg-basedir")
    (version "1.2.3")
    (source (origin
              (method git-fetch)
              (uri (git-reference
                     (url "https://github.com/devnev/libxdg-basedir")
                     (commit (string-append name "-" version))))
              (file-name (git-file-name name version))
              (sha256
               (base32
                "0j8fgp41kxipzdnqsdy83d7w6kadbc45n98qyr84zsj46wl582vv"))))
    (build-system gnu-build-system)
    (arguments
     '(#:configure-flags
       (list "--disable-static")
       #:phases
       (modify-phases %standard-phases
         (add-after 'unpack 'patch-autogen
           (lambda _
             ;; Run 'configure' in its own phase, not now.
             (substitute* "autogen.sh"
               (("^.*\\./configure.*") ""))
             #t)))))
    (native-inputs
     (list autoconf automake libtool))
    (home-page "https://github.com/devnev/libxdg-basedir")
    (synopsis "Implementation of the XDG Base Directory specification")
    (description
     "libxdg-basedir is a C library providing some functions to use with
the freedesktop.org XDG Base Directory specification.")
    (license license:expat)))

(define-public elogind
  (package
    (name "elogind")
    (version "246.10")
    (source (origin
              (method git-fetch)
              (uri (git-reference
                    (url "https://github.com/elogind/elogind")
                    (commit (string-append "v" version))))
              (file-name (git-file-name name version))
              (sha256
               (base32
                "16045bhpwjq2nqgswln67ipg1zrz2djxlgkfngqng3jqpwagmnzq"))
              (patches (search-patches
                        "elogind-revert-polkit-detection.patch"))))
    (build-system meson-build-system)
    (arguments
     `(#:configure-flags
       ,#~(let* ((out #$output)
                 (sysconf (string-append out "/etc"))
                 (libexec (string-append out "/libexec/elogind"))
                 (dbuspolicy (string-append out "/etc/dbus-1/system.d"))
                 #$@(if (not (target-riscv64?))
                      #~((kexec-tools #$(this-package-input "kexec-tools")))
                      #~())
                 (shadow #$(this-package-input "shadow"))
                 (shepherd #$(this-package-input "shepherd"))
                 (halt-path (string-append shepherd "/sbin/halt"))
                 #$@(if (not (target-riscv64?))
                      #~((kexec-path (string-append kexec-tools "/sbin/kexec")))
                      #~())
                 (nologin-path (string-append shadow "/sbin/nologin"))
                 (poweroff-path (string-append shepherd "/sbin/shutdown"))
                 (reboot-path (string-append shepherd "/sbin/reboot")))
            (list
             (string-append "-Drootprefix=" out)
             (string-append "-Dsysconfdir=" sysconf)
             (string-append "-Drootlibexecdir=" libexec)
             (string-append "-Ddbuspolicydir=" dbuspolicy)
             (string-append "-Dc_link_args=-Wl,-rpath=" libexec)
             (string-append "-Dcpp_link_args=-Wl,-rpath=" libexec)
             (string-append "-Dhalt-path=" halt-path)
             #$@(if (not (target-riscv64?))
                  #~((string-append "-Dkexec-path=" kexec-path))
                  #~())
             (string-append "-Dpoweroff-path=" poweroff-path)
             (string-append "-Dreboot-path=" reboot-path)
             (string-append "-Dnologin-path=" nologin-path)
             "-Dcgroup-controller=elogind"
             "-Dman=true"
             ;; Disable some tests.
             "-Dslow-tests=false"))
       #:phases
       (modify-phases %standard-phases
         (add-after 'unpack 'fix-pkttyagent-path
           (lambda _
             (substitute* "meson.build"
               (("join_paths\\(bindir, 'pkttyagent'\\)")
                "'\"/run/current-system/profile/bin/pkttyagent\"'"))))
         (add-after 'unpack 'use-global-hook-directory
           ;; XXX There is no run-time setting to set this per-process, only a
           ;; build-time, hard-coded list of global directories.
           (lambda _
             (substitute* (list "src/login/elogind-dbus.c"
                                "src/sleep/sleep.c")
               (("PKGSYSCONFDIR") "\"/etc/elogind\""))))
         (add-after 'unpack 'adjust-tests
           (lambda _
             ;; Skip the following test, which depends on users such as 'root'
             ;; existing in the build environment.
             (invoke "sed" "/src\\/test\\/test-user-util.c/,+2s/^/#/g"
                     "-i" "src/test/meson.build")
             ;; This test tries to copy some bytes from /usr/lib/os-release,
             ;; which does not exist in the build container.  Choose something
             ;; more likely to be available.
             (substitute* "src/test/test-copy.c"
               (("/usr/lib/os-release")
                "/etc/passwd"))
             ;; Use a shebang that works in the build container.
             (substitute* "src/test/test-exec-util.c"
               (("#!/bin/sh")
                (string-append "#!" (which "sh"))))
             ;; Do not look for files or directories that do not exist.
             (substitute* "src/test/test-fs-util.c"
               (("usr") "etc")
               (("/etc/machine-id") "/etc/passwd"))
             ;; FIXME: Why is sd_id128_get_machine_app_specific failing.
             ;; Disable for now by hooking into the kernel support check.
             (substitute* "src/test/test-id128.c"
               (("if \\(r == -EOPNOTSUPP\\)")
                "if (1)"))
             ;; This test expects that /sys is available.
             (substitute* "src/test/test-mountpoint-util.c"
               (("assert_se\\(path_is_mount_point\\(\"/sys.*")
                ""))
             ;; /bin/sh does not exist in the build container.
             (substitute* "src/test/test-path-util.c"
               (("/bin/sh") (which "sh")))
             ;; This test uses sd_device_new_from_syspath to allocate a
             ;; loopback device, but that fails because /sys is unavailable.
             (substitute* "src/libelogind/sd-device/test-sd-device-thread.c"
               ((".*sd_device_new_from_syspath.*/sys/class/net/lo.*")
                "return 77;"))
             ;; Most of these tests require cgroups or an actual live
             ;; logind system so that it can flicker the monitor, etc.
             ;; Just skip it until a more narrow selection can be made.
             (substitute* "src/libelogind/sd-login/test-login.c"
               (("test_login\\(\\);")
                "return 77;"))))
         (add-after 'unpack 'change-pid-file-path
           (lambda _
             (substitute* "src/login/elogind.c"
               (("\"/run/elogind.pid\"") "\"/run/systemd/elogind.pid\"")))))))
    (native-inputs
     `(("docbook-xml" ,docbook-xml-4.5)
       ("docbook-xml-4.2" ,docbook-xml-4.2)
       ("docbook-xsl" ,docbook-xsl)
       ("gettext" ,gettext-minimal)
       ("gperf" ,gperf)
       ("libxml2" ,libxml2)                     ;for XML_CATALOG_FILES
       ("m4" ,m4)
       ("pkg-config" ,pkg-config)
       ("python" ,python)
       ("xsltproc" ,libxslt)))
    (inputs
     (append
       (if (not (target-riscv64?))
         (list kexec-tools)
         '())
       (list linux-pam
             libcap
             shadow         ; for 'nologin'
             shepherd       ; for 'halt' and 'reboot', invoked
                            ; when pressing the power button
             dbus
             eudev
             acl)))         ; to add individual users to ACLs on /dev nodes
    (home-page "https://github.com/elogind/elogind")
    (synopsis "User, seat, and session management service")
    (description "Elogind is the systemd project's \"logind\" service,
extracted out as a separate project.  Elogind integrates with PAM to provide
the org.freedesktop.login1 interface over the system bus, allowing other parts
of a the system to know what users are logged in, and where.")
    (license license:lgpl2.1+)))

(define-public basu
  (package
    (name "basu")
    (version "0.2.1")
    (home-page "https://git.sr.ht/~emersion/basu")
    (source
     (origin
       (method git-fetch)
       (uri
        (git-reference
         (url home-page)
         (commit (string-append "v" version))))
       (file-name (git-file-name name version))
       (sha256
        (base32 "054mg6f9aqi0i3i3w8fc37qnns1vng3qq5b8nfd9g51wi8h891nc"))))
    (build-system meson-build-system)
    (native-inputs
     (list pkg-config python gperf))
    (propagated-inputs
     ;; Propagated because of pkg-config
     (list libcap))
    (synopsis "The sd-bus library, extracted from systemd")
    (description "Some projects rely on the sd-bus library for DBus support.
However not all systems have systemd or elogind installed.
This library provides just sd-bus (and the busctl utility).")
    (license license:lgpl2.1+)))

(define-public localed
  ;; XXX: This package is extracted from systemd but we retain so little of it
  ;; that it would make more sense to maintain a fork of the bits we need.
  (package
    (name "localed")
    (version "241")
    (source (origin
              (method git-fetch)
              (uri (git-reference
                    (url "https://github.com/systemd/systemd")
                    (commit (string-append "v" version))))
              (sha256
               (base32
                "0sy91flzbhpq58k7v0294pa2gxpr0bk27rcnxlbhk2fi6nc51d28"))
              (file-name (git-file-name name version))
              (modules '((guix build utils)))
              (snippet
               '(begin
                  ;; Connect to the right location for our D-Bus daemon.
                  (substitute* '("src/basic/def.h"
                                 "src/libsystemd/sd-bus/sd-bus.c"
                                 "src/stdio-bridge/stdio-bridge.c")
                    (("/run/dbus/system_bus_socket")
                     "/var/run/dbus/system_bus_socket"))

                  ;; Don't insist on having systemd as PID 1 (otherwise
                  ;; 'localectl' would exit without doing anything.)
                  (substitute* "src/shared/bus-util.c"
                    (("sd_booted\\(\\)")
                     "(1)"))
                  #t))
              (patches (search-patches "localed-xorg-keyboard.patch"))))
    (build-system meson-build-system)
    (arguments
     ;; Try to build as little as possible (list of components taken from the
     ;; top-level 'meson.build' file.)
     (let ((components '("utmp"
                         "hibernate"
                         "environment-d"
                         "binfmt"
                         "coredump"
                         "resolve"
                         "logind"
                         "hostnamed"
                         "localed"
                         "machined"
                         "portabled"
                         "networkd"
                         "timedated"
                         "timesyncd"
                         "firstboot"
                         "randomseed"
                         "backlight"
                         "vconsole"
                         "quotacheck"
                         "sysusers"
                         "tmpfiles"
                         "hwdb"
                         "rfkill"
                         "ldconfig"
                         "efi"
                         "tpm"
                         "ima"
                         "smack"
                         "gshadow"
                         "idn"
                         "nss-myhostname"
                         "nss-systemd")))
       `(#:configure-flags ',(map (lambda (component)
                                    (string-append "-D" component "=false"))
                                  (delete "localed" components))

         ;; It doesn't make sense to test all of systemd.
         #:tests? #f

         #:phases (modify-phases %standard-phases
                    (add-after 'unpack 'set-xkeyboard-config-file-name
                      (lambda* (#:key inputs #:allow-other-keys)
                        ;; Set the file name to xkeyboard-config and kbd.
                        ;; This is used by 'localectl list-x11-keymap-layouts'
                        ;; and similar functions.
                        (let ((xkb (assoc-ref inputs "xkeyboard-config"))
                              (kbd (assoc-ref inputs "kbd")))
                          (substitute* "src/locale/localectl.c"
                            (("/usr/share/X11/xkb/rules")
                             (string-append xkb "/share/X11/xkb/rules")))
                          (substitute* "src/basic/def.h"
                            (("/usr/share/keymaps")
                             (string-append kbd "/share/keymaps")))
                          #t)))
                    (replace 'install
                      (lambda* (#:key outputs #:allow-other-keys)
                        ;; Install 'localed', the D-Bus and polkit files, and
                        ;; 'localectl'.
                        (let* ((out (assoc-ref outputs "out"))
                               (libexec (string-append out "/libexec/localed"))
                               (bin     (string-append out "/bin"))
                               (lib     (string-append out "/lib"))
                               (dbus    (string-append out
                                                       "/share/dbus-1/system-services"))
                               (conf    (string-append out
                                                       "/etc/dbus-1/system.d/"))
                               (polkit  (string-append out
                                                       "/share/polkit-1/actions"))
                               (data    (string-append out "/share/systemd")))
                          (define (source-file regexp)
                            (car (find-files ".." regexp)))

                          (mkdir-p libexec)
                          (copy-file "systemd-localed"
                                     (string-append libexec "/localed"))
                          (install-file "localectl" bin)

                          (let ((service-file (source-file
                                               "\\.locale1\\.service$")))
                            (substitute* service-file
                              (("^Exec=.*$")
                               (string-append "Exec=" libexec "/localed\n")))
                            (install-file service-file dbus))
                          (install-file (source-file "\\.locale1\\.policy$")
                                        polkit)
                          (install-file (source-file "\\.locale1\\.conf$")
                                        conf)
                          (for-each (lambda (file)
                                      (install-file file lib))
                                    (find-files "src/shared"
                                                "libsystemd-shared.*\\.so"))

                          (for-each (lambda (map)
                                      (install-file map data))
                                    (find-files ".." "^(kbd-model-map|language-fallback-map)$"))
                          #t)))))))
    (native-inputs `(,@(package-native-inputs elogind)
                     ("rsync" ,rsync)))
    (inputs `(("libmount" ,util-linux "lib")
              ("xkeyboard-config" ,xkeyboard-config)
              ("kbd" ,kbd)
              ,@(package-inputs elogind)))
    (home-page "https://www.freedesktop.org/wiki/Software/systemd/localed/")
    (synopsis "Control the system locale and keyboard layout")
    (description
     "Localed is a tiny daemon that can be used to control the system locale
and keyboard mapping from user programs.  It is used among other things by the
GNOME Shell.  The @command{localectl} command-line tool allows you to interact
with localed.  This package is extracted from the broader systemd package.")
    (license license:lgpl2.1+)))

(define-public packagekit
  (package
    (name "packagekit")
    (version "1.2.5")
    (source (origin
              (method url-fetch)
              (uri (string-append "https://www.freedesktop.org/software/"
                                  "PackageKit/releases/" "PackageKit-" version
                                  ".tar.xz"))
              (sha256
               (base32
                "09md23m4fw87x264mls1f5isrswk6iw7y9g4hr1nib008wbbk370"))
              (modules '((guix build utils)))
              (snippet
               '(begin
                  (substitute* "contrib/meson.build"
                    (("bash_.*_dep\\.get_.*\\('completionsdir', .*\\)")
                     "join_paths(get_option('prefix'), 'share',
                                 'bash-completion', 'completions')"))))))
    (build-system meson-build-system)
    (arguments
     (list #:tests? #f
           #:configure-flags #~'("-Dsystemd=false" "-Doffline_update=false")))
    (native-inputs
     (list bash-completion
           docbook-xsl
           gettext-minimal
           `(,glib "bin")
           gobject-introspection
           libxml2                      ;for XML_CATALOG_FILES
           libxslt
           pkg-config
           python-wrapper
           vala))
    (inputs
     (list glib
           gstreamer
           gst-plugins-base
           gtk+
           polkit))
    (propagated-inputs (list sqlite))
    (home-page "https://www.freedesktop.org/software/PackageKit/")
    (synopsis "API for package management, through D-Bus")
    (description
     "PackageKit provides a way of performing package management tasks,
e.g. updating, removing and installing software.  Through supporting many
backends, PackageKit can perform these tasks using the appropriate package
manager for the current system.")
    (license license:gpl2+)))

(define-public power-profiles-daemon
  (package
    (name "power-profiles-daemon")
    (version "0.12")
    (source
     (origin
       (method git-fetch)
       (uri (git-reference
             (url "https://gitlab.freedesktop.org/hadess/power-profiles-daemon")
             (commit version)))
       (file-name (git-file-name name version))
       (sha256
        (base32
         "1wqcajbj358zpyj6y4h1v34y2yncq76wqxd0jm431habcly0bqyr"))))
    (build-system meson-build-system)
    (arguments
     (list #:configure-flags #~(list "-Dsystemdsystemunitdir=false")
           #:glib-or-gtk? #t
           #:phases
           #~(modify-phases %standard-phases
               (add-before 'install 'fake-pkexec
                 (lambda _ (setenv "PKEXEC_UID" "-1")))
               (add-before 'configure 'correct-polkit-dir
                 (lambda _
                   (substitute* "meson.build"
                     (("polkit_gobject_dep\\..*")
                      (string-append "'" #$output "/share/polkit-1/actions'")))))
               (add-after 'install 'wrap-program
                 (lambda _
                   (wrap-program
                       (string-append #$output "/bin/powerprofilesctl")
                     `("GUIX_PYTHONPATH" = (,(getenv "GUIX_PYTHONPATH")))
                     `("GI_TYPELIB_PATH" = (,(getenv "GI_TYPELIB_PATH")))))))))
    (native-inputs
     (list `(,glib "bin") gobject-introspection pkg-config python vala))
    (inputs
     (list bash-minimal                           ;for 'wrap-program'
           dbus
           dbus-glib
           libgudev
           glib polkit
           python
           python-pygobject
           upower))
    (home-page "https://gitlab.freedesktop.org/hadess/power-profiles-daemon")
    (synopsis "Power profile handling over D-Bus")
    (description
     "power-profiles-daemon offers to modify system behaviour based upon
user-selected power profiles.  There are 3 different power profiles, a
\"balanced\" default mode, a \"power-saver\" mode, as well as a
\"performance\" mode.  The first 2 of those are available on every system.
The \"performance\" mode is only available on select systems and is
implemented by different \"drivers\" based on the system or systems it
targets.  In addition to those 2 or 3 modes (depending on the system),
\"actions\" can be hooked up to change the behaviour of a particular device.
For example, this can be used to disable the fast-charging for some USB
devices when in power-saver mode.")
    (license license:gpl3)))


(define-public python-libevdev
  (package
    (name "python-libevdev")
    (version "0.11")
    (source (origin
              (method url-fetch)
              (uri (pypi-uri "libevdev" version))
              (sha256
               (base32
                "03snix86j0angq0lydp29f8833clxq8h0x4spmh8lj7j9mm01jp9"))))
    (build-system python-build-system)
    (arguments
     (list
      #:phases
      #~(modify-phases %standard-phases
          (add-after 'unpack 'patch-dlopen-calls
            (lambda* (#:key inputs #:allow-other-keys)
              (substitute* "libevdev/_clib.py"
                (("libevdev.so.2")
                 (search-input-file inputs "lib/libevdev.so.2")))))
          (replace 'check
            (lambda* (#:key tests? #:allow-other-keys)
              (when tests?
                (invoke "pytest" "-vv" "test")))))))
    (native-inputs (list python-pytest))
    (inputs (list libevdev))
    (home-page "https://gitlab.freedesktop.org/libevdev/python-libevdev")
    (synopsis "Python wrapper for libevdev")
    (description "This package provides a Python wrapper around
@code{libevdev}, taking advantage of @code{libevdev}'s advanced event
handling.  Documentation is available at
@url{https://python-libevdev.readthedocs.io/en/latest/}.
@code{libevdev} makes it easy to:
@itemize
@item read and parse events from an input device;
@item create a virtual input device and make it send events;
@item duplicate an existing device and modify the event stream.
@end itemize
For information about libevdev, see:
@url{https://freedesktop.org/wiki/Software/libevdev/}.")
    (license license:expat)))

(define-public python-pyxdg
  (package
    (name "python-pyxdg")
    (version "0.27")
    (source
     (origin
       (method url-fetch)
       (uri (pypi-uri "pyxdg" version))
       (sha256
        (base32
         "19f5j5mxp7ff0vp33s32qbpdi65iiwha0bj641gl70pdwnm97gc0"))))
    (build-system python-build-system)
    (arguments
     '(#:phases
       (modify-phases %standard-phases
         (replace 'check
           (lambda* (#:key inputs #:allow-other-keys)
             (setenv "XDG_DATA_DIRS"
                     (string-append (assoc-ref inputs "shared-mime-info")
                                    "/share/"))
             (substitute* "test/test-icon.py"
               (("/usr/share/icons/hicolor/index.theme")
                (string-append (assoc-ref inputs "hicolor-icon-theme")
                               "/share/icons/hicolor/index.theme")))

             ;; These two tests are known to fail in strange ways.
             (substitute* "test/test-mime.py"
               (("def test_get_type\\(self") "def _test_get_type(self")
               (("def test_get_type2\\(self") "def _test_get_type2(self"))

             ;; There are test files not shipped in the release tarball
             (substitute* "test/test-icon.py"
               (("def test_validate_icon_theme") "def _test_validate_icon_theme"))
             (invoke "nosetests" "-v"))))))
    (native-inputs
     ;; For tests.
     (list shared-mime-info hicolor-icon-theme python-nose))
    (home-page "https://www.freedesktop.org/wiki/Software/pyxdg")
    (synopsis "Implementations of freedesktop.org standards in Python")
    (description
     "PyXDG is a collection of implementations of freedesktop.org standards in
Python.")
    (license license:lgpl2.0)))

(define-public wayland
  (package
    (name "wayland")
    (version "1.22.0")
    (source (origin
              (method url-fetch)
              (uri (string-append "https://gitlab.freedesktop.org/" name
                                  "/" name  "/-/releases/" version "/downloads/"
                                  name "-" version ".tar.xz"))
              (sha256
               (base32
                "0hjq8b1cprxpxcv2klgir1hd63vy5hrqilp9v317394qlqgayh0m"))))
    (build-system meson-build-system)
    (outputs '("out" "doc"))
    (arguments
     (list #:parallel-tests? #f
           #:phases
           #~(modify-phases %standard-phases
               (add-after 'install 'move-doc
                 (lambda _
                   (mkdir-p (string-append #$output:doc "/share"))
                   (rename-file
                    (string-append #$output "/share/doc")
                    (string-append #$output:doc "/share/doc")))))))
    (native-inputs
     (append
      (list docbook-xml-4.2
            docbook-xml-4.5
            docbook-xsl
            graphviz
            doxygen
            pkg-config
            python
            xmlto
            libxslt)
      (if (%current-target-system)
          (list pkg-config-for-build
                this-package)           ;for wayland-scanner
          '())))
    (inputs (list expat libxml2))       ;for XML_CATALOG_FILES
    (propagated-inputs (list libffi))
    (home-page "https://wayland.freedesktop.org/")
    (synopsis "Core Wayland window system code and protocol")
    (description "Wayland is a project to define a protocol for a compositor to
talk to its clients as well as a library implementation of the protocol.  The
compositor can be a standalone display server running on Linux kernel
modesetting and evdev input devices, an X application, or a wayland client
itself.  The clients can be traditional applications, X servers (rootless or
fullscreen) or other display servers.")
    (license license:expat)))

(define-public wayland-protocols
  (package
    (name "wayland-protocols")
    (version "1.32")
    (source (origin
              (method url-fetch)
              (uri (string-append "https://gitlab.freedesktop.org/wayland/"
                                  name "/-/releases/" version "/downloads/"
                                  name "-" version ".tar.xz"))
              (sha256
               (base32
                "04dsn79409mryxs6maq9kfhca97gvl3pr1ggjnv9d0hc6jfpjnbl"))))
    (build-system meson-build-system)
    (inputs
     (list wayland))
    (native-inputs (cons* pkg-config python
                          (if (%current-target-system)
                              (list pkg-config-for-build
                                    wayland) ; for wayland-scanner
                              '())))
    (synopsis "Wayland protocols")
    (description "Wayland-Protocols contains Wayland protocols that add
functionality not available in the Wayland core protocol.  Such protocols either
add completely new functionality, or extend the functionality of some other
protocol either in Wayland core, or some other protocol in wayland-protocols.")
    (home-page "https://wayland.freedesktop.org")
    (properties
     '((release-monitoring-url
        . "https://wayland.freedesktop.org/releases.html")))
    (license license:expat)))

(define-public wayland-utils
  (package
    (name "wayland-utils")
    (version "1.1.0")
    (source (origin
              (method git-fetch)
              (uri (git-reference
                    (url "https://gitlab.freedesktop.org/wayland/wayland-utils")
                    (commit version)))
              (file-name (git-file-name name version))
              (sha256
               (base32
                "04k1yhyh7h4xawbhpz9pf6cpfmmp1l862fdgsvvnyp4hg9n3j9aj"))))
    (build-system meson-build-system)
    (native-inputs (list pkg-config))
    (inputs (list libdrm wayland wayland-protocols))
    (home-page "https://wayland.freedesktop.org/")
    (synopsis "Display information about the Wayland protocols")
    (description "This package provides @code{wayland-info} tool that can be
used to check which Wayland protocols and versions are advertised by the Wayland
compositor.")
    (license license:expat)))

(define-public waylandpp
  (package
    (name "waylandpp")
    (version "0.2.9")
    (home-page "https://github.com/NilsBrause/waylandpp")
    (source (origin
              (method git-fetch)
              (uri (git-reference (url home-page) (commit version)))
              (file-name (git-file-name name version))
              (sha256
               (base32
                "0z4m30r609as3kpcgipivddr98y7h529r7ldn9ba4snhk341mfvk"))))
    (build-system cmake-build-system)
    (arguments
     `(#:tests? #f))                    ; no tests
    (native-inputs
     (list pkg-config))
    (inputs
     (list mesa pugixml))
    (propagated-inputs
     (list ;; In Requires of the .pc files.
           wayland))
    (synopsis "Wayland C++ bindings")
    (description
     "This package provides C++ bindings for the Wayland display protocol.")
    (license license:bsd-2)))

(define-public weston
  (package
    (name "weston")
    (version "10.0.2")
    (source (origin
              (method url-fetch)
              (uri (string-append
                    "https://gitlab.freedesktop.org/wayland/weston/-/releases/"
                    version "/downloads/weston-" version ".tar.xz"))
              (sha256
               (base32
                "1rs92p7sfkw9lqlkfnqh5af19ym3x8l3hp3yfv117m7qv6h6qr49"))))
    (build-system meson-build-system)
    (native-inputs
     (list mscgen pkg-config python-3 xorg-server))
    (inputs
     (list cairo-xcb
           colord
           dbus
           elogind
           freerdp
           glib
           gstreamer
           gst-plugins-base
           lcms
           libdrm
           libevdev
           libinput-minimal
           libjpeg-turbo
           libpng
           libunwind
           libva
           libwebp
           libx11
           libxcb
           libxcursor
           libxml2
           mesa
           mtdev
           linux-pam
           pango
           pipewire
           wayland-protocols
           xorg-server-xwayland))
    (propagated-inputs
     (list libxkbcommon pixman wayland))
    (arguments
     (list
      #:configure-flags
      #~(list
         ;; Otherwise, the RUNPATH will lack the final path component.
         (string-append "-Dc_link_args=-Wl,-rpath="
                        #$output "/lib:"
                        #$output "/lib/weston:"
                        #$output "/lib/libweston-"
                        #$(version-major (package-version this-package)))
         "-Dbackend-default=auto"
         "-Dsystemd=false"
         (string-append "-Dxwayland-path="
                        #$(this-package-input "xorg-server-xwayland")
                        "/bin/Xwayland"))
      #:parallel-tests? #f              ; Parallel tests cause failures.
      #:phases
      '(modify-phases %standard-phases
         (add-before 'configure 'use-elogind
           (lambda _
             ;; Use elogind instead of systemd
             (substitute* "libweston/meson.build"
               (("libsystemd-login") "libelogind"))
             (substitute* '("libweston/launcher-logind.c"
                            "libweston/weston-launch.c")
               (("#include <systemd/sd-login.h>")
                "#include <elogind/sd-login.h>"))))
         (add-after 'configure 'patch-confdefs.h
           (lambda _
             (system "echo \"#define HAVE_SYSTEMD_LOGIN_209 1\" >> confdefs.h")))
         (add-before 'check 'setup
           (lambda _
             (setenv "HOME" (getcwd))
             (setenv "XDG_RUNTIME_DIR" (getcwd))))
         (add-before 'check 'start-xorg-server
           (lambda* (#:key inputs #:allow-other-keys)
             ;; The test suite requires a running X server.
             (system "Xvfb :1 &")
             (setenv "DISPLAY" ":1"))))))
    (home-page "https://wayland.freedesktop.org")
    (synopsis "Reference implementation of a Wayland compositor")
    (description "Weston is the reference implementation of a Wayland
compositor, and a useful compositor in its own right.

A Wayland compositor allows applications to render to a shared offscreen
buffer using OpenGL ES.  The compositor then culls the hidden parts and
composes the final output.  A Wayland compositor is essentially a
multiplexer to the KMS/DRM Linux kernel devices.")
    (license license:expat)))

(define-public wev
  (package
    (name "wev")
    (version "1.0.0")
    (source (origin
              (method git-fetch)
              (uri (git-reference
                    (url "https://git.sr.ht/~sircmpwn/wev")
                    (commit version)))
              (file-name (git-file-name name version))
              (sha256
               (base32
                "0l71v3fzgiiv6xkk365q1l08qvaymxd4kpaya6r2g8yzkr7i2hms"))))
    (build-system gnu-build-system)
    (arguments
     `(#:tests? #f ; no tests
       #:make-flags
       (list "CC=gcc" (string-append "PREFIX=" (assoc-ref %outputs "out")))
       #:phases
       (modify-phases %standard-phases
         (delete 'configure))))
    (native-inputs
     (list pkg-config scdoc))
    (inputs
     (list libxkbcommon wayland wayland-protocols))
    (home-page "https://git.sr.ht/~sircmpwn/wev")
    (synopsis "Wayland event viewer")
    (description "Wev is a tool that opens a window, printing all events
sent to a Wayland window, such as key presses.  It is analogous to the X11 tool
XEv.")
    (license license:expat)))

(define-public wtype
  (package
    (name "wtype")
    (version "0.4")
    (source
     (origin
       (method git-fetch)
       (uri (git-reference
             (url "https://github.com/atx/wtype.git")
             (commit (string-append "v" version))))
       (file-name (git-file-name name version))
       (sha256
        (base32 "0bpix92vzip9vlhzihj3k8h9flrlna231x3y8ah7p4965l177yjd"))))
    (build-system meson-build-system)
    (native-inputs
     (list pkg-config wayland libxkbcommon))
    (synopsis "Xdotool type for Wayland")
    (description "Wtype lets you simulate keyboard input and mouse activity,
move and resize windows, etc.")
    (home-page "https://github.com/atx/wtype")
    ;; MIT License
    (license license:expat)))

(define-public exempi
  (package
    (name "exempi")
    (version "2.5.2")
    (source (origin
             (method url-fetch)
             (uri (string-append
                   "https://libopenraw.freedesktop.org/download/"
                   name "-" version ".tar.bz2"))
             (sha256
              (base32
               "1mdfxb36p8251n5m7l55gx3fcqpk46yz9v568xfr8igxmqa47xaj"))))
    (build-system gnu-build-system)
    (arguments
     `(#:configure-flags (list (string-append "--with-boost="
                                              (assoc-ref %build-inputs "boost")))
       #:phases
       (modify-phases %standard-phases
         (add-after 'install 'remove-static-library
           (lambda* (#:key outputs #:allow-other-keys)
             ;; XXX: Some tests fail to build with --disable-static due to
             ;; symbols not being visible in the shared library:
             ;; <https://gitlab.freedesktop.org/libopenraw/exempi/-/issues/17>.
             ;; Simply delete the static library instead to save ~4.3 MiB.
             (delete-file (string-append (assoc-ref outputs "out")
                                         "/lib/libexempi.a"))
             #t)))))
    (native-inputs
     (list boost)) ; tests
    (inputs
     (list expat zlib))
    (home-page "https://libopenraw.freedesktop.org/exempi/")
    (synopsis "XMP metadata handling library")
    (description "Exempi is an implementation of the Extensible Metadata
Platform (@dfn{XMP}), which enables embedding metadata in PDF and image
formats.")
    (license license:bsd-3)))

(define-public libatasmart
  (package
    (name "libatasmart")
    (version "0.19")
    (source (origin
              (method url-fetch)
              (uri (string-append "http://0pointer.de/public/"
                                  name "-" version ".tar.xz"))
              (sha256
               (base32
                "138gvgdwk6h4ljrjsr09pxk1nrki4b155hqdzyr8mlk3bwsfmw31"))))
    (build-system gnu-build-system)
    (native-inputs
     (list pkg-config))
    (inputs
     (list eudev))
    (home-page "https://0pointer.de/blog/projects/being-smart.html")
    (synopsis "ATA S.M.A.R.T. reading and parsing library")
    (description
     "This library supports a subset of the ATA S.M.A.R.T. (Self-Monitoring,
Analysis and Reporting Technology) functionality.")
    (license license:lgpl2.1+)))

(define-public udisks
  (package
    (name "udisks")
    (version "2.8.4")
    (source (origin
              (method url-fetch)
              (uri (string-append
                    "https://github.com/storaged-project/udisks/releases/download/udisks-"
                    version "/udisks-" version ".tar.bz2"))
              (sha256
               (base32
                "06cq52kp1nyy15qzylywy9s7hhhqc45k0s3y68crf0zsmjyng0yj"))))
    (build-system gnu-build-system)
    (native-inputs
     `(("docbook-xml" ,docbook-xml-4.3) ; to build the manpages
       ("docbook-xsl" ,docbook-xsl)
       ("glib:bin" ,glib "bin")         ; for glib-mkenums
       ("gnome-common" ,gnome-common)   ; TODO: Why is this needed?
       ("gobject-introspection" ,gobject-introspection)
       ("gtk-doc" ,gtk-doc/stable)
       ("intltool" ,intltool)
       ("pkg-config" ,pkg-config)
       ("xsltproc" ,libxslt)))
    (propagated-inputs
     (list glib)) ; required by udisks2.pc
    (inputs
     `(,acl
       ;; TODO(staging): Make unconditional.
       ,@(if (%current-target-system)
             (list bash-minimal) ; for wrap-program
             '())
       ,cryptsetup
       ,libatasmart
       ,libblockdev
       ,libgudev
       ,polkit
       ,util-linux))
    (outputs '("out"
               "doc"))                            ;5 MiB of gtk-doc HTML
    (arguments
     `(#:tests? #f ; requiring system message dbus
       #:disallowed-references ("doc")            ;enforce separation of "doc"
       #:configure-flags
       (list "--enable-man"
             "--enable-available-modules" ; Such as lvm2, btrfs, etc.
             "--localstatedir=/var"
             "--enable-fhs-media"     ;mount devices in /media, not /run/media
             (string-append "--with-html-dir="
                            (assoc-ref %outputs "doc")
                            "/share/doc/udisks/html")
             (string-append "--with-udevdir=" %output "/lib/udev"))
       #:make-flags
       (let*  ((docbook-xsl-name-version ,(string-append
                                           (package-name docbook-xsl) "-"
                                           (package-version  docbook-xsl)))
               (docbook-xsl-catalog-file (string-append
                                          (assoc-ref %build-inputs "docbook-xsl")
                                          "/xml/xsl/"
                                          docbook-xsl-name-version
                                          "/catalog.xml"))
               (docbook-xml-catalog-file (string-append
                                          (assoc-ref %build-inputs "docbook-xml")
                                          "/xml/dtd/docbook/catalog.xml")))
         ;; Reference the catalog files required to build the manpages.
         (list (string-append "XML_CATALOG_FILES=" docbook-xsl-catalog-file " "
                              docbook-xml-catalog-file)))
       #:phases
       (modify-phases %standard-phases
         (add-before
          'configure 'fix-girdir
          (lambda _
            ;; Install introspection data to its own output.
            (substitute* "udisks/Makefile.in"
              (("girdir = .*")
               "girdir = $(datadir)/gir-1.0\n")
              (("typelibsdir = .*")
               "typelibsdir = $(libdir)/girepository-1.0\n"))))
         (add-after 'install 'wrap-udisksd
           (lambda* (#:key outputs inputs #:allow-other-keys)
             ;; Tell 'udisksd' where to find the 'mount' command.
             (let ((out   (assoc-ref outputs "out"))
                   (utils (assoc-ref inputs "util-linux"))
                   (cryptsetup (assoc-ref inputs "cryptsetup"))
                   (parted (assoc-ref inputs "parted")))
               (wrap-program (string-append out "/libexec/udisks2/udisksd")
                 `("PATH" ":" prefix
                   (,(string-append utils "/bin") ;for 'mount'
                    ;; cryptsetup is required for setting encrypted
                    ;; partitions, e.g. in gnome-disks
                    ,(string-append cryptsetup "/sbin")
                    "/run/current-system/profile/bin"
                    "/run/current-system/profile/sbin")))
               #t))))))
    (home-page "https://www.freedesktop.org/wiki/Software/udisks/")
    (synopsis "Disk manager service")
    (description
     "UDisks provides interfaces to enumerate and perform operations on disks
and storage devices.  Any application (including unprivileged ones) can access
the udisksd(8) daemon via the name org.freedesktop.UDisks2 on the system
message bus.")
    ;; The dynamic library are under LGPLv2+, others are GPLv2+.
    (license (list license:gpl2+ license:lgpl2.0+))))

(define-public accountsservice
  (package
    (name "accountsservice")
    (version "22.08.8")
    (source
     (origin
       (method url-fetch)
       (uri (string-append "https://www.freedesktop.org/software/"
                           "accountsservice/accountsservice-"
                           version ".tar.xz"))
       (sha256
        (base32 "14d3lwik048h62qrzg1djdd2sqmxf3m1r859730pvzhrd6krg6ch"))
       (patches (search-patches "accountsservice-extensions.patch"))))
    (build-system meson-build-system)
    (arguments
     `(#:configure-flags
       '("--localstatedir=/var"
         "-Delogind=true"
         "-Ddocbook=true"
         "-Dgtk_doc=true"
         "-Dsystemdsystemunitdir=/tmp/empty")
       #:phases
       (modify-phases %standard-phases
         (add-after 'unpack 'patch-paths
           (lambda* (#:key inputs #:allow-other-keys)
             (substitute* "meson_post_install.py"
               (("in dst_dirs") "in []"))
             (substitute* '("src/user.c" "src/daemon.c")
               (("/bin/cat")
                (search-input-file inputs "bin/cat"))
               (("/usr/sbin/usermod")
                (search-input-file inputs "sbin/usermod"))
               (("/usr/sbin/useradd")
                (search-input-file inputs "sbin/useradd"))
               (("/usr/sbin/userdel")
                (search-input-file inputs "sbin/userdel"))
               (("/usr/bin/passwd")
                (search-input-file inputs "bin/passwd"))
               (("/usr/bin/chage")
                (search-input-file inputs "bin/chage")))))
         (add-after 'install 'wrap-with-xdg-data-dirs
           ;; This is to allow accountsservice finding extensions, which
           ;; should be installed to the system profile.
           (lambda* (#:key outputs #:allow-other-keys)
             (wrap-program (search-input-file outputs "libexec/accounts-daemon")
               '("XDG_DATA_DIRS" prefix
                 ("/run/current-system/profile/share"))))))))
    (native-inputs
     (list docbook-xml-4.1.2
           docbook-xsl
           gettext-minimal
           `(,glib "bin")               ; for gdbus-codegen, etc.
           gobject-introspection
           gtk-doc
           libxml2                      ;for XML_CATALOG_FILES
           libxslt
           pkg-config
           vala
           xmlto

           ;; For the tests.
           python
           python-dbusmock
           python-pygobject))
    (inputs
     (list bash-minimal
           coreutils-minimal
           dbus
           elogind
           shadow))
    (propagated-inputs
     ;; accountsservice.pc 'Requires' these:
     (list glib polkit))
    (home-page "https://www.freedesktop.org/wiki/Software/AccountsService/")
    (synopsis "D-Bus interface for user account query and manipulation")
    (description
     "The AccountService project provides a set of D-Bus interfaces for
querying and manipulating user account information and an implementation of
these interfaces, based on the useradd, usermod and userdel commands.")
    (license license:gpl3+)))

(define-public libmbim
  (package
    (name "libmbim")
    (version "1.26.4")
    (source (origin
              (method url-fetch)
              (uri (string-append
                    "https://www.freedesktop.org/software/libmbim/"
                    "libmbim-" version ".tar.xz"))
              (sha256
               (base32
                "1ncaarl4lgc7i52rwz50yq701wk2rr478cjybxbifsjqqk2cx27n"))))
    (build-system gnu-build-system)
    (native-inputs
     (list `(,glib "bin") ; for glib-mkenums
           pkg-config python-wrapper))
    (propagated-inputs
     (list glib)) ; required by mbim-glib.pc
    (inputs
     (list libgudev))
    (synopsis "Library to communicate with MBIM-powered modems")
    (home-page "https://www.freedesktop.org/wiki/Software/libmbim/")
    (description
     "Libmbim is a GLib-based library for talking to WWAN modems and devices
which speak the Mobile Interface Broadband Model (MBIM) protocol.")
    (license
     ;; The libmbim-glib library is released under the LGPLv2+ license.
     ;; The mbimcli tool is released under the GPLv2+ license.
     (list license:lgpl2.0+ license:gpl2+))))

(define-public libqmi
  (package
    (name "libqmi")
    (version "1.30.8")
    (source (origin
              (method url-fetch)
              (uri (string-append
                    "https://www.freedesktop.org/software/libqmi/"
                    "libqmi-" version ".tar.xz"))
              (sha256
               (base32
                "140rmjw436rh6rqmnfw6yaflpffd27ilwcv4s9jvvl1skv784946"))))
    (build-system gnu-build-system)
    (inputs
     (list libgudev))
    (native-inputs
     (list `(,glib "bin") ; for glib-mkenums
           pkg-config python-wrapper))
    (propagated-inputs
     (list glib)) ; required by qmi-glib.pc
    (synopsis "Library to communicate with QMI-powered modems")
    (home-page "https://www.freedesktop.org/wiki/Software/libqmi/")
    (description
     "Libqmi is a GLib-based library for talking to WWAN modems and devices
which speak the Qualcomm MSM Interface (QMI) protocol.")
    (license
     ;; The libqmi-glib library is released under the LGPLv2+ license.
     ;; The qmicli tool is released under the GPLv2+ license.
     (list license:lgpl2.0+ license:gpl2+))))

(define-public modem-manager
  (package
    (name "modem-manager")
    (version "1.18.12")
    (source (origin
              (method url-fetch)
              (uri (string-append
                    "https://www.freedesktop.org/software/ModemManager/"
                    "ModemManager-" version ".tar.xz"))
              (sha256
               (base32
                "0c74n5jl1qvq2qlbwzfkgxny8smjcgkid1nhdnl6qnlmbn9f8r5l"))))
    (build-system gnu-build-system)
    (arguments
     (list
      #:configure-flags
      #~(list (string-append "--with-udev-base-dir=" #$output "/lib/udev"))))
    (native-inputs
     (list dbus
           gettext-minimal
           gobject-introspection
           `(,glib "bin")               ;for glib-mkenums
           pkg-config
           python
           python-dbus
           python-pygobject
           vala))
    (propagated-inputs
     (list glib))                       ;required by mm-glib.pc
    (inputs
     (list libgudev libmbim libqmi polkit))
    (synopsis "Mobile broadband modems manager")
    (home-page "https://www.freedesktop.org/wiki/Software/ModemManager/")
    (description
     "ModemManager is a DBus-activated daemon which controls mobile
broadband (2G/3G/4G) devices and connections.  Whether built-in devices, USB
dongles, bluetooth-paired telephones, or professional RS232/USB devices with
external power supplies, ModemManager is able to prepare and configure the
modems and setup connections with them.")
    (properties
     '((upstream-name . "ModemManager")))
    (license license:gpl2+)))

(define-public telepathy-gabble
  ;; telepathy-gabble bundles wocky, an unreleased library.  The latest commit
  ;; includes a more recent version.
  (let ((commit "f1c762df6328916b811a834047fedac8529cf157")
        (revision "1"))
    (package
      (name "telepathy-gabble")
      (version (git-version "0.18.4" revision commit))
      (source
       (origin
         (method git-fetch)
         (uri (git-reference
               (url "https://github.com/TelepathyIM/telepathy-gabble/")
               (commit commit)
               (recursive? #true)))
         (file-name (git-file-name name version))
         (sha256
          (base32
           "00ss14hf1qwb42648cldghmfjfn1nkjvpy508b7vaz322fj37qa4"))))
      (build-system gnu-build-system)
      (arguments
       (list
        ;; Parallel tests freeze.
        #:parallel-tests? #false
        #:phases
        '(modify-phases %standard-phases
           (add-after 'unpack 'delete-autogen
             (lambda _ (delete-file "autogen.sh")))
           (add-before 'configure 'configure-wocky
             (lambda* (#:key configure-flags #:allow-other-keys)
               (with-directory-excursion "lib/ext/wocky"
                 (invoke "gtkdocize")
                 (invoke "bash" "autoreconf" "-vif")
                 (substitute* "configure"
                   (("/bin/sh") (which "sh")))
                 (apply invoke "bash" "configure" configure-flags)))))
        #:configure-flags
        #~(list (string-append "--prefix=" #$output)
                "--disable-avahi-tests"
                "--disable-dependency-tracking"
                "--disable-Werror"
                "--without-ca-certificates")))
      (native-inputs
       (list autoconf
             automake
             libtool
             `(,glib "bin")             ;for glib-compile-schemas, etc.
             gtk-doc
             pkg-config))
      (inputs
       (list dbus
             glib
             gnutls
             gobject-introspection
             libnice
             libsoup-minimal-2
             libxslt
             python))
      (propagated-inputs
       (list telepathy-glib))
      (home-page "https://telepathy.freedesktop.org/components/telepathy-gabble/")
      (synopsis "XMPP connection manager for Telepathy")
      (description
       "Gabble is a Jabber/XMPP connection manager for the Telepathy
framework, currently supporting:

@itemize
@item single-user chats
@item multi-user chats
@item voice/video calling
@item file transfer
@end itemize

with Jabber/XMPP interoperability.

Telepathy is a D-Bus framework for unifying real time communication, including
instant messaging, voice calls and video calls.  It abstracts differences
between protocols to provide a unified interface for applications.")
      (license license:lgpl2.1))))

(define-public telepathy-logger
  (package
    (name "telepathy-logger")
    (version "0.8.2")
    (source (origin
              (method url-fetch)
              (uri (string-append "https://telepathy.freedesktop.org/releases/"
                                  name "/" name "-" version ".tar.bz2"))
              (sha256
               (base32
                "1bjx85k7jyfi5pvl765fzc7q2iz9va51anrc2djv7caksqsdbjlg"))))
    (build-system gnu-build-system)
    (arguments
     '(#:parallel-tests? #f
       #:phases
       (modify-phases %standard-phases
         (add-before 'check 'pre-check
          (lambda _
            (setenv "HOME" (getenv "TMPDIR"))
            #t)))))
    (native-inputs
     `(("glib:bin" ,glib "bin") ; for glib-genmarshal, etc.
       ("gobject-introspection" ,gobject-introspection)
       ("intltool" ,intltool)
       ("pkg-config" ,pkg-config)
       ("python" ,python-2)
       ("xsltproc" ,libxslt)))
    (propagated-inputs
     ;; telepathy-logger-0.2.pc refers to all these.
     (list libxml2 sqlite telepathy-glib))
    (synopsis "Telepathy logger library")
    (home-page "https://telepathy.freedesktop.org/")
    (description
     "Telepathy logger is a headless observer client that logs information
received by the Telepathy framework.  It features pluggable backends to log
different sorts of messages in different formats.")
    (license license:lgpl2.1+)))

(define-public telepathy-idle
  ;; Use the latest commit, as the latest release does not support Python 3.
  (let ((commit "b516eab0f2b92e078e0f5cab4224214d215b2ea5")
        (revision "0"))
    (package
      (name "telepathy-idle")
      (version (git-version "0.2.2" revision commit))
      (source
       (origin
         (method git-fetch)
         (uri (git-reference
               (url "https://github.com/TelepathyIM/telepathy-idle")
               (commit commit)))
         (file-name (git-file-name name version))
         (sha256
          (base32 "02wb61h2k3hhis5y2xi5rhc6pmikd13x722hk620sqb9b3m5pn3s"))))
      (build-system gnu-build-system)
      (native-inputs (list autoconf automake libtool pkg-config))
      (inputs (list libxslt python-wrapper python-dbus))
      (propagated-inputs (list telepathy-glib))
      (home-page "https://telepathy.freedesktop.org/")
      (synopsis "Telepathy IRC connection manager")
      (description
       "Idle is an IRC connection manager for the Telepathy framework.  This
package enables usage of IRC channels and private messages in Telepathy instant
messaging clients such as Empathy, GNOME Shell or KDE Telepathy.")
      (license (list license:lgpl2.1 license:lgpl2.1+)))))

(define-public telepathy-mission-control
  (package
    (name "telepathy-mission-control")
    (version "5.16.6")
    (source
     (origin
       (method url-fetch)
       (uri (string-append "https://telepathy.freedesktop.org/releases/"
                           "telepathy-mission-control/"
                           "telepathy-mission-control-" version ".tar.gz"))
       (sha256
        (base32 "0ibs575pfr0wmhfcw6ln6iz7gw2y45l3bah11rksf6g9jlwsxy1d"))))
    (build-system gnu-build-system)
    (native-inputs
     (list `(,glib "bin") ; for glib-compile-schemas, etc.
           pkg-config))
    (inputs
     (list dconf gtk-doc libgnome-keyring python-2 libxslt))
    (propagated-inputs
     (list telepathy-glib))
    (home-page "https://telepathy.freedesktop.org/wiki/Components/Mission_Control/")
    (synopsis "Telepathy real-time communication framework management daemon")
    (description
     "Telepathy Mission Control 5 is an account manager and channel dispatcher
for the Telepathy framework, allowing user interfaces and other clients to
share connections to real-time communication services without conflicting.")
    (license license:lgpl2.1)))

(define-public telepathy-salut
  ;; telepathy-salut bundles wocky, an unreleased library.  The latest commit
  ;; includes a more recent version.
  (let ((commit "90dbe5e74ccdd063cb123212a754f994c9d2019f")
        (revision "1"))
    (package
      (name "telepathy-salut")
      (version (git-version "0.8.1" revision commit))
      (source
       (origin
         (method git-fetch)
         (uri (git-reference
               (url "https://github.com/TelepathyIM/telepathy-salut")
               (commit commit)
               (recursive? #true)))
         (file-name (git-file-name name version))
         (sha256
          (base32
           "195pz8dgwhyy1cygd0rlncyr3c4wzhnf99sfjj5qmc8j195j1k7a"))))
      (build-system gnu-build-system)
      (arguments
       (list
        #:phases
        '(modify-phases %standard-phases
           (add-after 'unpack 'delete-autogen
             (lambda _ (delete-file "autogen.sh")))
           ;; The twisted tests all fail, but there are no logs, so we can't
           ;; tell what's wrong.
           (add-after 'unpack 'disable-twisted-tests
             (lambda _
               (substitute* "tests/Makefile.am"
                 (("SUBDIRS = twisted") ""))))
           (add-before 'configure 'configure-wocky
             (lambda* (#:key configure-flags #:allow-other-keys)
               (with-directory-excursion "lib/ext/wocky"
                 (invoke "gtkdocize")
                 (invoke "bash" "autoreconf" "-vif")
                 (substitute* "configure"
                   (("/bin/sh") (which "sh")))
                 (apply invoke "bash" "configure" configure-flags)))))
        #:configure-flags
        #~(list (string-append "--prefix=" #$output)
                "--disable-avahi-tests"
                "--without-ca-certificates"
                "--disable-Werror"
                "--enable-olpc")))
      (native-inputs
       (list autoconf
             automake
             libtool
             `(,glib "bin")             ;for glib-compile-schemas, etc.
             gtk-doc
             pkg-config))
      (inputs
       (list avahi
             dbus
             glib
             gnutls
             gobject-introspection
             libxml2
             libxslt
             libsoup-minimal-2
             python
             `(,util-linux "lib")))
      (propagated-inputs
       (list telepathy-glib))
      (home-page "https://telepathy.freedesktop.org/wiki/Components/")
      (synopsis "Link-local XMPP connection manager")
      (description
       "Salut is a link-local XMPP (XEP-0174) connection manager for the
Telepathy framework, currently supporting presence and single-user chats with
iChat interoperability, and multi-user chats and Tubes using the
@url{https://telepathy.freedesktop.org/wiki/Clique,Clique} protocol.")
      (license license:lgpl2.1))))

(define-public colord-gtk
  (package
    (name "colord-gtk")
    (version "0.3.0")
    (source (origin
              (method url-fetch)
              (uri (string-append "https://www.freedesktop.org/software/colord"
                                  "/releases/" name "-" version ".tar.xz"))
              (sha256
               (base32
                "1l61ydb0zv2ffilwpapgz5mm3bznr28zl16xqbxnz6kdsrb6cimr"))))
    (build-system meson-build-system)
    (arguments '(#:tests? #f            ;require the colord system service
                 ;; Building documentation fails with: "Cannot build man pages
                 ;; without docbook-xsl-ns".
                 #:configure-flags (list "-Ddocs=false" "-Dman=false")))
    (native-inputs
     (list gettext-minimal
           gobject-introspection
           pkg-config
           vala))
    (inputs
     (list gtk+))
    (propagated-inputs
     ;; colord-gtk.pc refers to all these.
     (list colord gtk))
    (synopsis "GTK integration for libcolord")
    (home-page "https://www.freedesktop.org/software/colord/")
    (description
     "This is a GTK convenience library for interacting with colord.  It is
useful for both applications which need colour management and applications
that wish to perform colour calibration.")
    (license license:lgpl2.1+)))

(define-public libfprint
  (package
    (name "libfprint")
    (version "1.94.5")
    (source
     (origin
       (method git-fetch)
       (uri (git-reference
             (url "https://gitlab.freedesktop.org/libfprint/libfprint")
             (commit (string-append "v" version))))
       (file-name (git-file-name name version))
       (sha256
        (base32 "1l1ak7y2kz0nrdkfj41n7h34dyykgzdg50y752ayk3ginp6szr7r"))))
    (build-system meson-build-system)
    (arguments
     (list #:configure-flags
           #~(list (string-append "-Dudev_hwdb_dir=" #$output
                                  "/lib/udev/hwdb.d")
                   (string-append "-Dc_link_args=-Wl,-rpath="
                                  (search-input-directory %build-inputs
                                                          "lib/nss"))
                   (string-append "-Dudev_rules_dir=" #$output
                                  "/lib/udev/rules.d"))))
    (native-inputs
     (list `(,glib "bin")               ; for {glib-,}mkenums
           gobject-introspection
           gtk-doc/stable               ; for 88 KiB of API documentation
           pkg-config
           ;; For tests
           python-minimal))
    (inputs
     (list gusb
           libgudev
           nss                          ; for the URU4x00 driver
           ;; Replacing this with cairo works but just results in a reference
           ;; (only) to pixman in the end.
           pixman))
    (home-page "https://fprint.freedesktop.org/")
    (synopsis "Library to access fingerprint readers")
    (description
     "libfprint is a library designed to make it easy for application
developers to add support for consumer fingerprint readers to their
software.")
    (license license:lgpl2.1+)))

(define-public fprintd
  (package
    (name "fprintd")
    (version "1.94.2")
    (source
     (origin
       (method git-fetch)
       (uri (git-reference
             (url "https://gitlab.freedesktop.org/libfprint/fprintd")
             (commit (string-append "v" version))))
       (file-name (git-file-name name version))
       (sha256
        (base32 "015k3kc4fmas0vc2b21qzq7kvdc9x6lcqvjhbvy6m84pkhhmry3q"))))
    (build-system meson-build-system)
    (arguments
     (list #:configure-flags
           #~(list "-Dsystemd_system_unit_dir=/tmp"
                   (string-append "-Ddbus_service_dir=" #$output
                                  "/share/dbus-1/system-services")
                   (string-append "-Dpam_modules_dir=" #$output
                                  "/lib/security"))
           #:phases
           #~(modify-phases %standard-phases
               (add-before 'configure 'patch-output-directories
                 ;; Install files to our output, not that of the ‘owner’ package.
                 ;; These are not exposed as Meson options and must be patched.
                 (lambda* (#:key outputs #:allow-other-keys)
                   (let ((out (assoc-ref outputs "out")))
                     (substitute* "meson.build"
                       (("(dbus_interfaces_dir = ).*" _ set)
                        (string-append set "'" out "/share/dbus-1/interfaces'\n"))
                       (("(polkit_policy_directory = ).*" _ set)
                        (string-append set "'" out "/share/polkit-1/actions/'\n"))
                       (("(dbus_data_dir = ).*" _ set)
                        (string-append set "get_option('prefix')"
                                       " / get_option('datadir')\n"))))))
               (add-before 'configure 'patch-systemd-dependencies
                 (lambda _
                   (substitute* "meson.build"
                     (("(dependency\\(')(libsystemd|systemd)" _ prefix)
                      (string-append prefix "libelogind")))))
               (add-before 'configure 'ignore-test-dependencies
                 (lambda _
                   (substitute* "meson.build"
                     ((".*gi\\.repository\\.FPrint.*") "")
                     (("pam_wrapper_dep .*") "")
                     ((".*'(cairo|dbus|dbusmock|gi|pypamtest)': .*,.*") ""))
                   (substitute* "tests/pam/meson.build"
                     ((".*pam_wrapper.*") "")))))
           #:tests? #f))                    ; XXX depend on unpackaged packages
    (native-inputs
     (list gettext-minimal
           `(,glib "bin")               ; for glib-genmarshal
           perl                         ; for pod2man
           pkg-config
           ;; For tests.
           python))                     ; needed unconditionally
           ;; pam_wrapper
           ;; python-pycairo
           ;; python-dbus
           ;; python-dbusmock
           ;; python-pygobject
           ;; python-pypamtest
    (inputs
     (list dbus-glib
           elogind
           libfprint
           linux-pam
           polkit))
    (home-page "https://fprint.freedesktop.org/")
    (synopsis "D-Bus daemon that exposes fingerprint reader functionality")
    (description
     "fprintd is a D-Bus daemon that offers functionality of libfprint, a
library to access fingerprint readers, over the D-Bus interprocess
communication bus.  This daemon layer above libfprint solves problems related
to applications simultaneously competing for fingerprint readers.")
    (license license:gpl2+)))

(define-public desktop-file-utils
  (package
    (name "desktop-file-utils")
    (version "0.26")
    (source (origin
              (method url-fetch)
              (uri (string-append "https://www.freedesktop.org/software/"
                                  "desktop-file-utils/releases/"
                                  "desktop-file-utils-" version ".tar.xz"))
              (sha256
               (base32
                "02bkfi6fyk4c0gh2avd897882ww5zl7qg7bzzf28qb57kvkvsvdj"))))
    (build-system gnu-build-system)
    (native-inputs
     (list autoconf automake pkg-config))
    (inputs
     (list glib))
    (home-page "https://www.freedesktop.org/wiki/Software/desktop-file-utils/")
    (synopsis "Utilities for working with desktop entries")
    (description
     "This package contains a few command line utilities for working with
desktop entries:
@table @command
@item desktop-file-validate
Validates a desktop file and prints warnings/errors about desktop entry
specification violations.

@item desktop-file-install
Installs a desktop file to the applications directory, optionally munging it
a bit in transit.

@item update-desktop-database
Updates the database containing a cache of MIME types handled by desktop
files.
@end table")
    (license license:gpl2+)))

(define-public xdg-user-dirs
  (package
    (name "xdg-user-dirs")
    (version "0.17")
    (source (origin
              (method url-fetch)
              (uri (string-append "http://user-dirs.freedesktop.org/releases/"
                                    name "-" version ".tar.gz"))
              (sha256
               (base32 "13216b8rfkzak5k6bvpx6jvqv3cnbgpijnjwj8a8d3kq4cl0a1ra"))))
    (build-system gnu-build-system)
    (native-inputs
     `(("gettext" ,gettext-minimal)
       ("docbook-xsl" ,docbook-xsl)
       ("docbook-xml" ,docbook-xml-4.3)
       ("xsltproc" ,libxslt)))
    (arguments
     `(#:phases
       (modify-phases %standard-phases
         (add-before 'build 'locate-catalog-files
           (lambda* (#:key inputs #:allow-other-keys)
             (let ((xmldoc (string-append (assoc-ref inputs "docbook-xml")
                                          "/xml/dtd/docbook"))
                   (xsldoc (string-append (assoc-ref inputs "docbook-xsl")
                                          "/xml/xsl/docbook-xsl-"
                                          ,(package-version docbook-xsl))))
               (for-each (lambda (file)
                           (substitute* file
                             (("http://.*/docbookx\\.dtd")
                              (string-append xmldoc "/docbookx.dtd"))))
                         (find-files "man" "\\.xml$"))
               (substitute* "man/Makefile"
                 (("http://.*/docbook\\.xsl")
                  (string-append xsldoc "/manpages/docbook.xsl")))
               #t))))))
    (home-page "https://www.freedesktop.org/wiki/Software/xdg-user-dirs/")
    (synopsis "Tool to help manage \"well known\" user directories")
    (description "xdg-user-dirs is a tool to help manage \"well known\" user
directories, such as the desktop folder or the music folder. It also handles
localization (i.e. translation) of the file names.  Designed to be
automatically run when a user logs in, xdg-user-dirs can also be run
manually by a user.")
    (license license:gpl2)))

(define-public perl-file-basedir
  (package
    (name "perl-file-basedir")
    (version "0.09")
    (source
     (origin
       (method url-fetch)
       (uri (string-append "mirror://cpan/authors/id/P/PL/PLICEASE/"
                           "File-BaseDir-" version ".tar.gz"))
       (sha256
        (base32
         "1nb757cyyy80xln147qgns113i2ivfpgcfhsxw8qzb322llgg9kd"))))
    (build-system perl-build-system)
    (native-inputs
     (list perl-module-build perl-file-which perl-test-pod
           perl-test-pod-coverage xdg-user-dirs))
    (propagated-inputs
     (list perl-ipc-system-simple))
    (home-page "https://metacpan.org/release/File-BaseDir")
    (synopsis "Use the Freedesktop.org base directory specification")
    (description
     "@code{File::Basedir} can be used to find directories and files as
specified by the Freedesktop.org Base Directory Specification.  This
specifications gives a mechanism to locate directories for configuration,
application data and cache data.")
    (license license:perl-license)))

(define-public perl-file-desktopentry
  (package
    (name "perl-file-desktopentry")
    (version "0.22")
    (source
     (origin
       (method url-fetch)
       (uri (string-append "mirror://cpan/authors/id/M/MI/MICHIELB/"
                           "File-DesktopEntry-" version ".tar.gz"))
       (sha256
        (base32
         "1f1maqix2kbfg2rf008m7mqnvv6nvcf9y6pcgdv2kxp2vbih370n"))))
    (build-system perl-build-system)
    (native-inputs
     (list perl-test-pod perl-test-pod-coverage))
    (propagated-inputs
     (list perl-file-basedir perl-uri))
    (home-page "https://metacpan.org/release/File-DesktopEntry")
    (synopsis "Handle @file{.desktop} files")
    (description
     "@code{File::DesktopEntry} parses @file{.desktop} files defined by the
Freedesktop.org @dfn{Desktop Entry} specification.  It can also run the
applications define in those files.")
    (license license:perl-license)))

(define-public perl-file-mimeinfo
  (package
    (name "perl-file-mimeinfo")
    (version "0.33")
    (source
     (origin
       (method url-fetch)
       (uri (string-append "mirror://cpan/authors/id/M/MI/MICHIELB/"
                           "File-MimeInfo-" version ".tar.gz"))
       (sha256
        (base32
         "1i5iw6ri0w9clwpqf40xmsh4isc8xvx2lyf2r5g34886i6rsdgpn"))))
    (build-system perl-build-system)
    (inputs
     ;; TODO(staging): Make unconditional.
     (if (%current-target-system)
         (list bash-minimal) ; for wrap-program
         '()))
    ;; If the tests are fixed, add perl-test-pod, perl-test-pod-coverage, and
    ;; perl-test-tiny as native-inputs.
    (propagated-inputs
     (list shared-mime-info perl-file-desktopentry))
    (arguments
     ;; Some tests fail due to requiring the mimetype of perl files to be
     ;; text/plain when they are actually application/x-perl.
     (list #:tests? #f
           #:phases
           #~(modify-phases %standard-phases
               (add-after 'install 'wrap-programs
                 ;; TODO(staging): Make unconditional.
                 (lambda* (#:key #$@(if (%current-target-system)
                                        #~(inputs)
                                        #~()) outputs #:allow-other-keys)
                   (let ((out (assoc-ref outputs "out")))
                     (for-each
                      (lambda (prog)
                        (wrap-program (string-append out "/bin/" prog)
                          `("PERL5LIB" ":" prefix
                            ;; PERL5LIB looks in 'native-inputs', not 'inputs',
                            ;; whereas the latter is required for
                            ;; cross-compilation.
                            #$(if (%current-target-system)
                                  #~,(search-path-as-list
                                      '("lib/perl5/site_perl")
                                      (map cdr (append inputs outputs)))
                                  #~(,(string-append
                                       (getenv "PERL5LIB")
                                       ":" out "/lib/perl5/site_perl"))))))
                      '("mimeopen" "mimetype")))
                   #t)))))
    (home-page "https://metacpan.org/release/File-MimeInfo")
    (synopsis "Determine file type from the file name")
    (description
     "@code{File::Mimeinfo} can be used to determine the MIME type of a file.
It tries to implement the Freedesktop specification for a shared MIME
database.

This package also contains two related utilities:

@itemize
@item @command{mimetype} determines a file's MIME type;
@item @command{mimeopen} opens files in an appropriate program according to
their MIME type.
@end itemize")
    (license license:perl-license)))

(define-public uchardet
  (package
    (name "uchardet")
    (version "0.0.7")
    (source
      (origin
        (method url-fetch)
        (uri (string-append "https://www.freedesktop.org/software/"
                            name "/releases/" name "-" version ".tar.xz"))
        (sha256
          (base32 "1ca51sryhryqz82v4d0graaiqqq5w2f33a9gj83b910xmq499irz"))))
    (build-system cmake-build-system)
    (home-page "https://www.freedesktop.org/wiki/Software/uchardet/")
    (synopsis "Encoding detector library")
    (description "uchardet is an encoding detector library, which takes a
sequence of bytes in an unknown character encoding without any additional
information, and attempts to determine the encoding of the text.  Returned
encoding names are iconv-compatible.")

    ;; This combines code under MPL 1.1, LGPL 2.1+, and GPL 2.0+, so the
    ;; combination is GPL 2.0+.
    (license license:gpl2+)))

(define-public python-cchardet
  (package
  (name "python-cchardet")
  (version "2.1.7")
  (source
    (origin
      (method url-fetch)
      (uri (pypi-uri "cchardet" version))
      (sha256
        (base32
          "1bqfz85cd51sw0bvhvdq9ikccxi2ld7g5jpni4jkq1a5clrvca64"))))
  (build-system python-build-system)
  (inputs
   (list uchardet))
  (home-page "https://github.com/PyYoshi/cChardet")
  (synopsis "High-performance character encoding detection for Python")
  (description "cChardet is a character encoding detector, written in
Python, that binds to the C library @code{uchardet} to increase performance.")
  (license license:gpl2+)))

(define-public udiskie
  (package
    (name "udiskie")
    (version "2.4.2")
    (source
     (origin
       (method url-fetch)
       (uri (pypi-uri "udiskie" version))
       (sha256
        (base32
         "0z0gk8l6rv4np29kfdalmy4q3900005sxhjg0jz1aa8irdcsp1qz"))))
    (build-system python-build-system)
    (native-inputs
     `(("asciidoc" ,asciidoc)
       ("gettext" ,gettext-minimal)
       ("gobject-introspection" ,gobject-introspection)))
    (inputs
     ;; TODO(staging): Make unconditional.
     `(,@(if (%current-target-system)
             (list bash-minimal)
             '())
       ,gobject-introspection
       ,gtk+
       ,libappindicator
       ,libnotify
       ,udisks))
    (propagated-inputs
     (list python-docopt python-pygobject python-keyutils python-pyxdg
           python-pyyaml))
    (arguments
     `(#:phases
       (modify-phases %standard-phases
         (add-after 'install 'wrap-gi-typelib
           (lambda* (#:key outputs #:allow-other-keys)
             (let ((out (assoc-ref outputs "out"))
                   (gi-typelib-path (getenv "GI_TYPELIB_PATH")))
               (wrap-program (string-append out "/bin/udiskie")
                 `("GI_TYPELIB_PATH" ":" prefix (,gi-typelib-path)))))))))
    (home-page "https://github.com/coldfix/udiskie")
    (synopsis "Automounter for removable media")
    (description
     "The @command{udiskie} program is a udisks2 front-end that
manages removable media such as CDs or flash drives from userspace.

Its features include:

@itemize
@item automount removable media,
@item notifications,
@item tray icon,
@item command line tools for manual (un)mounting,
@item LUKS encrypted devices,
@item unlocking with keyfiles,
@item loop devices (mounting ISO archives),
@item password caching.
@end itemize
")
    (license license:expat)))

(define-public plymouth
  (package
    (name "plymouth")
    (version "22.02.122")
    (source
     (origin
       (method url-fetch)
       (uri (string-append "https://www.freedesktop.org/software/"
                           "plymouth/releases/" name "-" version ".tar.xz"))
       (sha256
        (base32
         "1sysx8s7w870iawk5qlaq44x4cfqfinasiy4d3l3q0r14925218h"))))
    (build-system gnu-build-system)
    (arguments
     (list
      #:configure-flags
      '(list "--with-logo=/var/run/plymouth/logo.png"
             "--localstatedir=/var"
             "--with-boot-tty=/dev/console"
             "--without-system-root-install"
             "--without-rhgb-compat-link"
             "--enable-drm"
             "--disable-systemd-integration"
             ;; Disable GTK to dramatically reduce the closure
             ;; size from ~800 MiB to a little more than 200 MiB
             "--disable-gtk")
      #:phases
      #~(modify-phases %standard-phases
          (add-after 'unpack 'make-reproducible
            (lambda _
              (substitute* "src/main.c"
                (("__DATE__") "\"guix\"")))))))
    (inputs
     (list glib pango libdrm libpng eudev))
    (native-inputs
     (list gettext-minimal
           pkg-config
           libxml2                      ;for XML_CATALOG_FILES
           libxslt
           docbook-xsl
           docbook-xml))
    (synopsis "Graphical boot animation (splash) and logger")
    (home-page "https://www.freedesktop.org/wiki/Software/Plymouth/")
    (description
     "Plymouth is an application that runs very early in the boot process and
that provides a graphical boot animation while the boot process happens in the
background.  You are not supposed to install this on your own, it is only
useful with system integration.")
    (license license:gpl2+)))

(define-public libindicator
  (package
    (name "libindicator")
    (version "12.10.1")
    (source
     (origin
       (method url-fetch)
       (uri (string-append
             "https://launchpad.net/libindicator/"
             (version-major+minor version) "/" version
             "/+download/libindicator-" version ".tar.gz"))
       (sha256
        (base32
         "0zs4z7l9b57jldwz0ban77f3c2zq43ambd0dssf5qg9i216f9lmj"))))
    (build-system gnu-build-system)
    (native-inputs
     `(("dbus-test-runner" ,dbus-test-runner)
       ("glib:bin" ,glib "bin")
       ("pkg-config" ,pkg-config)
       ("xvfb" ,xorg-server-for-tests)))
    (inputs
     (list gtk+ glib))
    (arguments
     `(#:make-flags '("CFLAGS=-Wno-error")
       #:phases
       (modify-phases %standard-phases
         (add-before 'configure 'fix-missing-space-for-libm
           (lambda* (#:key outputs #:allow-other-keys)
             (substitute* "configure"
               (("LIBM=\"-lm\"") "LIBM=\" -lm\""))
             #t))
         (add-before 'configure 'fix-test-paths
           (lambda* (#:key inputs #:allow-other-keys)
             (substitute* "tests/Makefile.in"
               (("/bin/sh") (which "sh"))
               (("#!/bin/bash") (string-append "#!" (which "bash")))
               (("/usr/share")
                (string-append (assoc-ref inputs "dbus-test-runner") "/share")))
             #t)))))
    (home-page "https://launchpad.net/libindicator")
    (synopsis "Ayatana indicators symbols and functions")
    (description "A set of symbols and convenience functions for Ayatana indicators.")
    (license license:gpl3)))

(define-public libappindicator
  ;; Use the latest commit as the latest official release from 2012 uses
  ;; Python 2.
  (let ((revision "0")
        ;; Corresponds to the 12.10.1+20.10.20200706.1-0ubuntu1 tag.
        (bazaar-revision "298"))
    (package
      (name "libappindicator")
      (version (string-append "12.10.1-" revision "-" bazaar-revision))
      (source (origin
                (method bzr-fetch)
                (uri (bzr-reference
                      (url "lp:libappindicator")
                      (revision bazaar-revision)))
                (file-name (string-append name "-" version "-checkout"))
                (sha256
                 (base32
                  "0jkc1xdsa7r71vrr2l7wgkarvzvwrpwn0m8m4ipaqlzfa5d45n3a"))))
      (build-system gnu-build-system)
      (native-inputs
       (list autoconf
             automake
             at-spi2-core
             dbus-test-runner
             `(,glib "bin")
             gnome-common
             gobject-introspection
             gtk-doc
             libtool
             pkg-config
             vala
             which
             xorg-server-for-tests))
      (inputs
       (list dbus-glib))
      (propagated-inputs
       (list gtk+ libdbusmenu))
      (arguments
       `(#:configure-flags '("--with-gtk=3")
         #:make-flags '("CFLAGS=-Wno-error")
         #:tests? #f ; One test does not pass (it succeeds when it should fail).
         #:phases
         (modify-phases %standard-phases
           (add-before 'configure 'fix-paths
             (lambda* (#:key native-inputs inputs #:allow-other-keys)
               (substitute* "tests/Makefile.in"
                 (("/bin/sh") (which "sh"))
                 (("/bin/bash") (which "bash"))
                 (("/usr/(share/dbus-test-runner/session.conf)" _ tail)
                  (search-input-file (or native-inputs inputs) tail))))))))
      (home-page "https://launchpad.net/libappindicator")
      (synopsis "Allow applications to export a menu into the Unity menu bar")
      (description "A library to allow applications to export a menu, originally
into the Unity menu bar.  Based on KSNI, it also works in KDE and will
fallback to generic Systray support if none of those are available.")
      (license license:lgpl2.1+))))

(define-public snixembed
  (package
    (name "snixembed")
    (version "0.3.3")
    (source (origin
              (method git-fetch)
              (uri (git-reference
                    (url "https://git.sr.ht/~steef/snixembed/")
                    (commit version)))
              (file-name (git-file-name name version))
              (sha256
               (base32
                "14fkgxww4qbsxyqj9h3yqpdqsdz9r6015c9graas50r5b5ggd3bj"))
              (modules '((guix build utils)))))
    (build-system gnu-build-system)
    (arguments
     (list #:tests? #f ;no tests
           #:make-flags #~(list "CC=gcc"
                                (string-append "PREFIX="
                                               #$output))
           #:phases #~(modify-phases %standard-phases
                        (delete 'configure)))) ;no configure
    (inputs (list gtk+ libdbusmenu))
    (native-inputs (list pkg-config vala))
    (synopsis "Proxy StatusNotifierItems as XEmbedded systemtray-spec icons")
    (home-page "https://git.sr.ht/~steef/snixembed")
    (description
     "Snixembed is a program to proxy StatusNotifierItems as
XEmbedded systemtray-spec icons.  This allows programs that only support the
newer StatusNotifierItem to have the older XEmbedded systemtray support.
While snixembed works fine with most setups, some bars and DEs provide their
own optional SNI support, which should be preferred when available.

Currently supported:
@itemize
@item icons (by pixmap and by freedesktop name)
@item activation on left mouse button
@item context menu on right mouse button (Menu dbusmenu or ContextMenu)
@item tooltips (on hover, all markup except hyperlinks)
@item limited AppIndicator support as a fallback
@end itemize")
    (license license:isc)))

(define-public flatpak-xdg-utils
  (package
    (name "flatpak-xdg-utils")
    (version "1.0.5")
    (source (origin
              (method git-fetch)
              (uri (git-reference
                    (url "https://github.com/flatpak/flatpak-xdg-utils")
                    (commit version)))
              (file-name (git-file-name name version))
              (sha256
               (base32
                "1q8wsc46fcjm737hz10jvgci5wl9sz8hj9aix2y2zdj11bqib9af"))))
    (build-system meson-build-system)
    (arguments
     (list #:phases #~(modify-phases %standard-phases
                        (replace 'check
                          (lambda* (#:key tests? #:allow-other-keys)
                            (when tests?
                              (invoke "dbus-run-session" "--" "meson" "test"
                                      "--print-errorlogs")))))))
    (inputs (list glib))
    (native-inputs (list dbus pkg-config))
    (synopsis
     "Simple portal-based commandline tools for use inside sandboxes")
    (description
     "This package contains a number of commandline utilities for use inside
Flatpak sandboxes and other containers, like @command{guix shell --container}.
They work by talking to portals.  Currently, there is flatpak-spawn for
running commands in sandboxes as well as xdg-open and xdg-email, which are
compatible with the well-known scripts of the same name.")
    (home-page "https://github.com/flatpak/flatpak-xdg-utils")
    (license (list license:lgpl2.0+ license:lgpl2.1+))))

(define-public libportal
  (package
    (name "libportal")
    (version "0.6")
    (source (origin
              (method git-fetch)
              (uri (git-reference
                    (url "https://github.com/flatpak/libportal")
                    (commit version)))
              (file-name (git-file-name name version))
              (sha256
               (base32
                "1q1kqq72cs7f5b17gzw7218mxs65hijzkll27mh51s02fpiw8c60"))))
    (build-system meson-build-system)
    (arguments
     (list
      #:configure-flags
      #~(list "-Ddocs=false")          ; requires unpackaged gi-docgen
      #:phases
      #~(modify-phases %standard-phases
          (add-before 'check 'set-qt-environment-variables
            (lambda* (#:key inputs #:allow-other-keys)
              ;; Required for tests
              (setenv "QT_QPA_PLATFORM" "offscreen"))))))
    (native-inputs
     (list pkg-config
           docbook-xsl
           docbook-xml
           `(,glib "bin")
           gobject-introspection
           libxml2
           vala))
    (inputs
     (list gtk
           gtk+
           qtbase-5
           qtx11extras))
    (propagated-inputs
     (list glib))
    (home-page "https://github.com/flatpak/libportal")
    (synopsis "Flatpak portal library")
    (description
     "libportal provides GIO-style async APIs for most Flatpak portals.")
    (license license:lgpl2.1+)))

(define-public xdg-desktop-portal
  (package
    (name "xdg-desktop-portal")
    (version "1.16.0")
    (source
     (origin
       (method url-fetch)
       (uri (string-append
             "https://github.com/flatpak/xdg-desktop-portal/releases/download/"
             version "/xdg-desktop-portal-" version ".tar.xz"))
       (sha256
        (base32
         "06cczlh39kc41rvav06v37sad827y61rffy3v29i918ibj8sahav"))))
    (build-system gnu-build-system)
    (native-inputs
     `(("pkg-config" ,pkg-config)
       ("autoconf" ,autoconf)
       ("automake" ,automake)
       ("libtool" ,libtool)
       ("glib:bin" ,glib "bin")
       ("which" ,which)
       ("gettext" ,gettext-minimal)))
    (inputs
     `(("gdk-pixbuf" ,gdk-pixbuf)
       ("glib" ,glib)
       ("flatpak" ,flatpak)
       ("fontconfig" ,fontconfig)
       ("json-glib" ,json-glib)
       ("libportal" ,libportal)
       ("dbus" ,dbus)
       ("geoclue" ,geoclue)
       ("pipewire" ,pipewire)
       ("fuse" ,fuse)))
    (arguments
     `(#:configure-flags
       (list "--with-systemd=no")
       #:phases
       (modify-phases %standard-phases
         (add-after 'unpack 'po-chmod
           (lambda _
             ;; Make sure 'msgmerge' can modify the PO files.
             (for-each (lambda (po)
                         (chmod po #o666))
                       (find-files "po" "\\.po$"))))
         (add-after 'unpack 'set-home-directory
           (lambda _ (setenv "HOME" "/tmp"))))))
    (native-search-paths
     (list (search-path-specification
            (variable "XDG_DESKTOP_PORTAL_DIR")
            (separator #f)
            (files '("share/xdg-desktop-portal/portals")))))
    (home-page "https://github.com/flatpak/xdg-desktop-portal")
    (synopsis "Desktop integration portal for sandboxed apps")
    (description
     "xdg-desktop-portal is a @dfn{portal front-end service} for Flatpak and
possibly other desktop containment frameworks.  It works by exposing a series
of D-Bus interfaces known as portals under a well-known
name (@code{org.freedesktop.portal.Desktop}) and object
path (@code{/org/freedesktop/portal/desktop}).

The portal interfaces include APIs for file access, opening URIs, printing
and others.")
    (license license:lgpl2.1+)))

(define-public xdg-desktop-portal-gtk
  (package
    (name "xdg-desktop-portal-gtk")
    (version "1.14.1")
    (source (origin
              (method url-fetch)
              (uri (string-append
                    "https://github.com/flatpak/xdg-desktop-portal-gtk/releases/download/"
                    version "/xdg-desktop-portal-gtk-" version ".tar.xz"))
              (sha256
               (base32
                "002p19j1q3fc8x338ndzxnicwframpgafw31lwvv5avy329akqiy"))))
    (build-system glib-or-gtk-build-system)
    (arguments
     `(#:phases
       (modify-phases %standard-phases
         (add-after 'unpack 'po-chmod
           (lambda _
             ;; Make sure 'msgmerge' can modify the PO files.
             (for-each (lambda (po)
                         (chmod po #o666))
                       (find-files "po" "\\.po$"))
             #t)))
       ;; Enable Gnome portal backends
       #:configure-flags
       (list
        "--enable-appchooser"
        "--enable-wallpaper"
        "--enable-screenshot"
        "--enable-screencast"
        "--enable-background"
        "--enable-settings")))
    (native-inputs
     `(("pkg-config" ,pkg-config)
       ("autoconf" ,autoconf)
       ("automake" ,automake)
       ("libtool" ,libtool)
       ("libxml2" ,libxml2)
       ("glib:bin" ,glib "bin")
       ("which" ,which)
       ("gettext" ,gettext-minimal)))
    (inputs
     `(("glib" ,glib)
       ("gtk" ,gtk+)
       ("fontconfig" ,fontconfig)
       ("gnome-desktop" ,gnome-desktop)
       ("gsettings-desktop-schemas" ,gsettings-desktop-schemas)))
    (propagated-inputs
     (list xdg-desktop-portal))
    (home-page "https://github.com/flatpak/xdg-desktop-portal-gtk")
    (synopsis "GTK implementation of xdg-desktop-portal")
    (description
     "This package provides a backend implementation for xdg-desktop-portal
which uses GTK+ and various pieces of GNOME infrastructure, such as the
@code{org.gnome.Shell.Screenshot} or @code{org.gnome.SessionManager} D-Bus
interfaces.")
    (license license:lgpl2.1+)))

(define-public xdg-desktop-portal-kde
  (package
    (name "xdg-desktop-portal-kde")
    (version "5.25.5")
    (source (origin
              (method url-fetch)
              (uri (string-append "mirror://kde/stable/plasma/" version "/"
                                  name "-" version ".tar.xz"))
              (sha256
               (base32
                "0l3lmwihxyl65y0mkyg3afk1k6gc0ldjw2vg92g7yydbgmn39q7k"))))
    (build-system qt-build-system)
    (native-inputs (list extra-cmake-modules pkg-config))
    (inputs (list cups
                  kcoreaddons
                  kconfig
                  ki18n
                  kdeclarative
                  kio
                  kirigami
                  knotifications
                  plasma-framework
                  plasma-wayland-protocols
                  kwayland
                  kwidgetsaddons
                  kwindowsystem
                  kiconthemes
                  qtdeclarative-5
                  qtwayland-5
                  wayland))
    (synopsis "Backend implementation for xdg-desktop-portal using Qt/KF5")
    (description "This package provides a backend implementation
for xdg-desktop-portal that is using Qt/KF5.")
    (home-page "https://invent.kde.org/plasma/xdg-desktop-portal-kde")
    (license license:lgpl2.0+)))

(define-public xdg-desktop-portal-wlr
  (package
    (name "xdg-desktop-portal-wlr")
    (version "0.7.0")
    (source (origin
              (method git-fetch)
              (uri (git-reference
                     (url "https://github.com/emersion/xdg-desktop-portal-wlr")
                     (commit (string-append "v" version))))
              (file-name (git-file-name name version))
              (sha256
               (base32
                "1b3hpp3ybjgnnmnwsyb5bsnvz9q5nr3zz0j1alh02g24f68lf00k"))
              (patches (search-patches "xdg-desktop-portal-wlr-harcoded-length.patch"))))
    (build-system meson-build-system)
    (arguments
     `(#:configure-flags
       '("-Dsystemd=disabled"
         "-Dsd-bus-provider=libelogind")
       #:phases
       (modify-phases %standard-phases
         (add-after 'unpack 'hardcode-binaries
           (lambda* (#:key inputs #:allow-other-keys)
             (let ((sh (search-input-file inputs "/bin/sh"))
                   (grim (search-input-file inputs "/bin/grim"))
                   (slurp (search-input-file inputs "/bin/slurp")))
               (substitute* "src/screenshot/screenshot.c"
                 (("grim") grim)
                 (("slurp") slurp)
                 (("execl\\(\"/bin/sh\", \"/bin/sh\"")
                  (string-append "execl(\"" sh "\", \"" sh "\"")))
               (substitute* "src/screencast/screencast.c"
                 (("execvp\\(\"sh")
                  (string-append "execvp(\"" sh))))))
         (add-after 'install 'install-documentation
           (lambda* (#:key outputs #:allow-other-keys)
             (install-file "../source/README.md"
                           (string-append (assoc-ref outputs "out")
                                          "/share/doc/" ,name)))))))
    (native-inputs
     (list cmake pkg-config))
    (inputs (list elogind
                  bash-minimal
                  grim
                  iniparser
                  mesa
                  libinih
                  pipewire
                  slurp
                  wayland
                  wayland-protocols))
    (home-page "https://github.com/emersion/xdg-desktop-portal-wlr")
    (synopsis "@code{xdg-desktop-portal} backend for wlroots")
    (description
     "This package provides @code{xdg-desktop-portal-wlr}.  This project
seeks to add support for the screenshot, screencast, and possibly
remote-desktop @code{xdg-desktop-portal} interfaces for wlroots based
compositors.")
    (license license:expat)))

(define-public poweralertd
  (package
    (name "poweralertd")
    (version "0.2.0")
    (source
     (origin
       (method git-fetch)
       (uri (git-reference
             (url "https://git.sr.ht/~kennylevinsen/poweralertd")
             (commit version)))
       (file-name (git-file-name name version))
       (sha256
        (base32 "19rw9q4pcqw56nmzjfglfikzx5wwjl4n08awwdhg0jy1k0bm3dvp"))))
    (build-system meson-build-system)
    (arguments
     '(#:configure-flags '("-Dman-pages=enabled")))
    (native-inputs
     (list scdoc pkg-config bash-minimal))
    (inputs
     (list elogind))
    (home-page "https://sr.ht/~kennylevinsen/poweralertd")
    (synopsis "Power alert daemon")
    (description "poweralertd is a daemon that watches for UPower events and
notifies the user using any notification daemon implementing
@code{org.freedesktop.Notifications}.")
    (license license:gpl3+)))

(define-public waypipe
  (package
    (name "waypipe")
    (version "0.8.1")
    (source
     (origin
       (method git-fetch)
       (uri (git-reference
             (url "https://gitlab.freedesktop.org/mstoeckl/waypipe")
             (commit (string-append "v" version))))
       (file-name (git-file-name name version))
       (sha256
        (base32 "1v08dv3dfz420v51ahz7qgv3429073kmgrf8f66s4c3jlpch2pa1"))))
    (build-system meson-build-system)
    (native-inputs
     (list pkg-config scdoc
           ;; For tests
           python))
    (home-page "https://gitlab.freedesktop.org/mstoeckl/waypipe")
    (synopsis "Proxy for Wayland protocol applications")
    (description
     "Waypipe is a proxy for Wayland clients, with the aim of
supporting behavior like @samp{ssh -X}.")
    (license license:expat)))<|MERGE_RESOLUTION|>--- conflicted
+++ resolved
@@ -557,26 +557,16 @@
   ;; Updating this will rebuild over 700 packages through libinput-minimal.
   (package
     (name "libinput")
-<<<<<<< HEAD
     (version "1.23.0")
-=======
-    (version "1.22.1")
->>>>>>> a27d172e
     (source (origin
               (method git-fetch)
               (uri (git-reference
                     (url "https://gitlab.freedesktop.org/libinput/libinput.git")
                     (commit version)))
-<<<<<<< HEAD
               (file-name (git-file-name name version))
               (sha256
                (base32
                 "0wnqfnxxvf9jclh64hrb0scn3s1dmwdkmqf7hp0cfmjz5n5nnv7d"))))
-=======
-              (sha256
-               (base32
-                "17a5qlym2d6lg2j8fdpxda9k7x5zr35flb4wlj1bz7h0mnkh8326"))))
->>>>>>> a27d172e
     (build-system meson-build-system)
     (arguments
      `(#:configure-flags '("-Ddocumentation=false")
