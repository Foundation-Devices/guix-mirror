;;; GNU Guix --- Functional package management for GNU
;;; Copyright © 2013 Cyril Roelandt <tipecaml@gmail.com>
;;; Copyright © 2014, 2015 Mark H Weaver <mhw@netris.org>
;;; Copyright © 2015 Andreas Enge <andreas@enge.fr>
;;; Copyright © 2015 David Hashe <david.hashe@dhashe.com>
;;; Copyright © 2016 Eric Bavier <bavier@member.fsf.org>
;;; Copyright © 2016 Jan Nieuwenhuizen <janneke@gnu.org>
;;; Copyright © 2016, 2018, 2019, 2020 Efraim Flashner <efraim@flashner.co.il>
;;; Copyright © 2016-2021 Julien Lepiller <julien@lepiller.eu>
;;; Copyright © 2017 Ben Woodcroft <donttrustben@gmail.com>
;;; Copyright © 2017, 2018, 2019, 2020 Tobias Geerinckx-Rice <me@tobias.gr>
;;; Copyright © 2018 Peter Kreye <kreyepr@gmail.com>
;;; Copyright © 2018, 2019 Gabriel Hondet <gabrielhondet@gmail.com>
;;; Copyright © 2018 Kei Kebreau <kkebreau@posteo.net>
;;; Copyright © 2019 Ricardo Wurmus <rekado@elephly.net>
;;; Copyright © 2020 Brett Gilio <brettg@gnu.org>
;;; Copyright © 2020 Marius Bakke <marius@gnu.org>
;;; Copyright © 2020 Simon Tournier <zimon.toutoune@gmail.com>
;;; Copyright © 2020 divoplade <d@divoplade.fr>
;;; Copyright © 2020, 2021 pukkamustard <pukkamustard@posteo.net>
;;; Copyright © 2021 aecepoglu <aecepoglu@fastmail.fm>
;;; Copyright © 2021 Sharlatan Hellseher <sharlatanus@gmail.com>
;;; Copyright © 2021 Xinglu Chen <public@yoctocell.xyz>
;;; Copyright © 2021 Ivan Gankevich <i.gankevich@spbu.ru>
;;; Copyright © 2021 Maxime Devos <maximedevos@telenet.be>
;;; Copyright © 2021 Sarah Morgensen <iskarian@mgsn.dev>
;;;
;;; This file is part of GNU Guix.
;;;
;;; GNU Guix is free software; you can redistribute it and/or modify it
;;; under the terms of the GNU General Public License as published by
;;; the Free Software Foundation; either version 3 of the License, or (at
;;; your option) any later version.
;;;
;;; GNU Guix is distributed in the hope that it will be useful, but
;;; WITHOUT ANY WARRANTY; without even the implied warranty of
;;; MERCHANTABILITY or FITNESS FOR A PARTICULAR PURPOSE.  See the
;;; GNU General Public License for more details.
;;;
;;; You should have received a copy of the GNU General Public License
;;; along with GNU Guix.  If not, see <http://www.gnu.org/licenses/>.

(define-module (gnu packages ocaml)
  #:use-module (gnu packages)
  #:use-module (gnu packages algebra)
  #:use-module (gnu packages autotools)
  #:use-module (gnu packages base)
  #:use-module (gnu packages bash)
  #:use-module (gnu packages bison)
  #:use-module (gnu packages boost)
  #:use-module (gnu packages compression)
  #:use-module (gnu packages curl)
  #:use-module (gnu packages emacs)
  #:use-module (gnu packages emacs-xyz)
  #:use-module (gnu packages flex)
  #:use-module (gnu packages gcc)
  #:use-module (gnu packages ghostscript)
  #:use-module (gnu packages glib)
  #:use-module (gnu packages gnome)
  #:use-module (gnu packages gtk)
  #:use-module (gnu packages guile)
  #:use-module (gnu packages libevent)
  #:use-module (gnu packages libffi)
  #:use-module (gnu packages llvm)
  #:use-module (gnu packages m4)
  #:use-module (gnu packages maths)
  #:use-module (gnu packages multiprecision)
  #:use-module (gnu packages ncurses)
  #:use-module (gnu packages node)
  #:use-module (gnu packages pcre)
  #:use-module (gnu packages perl)
  #:use-module (gnu packages pkg-config)
  #:use-module (gnu packages protobuf)
  #:use-module (gnu packages python)
  #:use-module (gnu packages python-xyz)
  #:use-module (gnu packages rsync)
  #:use-module (gnu packages sdl)
  #:use-module (gnu packages sqlite)
  #:use-module (gnu packages tex)
  #:use-module (gnu packages texinfo)
  #:use-module (gnu packages time)
  #:use-module (gnu packages tls)
  #:use-module (gnu packages version-control)
  #:use-module (gnu packages virtualization)
  #:use-module (gnu packages web)
  #:use-module (gnu packages web-browsers)
  #:use-module (gnu packages xml)
  #:use-module (gnu packages xorg)
  #:use-module (guix build-system dune)
  #:use-module (guix build-system emacs)
  #:use-module (guix build-system gnu)
  #:use-module (guix build-system ocaml)
  #:use-module (guix download)
  #:use-module (guix gexp)
  #:use-module (guix git-download)
  #:use-module ((guix licenses) #:prefix license:)
  #:use-module (guix packages)
  #:use-module (guix svn-download)
  #:use-module (guix utils)
  #:use-module ((srfi srfi-1) #:hide (zip)))

;; A shortcut for files from ocaml forge. Downloaded files are computed from
;; their number, not their name.
(define (ocaml-forge-uri name version file-number)
  (string-append "https://forge.ocamlcore.org/frs/download.php/"
                 (number->string file-number) "/" name "-" version
                 ".tar.gz"))

(define (janestreet-origin name version hash)
  (origin (method url-fetch)
          (uri (string-append "https://ocaml.janestreet.com/ocaml-core/v"
                              (version-major+minor version) "/files/"
                              name "-v" (version-major+minor+point version)
                              ".tar.gz"))
          (sha256 (base32 hash))))

(define-public camlboot
  (let ((commit "45045d0afa82f7e9b7ea07314aab08be2d3cd64b")
        (revision "1"))
    (package
      (name "camlboot")
      (version (git-version "0.0.0" revision commit))
      (source (origin
                (method git-fetch)
                (uri (git-reference
                      (url "https://github.com/Ekdohibs/camlboot")
                      (commit commit)
                      (recursive? #t)))
                (file-name (git-file-name name version))
                (sha256
                 (base32
                  "1f5gl3hzvixbgk0v3kmxiyn432znyy3jh5fa65cfzcaxzgfv1i1c"))
                (modules '((guix build utils)))
                (snippet
                 `(begin
                    ;; Remove bootstrap binaries and pre-generated source files,
                    ;; to ensure we actually bootstrap properly.
                    (for-each delete-file (find-files "ocaml-src" "^.depend$"))
                    (delete-file "ocaml-src/boot/ocamlc")
                    (delete-file "ocaml-src/boot/ocamllex")
                    ;; Ensure writable
                    (for-each
                     (lambda (file)
                       (chmod file (logior (stat:mode (stat file)) #o200)))
                     (find-files "." "."))))))
      (build-system gnu-build-system)
      (arguments
       `(#:make-flags (list "_boot/ocamlc") ; build target
         #:tests? #f                        ; no tests
         #:phases
         (modify-phases %standard-phases
           (delete 'configure)
           (add-before 'build 'no-autocompile
             (lambda _
               ;; prevent a guile warning
               (setenv "GUILE_AUTO_COMPILE" "0")))
           (replace 'install
             (lambda* (#:key outputs #:allow-other-keys)
               (let* ((out (assoc-ref outputs "out"))
                      (bin (string-append out "/bin")))
                 (mkdir-p bin)
                 (install-file "_boot/ocamlc" bin)
                 (rename-file "miniml/interp/lex.byte" "ocamllex")
                 (install-file "ocamllex" bin)))))))
      (native-inputs
       `(("guile" ,guile-3.0)))
      (properties
       ;; 10 hours, mostly for arm, more than 1 expected even on x86_64
       `((max-silent-time . 36000)))
      (home-page "https://github.com/Ekdohibs/camlboot")
      (synopsis "OCaml source bootstrap")
      (description "OCaml is written in OCaml.  Its sources contain a pre-compiled
bytecode version of @command{ocamlc} and @command{ocamllex} that are used to
build the next version of the compiler.  Camlboot implements a bootstrap for
the OCaml compiler and provides a bootstrapped equivalent to these files.

It contains a compiler for a small subset of OCaml written in Guile Scheme,
an interpreter for OCaml written in that subset and a manually-written lexer
for OCaml.  These elements eliminate the need for the binary bootstrap in
OCaml and can effectively bootstrap OCaml 4.07.

This package produces a native @command{ocamlc} and a bytecode @command{ocamllex}.")
      (license license:expat))))

(define-public ocaml-4.11
  (package
    (name "ocaml")
    (version "4.11.1")
    (source (origin
              (method url-fetch)
              (uri (string-append
                    "http://caml.inria.fr/pub/distrib/ocaml-"
                    (version-major+minor version)
                    "/ocaml-" version ".tar.xz"))
              (sha256
               (base32
                "0k4521c0p10c5ams6vjv5qkkjhmpkb0bfn04llcz46ah0f3r2jpa"))))
    (build-system gnu-build-system)
    (native-search-paths
     (list (search-path-specification
            (variable "OCAMLPATH")
            (files (list "lib/ocaml" "lib/ocaml/site-lib")))
           (search-path-specification
            (variable "CAML_LD_LIBRARY_PATH")
            (files (list "lib/ocaml/site-lib/stubslibs"
                         "lib/ocaml/site-lib/stublibs")))))
    (native-inputs
     `(("perl" ,perl)
       ("pkg-config" ,pkg-config)))
    (inputs
     `(("libx11" ,libx11)
       ("libiberty" ,libiberty)               ;needed for objdump support
       ("zlib" ,zlib)))                       ;also needed for objdump support
    (arguments
     `(#:phases
       (modify-phases %standard-phases
         (add-after 'unpack 'patch-/bin/sh-references
           (lambda* (#:key inputs #:allow-other-keys)
             (let* ((sh (search-input-file inputs "/bin/sh"))
                    (quoted-sh (string-append "\"" sh "\"")))
               (with-fluids ((%default-port-encoding #f))
                 (for-each
                  (lambda (file)
                    (substitute* file
                      (("\"/bin/sh\"")
                       (begin
                         (format (current-error-port) "\
patch-/bin/sh-references: ~a: changing `\"/bin/sh\"' to `~a'~%"
                                 file quoted-sh)
                         quoted-sh))))
                  (find-files "." "\\.ml$"))
                 #t))))
         (replace 'build
           (lambda _
             (invoke "make" "-j" (number->string (parallel-job-count))
                     "world.opt")))
         (replace 'check
           (lambda _
             (with-directory-excursion "testsuite"
               (invoke "make" "all")))))))
    (home-page "https://ocaml.org/")
    (synopsis "The OCaml programming language")
    (description
     "OCaml is a general purpose industrial-strength programming language with
an emphasis on expressiveness and safety.  Developed for more than 20 years at
Inria it benefits from one of the most advanced type systems and supports
functional, imperative and object-oriented styles of programming.")
    ;; The compiler is distributed under qpl1.0 with a change to choice of
    ;; law: the license is governed by the laws of France.  The library is
    ;; distributed under lgpl2.0.
    (license (list license:qpl license:lgpl2.0))))

(define-public ocaml-4.09
  (package
    (inherit ocaml-4.11)
    (version "4.09.0")
    (source (origin
              (method url-fetch)
              (uri (string-append
                    "http://caml.inria.fr/pub/distrib/ocaml-"
                    (version-major+minor version)
                    "/ocaml-" version ".tar.xz"))
              (patches (search-patches "ocaml-4.09-multiple-definitions.patch"))
              (sha256
               (base32
                "1v3z5ar326f3hzvpfljg4xj8b9lmbrl53fn57yih1bkbx3gr3yzj"))))))

;; This package is a bootstrap package for ocaml-4.07. It builds from camlboot,
;; using the upstream sources for ocaml 4.07. It installs a bytecode ocamllex
;; and ocamlc, the bytecode interpreter ocamlrun, and generated .depend files
;; that we otherwise remove for bootstrap purposes.
(define ocaml-4.07-boot
  (package
    (inherit ocaml-4.09)
    (name "ocaml-boot")
    (version "4.07.1")
    (source (origin
              (method url-fetch)
              (uri (string-append
                    "http://caml.inria.fr/pub/distrib/ocaml-"
                    (version-major+minor version)
                    "/ocaml-" version ".tar.xz"))
              (sha256
               (base32
                "1f07hgj5k45cylj1q3k5mk8yi02cwzx849b1fwnwia8xlcfqpr6z"))
              (patches (search-patches "ocaml-multiple-definitions.patch"))
              (modules '((guix build utils)))
              (snippet
               `(begin
                  ;; Remove bootstrap binaries and pre-generated source files,
                  ;; to ensure we actually bootstrap properly.
                  (for-each delete-file (find-files "." "^.depend$"))
                  (delete-file "boot/ocamlc")
                  (delete-file "boot/ocamllex")))))
    (arguments
     `(#:tests? #f
       #:phases
       (modify-phases %standard-phases
         (add-before 'configure 'copy-bootstrap
           (lambda* (#:key inputs #:allow-other-keys)
             (let ((camlboot (assoc-ref inputs "camlboot")))
               (copy-file (string-append camlboot "/bin/ocamllex") "boot/ocamllex")
               (copy-file (string-append camlboot "/bin/ocamlc") "boot/ocamlc")
               (chmod "boot/ocamllex" #o755)
               (chmod "boot/ocamlc" #o755))))
         (replace 'configure
           (lambda* (#:key outputs #:allow-other-keys)
             (let* ((out (assoc-ref outputs "out"))
                    (mandir (string-append out "/share/man")))
               (invoke "./configure"
                       "--prefix" out
                       "--mandir" mandir))))
         (replace 'build
           (lambda* (#:key parallel-build? #:allow-other-keys)
             (define* (make . args)
               (apply invoke "make"
                      (append (if parallel-build?
                                  `("-j" ,(number->string (parallel-job-count)))
                                  '())
                              args)))
             ;; create empty .depend files because they are included by various
             ;; Makefiles, and they have no rule to generate them.
             (invoke "touch" ".depend" "stdlib/.depend" "byterun/.depend"
                     "tools/.depend"  "lex/.depend" "asmrun/.depend"
                     "debugger/.depend" "ocamltest/.depend" "ocamldoc/.depend"
                     "ocamldoc/stdlib_non_prefixed/.depend"
                     "otherlibs/bigarray/.depend" "otherlibs/graph/.depend"
                     "otherlibs/raw_spacetime_lib/.depend" "otherlibs/str/.depend"
                     "otherlibs/systhreads/.depend" "otherlibs/threads/.depend"
                     "otherlibs/unix/.depend" "otherlibs/win32unix/.depend")
             ;; We cannot build ocamldep until we have created all the .depend
             ;; files, so replace it with ocamlc -depend.
             (substitute* "tools/Makefile"
               (("\\$\\(CAMLRUN\\) ./ocamldep") "../boot/ocamlc -depend"))
             (substitute* '("otherlibs/graph/Makefile"
                            "otherlibs/systhreads/Makefile"
                            "otherlibs/threads/Makefile"
                            "otherlibs/unix/Makefile")
               (("\\$\\(CAMLRUN\\) ../../tools/ocamldep")
                "../../boot/ocamlc -depend"))
             (substitute* '("otherlibs/bigarray/Makefile"
                            "otherlibs/raw_spacetime_lib/Makefile"
                            "otherlibs/str/Makefile"
                            "otherlibs/win32unix/Makefile")
               (("\\$\\(CAMLRUN\\) \\$\\(ROOTDIR\\)/tools/ocamldep")
                "../../boot/ocamlc -depend"))
             ;; Ensure we copy needed file, so we can generate a proper .depend
             (substitute* "ocamldoc/Makefile"
               (("include Makefile.unprefix")
                "include Makefile.unprefix
depend: $(STDLIB_MLIS) $(STDLIB_DEPS)"))
             ;; Generate required tools for `alldepend'
             (make "-C" "byterun" "depend")
             (make "-C" "byterun" "all")
             (copy-file "byterun/ocamlrun" "boot/ocamlrun")
             (make "ocamlyacc")
             (copy-file "yacc/ocamlyacc" "boot/ocamlyacc")
             (make "-C" "stdlib" "sys.ml")
             (make "-C" "stdlib" "CAMLDEP=../boot/ocamlc -depend" "depend")
             ;; Build and copy files later used by `tools'
             (make "-C" "stdlib" "COMPILER="
                   "CAMLC=../boot/ocamlc -use-prims ../byterun/primitives"
                   "all")
             (for-each
              (lambda (file)
                (copy-file file (string-append "boot/" (basename file))))
              (cons* "stdlib/stdlib.cma" "stdlib/std_exit.cmo" "stdlib/camlheader"
                     (find-files "stdlib" ".*.cmi$")))
             (symlink "../byterun/libcamlrun.a" "boot/libcamlrun.a")
             ;; required for ocamldoc/stdlib_non_prefixed
             (make "parsing/parser.mli")
             ;; required for dependencies
             (make "-C" "tools"
                   "CAMLC=../boot/ocamlc -nostdlib -I ../boot -use-prims ../byterun/primitives -I .."
                   "make_opcodes" "cvt_emit")
             ;; generate all remaining .depend files
             (make "alldepend"
                   (string-append "ocamllex=" (getcwd) "/boot/ocamlrun "
                                  (getcwd) "/boot/ocamllex")
                   (string-append "CAMLDEP=" (getcwd) "/boot/ocamlc -depend")
                   (string-append "OCAMLDEP=" (getcwd) "/boot/ocamlc -depend")
                   (string-append "ocamldep=" (getcwd) "/boot/ocamlc -depend"))
             ;; Build ocamllex
             (make "CAMLC=boot/ocamlc -nostdlib -I boot -use-prims byterun/primitives"
                   "ocamlc")
             ;; Build ocamlc
             (make "-C" "lex"
                   "CAMLC=../boot/ocamlc -strict-sequence -nostdlib -I ../boot -use-prims ../byterun/primitives"
                   "all")))
         (replace 'install
           (lambda* (#:key outputs #:allow-other-keys)
             (let* ((out (assoc-ref outputs "out"))
                    (bin (string-append out "/bin"))
                    (depends (string-append out "/share/depends")))
               (mkdir-p bin)
               (mkdir-p depends)
               (install-file "ocamlc" bin)
               (install-file "lex/ocamllex" bin)
               (for-each
                (lambda (file)
                  (let ((dir (string-append depends "/" (dirname file))))
                    (mkdir-p dir)
                    (install-file file dir)))
                (find-files "." "^\\.depend$"))))))))
    (native-inputs
     `(("camlboot" ,camlboot)
       ("perl" ,perl)
       ("pkg-config" ,pkg-config)))))

(define-public ocaml-4.07
  (package
    (inherit ocaml-4.07-boot)
    (name "ocaml")
    (arguments
      (substitute-keyword-arguments (package-arguments ocaml-4.09)
        ((#:phases phases)
         `(modify-phases ,phases
            (add-before 'configure 'copy-bootstrap
              (lambda* (#:key inputs #:allow-other-keys)
                (let ((ocaml (assoc-ref inputs "ocaml")))
                  (copy-file (string-append ocaml "/bin/ocamllex") "boot/ocamllex")
                  (copy-file (string-append ocaml "/bin/ocamlc") "boot/ocamlc")
                  (chmod "boot/ocamllex" #o755)
                  (chmod "boot/ocamlc" #o755)
                  (let ((rootdir (getcwd)))
                    (with-directory-excursion (string-append ocaml "/share/depends")
                      (for-each
                        (lambda (file)
                          (copy-file file (string-append rootdir "/" file)))
                        (find-files "." ".")))))))
            (replace 'configure
              (lambda* (#:key outputs #:allow-other-keys)
                (let* ((out (assoc-ref outputs "out"))
                       (mandir (string-append out "/share/man")))
                  ;; Custom configure script doesn't recognize
                  ;; --prefix=<PREFIX> syntax (with equals sign).
                  (invoke "./configure"
                          "--prefix" out
                          "--mandir" mandir))))))))
    (native-inputs
     `(("ocaml" ,ocaml-4.07-boot)
       ("perl" ,perl)
       ("pkg-config" ,pkg-config)))))

(define-public ocaml ocaml-4.11)

(define-public ocamlbuild
  (package
    (name "ocamlbuild")
    (version "0.14.0")
    (source
     (origin
       (method git-fetch)
       (uri (git-reference
             (url "https://github.com/ocaml/ocamlbuild")
             (commit version)))
       (file-name (git-file-name name version))
       (sha256
        (base32 "1hb5mcdz4wv7sh1pj7dq9q4fgz5h3zg7frpiya6s8zd3ypwzq0kh"))))
    (build-system ocaml-build-system)
    (arguments
     `(#:make-flags
       ,#~(list (string-append "OCAMLBUILD_PREFIX=" #$output)
                (string-append "OCAMLBUILD_BINDIR=" #$output "/bin")
                (string-append "OCAMLBUILD_LIBDIR=" #$output
                               "/lib/ocaml/site-lib")
                (string-append "OCAMLBUILD_MANDIR=" #$output "/share/man"))
       #:phases
       (modify-phases %standard-phases
         (delete 'configure))
       ; some failures because of changes in OCaml's error message formating
       #:tests? #f))
    (home-page "https://github.com/ocaml/ocamlbuild")
    (synopsis "OCaml build tool")
    (description "OCamlbuild is a generic build tool, that has built-in rules
for building OCaml library and programs.")
    (license license:lgpl2.1+)))

(define-public camlidl
  (package
    (name "camlidl")
    (version "1.09")
    (source
     (origin
       (method git-fetch)
       (uri (git-reference
             (url "https://github.com/xavierleroy/camlidl")
             (commit "camlidl109")))
       (sha256
        (base32 "0zrkaq7fk23b2b9vg6jwdjx7l0hdqp4synbbrw1zcg8gjf6n3c80"))
       (file-name (git-file-name name version))))
    (build-system gnu-build-system)
    (arguments
     `(#:tests? #f ;; No test suite
       #:make-flags
       (list
        (string-append
         "BINDIR=" (assoc-ref %outputs "out") "/bin")
        (string-append
         "OCAMLLIB=" (assoc-ref %outputs "out") "/lib/ocaml/site-lib/camlidl"))
       #:phases
       (modify-phases %standard-phases
         (delete 'configure)
         (replace 'build
           (lambda _
             (copy-file "config/Makefile.unix" "config/Makefile")
             ;; Note: do not pass '-jN' as this appears to not be
             ;; parallel-safe (race condition related to libcamlidl.a).
             (invoke "make" "all")
             #t))
         (add-before 'install 'create-target-directories
           (lambda* (#:key outputs #:allow-other-keys)
             (let ((out (string-append (assoc-ref outputs "out"))))
               (mkdir-p
                (string-append out "/bin"))
               (mkdir-p
                (string-append out "/lib/ocaml/site-lib/camlidl/stublibs"))
               (mkdir-p
                (string-append out "/lib/ocaml/site-lib/camlidl/caml")))
             #t))
         (add-after 'install 'install-meta
           (lambda* (#:key outputs #:allow-other-keys)
             (let ((out (assoc-ref outputs "out")))
               (with-output-to-file
                   (string-append out "/lib/ocaml/site-lib/camlidl/META")
                 (lambda _
                   (display
                    (string-append
                     "description = \"Stub code generator for OCaml/C interface\"
version = \"" ,version "\"
directory = \"^\"
archive(byte) = \"com.cma\"
archive(native) = \"com.cmxa\"")))))
             #t)))))
    (native-inputs
     `(("ocaml" ,ocaml)))
    (home-page "https://github.com/xavierleroy/camlidl")
    (synopsis "Stub code generator for OCaml/C interface")
    (description
     "Camlidl is a stub code generator for Objective Caml.  It generates stub
code for interfacing Caml with C from an IDL description of the C functions.")
    (license license:lgpl2.1)))

(define-public ocaml-extlib
  (package
    (name "ocaml-extlib")
    (version "1.7.8")
    (source (origin
              (method url-fetch)
              (uri (string-append "https://ygrek.org/p/release/ocaml-extlib/"
                                  "extlib-" version ".tar.gz"))
              (sha256
               (base32
                "0npq4hq3zym8nmlyji7l5cqk6drx2rkcx73d60rxqh5g8dla8p4k"))))
    (build-system ocaml-build-system)
    (arguments
     `(#:phases
       (modify-phases %standard-phases
         (delete 'configure))))
    (native-inputs
      `(("ocaml-cppo" ,ocaml-cppo)))
    (home-page "https://github.com/ygrek/ocaml-extlib")
    (synopsis "Complete and small extension for OCaml standard library")
    (description "This library adds new functions to OCaml standard library
modules, modifies some functions in order to get better performances or
safety (tail-recursive) and also provides new modules which should be useful
for day to day programming.")
    ;; With static-linking exception
    (license license:lgpl2.1+)))

(define-public ocaml-cudf
  (package
    (name "ocaml-cudf")
    (version "0.9")
    (source
      (origin
        (method url-fetch)
        (uri "https://gforge.inria.fr/frs/download.php/36602/cudf-0.9.tar.gz")
        (sha256
          (base32
            "0771lwljqwwn3cryl0plny5a5dyyrj4z6bw66ha5n8yfbpcy8clr"))))
    (build-system ocaml-build-system)
    (propagated-inputs `(("ocaml-extlib" ,ocaml-extlib)))
    (native-inputs
      `(("perl" ,perl)
        ("ocamlbuild" ,ocamlbuild)
        ("ocaml-ounit" ,ocaml-ounit)))
    (arguments
     `(#:make-flags
       ,#~(list
           "all" "opt"
           (string-append "BINDIR=" #$output "/bin"))
       #:phases
       (modify-phases %standard-phases
         (delete 'configure))))
    (home-page "https://www.mancoosi.org/cudf/")
    (synopsis "CUDF library (part of the Mancoosi tools)")
    (description "CUDF (for Common Upgradeability Description Format) is a
format for describing upgrade scenarios in package-based Free and Open Source
Software distribution.")
    ;; With static-linking exception
    (license license:lgpl2.1+)))

(define-public ocaml-mccs
  (package
    (name "ocaml-mccs")
    (version "1.1+11")
    (source (origin
              (method git-fetch)
              (uri (git-reference
                     (url "https://github.com/AltGr/ocaml-mccs")
                     (commit version)))
              (file-name (git-file-name name version))
              (sha256
               (base32
                "1gsad5cj03256i36wdjqk5pg51pyd48rpjazf0gfaakrn8lk438g"))))
    (build-system dune-build-system)
    (propagated-inputs `(("ocaml-cudf" ,ocaml-cudf)))
    (home-page "https://www.i3s.unice.fr/~cpjm/misc/")
    (synopsis "Upgrade path problem solver")
    (description "Mccs (Multi Criteria CUDF Solver) is a CUDF problem solver.
Mccs take as input a CUDF problem and computes the best solution according to
a set of criteria.  It relies on a Integer Programming solver or a
Pseudo Boolean solver to achieve its task.  Mccs can use a wide set of
underlying solvers like Cplex, Gurobi, Lpsolver, Glpk, CbC, SCIP or WBO.")
    (license (list
               license:bsd-3
               license:gpl3+
               ;; With static-linking exception
               license:lgpl2.1+))))

(define-public ocaml-dose3
  (package
    (name "ocaml-dose3")
    (version "5.0.1")
    (source (origin
              (method url-fetch)
              (uri "https://gforge.inria.fr/frs/download.php/file/36063/dose3-5.0.1.tar.gz")
              (sha256
               (base32
                "00yvyfm4j423zqndvgc1ycnmiffaa2l9ab40cyg23pf51qmzk2jm"))
              (patches
               (search-patches
                "ocaml-dose3-add-unix-dependency.patch"
                "ocaml-dose3-Fix-for-ocaml-4.06.patch"
                "ocaml-dose3-dont-make-printconf.patch"
                "ocaml-dose3-Install-mli-cmx-etc.patch"))))
    (build-system ocaml-build-system)
    (arguments
     `(#:configure-flags
       ,#~(list (string-append "SHELL="
                               #+(file-append (canonical-package bash-minimal)
                                              "/bin/sh")))
       #:make-flags
       ,#~(list (string-append "LIBDIR=" #$output "/lib/ocaml/site-lib"))))
    (propagated-inputs
      `(("ocaml-graph" ,ocaml-graph)
        ("ocaml-cudf" ,ocaml-cudf)
        ("ocaml-extlib" ,ocaml-extlib)
        ("ocaml-re" ,ocaml-re)))
    (native-inputs
      `(("perl" ,perl)
        ("python" ,python-2) ; for a test script
        ("python2-pyyaml" ,python2-pyyaml) ; for a test script
        ("ocaml-extlib" ,ocaml-extlib)
        ("ocamlbuild" ,ocamlbuild)
        ("ocaml-cppo" ,ocaml-cppo)))
    (home-page "https://www.mancoosi.org/software/")
    (synopsis "Package distribution management framework")
    (description "Dose3 is a framework made of several OCaml libraries for
managing distribution packages and their dependencies.  Though not tied to
any particular distribution, dose3 constitutes a pool of libraries which
enable analyzing packages coming from various distributions.  Besides basic
functionalities for querying and setting package properties, dose3 also
implements algorithms for solving more complex problems such as monitoring
package evolutions, correct and complete dependency resolution and
repository-wide uninstallability checks.")
    ;; with static-linking exception
    (license license:lgpl2.1+)))

(define-public ocaml-down
  (package
    (name "ocaml-down")
    (version "0.0.3")
    (source
      (origin
        (method url-fetch)
        (uri (string-append "https://erratique.ch/software/down/releases/down-"
                            version ".tbz"))
        (sha256
         (base32
          "1nz2f5j17frgr2vrslcz9klmi6w9sm2vqwwwpi33ngcm3rgmsrlg"))))
    (build-system ocaml-build-system)
    (arguments
     `(#:tests? #f ;no tests
       #:phases
       (modify-phases %standard-phases
         (delete 'configure))
       #:build-flags
       ,#~(list "build" "--lib-dir"
                (string-append #$output "/lib/ocaml/site-lib"))))
    (native-inputs
     `(("ocaml-findlib" ,ocaml-findlib)
       ("ocamlbuild" ,ocamlbuild)
       ("ocaml-topkg" ,ocaml-topkg)
       ("opam" ,opam)))
    (home-page "https://erratique.ch/software/down")
    (synopsis "OCaml toplevel (REPL) upgrade")
    (description "Down is an unintrusive user experience upgrade for the
@command{ocaml} toplevel (REPL).

Simply load the zero dependency @code{down} library in the @command{ocaml}
toplevel and you get line edition, history, session support and identifier
completion and documentation with @command{ocp-index}.

Add this to your @file{~/.ocamlinit}:

@example
#use \"down.top\"
@end example

You may also need to add this to your @file{~/.ocamlinit} and declare
the environment variable @code{OCAML_TOPLEVEL_PATH}:

@example
let () =
  try Topdirs.dir_directory (Sys.getenv \"OCAML_TOPLEVEL_PATH\")
  with Not_found -> ()
@end example

OR

@example
let () = String.split_on_char ':' (Sys.getenv \"OCAMLPATH\")
         |> List.filter (fun x -> Filename.check_suffix x \"/site-lib\")
         |> List.map (fun x -> x ^ \"/toplevel\")
         (* remove the line below if you don't want to see the text
            every time you start the toplevel *)
         |> List.map (fun x -> Printf.printf \"adding directory %s\\n\" x; x)
         |> List.iter Topdirs.dir_directory;;
@end example")
    (license license:isc)))

(define-public ocaml-opam-file-format
  (package
    (name "ocaml-opam-file-format")
    (version "2.1.3")
    (source (origin
              (method git-fetch)
              (uri (git-reference
                     (url "https://github.com/ocaml/opam-file-format")
                     (commit version)))
              (file-name (git-file-name name version))
              (sha256
               (base32
                "1fxhppdmrysr2nb5z3c448h17np48f3ga9jih33acj78r4rdblcs"))))
    (build-system ocaml-build-system)
    (arguments
     `(#:tests? #f; No tests
       #:make-flags ,#~(list (string-append "LIBDIR=" #$output
                                            "/lib/ocaml/site-lib"))
       #:phases
       (modify-phases %standard-phases
         (delete 'configure))))
    (home-page "https://opam.ocaml.org")
    (synopsis "Parser and printer for the opam file syntax")
    (description "This package contains a parser and a pretty-printer for
the opam file format.")
    ;; With static-linking exception
    (license license:lgpl2.1+)))

(define-public opam
  (package
    (name "opam")
    (version "2.1.1")
    (source (origin
              (method git-fetch)
              (uri (git-reference
                     (url "https://github.com/ocaml/opam")
                     (commit version)))
              (file-name (git-file-name name version))
              (sha256
               (base32
                "12cxpnkv8n90g66b31c7hsxl2yy537fgf19xhr6zn4n024bh6dh3"))))
    (build-system dune-build-system)
    (arguments
     `(#:test-target "."
       #:phases
       (modify-phases %standard-phases
         (add-before 'build 'pre-build
           (lambda* (#:key inputs make-flags #:allow-other-keys)
             (let ((bash (assoc-ref inputs "bash"))
                   (bwrap (search-input-file inputs "/bin/bwrap")))
               (substitute* "src/core/opamSystem.ml"
                 (("\"/bin/sh\"")
                  (string-append "\"" bash "/bin/sh\""))
                 (("getconf")
                  (which "getconf")))
               ;; Use bwrap from the store directly.
               (substitute* "src/state/shellscripts/bwrap.sh"
                 (("-v bwrap") (string-append "-v " bwrap))
                 (("exec bwrap") (string-append "exec " bwrap))
                 ;; Mount /gnu and /run/current-system in the
                 ;; isolated environment when building with opam.
                 ;; This is necessary for packages to find external
                 ;; dependencies, such as a C compiler, make, etc...
                 (("^add_sys_mounts /usr")
                  (string-append "add_sys_mounts "
                                 (%store-directory)
                                 " /run/current-system /usr")))
               (substitute* "src/client/opamInitDefaults.ml"
                 (("\"bwrap\"") (string-append "\"" bwrap "\""))))))
         (add-before 'check 'prepare-checks
           (lambda* (#:key inputs #:allow-other-keys)
             ;; Opam tests need to run an isolated environment from a writable
             ;; home directory.
             (mkdir-p "test-home")
             (setenv "HOME" (string-append (getcwd) "/test-home"))

             ;; Opam tests require data from opam-repository. Instead of
             ;; downloading them with wget from the guix environment, copy the
             ;; content to the expected directory.
             (substitute* "tests/reftests/dune.inc"
               (("tar -C.*opam-archive-([0-9a-f]*)[^)]*" _ commit)
                (string-append "rmdir %{targets}) (run cp -r "
                               (assoc-ref inputs (string-append "opam-repo-" commit))
                               "/ %{targets}) (run chmod +w -R %{targets}"))
               (("wget[^)]*") "touch %{targets}")
               ;; Disable a failing test because of different line wrapping
               (("diff cli-versioning.test cli-versioning.out") "run true")
               ;; Disable a failing test because it tries to clone a git
               ;; repository from inside bwrap
               (("diff upgrade-format.test upgrade-format.out") "run true"))
             (substitute* "tests/reftests/dune"
               ;; Because of our changes to the previous file, we cannot check
               ;; it can be regenerated
               (("diff dune.inc dune.inc.gen") "run true"))
             ;; Ensure we can run the generated build.sh (no /bin/sh)
             (substitute* '("tests/reftests/legacy-local.test"
                            "tests/reftests/legacy-git.test")
               (("#! ?/bin/sh")
                (string-append "#!"
                               (search-input-file inputs "/bin/sh"))))
             (substitute* "tests/reftests/testing-env"
               (("OPAMSTRICT=1")
                (string-append "OPAMSTRICT=1\nLIBRARY_PATH="
                               (assoc-ref inputs "libc") "/lib"))))))))
    (native-inputs
      (let ((opam-repo (lambda (commit hash)
                         (origin
                           (method git-fetch)
                           (uri (git-reference
                                  (url "https://github.com/ocaml/opam-repository")
                                  (commit commit)))
                           (file-name (git-file-name "opam-repo" commit))
                           (sha256 (base32 hash))))))
       `(("dune" ,dune)
         ("ocaml-cppo" ,ocaml-cppo)

         ;; For tests.
         ("git" ,git-minimal)
         ("openssl" ,openssl)
         ("python" ,python-wrapper)
         ("rsync" ,rsync)
         ("unzip" ,unzip)
         ("which" ,which)

         ;; Data for tests
         ("opam-repo-009e00fa" ,(opam-repo "009e00fa86300d11c311309a2544e5c6c3eb8de2"
                                           "1wwy0rwrsjf4q10j1rh1dazk32fbzhzy6f7zl6qmndidx9b1bq7w"))
         ("opam-repo-ad4dd344" ,(opam-repo "ad4dd344fe5cd1cab49ced49d6758a9844549fb4"
                                           "1a1qj47kj8xjdnc4zc50ijrix1kym1n7k20n3viki80a7518baw8"))
         ("opam-repo-c1d23f0e" ,(opam-repo "c1d23f0e17ec83a036ebfbad1c78311b898a2ca0"
                                           "0j9abisx3ifzm66ci3p45mngmz4f0fx7yd9jjxrz3f8w5jffc9ii"))
         ("opam-repo-f372039d" ,(opam-repo "f372039db86a970ef3e662adbfe0d4f5cd980701"
                                           "0ld7fcry6ss6fmrpswvr6bikgx299w97h0gwrjjh7kd7rydsjdws")))))
    (inputs
     `(("ocaml" ,ocaml)
       ("ncurses" ,ncurses)
       ("curl" ,curl)
       ("bubblewrap" ,bubblewrap)))
    (propagated-inputs
     `(("ocaml-cmdliner" ,ocaml-cmdliner)
       ("ocaml-dose3" ,ocaml-dose3)
       ("ocaml-mccs" ,ocaml-mccs)
       ("ocaml-opam-file-format" ,ocaml-opam-file-format)
       ("ocaml-re" ,ocaml-re)))
    (home-page "http://opam.ocamlpro.com/")
    (synopsis "Package manager for OCaml")
    (description
     "OPAM is a tool to manage OCaml packages.  It supports multiple
simultaneous compiler installations, flexible package constraints, and a
Git-friendly development workflow.")

    ;; The 'LICENSE' file waives some requirements compared to LGPLv3.
    (license license:lgpl3)))

(define-public camlp5
  (package
    (name "camlp5")
    (version "7.13")
    (source
     (origin
       (method git-fetch)
       (uri (git-reference
             (url "https://github.com/camlp5/camlp5")
             (commit (string-append "rel" (string-delete #\. version)))))
       (file-name (git-file-name name version))
       (sha256
        (base32 "1d9spy3f5ahixm8nxxk086kpslzva669a5scn49am0s7vx4i71kp"))))
    (build-system gnu-build-system)
    (inputs
     `(("ocaml" ,ocaml)))
    (arguments
     `(#:tests? #f  ; XXX TODO figure out how to run the tests
       #:phases
       (modify-phases %standard-phases
         (replace 'configure
                  (lambda* (#:key outputs #:allow-other-keys)
                    (let* ((out (assoc-ref outputs "out"))
                           (mandir (string-append out "/share/man")))
                      ;; Custom configure script doesn't recognize
                      ;; --prefix=<PREFIX> syntax (with equals sign).
                      (invoke "./configure"
                              "--prefix" out
                              "--mandir" mandir))))
         (add-before 'build 'fix-/bin-references
           (lambda _
             (substitute* "config/Makefile"
               (("/bin/rm") "rm"))
             #t))
         (replace 'build
                  (lambda _
                    (invoke "make" "-j" (number->string
                                         (parallel-job-count))
                            "world.opt")))
         ;; Required for findlib to find camlp5's libraries
         (add-after 'install 'install-meta
           (lambda* (#:key outputs #:allow-other-keys)
             (install-file "etc/META" (string-append (assoc-ref outputs "out")
                                                     "/lib/ocaml/camlp5/"))
             #t)))))
    (home-page "https://camlp5.github.io/")
    (synopsis "Pre-processor Pretty Printer for OCaml")
    (description
     "Camlp5 is a Pre-Processor-Pretty-Printer for Objective Caml.  It offers
tools for syntax (Stream Parsers and Grammars) and the ability to modify the
concrete syntax of the language (Quotations, Syntax Extensions).")
    ;; Most files are distributed under bsd-3, but ocaml_stuff/* is under qpl.
    (license (list license:bsd-3 license:qpl))))

(define-public hevea
  (package
    (name "hevea")
    (version "2.35")
    (source (origin
              (method url-fetch)
              (uri (string-append "http://hevea.inria.fr/old/"
                                  "hevea-" version ".tar.gz"))
              (sha256
               (base32
                "1jwydkb9ldb1sx815c364dxgr569f2rbbzgxbn2kanrybpdbm2gi"))))
    (build-system gnu-build-system)
    (inputs
     `(("ocaml" ,ocaml)))
    (native-inputs
     `(("ocamlbuild" ,ocamlbuild)))
    (arguments
     `(#:tests? #f                      ; no test suite
       #:make-flags (list (string-append "PREFIX=" %output))
       #:phases (modify-phases %standard-phases
                  (delete 'configure)
                  (add-before 'build 'patch-/bin/sh
                    (lambda _
                      (substitute* "_tags"
                        (("/bin/sh") (which "sh")))
                      #t)))))
    (home-page "http://hevea.inria.fr/")
    (synopsis "LaTeX to HTML translator")
    (description
     "HeVeA is a LaTeX to HTML translator that generates modern HTML 5.  It is
written in Objective Caml.")
    (license license:qpl)))

(define-public ocaml-num
  (package
    (name "ocaml-num")
    (version "1.4")
    (source
     (origin
       (method git-fetch)
       (uri (git-reference
             (url "https://github.com/ocaml/num")
             (commit (string-append "v" version))))
       (file-name (git-file-name name version))
       (sha256
        (base32 "1vzdnvpj5dbj3ifx03v25pj2jj1ccav072v4d29pk1czdba2lzfc"))))
    (build-system dune-build-system)
    (home-page "https://github.com/ocaml/num")
    (synopsis "Arbitrary-precision integer and rational arithmetic")
    (description "OCaml-Num contains the legacy Num library for
arbitrary-precision integer and rational arithmetic that used to be part of
the OCaml core distribution.")
    (license license:lgpl2.1+))); with linking exception

(define-public emacs-tuareg
  ;; Last upstream release on Sept., 14th, 2018, since then "Package cl
  ;; deprecated" or 'lexical-binding' and others had been fixed.
  (let ((commit "ccde45bbc292123ec20617f1af7f7e19f7481545")
        (revision "0"))
    (package
      (name "emacs-tuareg")
      (version (git-version "2.2.0" revision commit))
      (source
       (origin
         (method git-fetch)
         (uri (git-reference
               (url "https://github.com/ocaml/tuareg")
               (commit commit)))
         (file-name (git-file-name name version))
         (sha256
          (base32 "1yxv4bnqarilnpg5j7wywall8170hwvm0q4xx06yqjgcn8pq1lac"))))
      (build-system gnu-build-system)
      (native-inputs
       `(("emacs" ,emacs-minimal)
         ("opam" ,opam)))
      (arguments
       `(#:phases
         (modify-phases %standard-phases
           (add-after 'unpack 'make-git-checkout-writable
             (lambda _
               (for-each make-file-writable (find-files "."))
               #t))
           (delete 'configure)
           (add-before 'install 'fix-install-path
             (lambda* (#:key outputs #:allow-other-keys)
               (substitute* "Makefile"
                 (("/emacs/site-lisp")
                  (string-append (assoc-ref %outputs "out")
                                 "/share/emacs/site-lisp/")))
               #t))
           (add-after 'install 'post-install
             (lambda* (#:key outputs #:allow-other-keys)
               (symlink "tuareg.el"
                        (string-append (assoc-ref outputs "out")
                                       "/share/emacs/site-lisp/"
                                       "tuareg-autoloads.el"))
               #t)))))
      (home-page "https://github.com/ocaml/tuareg")
      (synopsis "OCaml programming mode, REPL, debugger for Emacs")
      (description "Tuareg helps editing OCaml code, to highlight important
parts of the code, to run an OCaml REPL, and to run the OCaml debugger within
Emacs.")
      (license license:gpl2+))))

(define-public ocaml-menhir
  (package
    (name "ocaml-menhir")
    (version "20211012")
    (source
     (origin
       (method git-fetch)
       (uri (git-reference
             (url "https://gitlab.inria.fr/fpottier/menhir.git")
             (commit version)))
       (file-name (git-file-name name version))
       (sha256
        (base32 "08kf5apbv15n2kcr3qhyr3rvsf2lg25ackr3x9kfgiiqc0p3sz40"))))
    (build-system dune-build-system)
    (inputs
     `(("ocaml" ,ocaml)))
    (arguments
     `(#:tests? #f)) ; No check target
    (properties `((ocaml4.07-variant . ,(delay (strip-ocaml4.07-variant ocaml-menhir)))))
    (home-page "http://gallium.inria.fr/~fpottier/menhir/")
    (synopsis "Parser generator")
    (description "Menhir is a parser generator.  It turns high-level grammar
specifications, decorated with semantic actions expressed in the OCaml
programming language into parsers, again expressed in OCaml.  It is based on
Knuth’s LR(1) parser construction technique.")
    ;; The file src/standard.mly and all files listed in src/mnehirLib.mlpack
    ;; that have an *.ml or *.mli extension are GPL licensed. All other files
    ;; are QPL licensed.
    (license (list license:gpl2+ license:qpl))))

(define-public ocaml-bigarray-compat
  (package
    (name "ocaml-bigarray-compat")
    (version "1.0.0")
    (source (origin
              (method git-fetch)
              (uri (git-reference
                     (url "https://github.com/mirage/bigarray-compat")
                     (commit (string-append "v" version))))
              (file-name (git-file-name name version))
              (sha256
               (base32
                "06j1dwlpisxshdd0nab4n4x266gg1s1n8na16lpgw3fvcznwnimz"))))
    (build-system dune-build-system)
    (arguments
     `(#:tests? #f)); no tests
    (home-page "https://github.com/mirage/bigarray-compat")
    (synopsis "OCaml compatibility library")
    (description "This package contains a compatibility library for
@code{Stdlib.Bigarray} in OCaml.")
    (license license:isc)))

(define-public lablgtk
  (package
    (name "lablgtk")
    (version "2.18.11")
    (source (origin
              (method git-fetch)
              (uri (git-reference
                     (url "https://github.com/garrigue/lablgtk")
                     (commit version)))
              (file-name (git-file-name name version))
              (sha256
               (base32
                "179ipx0c6bpxm4gz0syxgqy09dp5p4x9qsdil7s9jlx8ffg1mm0w"))))
    (build-system gnu-build-system)
    (native-inputs
     `(("ocaml" ,ocaml)
       ("findlib" ,ocaml-findlib)
       ("pkg-config" ,pkg-config)))
    ;; FIXME: Add inputs gtkgl-2.0, libpanelapplet-2.0, gtkspell-2.0,
    ;; and gtk+-quartz-2.0 once available.
    (inputs
     `(("gtk+" ,gtk+-2)
       ("gtksourceview" ,gtksourceview-2)
       ("libgnomecanvas" ,libgnomecanvas)
       ("libgnomeui" ,libgnomeui)
       ("libglade" ,libglade)
       ("librsvg" ,librsvg)))
    (arguments
     `(#:tests? #f ; no check target

       ;; opt: also install cmxa files
       #:make-flags (list "all" "opt"
                          (string-append "FINDLIBDIR="
                                         (assoc-ref %outputs "out")
                                         "/lib/ocaml"))
       ;; Occasionally we would get "Error: Unbound module GtkThread" when
       ;; compiling 'gtkThInit.ml', with 'make -j'.  So build sequentially.
       #:parallel-build? #f

       #:phases
         (modify-phases %standard-phases
           (add-before 'install 'prepare-install
             (lambda* (#:key inputs outputs #:allow-other-keys)
               (let ((out (assoc-ref outputs "out"))
                     (ocaml (assoc-ref inputs "ocaml")))
                 ;; Install into the output and not the ocaml directory.
                 (mkdir-p (string-append out "/lib/ocaml"))
                 (substitute* "config.make"
                   ((ocaml) out))
                 #t))))))
    (properties `((ocaml4.07-variant . ,(delay ocaml4.07-lablgtk))))
    (home-page "http://lablgtk.forge.ocamlcore.org/")
    (synopsis "GTK+ bindings for OCaml")
    (description
     "LablGtk is an OCaml interface to GTK+ 1.2 and 2.x.  It provides
a strongly-typed object-oriented interface that is compatible with the
dynamic typing of GTK+.  Most widgets and methods are available.  LablGtk
also provides bindings to
gdk-pixbuf, the GLArea widget (in combination with LablGL), gnomecanvas,
gnomeui, gtksourceview, gtkspell,
libglade (and it an generate OCaml code from .glade files),
libpanel, librsvg and quartz.")
    (license license:lgpl2.1)))

(define-public ocaml4.07-lablgtk
  (package
    (inherit lablgtk)
    (name "ocaml4.07-lablgtk")
    (native-inputs
     `(("ocaml" ,ocaml-4.07)
       ("findlib" ,ocaml4.07-findlib)
       ("pkg-config" ,pkg-config)))
    (properties '())))

(define-public unison
  (package
    (name "unison")
    (version "2.51.2")
    (source (origin
              (method git-fetch)
              (uri (git-reference
                    (url "https://github.com/bcpierce00/unison")
                    (commit (string-append "v" version))))
              (file-name (git-file-name name version))
              (sha256
               (base32
                "1bykiyc0dc5pkw8x370qkg2kygq9pq7yqzsgczd3y13b6ivm4sdq"))
              (patches (search-patches "unison-fix-ocaml-4.08.patch"))))
    (build-system gnu-build-system)
    (outputs '("out"
               "doc"))                  ; 1.9 MiB of documentation
    (native-inputs
     `(("ocaml" ,ocaml-4.09)
       ;; For documentation
       ("ghostscript" ,ghostscript)
       ("texlive" ,(texlive-updmap.cfg
                    (list texlive-fonts-ec texlive-dvips-l3backend)))
       ("hevea" ,hevea)
       ("lynx" ,lynx)
       ("which" ,which)))
    (arguments
     `(#:parallel-build? #f
       #:parallel-tests? #f
       #:test-target "selftest"
       #:tests? #f ; Tests require writing to $HOME.
                   ; If some $HOME is provided, they fail with the message
                   ; "Fatal error: Skipping some tests -- remove me!"
       #:phases
         (modify-phases %standard-phases
           (delete 'configure)
           (add-before 'install 'prepare-install
             (lambda* (#:key outputs #:allow-other-keys)
               (let* ((out (assoc-ref outputs "out"))
                      (bin (string-append out "/bin")))
                 (mkdir-p bin)
                 (setenv "HOME" out) ; forces correct INSTALLDIR in Makefile
                 #t)))
           (add-after 'install 'install-fsmonitor
             (lambda* (#:key outputs #:allow-other-keys)
               (let* ((out (assoc-ref outputs "out"))
                      (bin (string-append out "/bin")))
                 ;; 'unison-fsmonitor' is used in "unison -repeat watch" mode.
                 (install-file "src/unison-fsmonitor" bin)
                 #t)))
           (add-after 'install 'install-doc
             (lambda* (#:key outputs #:allow-other-keys)
               (let ((doc (string-append (assoc-ref outputs "doc")
                                         "/share/doc/unison")))
                 (mkdir-p doc)
                 ;; Remove an '\n' that prevents the doc to be generated
                 ;; correctly with newer hevea.
                 (substitute* "doc/local.tex"
                   (("----SNIP----.*") "----SNIP----"))
                 ;; This file needs write-permissions, because it's
                 ;; overwritten by 'docs' during documentation generation.
                 (chmod "src/strings.ml" #o600)
                 (invoke "make" "docs"
                         "TEXDIRECTIVES=\\\\draftfalse")
                 (for-each (lambda (f)
                             (install-file f doc))
                           (map (lambda (ext)
                                  (string-append "doc/unison-manual." ext))
                                ;; Install only html documentation,
                                ;; since the build is currently
                                ;; non-reproducible with the ps, pdf,
                                ;; and dvi docs.
                                '(;; "ps" "pdf" "dvi"
                                  "html")))
                 #t))))))
    (home-page "https://www.cis.upenn.edu/~bcpierce/unison/")
    (synopsis "File synchronizer")
    (description
     "Unison is a file-synchronization tool.  It allows two replicas of
a collection of files and directories to be stored on different hosts
(or different disks on the same host), modified separately, and then
brought up to date by propagating the changes in each replica
to the other.")
    (license license:gpl3+)))

(define-public ocaml-findlib
  (package
    (name "ocaml-findlib")
    (version "1.8.1")
    (source (origin
              (method url-fetch)
              (uri (string-append "http://download.camlcity.org/download/"
                                  "findlib" "-" version ".tar.gz"))
              (sha256
               (base32
                "00s3sfb02pnjmkax25pcnljcnhcggiliccfz69a72ic7gsjwz1cf"))))
    (build-system gnu-build-system)
    (native-inputs
     `(("m4" ,m4)
       ("ocaml" ,ocaml)))
    (arguments
     `(#:tests? #f  ; no test suite
       #:parallel-build? #f
       #:make-flags (list "all" "opt")
       #:phases (modify-phases %standard-phases
                  (replace
                   'configure
                   (lambda* (#:key inputs outputs #:allow-other-keys)
                     (let ((out (assoc-ref outputs "out")))
                       (invoke
                        "./configure"
                        "-bindir" (string-append out "/bin")
                        "-config" (string-append out "/etc/ocamfind.conf")
                        "-mandir" (string-append out "/share/man")
                        "-sitelib" (string-append out "/lib/ocaml/site-lib")
                        "-with-toolbox"))))
                  (replace 'install
                    (lambda* (#:key outputs #:allow-other-keys)
                      (let ((out (assoc-ref outputs "out")))
                        (invoke "make" "install"
                                (string-append "OCAML_CORE_STDLIB="
                                               out "/lib/ocaml/site-lib"))))))))
    (home-page "http://projects.camlcity.org/projects/findlib.html")
    (synopsis "Management tool for OCaml libraries")
    (description
     "The \"findlib\" library provides a scheme to manage reusable software
components (packages), and includes tools that support this scheme.  Packages
are collections of OCaml modules for which metainformation can be stored.  The
packages are kept in the file system hierarchy, but with strict directory
structure.  The library contains functions to look the directory up that
stores a package, to query metainformation about a package, and to retrieve
dependency information about multiple packages.  There is also a tool that
allows the user to enter queries on the command-line.  In order to simplify
compilation and linkage, there are new frontends of the various OCaml
compilers that can directly deal with packages.")
    (license license:x11)))

(define-public ocaml4.07-findlib
  (package
    (inherit ocaml-findlib)
    (name "ocaml4.07-findlib")
    (native-inputs
     `(("m4" ,m4)
       ("ocaml" ,ocaml-4.07)))))

(define-public ocaml4.09-findlib
  (package
    (inherit ocaml-findlib)
    (name "ocaml4.09-findlib")
    (native-inputs
     `(("m4" ,m4)
       ("ocaml" ,ocaml-4.09)))))

(define-public ocaml-ounit2
  (package
    (name "ocaml-ounit2")
    (version "2.2.4")
    (source (origin
              (method git-fetch)
              (uri (git-reference
                    (url "https://github.com/gildor478/ounit.git")
                    (commit (string-append "v" version))))
              (file-name (git-file-name name version))
              (sha256
               (base32
                "0gxjw1bhmjcjzri6x6psqrkbbyq678b69bqfl9i1zswp7cj2lryg"))))
    (build-system dune-build-system)
    (propagated-inputs
     `(("lwt" ,ocaml-lwt)
       ("ocaml-stdlib-shims" ,ocaml-stdlib-shims)))
    (home-page "https://github.com/gildor478/ounit")
    (synopsis "Unit testing framework for OCaml")
    (description "OUnit2 is a unit testing framework for OCaml.  It is similar
to JUnit and other XUnit testing frameworks.")
    (license license:expat)))

;; note that some tests may hang for no obvious reason.
(define-public ocaml-ounit
  (package
    (inherit ocaml-ounit2)
    (name "ocaml-ounit")
    (arguments
     `(#:phases
       (modify-phases %standard-phases
         (replace 'install
           (lambda _
             (invoke "make" "install-ounit" ,(string-append "version="
                                                            (package-version ocaml-ounit2))))))))
    (propagated-inputs
     `(("ocaml-ounit2" ,ocaml-ounit2)))
    (home-page "http://ounit.forge.ocamlcore.org")
    (synopsis "Unit testing framework for OCaml")
    (description "Unit testing framework for OCaml.  It is similar to JUnit and
other XUnit testing frameworks.")
    (license license:expat)))

(define-public camlzip
  (package
    (name "camlzip")
    (version "1.11")
    (source (origin
              (method git-fetch)
              (uri (git-reference
                     (url "https://github.com/xavierleroy/camlzip")
                     (commit (string-append
                               "rel"
                               (string-join (string-split version #\.) "")))))
              (file-name (git-file-name name version))
              (sha256
               (base32
                "16jnn3czxnvyjngnz167x5kw097k7izdqvkix8qvgvhdmgvqm89b"))))
    (build-system ocaml-build-system)
    (inputs
     `(("zlib" ,zlib)))
    (arguments
     `(#:phases
       (modify-phases %standard-phases
         (delete 'configure))
       #:install-target "install-findlib"
       #:make-flags
       ,#~(list "all" "allopt"
                (string-append "INSTALLDIR=" #$output "/lib/ocaml"))))
    (home-page "https://github.com/xavierleroy/camlzip")
    (synopsis "Provides easy access to compressed files")
    (description "Provides easy access to compressed files in ZIP, GZIP and
JAR format.  It provides functions for reading from and writing to compressed
files in these formats.")
    (license license:lgpl2.1+)))

(define-public ocamlmod
  (package
    (name "ocamlmod")
    (version "0.0.9")
    (source (origin
              (method url-fetch)
              (uri (ocaml-forge-uri name version 1702))
              (sha256
               (base32
                "0cgp9qqrq7ayyhddrmqmq1affvfqcn722qiakjq4dkywvp67h4aa"))))
    (build-system ocaml-build-system)
    (native-inputs
     `(("ounit" ,ocaml-ounit)
       ("ocamlbuild" ,ocamlbuild)))
    (arguments
     `(#:phases
       (modify-phases %standard-phases
         ;; Tests are done during build.
         (delete 'check))))
    (home-page "https://forge.ocamlcore.org/projects/ocamlmod")
    (synopsis "Generate modules from OCaml source files")
    (description "Generate modules from OCaml source files.")
    (license license:lgpl2.1+))) ; with an exception

(define-public ocaml-zarith
  (package
    (name "ocaml-zarith")
    (version "1.12")
    (source (origin
              (method git-fetch)
              (uri (git-reference
                     (url "https://github.com/ocaml/Zarith")
                     (commit (string-append "release-" version))))
              (file-name (git-file-name name version))
              (sha256
               (base32
                "1jslm1rv1j0ya818yh23wf3bb6hz7qqj9pn5fwl45y9mqyqa01s9"))))
    (build-system ocaml-build-system)
    (native-inputs
     `(("perl" ,perl)))
    (inputs
     `(("gmp" ,gmp)))
    (arguments
     `(#:tests? #f ; no test target
       #:phases
       (modify-phases %standard-phases
         (replace 'configure
           (lambda _ (invoke "./configure")))
         (add-after 'install 'move-sublibs
           (lambda* (#:key outputs #:allow-other-keys)
             (let* ((out (assoc-ref outputs "out"))
                    (lib (string-append out "/lib/ocaml/site-lib")))
               (mkdir-p (string-append lib "/stublibs"))
               (rename-file (string-append lib "/zarith/dllzarith.so")
                            (string-append lib "/stublibs/dllzarith.so"))))))))
    (home-page "https://forge.ocamlcore.org/projects/zarith/")
    (synopsis "Implements arbitrary-precision integers")
    (description "Implements arithmetic and logical operations over
arbitrary-precision integers.  It uses GMP to efficiently implement arithmetic
over big integers. Small integers are represented as Caml unboxed integers,
for speed and space economy.")
    (license license:lgpl2.1+))) ; with an exception

(define-public ocaml-frontc
  (package
    (name "ocaml-frontc")
    (version "4.1.0")
    (source (origin
              (method git-fetch)
              (uri (git-reference
                     (url "https://github.com/BinaryAnalysisPlatform/FrontC")
                     (commit (string-append "v" version))))
              (file-name (git-file-name name version))
              (sha256
               (base32
                "1mi1vh4qgscnb470qwidccaqd068j1bqlz6pf6wddk21paliwnqb"))))
    (build-system dune-build-system)
    (arguments
     `(#:test-target "test.t"
       #:phases
       (modify-phases %standard-phases
<<<<<<< HEAD
         (delete 'configure)
         (add-after 'install 'install-meta
           (lambda* (#:key outputs #:allow-other-keys)
             (let ((out (assoc-ref outputs "out")))
               (with-output-to-file
                   (string-append out "/lib/ocaml/frontc/META")
                 (lambda _
                   (display
                    (string-append
                     "description = \"Parser for the C language\"
version = \"" ,version "\"
requires = \"unix\"
archive(byte) = \"frontc.cma\"
archive(native) = \"frontc.cmxa\""))))
               (symlink (string-append out "/lib/ocaml/frontc")
                        (string-append out "/lib/ocaml/FrontC"))))))
       #:make-flags ,#~(list (string-append "PREFIX=" #$output)
                             "OCAML_SITE=$(LIB_DIR)/ocaml/")))
    (properties `((upstream-name . "FrontC")))
=======
         (add-after 'unpack 'make-writable
           (lambda _
             (for-each make-file-writable (find-files "." ".")))))))
    (native-inputs
     `(("ocaml-menhir" ,ocaml-menhir)
       ("ocaml-odoc" ,ocaml-odoc)))
    (properties `((upstream-name . "FrontC")
                  (ocaml4.07-variant . ,(delay ocaml4.07-frontc))))
>>>>>>> daf7b5ec
    (home-page "https://www.irit.fr/FrontC")
    (synopsis "C parser and lexer library")
    (description "FrontC is an OCAML library providing a C parser and lexer.
The result is a syntactic tree easy to process with usual OCAML tree management.
It provides support for ANSI C syntax, old-C K&R style syntax and the standard
GNU CC attributes.  It provides also a C pretty printer as an example of use.")
    (license license:lgpl2.1)))

(define-public ocaml4.07-frontc
  (package-with-ocaml4.07
    (package
      (inherit ocaml-frontc)
      (version "3.4.2")
      (source (origin
                (method git-fetch)
                (uri (git-reference
                       (url "https://github.com/mirage/ocaml-base64")
                       (commit (string-append
                                 "V_" (string-join (string-split version #\.) "_")))))
                (file-name (git-file-name "ocaml-frontc" version))
                (sha256
                 (base32
                  "0k7jk9hkglnkk27s62xl493jyqc017gyvwqb1lyc0ywbb001s102"))))
      (build-system ocaml-build-system)
      (arguments
       `(#:phases
         (modify-phases %standard-phases
           (delete 'configure)
           (add-after 'install 'install-meta
             (lambda* (#:key outputs #:allow-other-keys)
               (let ((out (assoc-ref outputs "out")))
                 (with-output-to-file
                     (string-append out "/lib/ocaml/frontc/META")
                   (lambda _
                     (display
                      (string-append
                       "description = \"Parser for the C language\"
version = \"" ,version "\"
requires = \"unix\"
archive(byte) = \"frontc.cma\"
archive(native) = \"frontc.cmxa\""))))
                 (symlink (string-append out "/lib/ocaml/frontc")
                          (string-append out "/lib/ocaml/FrontC"))))))
         #:make-flags (list (string-append "PREFIX="
                                           (assoc-ref %outputs "out"))
                            "OCAML_SITE=$(LIB_DIR)/ocaml/")))
      (properties '()))))

(define-public ocaml-qcheck
  (package
    (name "ocaml-qcheck")
    (version "0.18")
    (source
     (origin
       (method git-fetch)
       (uri (git-reference
             (url "https://github.com/c-cube/qcheck")
             (commit (string-append "v" version))))
       (file-name (git-file-name name version))
       (patches (search-patches "ocaml-qcheck-fix-test-whitespace.patch"))
       (sha256
        (base32 "1s652hrj2sxqj30dfl300zjvvqk3r62a1bnzqw1hqyf6pi88qn8x"))))
    (build-system dune-build-system)
    (arguments
     `(#:test-target "."
       #:phases
       (modify-phases %standard-phases
         (add-before 'build 'fix-deprecated
           (lambda _
             (substitute* "src/core/QCheck.ml"
               (("Pervasives.compare") "compare"))
             #t)))))
    (propagated-inputs
     `(("ocaml-alcotest" ,ocaml-alcotest)
       ("ocaml-ounit" ,ocaml-ounit)))
    (native-inputs
     `(("ocamlbuild" ,ocamlbuild)))
    (properties `((ocaml4.07-variant . ,(delay ocaml4.07-qcheck))))
    (home-page "https://github.com/c-cube/qcheck")
    (synopsis "QuickCheck inspired property-based testing for OCaml")
    (description "QuickCheck inspired property-based testing for OCaml. This
module checks invariants (properties of some types) over randomly
generated instances of the type. It provides combinators for generating
instances and printing them.")
    (license license:lgpl3+)))

(define-public ocaml4.07-qcheck
  (package-with-ocaml4.07
    (package
      (inherit ocaml-qcheck)
      (version "0.12")
      (source (origin
                (method git-fetch)
                (uri (git-reference
                      (url "https://github.com/c-cube/qcheck")
                      (commit version)))
                (file-name (git-file-name "ocaml-qcheck" version))
                (sha256
                 (base32
                  "1llnfynhlndwyjig7wrayjnds2b3mggp5lw20dwxhn2i2lkkb22m"))))
      (properties '()))))

(define-public ocaml-qtest
  (package
    (name "ocaml-qtest")
    (version "2.11.2")
    (source (origin
              (method git-fetch)
              (uri (git-reference
                     (url "https://github.com/vincent-hugot/qtest/")
                     (commit (string-append "v" version))))
              (file-name (git-file-name name version))
              (sha256
               (base32
                "04ghjshh6104xyglm0db9kv90m62qla5f4bfrlndv6dsvgw3rdjl"))))
    (build-system dune-build-system)
    (arguments
     `(#:test-target "tests"))
    (propagated-inputs
     `(("ounit" ,ocaml-ounit)
       ("qcheck" ,ocaml-qcheck)))
    (home-page "https://github.com/vincent-hugot/qtest")
    (synopsis "Inline (Unit) Tests for OCaml")
    (description "Qtest extracts inline unit tests written using a special
syntax in comments.  Those tests are then run using the oUnit framework and the
qcheck library.  The possibilities range from trivial tests -- extremely simple
to use -- to sophisticated random generation of test cases.")
    (license license:lgpl3+)))

(define-public ocaml-stringext
  (package
    (name "ocaml-stringext")
    (version "1.6.0")
    (source (origin
              (method git-fetch)
              (uri (git-reference
                     (url "https://github.com/rgrinberg/stringext")
                     (commit version)))
              (file-name (git-file-name name version))
              (sha256
               (base32
                "1m09cmn3vrk3gdm60fb730qsygcfyxsyv7gl9xfzck08q1x2x9qx"))))
    (build-system dune-build-system)
    (arguments
     `(#:test-target "."))
    (native-inputs
     `(("ocamlbuild" ,ocamlbuild)
       ("qtest" ,ocaml-qtest)))
    (home-page "https://github.com/rgrinberg/stringext")
    (synopsis "Extra string functions for OCaml")
    (description "Provides a single module named Stringext that provides a grab
bag of often used but missing string functions from the stdlib.  E.g, split,
full_split, cut, rcut, etc..")
    ;; the only mention of a license in this project is in its `opam' file
    ;; where it says `mit'.
    (license license:expat)))

(define dune-bootstrap
  (package
    (name "dune")
    (version "2.9.1")
    (source (origin
              (method git-fetch)
              (uri (git-reference
                     (url "https://github.com/ocaml/dune")
                     (commit version)))
              (file-name (git-file-name name version))
              (sha256
               (base32
                "1lnah40pm9ndixz5hbsh67chvdspqpy26g6byb767vqgj7dbivfh"))))
    (build-system ocaml-build-system)
    (arguments
     `(#:tests? #f; require odoc
       #:make-flags ,#~(list "release"
                             (string-append "PREFIX=" #$output)
                             (string-append "LIBDIR=" #$output
                                            "/lib/ocaml/site-lib"))
       #:phases
       (modify-phases %standard-phases
         (replace 'configure
           (lambda* (#:key outputs #:allow-other-keys)
             (mkdir-p "src/dune")
             (invoke "./configure")
             #t)))))
    (home-page "https://github.com/ocaml/dune")
    (synopsis "OCaml build system")
    (description "Dune is a build system that was designed to simplify the
release of Jane Street packages.  It reads metadata from @file{dune} files
following a very simple s-expression syntax.")
    (license license:expat)))

(define ocaml4.09-dune-bootstrap
  (package-with-ocaml4.09 dune-bootstrap))

(define-public dune-configurator
  (package
    (inherit dune-bootstrap)
    (name "dune-configurator")
    (build-system dune-build-system)
    (arguments
     `(#:package "dune-configurator"
       #:dune ,dune-bootstrap
       ; require ppx_expect
       #:tests? #f))
    (propagated-inputs
     `(("ocaml-csexp" ,ocaml-csexp)))
    (properties `((ocaml4.09-variant . ,(delay ocaml4.09-dune-configurator))))
    (synopsis "Dune helper library for gathering system configuration")
    (description "Dune-configurator is a small library that helps writing
OCaml scripts that test features available on the system, in order to generate
config.h files for instance.  Among other things, dune-configurator allows one to:

@itemize
@item test if a C program compiles
@item query pkg-config
@item import #define from OCaml header files
@item generate config.h file
@end itemize")))

(define-public ocaml4.09-dune-configurator
  (package
    (inherit dune-configurator)
    (name "ocaml4.09-dune-configurator")
    (arguments
     `(#:package "dune-configurator"
       #:tests? #f
       #:dune ,ocaml4.09-dune-bootstrap
       #:ocaml ,ocaml-4.09
       #:findlib ,ocaml4.09-findlib))
    (propagated-inputs
     `(("ocaml-csexp" ,ocaml4.09-csexp)))))

(define-public dune
  (package
    (inherit dune-bootstrap)
    (propagated-inputs
     `(("dune-configurator" ,dune-configurator)))
    (properties `((ocaml4.07-variant . ,(delay ocaml4.07-dune))
                  (ocaml4.09-variant . ,(delay ocaml4.09-dune))))))

(define-public ocaml4.09-dune
  (package
    (inherit ocaml4.09-dune-bootstrap)
    (propagated-inputs
     `(("dune-configurator" ,dune-configurator)))))

(define-public ocaml4.07-dune
  (package
    (inherit (package-with-ocaml4.07 dune-bootstrap))
    (version "1.11.3")
    (source (origin
              (method git-fetch)
              (uri (git-reference
                     (url "https://github.com/ocaml/dune")
                     (commit version)))
              (file-name (git-file-name "dune" version))
              (sha256
               (base32
                "0l4x0x2fz135pljv88zj8y6w1ninsqw0gn1mdxzprd6wbxbyn8wr"))))))

(define-public ocaml-csexp
  (package
    (name "ocaml-csexp")
    (version "1.5.1")
    (source (origin
              (method git-fetch)
              (uri (git-reference
                     (url "https://github.com/ocaml-dune/csexp")
                     (commit version)))
              (file-name (git-file-name name version))
              (sha256
               (base32
                "1v5y4x1a21193h8q536c0s0d8hv3hyyky4pgzm2dw9807v36s2x4"))))
    (build-system dune-build-system)
    (arguments
     `(#:tests? #f; FIXME: needs ppx_expect, but which version?
       #:dune ,dune-bootstrap
       #:phases
       (modify-phases %standard-phases
         (add-before 'build 'chmod
           (lambda _
             (for-each (lambda (file) (chmod file #o644)) (find-files "." ".*"))
             #t)))))
    (propagated-inputs
     `(("ocaml-result" ,ocaml-result)))
    (properties `((ocaml4.09-variant . ,(delay ocaml4.09-csexp))))
    (home-page "https://github.com/ocaml-dune/csexp")
    (synopsis "Parsing and printing of S-expressions in Canonical form")
    (description "This library provides minimal support for Canonical
S-expressions.  Canonical S-expressions are a binary encoding of
S-expressions that is super simple and well suited for communication
between programs.

This library only provides a few helpers for simple applications.  If
you need more advanced support, such as parsing from more fancy input
sources, you should consider copying the code of this library given
how simple parsing S-expressions in canonical form is.

To avoid a dependency on a particular S-expression library, the only
module of this library is parameterised by the type of S-expressions.")
    (license license:expat)))

(define-public ocaml4.09-csexp
  (package
    (inherit ocaml-csexp)
    (name "ocaml4.09-csexp")
    (arguments
     `(#:ocaml ,ocaml-4.09
       #:findlib ,ocaml4.09-findlib
       ,@(substitute-keyword-arguments (package-arguments ocaml-csexp)
           ((#:dune _) ocaml4.09-dune-bootstrap))))
    (propagated-inputs
     `(("ocaml-result" ,ocaml4.09-result)))))

(define-public ocaml-migrate-parsetree
  (package
    (name "ocaml-migrate-parsetree")
    (version "2.2.0")
    (home-page "https://github.com/ocaml-ppx/ocaml-migrate-parsetree")
    (source
     (origin
       (method git-fetch)
       (uri (git-reference
             (url home-page)
             (commit (string-append "v" version))))
       (file-name (git-file-name name version))
       (sha256
        (base32
         "0midpqjw53b5gx2zbkxs2hqrvh12y8n5681indficp9h3zr822l6"))))
    (build-system dune-build-system)
    (arguments `(#:tests? #f))
    (propagated-inputs
     `(("ocaml-ppx-derivers" ,ocaml-ppx-derivers)
       ("ocamlbuild" ,ocamlbuild)
       ("ocaml-result" ,ocaml-result)))
    (properties `((upstream-name . "ocaml-migrate-parsetree")
                  ;; OCaml 4.07 packages require version 1.*
                  (ocaml4.07-variant . ,(delay (package-with-ocaml4.07 ocaml-migrate-parsetree-1)))))
    (synopsis "OCaml parsetree converter")
    (description "This library converts between parsetrees of different OCaml
versions.  For each version, there is a snapshot of the parsetree and conversion
functions to the next and/or previous version.")
    (license license:lgpl2.1+)))

(define-public ocaml-migrate-parsetree-1
  (package
    (inherit ocaml-migrate-parsetree)
    (name "ocaml-migrate-parsetree-1")
    (version "1.8.0")
    (home-page "https://github.com/ocaml-ppx/ocaml-migrate-parsetree")
    (source
     (origin
       (method git-fetch)
       (uri (git-reference
             (url home-page)
             (commit (string-append "v" version))))
       (file-name (git-file-name name version))
       (sha256
        (base32
         "16x8sxc4ygxrr1868qpzfqyrvjf3hfxvjzmxmf6ibgglq7ixa2nq"))))
    (properties '((upstream-name . "ocaml-migrate-parsetree")))))

(define-public ocaml-ppx-tools-versioned
  (package
    (name "ocaml-ppx-tools-versioned")
    (version "5.4.0")
    (source (origin
              (method git-fetch)
              (uri (git-reference
                     (url "https://github.com/ocaml-ppx/ppx_tools_versioned")
                     (commit version)))
              (file-name (git-file-name name version))
              (sha256
               (base32
                "07lnj4yzwvwyh5fhpp1dxrys4ddih15jhgqjn59pmgxinbnddi66"))))
    (build-system dune-build-system)
    (arguments
     `(#:test-target "."
       #:package "ppx_tools_versioned"))
    (propagated-inputs
     `(("ocaml-migrate-parsetree" ,ocaml-migrate-parsetree-1)))
    (properties `((upstream-name . "ppx_tools_versioned")))
    (home-page "https://github.com/let-def/ppx_tools_versioned")
    (synopsis "Variant of ppx_tools")
    (description "This package is a variant of ppx_tools based on
ocaml-migrate-parsetree")
    (license license:expat)))

(define-public ocaml-bitstring
  (package
    (name "ocaml-bitstring")
    (version "4.1.0")
    (source (origin
              (method git-fetch)
              (uri (git-reference
                     (url "https://github.com/xguerin/bitstring")
                     (commit (string-append "v" version))))
              (file-name (git-file-name name version))
              (sha256
               (base32
                "0mghsl8b2zd2676mh1r9142hymhvzy9cw8kgkjmirxkn56wbf56b"))))
    (build-system dune-build-system)
    (native-inputs
     `(("time" ,time)
       ("autoconf" ,autoconf)
       ("automake" ,automake)))
    (propagated-inputs
     `(("ocaml-stdlib-shims" ,ocaml-stdlib-shims)))
    (arguments
     `(#:package "bitstring"
       #:tests? #f; Tests fail to build
       #:phases
       (modify-phases %standard-phases
         (add-before 'build 'upgrade
           (lambda _
             (invoke "dune" "upgrade")
             #t)))))
    (properties `((ocaml4.07-variant . ,(delay ocaml4.07-bitstring))))
    (home-page "https://github.com/xguerin/bitstring")
    (synopsis "Bitstrings and bitstring matching for OCaml")
    (description "Adds Erlang-style bitstrings and matching over bitstrings as
a syntax extension and library for OCaml.  You can use this module to both parse
and generate binary formats, files and protocols.  Bitstring handling is added
as primitives to the language, making it exceptionally simple to use and very
powerful.")
    (license license:isc)))

(define-public ocaml4.07-bitstring
  (package-with-ocaml4.07
    (package
      (inherit ocaml-bitstring)
      (version "3.1.0")
      (source (origin
                (method url-fetch)
                (uri (string-append "https://bitbucket.org/thanatonauts/bitstring/"
                                    "get/v" version ".tar.gz"))
                (file-name (string-append "ocaml-bitsring-" version ".tar.gz"))
                (sha256
                 (base32
                  "15jjk2pq1vx311gl49s5ag6x5y0654x35w75z07g7kr2q334hqps"))))
      (propagated-inputs
       `(("ocaml-ppx-tools-versioned" ,ocaml-ppx-tools-versioned)))
      (properties '()))))
 
(define-public ocaml-result
  (package
    (name "ocaml-result")
    (version "1.5")
    (source (origin
              (method git-fetch)
              (uri (git-reference
                     (url "https://github.com/janestreet/result")
                     (commit version)))
              (file-name (git-file-name name version))
              (sha256
               (base32
                "166laj8qk7466sdl037c6cjs4ac571hglw4l5qpyll6df07h6a7q"))))
    (build-system dune-build-system)
    (arguments
     `(#:test-target "."
       #:dune ,dune-bootstrap))
    (properties `((ocaml4.09-variant . ,(delay ocaml4.09-result))))
    (home-page "https://github.com/janestreet/result")
    (synopsis "Compatibility Result module")
    (description "Uses the new result type defined in OCaml >= 4.03 while
staying compatible with older version of OCaml should use the Result module
defined in this library.")
    (license license:bsd-3)))

(define-public ocaml4.09-result
  (package
    (inherit ocaml-result)
    (name "ocaml4.09-result")
    (arguments
     `(#:test-target "."
       #:dune ,ocaml4.09-dune-bootstrap
       #:ocaml ,ocaml-4.09
       #:findlib ,ocaml4.09-findlib))))
 
(define-public ocaml-topkg
  (package
    (name "ocaml-topkg")
    (version "1.0.4")
    (source (origin
              (method url-fetch)
              (uri (string-append "http://erratique.ch/software/topkg/releases/"
                                  "topkg-" version ".tbz"))
              (sha256
               (base32
                "1kzw5cxkizcvh4rgzwgpjlj9hfxfk6yr686bxx6wrbsfs8as371k"))))
    (build-system ocaml-build-system)
    (native-inputs
     `(("opam" ,opam)
       ("ocamlbuild" ,ocamlbuild)))
    (propagated-inputs
     `(("result" ,ocaml-result)))
    (arguments
     `(#:tests? #f
       #:build-flags '("build")
       #:phases
       (modify-phases %standard-phases
         (delete 'configure))))
    (home-page "https://erratique.ch/software/topkg")
    (synopsis "Transitory OCaml software packager")
    (description "Topkg is a packager for distributing OCaml software. It
provides an API to describe the files a package installs in a given build
configuration and to specify information about the package's distribution,
creation and publication procedures.")
    (license license:isc)))
 
(define-public ocaml-rresult
  (package
    (name "ocaml-rresult")
    (version "0.5.0")
    (source (origin
              (method url-fetch)
              (uri (string-append "http://erratique.ch/software/rresult/releases/"
                                  "rresult-" version ".tbz"))
              (sha256
               (base32
                "1xxycxhdhaq8p9vhwi93s2mlxjwgm44fcxybx5vghzgbankz9yhm"))))
    (build-system ocaml-build-system)
    (native-inputs
     `(("opam" ,opam)
       ("ocamlbuild" ,ocamlbuild)))
    (propagated-inputs
     `(("topkg" ,ocaml-topkg)))
    (arguments
     `(#:tests? #f
       #:build-flags '("build")
       #:phases
       (modify-phases %standard-phases
         (delete 'configure))))
    (home-page "https://erratique.ch/software/rresult")
    (synopsis "Result value combinators for OCaml")
    (description "Handle computation results and errors in an explicit and
declarative manner, without resorting to exceptions.  It defines combinators
to operate on the result type available from OCaml 4.03 in the standard
library.")
    (license license:isc)))

(define-public ocaml-sqlite3
  (package
    (name "ocaml-sqlite3")
    (version "5.0.2")
    (source
     (origin
       (method git-fetch)
       (uri (git-reference
              (url "https://github.com/mmottl/sqlite3-ocaml")
              (commit version)))
       (file-name (git-file-name name version))
       (sha256
        (base32
         "15mmq7ak5facpfawfrc6hjz211gli7jab52iqdsihfvh790xm55f"))))
    (build-system dune-build-system)
    (properties `((ocaml4.07-variant . ,(delay ocaml4.07-sqlite3))))
    (propagated-inputs
     `(("dune-configurator" ,dune-configurator)
       ("ocaml-odoc" ,ocaml-odoc)))
    (native-inputs
     `(("ocaml-ppx-inline-test" ,ocaml-ppx-inline-test)
       ("pkg-config" ,pkg-config)
       ("sqlite" ,sqlite)))
    (home-page "https://mmottl.github.io/sqlite3-ocaml")
    (synopsis "SQLite3 Bindings for OCaml")
    (description
     "SQLite3-OCaml is an OCaml library with bindings to the SQLite3 client
API.  Sqlite3 is a self-contained, serverless, zero-configuration,
transactional SQL database engine with outstanding performance for many use
cases.  These bindings are written in a way that enables a friendly
coexistence with the old (version 2) SQLite and its OCaml wrapper
@code{ocaml-sqlite}.")
    (license license:expat)))

(define-public ocaml4.07-sqlite3
  (package-with-ocaml4.07
   (package
     (inherit ocaml-sqlite3)
     (arguments
      `(#:phases
        (modify-phases %standard-phases
         (add-before 'build 'chmod
           (lambda _
             (for-each (lambda (file) (chmod file #o644)) (find-files "." ".*"))
             #t)))))
     (propagated-inputs
      `(("ocaml-odoc" ,ocaml-odoc)))
     (properties '()))))

(define-public ocaml-csv
  (package
    (name "ocaml-csv")
    (version "2.4")
    (source
     (origin
       (method git-fetch)
       (uri (git-reference
              (url "https://github.com/Chris00/ocaml-csv")
              (commit version)))
       (file-name (git-file-name name version))
       (sha256
        (base32
         "0y2hlqlmqs7r4y5mfzc5qdv7gdp3wxbwpz458vf7fj4593vg94cf"))))
    (build-system dune-build-system)
    (arguments
     `(#:package "csv"
       #:test-target "."))
    (home-page "https://github.com/Chris00/ocaml-csv")
    (synopsis "Pure OCaml functions to read and write CSV")
    (description
     "@dfn{Comma separated values} (CSV) is a simple tabular format supported
by all major spreadsheets.  This library implements pure OCaml functions to
read and write files in this format as well as some convenience functions to
manipulate such data.")
    ;; This is LGPLv2.1 with an exception that allows packages statically-linked
    ;; against the library to be released under any terms.
    (license license:lgpl2.1)))

(define-public ocaml-mtime
  (package
    (name "ocaml-mtime")
    (version "1.3.0")
    (source (origin
              (method url-fetch)
              (uri (string-append "http://erratique.ch/software/mtime/releases/"
                                  "mtime-" version ".tbz"))
              (sha256
               (base32
                "0syilgk4nzscacsswnvgwqlf0n0lhs221jss8gc8z9igw2x4sgsq"))))
    (build-system ocaml-build-system)
    (native-inputs
     `(("ocamlbuild" ,ocamlbuild)
       ("opam" ,opam)))
    (propagated-inputs
     `(("topkg" ,ocaml-topkg)))
    (arguments
     `(#:tests? #f
       #:build-flags (list "build" "--with-js_of_ocaml" "false")
       #:phases
       (modify-phases %standard-phases
         (delete 'configure))))
    (home-page "https://erratique.ch/software/mtime")
    (synopsis "Monotonic wall-clock time for OCaml")
    (description "Access monotonic wall-clock time.  It measures time
spans without being subject to operating system calendar time adjustments.")
    (license license:isc)))

(define-public ocaml-calendar
  ;; No tags.
  ;; Commit from 2019-02-03.
  (let ((commit "a447a88ae3c1e9873e32d2a95d3d3e7c5ed4a7da")
        (revision "0"))
    (package
      (name "ocaml-calendar")
      ;; Makefile.in says 2.04.
      (version (git-version "2.04" revision commit))
      (source
       (origin
         (method git-fetch)
         (uri (git-reference
               (url "https://github.com/ocaml-community/calendar")
               (commit commit)))
         (file-name (git-file-name name version))
         (sha256
          (base32
           "09d9gyqm3zkf3z2m9fx87clqihx6brf8rnzm4yq7c8kf1p572hmc"))))
      (build-system gnu-build-system)
      (arguments
       '(#:test-target "tests"
         #:phases
         (modify-phases %standard-phases
           (add-after 'unpack 'make-deterministic
             (lambda _
               (substitute* "Makefile.in"
                 (("`date`") "no date for reproducibility"))))
           (add-before 'install 'set-environment-variables
             (lambda* (#:key outputs #:allow-other-keys)
               (let ((out (assoc-ref outputs "out")))
                 (setenv "OCAMLFIND_DESTDIR"
                         (string-append out "/lib/ocaml/site-lib"))
                 (setenv "OCAMLFIND_LDCONF" "ignore")
                 (mkdir-p (string-append
                           out "/lib/ocaml/site-lib/calendar"))))))))
      (native-inputs
       `(("autoconf" ,autoconf)
         ("automake" ,automake)))
      (propagated-inputs
       `(("ocaml" ,ocaml)
         ("ocamlfind" ,ocaml-findlib)))
      (home-page "https://github.com/ocaml-community/calendar")
      (synopsis "OCaml library for handling dates and times")
      (description "This package provides types and operations over
dates and times.")
      ;; With linking exception.
      (license license:lgpl2.1+))))

(define-public ocaml-cmdliner
  (package
    (name "ocaml-cmdliner")
    (version "1.0.4")
    (source (origin
              (method url-fetch)
              (uri (string-append "https://erratique.ch/software/cmdliner/releases/"
                                  "cmdliner-" version ".tbz"))
              (sha256
               (base32
                "1h04q0zkasd0mw64ggh4y58lgzkhg6yhzy60lab8k8zq9ba96ajw"))))
    (build-system ocaml-build-system)
    (inputs
     `(("ocaml-result" ,ocaml-result)))
    (native-inputs
     `(("ocamlbuild" ,ocamlbuild)))
    (arguments
     `(#:tests? #f
       #:make-flags ,#~(list (string-append "LIBDIR=" #$output
                                            "/lib/ocaml/site-lib/cmdliner"))
       #:phases
       (modify-phases %standard-phases
         (delete 'configure)
         (add-before 'build 'fix-source-file-order
           (lambda _
             (substitute* "build.ml"
               (("Sys.readdir dir")
                "let a = Sys.readdir dir in Array.sort String.compare a; a"))
             #t)))))
    (home-page "https://erratique.ch/software/cmdliner")
    (synopsis "Declarative definition of command line interfaces for OCaml")
    (description "Cmdliner is a module for the declarative definition of command
line interfaces.  It provides a simple and compositional mechanism to convert
command line arguments to OCaml values and pass them to your functions.  The
module automatically handles syntax errors, help messages and UNIX man page
generation. It supports programs with single or multiple commands and respects
most of the POSIX and GNU conventions.")
    (license license:bsd-3)))

(define-public ocaml-fmt
  (package
    (name "ocaml-fmt")
    (version "0.9.0")
    (source
      (origin
        (method url-fetch)
        (uri (string-append "http://erratique.ch/software/fmt/releases/fmt-"
                            version ".tbz"))
        (sha256 (base32
                  "0q8j2in2473xh7k4hfgnppv9qy77f2ih89yp6yhpbp92ba021yzi"))))
    (build-system ocaml-build-system)
    (native-inputs
     `(("ocamlbuild" ,ocamlbuild)
       ("opam" ,opam)
       ("topkg" ,ocaml-topkg)))
    (propagated-inputs
     `(("cmdliner" ,ocaml-cmdliner)
       ("ocaml-stdlib-shims" ,ocaml-stdlib-shims)
       ("ocaml-uchar" ,ocaml-uchar)))
    (arguments `(#:tests? #f
                 #:build-flags (list "build" "--with-base-unix" "true"
                                     "--with-cmdliner" "true")
                 #:phases
                 (modify-phases %standard-phases
                   (delete 'configure))))
    (properties `((ocaml4.07-variant . ,(delay ocaml4.07-fmt))))
    (home-page "https://erratique.ch/software/fmt")
    (synopsis "OCaml Format pretty-printer combinators")
    (description "Fmt exposes combinators to devise Format pretty-printing
functions.")
    (license license:isc)))

(define-public ocaml4.07-fmt
  (package-with-ocaml4.07
    (package
      (inherit ocaml-fmt)
      (version "0.8.9")
      (source (origin
                (method url-fetch)
                (uri (string-append "http://erratique.ch/software/fmt/releases/fmt-"
                                    version ".tbz"))
                (sha256
                 (base32
                  "0gkkkj4x678vxdda4xaw2dd44qjacavsvn5nx8gydfwah6pjbkxk"))))
      (properties '()))))

(define-public ocaml-astring
  (package
    (name "ocaml-astring")
    (version "0.8.5")
    (source
      (origin
        (method url-fetch)
        (uri (string-append "http://erratique.ch/software/astring/releases/astring-"
                            version ".tbz"))
        (sha256 (base32
                  "1ykhg9gd3iy7zsgyiy2p9b1wkpqg9irw5pvcqs3sphq71iir4ml6"))))
    (build-system ocaml-build-system)
    (native-inputs
     `(("ocamlbuild" ,ocamlbuild)
       ("opam" ,opam)
       ("topkg" ,ocaml-topkg)))
    (arguments
     `(#:tests? #f
       #:build-flags (list "build")
       #:phases
       (modify-phases %standard-phases
         (delete 'configure))))
    (home-page "https://erratique.ch/software/astring")
    (synopsis "Alternative String module for OCaml")
    (description "Astring exposes an alternative String module for OCaml.  This
module balances minimality and expressiveness for basic, index-free, string
processing and provides types and functions for substrings, string sets and
string maps.  The String module exposed by Astring has exception safe functions,
removes deprecated and rarely used functions, alters some signatures and names,
adds a few missing functions and fully exploits OCaml's newfound string
immutability.")
    (license license:isc)))

(define-public ocaml-alcotest
  (package
    (name "ocaml-alcotest")
    (version "1.5.0")
    (source (origin
              (method git-fetch)
              (uri (git-reference
                    (url "https://github.com/mirage/alcotest")
                    (commit version)))
              (file-name (git-file-name name version))
              (sha256
               (base32
                "1lgadc7p56677fi5gwl7r9bml4z87rzh50khhqaij7bwp37zrmpi"))))
    (build-system dune-build-system)
    (arguments
     `(#:package "alcotest"
       #:test-target "."))
    (native-inputs
     `(("ocamlbuild" ,ocamlbuild)))
    (propagated-inputs
     `(("ocaml-astring" ,ocaml-astring)
       ("ocaml-cmdliner" ,ocaml-cmdliner)
       ("ocaml-fmt" ,ocaml-fmt)
       ("ocaml-re" ,ocaml-re)
       ("ocaml-stdlib-shims" ,ocaml-stdlib-shims)
       ("ocaml-uuidm" ,ocaml-uuidm)
       ("ocaml-uutf" ,ocaml-uutf)))
    (properties `((ocaml4.07-variant . ,(delay ocaml4.07-alcotest))))
    (home-page "https://github.com/mirage/alcotest")
    (synopsis "Lightweight OCaml test framework")
    (description "Alcotest exposes simple interface to perform unit tests.  It
exposes a simple TESTABLE module type, a check function to assert test
predicates and a run function to perform a list of unit -> unit test callbacks.
Alcotest provides a quiet and colorful output where only faulty runs are fully
displayed at the end of the run (with the full logs ready to inspect), with a
simple (yet expressive) query language to select the tests to run.")
    (license license:isc)))

(define-public ocaml4.07-alcotest
  (package-with-ocaml4.07
    (package
      (inherit ocaml-alcotest)
      (version "1.0.1")
      (source (origin
                (method git-fetch)
                (uri (git-reference
                      (url "https://github.com/mirage/alcotest")
                      (commit version)))
                (file-name (git-file-name "ocaml-alcotest" version))
                (sha256
                 (base32
                  "1frwi185z4aadmaf0vp8xk5227nyg7nmh28ijj5l7ncjr5slvhz8"))))
      (properties '()))))

(define-public ocaml-ppx-tools
  (package
    (name "ocaml-ppx-tools")
    (version "6.4")
    (source
     (origin
       (method git-fetch)
       (uri (git-reference
             (url "https://github.com/alainfrisch/ppx_tools")
             (commit version)))
       (file-name (git-file-name name version))
       (sha256
        (base32
         "15v7yfv6gyp8lzlgwi9garz10wpg34dk4072jdv19n6v20zfg7n1"))))
    (build-system dune-build-system)
    (arguments
     ;; No tests
     `(#:tests? #f))
    (native-inputs
     `(("ocaml-cppo" ,ocaml-cppo)))
    (properties `((upstream-name . "ppx_tools")))
    (home-page "https://github.com/alainfrisch/ppx_tools")
    (synopsis "Tools for authors of ppx rewriters and other syntactic tools")
    (description
     "Ppx_tools provides tools for authors of ppx rewriters and other
syntactic tools.")
    (license license:expat)))

(define-public ocaml-react
  (package
    (name "ocaml-react")
    (version "1.2.1")
    (source
      (origin
        (method url-fetch)
        (uri (string-append "http://erratique.ch/software/react/releases/react-"
                            version ".tbz"))
        (sha256 (base32
                  "1aj8w79gdd9xnrbz7s5p8glcb4pmimi8jp9f439dqnf6ih3mqb3v"))))
    (build-system ocaml-build-system)
    (native-inputs
     `(("ocamlbuild" ,ocamlbuild)
       ("opam" ,opam)
       ("ocaml-topkg" ,ocaml-topkg)))
    (arguments
     `(#:tests? #f
       #:build-flags (list "build")
       #:phases
       (modify-phases %standard-phases
         (delete 'configure))))
    (home-page "https://erratique.ch/software/react")
    (synopsis "Declarative events and signals for OCaml")
    (description "React is an OCaml module for functional reactive programming
(FRP).  It provides support to program with time varying values: declarative
events and signals.  React doesn't define any primitive event or signal, it
lets the client choose the concrete timeline.")
    (license license:bsd-3)))

(define-public ocaml-ssl
  (package
    (name "ocaml-ssl")
    (version "0.5.10")
    (source
      (origin
        (method git-fetch)
        (uri (git-reference
              (url "https://github.com/savonet/ocaml-ssl")
              (commit (string-append "v" version))))
        (file-name (git-file-name name version))
        (sha256 (base32
                  "1rszqiqayh67xlwd5411k8vib47x9kapdr037z1majd2c14z3kcb"))))
    (build-system dune-build-system)
    (arguments
     `(#:test-target "."))
    (native-inputs
     `(("autoconf" ,autoconf)
       ("automake" ,automake)
       ("which" ,which)))
    (propagated-inputs `(("openssl" ,openssl)))
    (home-page "https://github.com/savonet/ocaml-ssl/")
    (synopsis "OCaml bindings for OpenSSL")
    (description
     "OCaml-SSL is a set of bindings for OpenSSL, a library for communicating
through Transport Layer Security (@dfn{TLS}) encrypted connections.")
    (license license:lgpl2.1)))

(define-public ocaml-mmap
  (package
    (name "ocaml-mmap")
    (version "1.1.0")
    (source (origin
              (method git-fetch)
              (uri (git-reference
                     (url "https://github.com/mirage/mmap")
                     (commit (string-append "v" version))))
              (file-name (git-file-name name version))
              (sha256
               (base32
                "1jaismy5d1bhbbanysmr2k79px0yv6ya265dri3949nha1l23i60"))))
    (build-system dune-build-system)
    (home-page "https://github.com/mirage/mmap")
    (synopsis "File mapping for OCaml")
    (description "This project provides a @command{Mmap.map_file} function
for mapping files in memory.  This function is the same as the
@command{Unix.map_file} function added in OCaml >= 4.06.")
    (license (list license:qpl license:lgpl2.0))))

(define-public ocaml-lwt
  (package
    (name "ocaml-lwt")
    (version "5.4.2")
    (source
      (origin
        (method git-fetch)
        (uri (git-reference
               (url "https://github.com/ocsigen/lwt")
               (commit version)))
        (file-name (git-file-name name version))
        (sha256 (base32
                 "1gkld5ms63lxkaa41jfg8y34qm5lb3ls6mkw03s760zln8i1k3gy"))))
    (build-system dune-build-system)
    (arguments
     `(#:package "lwt"))
    (native-inputs
     `(("ocaml-cppo" ,ocaml-cppo)
       ("pkg-config" ,pkg-config)))
    (inputs
     `(("glib" ,glib)))
    (propagated-inputs
     `(("ocaml-mmap" ,ocaml-mmap)
       ("ocaml-ocplib-endian" ,ocaml-ocplib-endian)
       ("ocaml-result" ,ocaml-result)
       ("ocaml-seq" ,ocaml-seq)
       ("libev" ,libev)))
    (home-page "https://github.com/ocsigen/lwt")
    (synopsis "Cooperative threads and I/O in monadic style")
    (description "Lwt provides typed, composable cooperative threads.  These
make it easy to run normally-blocking I/O operations concurrently in a single
process.  Also, in many cases, Lwt threads can interact without the need for
locks or other synchronization primitives.")
    (license license:lgpl2.1)))

(define-public ocaml-lwt-react
  (package
    (inherit ocaml-lwt)
    (name "ocaml-lwt-react")
    (version "1.1.4")
    (source (origin
              (method git-fetch)
              (uri (git-reference
                     (url "https://github.com/ocsigen/lwt")
                     ;; Version from opam
                     (commit "5.4.0")))
              (file-name (git-file-name name version))
              (sha256
               (base32
                "1ay1zgadnw19r9hl2awfjr22n37l7rzxd9v73pjbahavwm2ay65d"))))
    (arguments
     `(#:package "lwt_react"))
    (properties `((upstream-name . "lwt_react")))
    (propagated-inputs
     `(("ocaml-lwt" ,ocaml-lwt)
       ("ocaml-react" ,ocaml-react)))))

(define-public ocaml-lwt-log
  (package
    (name "ocaml-lwt-log")
    (version "1.1.1")
    (source (origin
              (method git-fetch)
              (uri (git-reference
                     (url "https://github.com/aantron/lwt_log")
                     (commit version)))
              (file-name (git-file-name name version))
              (sha256
               (base32
                "1n12i1rmn9cjn6p8yr6qn5dwbrwvym7ckr7bla04a1xnq8qlcyj7"))))
    (build-system dune-build-system)
    (arguments
     `(#:tests? #f)); require lwt_ppx
    (propagated-inputs
     `(("lwt" ,ocaml-lwt)))
    (properties `((upstream-name . "lwt_log")))
    (home-page "https://github.com/aantron/lwt_log")
    (synopsis "Logging library")
    (description "This package provides a deprecated logging component for
ocaml lwt.")
    (license license:lgpl2.1)))

(define-public ocaml-logs
  (package
    (name "ocaml-logs")
    (version "0.7.0")
    (source (origin
              (method url-fetch)
              (uri (string-append "http://erratique.ch/software/logs/releases/"
                                  "logs-" version ".tbz"))
              (sha256
                (base32
                  "1jnmd675wmsmdwyb5mx5b0ac66g4c6gpv5s4mrx2j6pb0wla1x46"))))
    (build-system ocaml-build-system)
    (arguments
     `(#:tests? #f
       #:build-flags (list "build" "--with-js_of_ocaml" "false")
       #:phases
       (modify-phases %standard-phases
         (delete 'configure))))
    (native-inputs
     `(("ocamlbuild" ,ocamlbuild)
       ("opam" ,opam)))
    (propagated-inputs
     `(("fmt" ,ocaml-fmt)
       ("lwt" ,ocaml-lwt)
       ("mtime" ,ocaml-mtime)
       ("result" ,ocaml-result)
       ("cmdliner" ,ocaml-cmdliner)
       ("topkg" ,ocaml-topkg)))
    (home-page "https://erratique.ch/software/logs")
    (synopsis "Logging infrastructure for OCaml")
    (description "Logs provides a logging infrastructure for OCaml.  Logging is
performed on sources whose reporting level can be set independently.  Log
message report is decoupled from logging and is handled by a reporter.")
    (license license:isc)))

(define-public ocaml-fpath
  (package
    (name "ocaml-fpath")
    (version "0.7.2")
    (source (origin
              (method url-fetch)
              (uri (string-append "http://erratique.ch/software/fpath/releases/"
                                  "fpath-" version ".tbz"))
              (sha256
                (base32
                  "1hr05d8bpqmqcfdavn4rjk9rxr7v2zl84866f5knjifrm60sxqic"))))
    (build-system ocaml-build-system)
    (arguments
     `(#:tests? #f
       #:build-flags (list "build")
       #:phases
       (modify-phases %standard-phases
         (delete 'configure))))
    (native-inputs
     `(("ocamlbuild" ,ocamlbuild)
       ("opam" ,opam)))
    (propagated-inputs
     `(("topkg" ,ocaml-topkg)
       ("astring" ,ocaml-astring)))
    (home-page "https://erratique.ch/software/fpath")
    (synopsis "File system paths for OCaml")
    (description "Fpath is an OCaml module for handling file system paths with
POSIX or Windows conventions.  Fpath processes paths without accessing the
file system and is independent from any system library.")
    (license license:isc)))

(define-public ocaml-bos
  (package
    (name "ocaml-bos")
    (version "0.2.1")
    (source (origin
              (method url-fetch)
              (uri (string-append "http://erratique.ch/software/bos/releases/"
                                  "bos-" version ".tbz"))
              (sha256
                (base32
                  "0dwg7lpaq30rvwc5z1gij36fn9xavvpah1bj8ph9gmhhddw2xmnq"))))
    (build-system ocaml-build-system)
    (arguments
     `(#:tests? #f
       #:build-flags (list "build")
       #:phases
       (modify-phases %standard-phases
         (delete 'configure))))
    (native-inputs
     `(("ocamlbuild" ,ocamlbuild)
       ("opam" ,opam)))
    (propagated-inputs
     `(("topkg" ,ocaml-topkg)
       ("astring" ,ocaml-astring)
       ("fmt" ,ocaml-fmt)
       ("fpath" ,ocaml-fpath)
       ("logs" ,ocaml-logs)
       ("rresult" ,ocaml-rresult)))
    (home-page "https://erratique.ch/software/bos")
    (synopsis "Basic OS interaction for OCaml")
    (description "Bos provides support for basic and robust interaction with
the operating system in OCaml.  It has functions to access the process
environment, parse command line arguments, interact with the file system and
run command line programs.")
    (license license:isc)))

(define-public ocaml-xmlm
  (package
    (name "ocaml-xmlm")
    (version "1.3.0")
    (source (origin
              (method url-fetch)
              (uri (string-append "http://erratique.ch/software/xmlm/releases/"
                                  "xmlm-" version ".tbz"))
              (sha256
                (base32
                  "1rrdxg5kh9zaqmgapy9bhdqyxbbvxxib3bdfg1vhw4rrkp1z0x8n"))))
    (build-system ocaml-build-system)
    (arguments
     `(#:tests? #f
       #:build-flags (list "build")
       #:phases
       (modify-phases %standard-phases
         (delete 'configure))))
    (native-inputs
     `(("ocamlbuild" ,ocamlbuild)
       ("ocaml-topkg" ,ocaml-topkg)
       ("opam" ,opam)))
    (home-page "https://erratique.ch/software/xmlm")
    (synopsis "Streaming XML codec for OCaml")
    (description "Xmlm is a streaming codec to decode and encode the XML data
format.  It can process XML documents without a complete in-memory
representation of the data.")
    (license license:isc)))

(define-public ocaml-gen
  (package
    (name "ocaml-gen")
    (version "0.5.3")
    (source (origin
              (method git-fetch)
              (uri (git-reference
                     (url "https://github.com/c-cube/gen")
                     (commit version)))
              (file-name (git-file-name name version))
              (sha256
               (base32
                "1jzrs0nsdk55annkd2zrk5svi61i3b1nk6qyqdc2y26vnzqvzfg8"))))
    (build-system dune-build-system)
    (arguments
     `(#:package "gen"
       #:test-target "."))
    (propagated-inputs
     `(("ocaml-odoc" ,ocaml-odoc)))
    (native-inputs
     `(("ocaml-qtest" ,ocaml-qtest)
       ("ocaml-qcheck" ,ocaml-qcheck)))
    (home-page "https://github.com/c-cube/gen/")
    (synopsis "Iterators for OCaml, both restartable and consumable")
    (description "Gen implements iterators of OCaml, that are both restartable
and consumable.")
    (license license:bsd-2)))

(define-public ocaml-sedlex
  (package
    (name "ocaml-sedlex")
    (version "2.4")
    (source (origin
              (method git-fetch)
              (uri (git-reference
                    (url "https://github.com/ocaml-community/sedlex")
                    (commit (string-append "v" version))))
              (file-name (git-file-name name version))
              (sha256
               (base32
                "13g8az4zqg6hrnxmy3qrasslppzlag13dd1dsr8vlpg2vpfmfv6i"))))
    (build-system dune-build-system)
    (arguments
     `(#:tests? #f                      ; no tests
       #:package "sedlex"
       #:phases
       (modify-phases %standard-phases
         (add-before 'build 'copy-resources
           (lambda* (#:key inputs #:allow-other-keys)
             (with-directory-excursion "src/generator/data"
               ;; Newer versions of dune emit an error if files it wants to
               ;; build already exist. Delete the dune file so dune doesn't
               ;; complain.
               (delete-file "dune")
               (for-each
                (lambda (file)
                  (copy-file (assoc-ref inputs file) file))
                '("DerivedCoreProperties.txt" "DerivedGeneralCategory.txt"
                  "PropList.txt")))
             #t))
         (add-before 'build 'chmod
           (lambda _
             (for-each (lambda (file) (chmod file #o644)) (find-files "." ".*"))
             #t)))))
    (propagated-inputs
     `(("ocaml-gen" ,ocaml-gen)
       ("ocaml-ppxlib" ,ocaml-ppxlib)
       ("ocaml-uchar" ,ocaml-uchar)))
    ;; These three files are needed by src/generator/data/dune, but would be
    ;; downloaded using curl at build time.
    (inputs
     `(("DerivedCoreProperties.txt"
        ,(origin
           (method url-fetch)
           (uri "https://www.unicode.org/Public/12.1.0/ucd/DerivedCoreProperties.txt")
           (sha256
            (base32
             "0s6sn1yr9qmb2i6gf8dir2zpsbjv1frdfzy3i2yjylzvf637msx6"))))
       ("DerivedGeneralCategory.txt"
        ,(origin
           (method url-fetch)
           (uri "https://www.unicode.org/Public/12.1.0/ucd/extracted/DerivedGeneralCategory.txt")
           (sha256
            (base32
             "1rifzq9ba6c58dn0lrmcb5l5k4ksx3zsdkira3m5p6h4i2wriy3q"))))
       ("PropList.txt"
        ,(origin
           (method url-fetch)
           (uri "https://www.unicode.org/Public/12.1.0/ucd/PropList.txt")
           (sha256
            (base32
             "0gsb1jpj3mnqbjgbavi4l95gl6g4agq58j82km22fdfg63j3w3fk"))))))
    (properties `((ocaml4.07-variant . ,(delay ocaml4.07-sedlex))))
    (home-page "https://www.cduce.org/download.html#side")
    (synopsis "Lexer generator for Unicode and OCaml")
    (description "Lexer generator for Unicode and OCaml.")
    (license license:expat)))

(define-public ocaml4.07-sedlex
  (package-with-ocaml4.07
   (package
     (inherit ocaml-sedlex)
     (name "ocaml-sedlex")
     (version "2.1")
     (source (origin
               (method git-fetch)
               (uri (git-reference
                     (url "https://github.com/ocaml-community/sedlex")
                     (commit (string-append "v" version))))
               (file-name (git-file-name name version))
               (sha256
                (base32
                 "05f6qa8x3vhpdz1fcnpqk37fpnyyq13icqsk2gww5idjnh6kng26"))))
     (propagated-inputs
      `(("ocaml-ppx-tools-versioned" ,ocaml-ppx-tools-versioned)
        ,@(package-propagated-inputs ocaml-sedlex)))
     (properties '()))))

(define-public ocaml-uchar
  (package
    (name "ocaml-uchar")
    (version "0.0.2")
    (source
      (origin
        (method url-fetch)
        (uri (string-append "https://github.com/ocaml/uchar/releases/download/v"
                            version "/uchar-" version ".tbz"))
        (sha256 (base32
                  "1w2saw7zanf9m9ffvz2lvcxvlm118pws2x1wym526xmydhqpyfa7"))))
    (build-system ocaml-build-system)
    (arguments
     `(#:tests? #f
       #:build-flags (list "native=true" "native-dynlink=true")
       #:phases
       (modify-phases %standard-phases
         (delete 'configure))))
    (native-inputs
     `(("ocamlbuild" ,ocamlbuild)
       ("opam" ,opam)))
    (home-page "https://github.com/ocaml/uchar")
    (synopsis "Compatibility library for OCaml's Uchar module")
    (description "The uchar package provides a compatibility library for the
`Uchar` module introduced in OCaml 4.03.")
    (license license:lgpl2.1)))

(define-public ocaml-uutf
  (package
    (name "ocaml-uutf")
    (version "1.0.1")
    (source (origin
              (method url-fetch)
              (uri (string-append "http://erratique.ch/software/uutf/releases/"
                                  "uutf-" version ".tbz"))
              (sha256
                (base32
                  "1gp96dcggq7s84934vimxh89caaxa77lqiff1yywbwkilkkjcfqj"))))
    (build-system ocaml-build-system)
    (arguments
     `(#:tests? #f
       #:build-flags (list "build")
       #:phases
       (modify-phases %standard-phases
         (delete 'configure))))
    (native-inputs
     `(("ocamlbuild" ,ocamlbuild)
       ("opam" ,opam)
       ("topkg" ,ocaml-topkg)))
    (propagated-inputs
     `(("uchar" ,ocaml-uchar)
       ("cmdliner" ,ocaml-cmdliner)))
    (home-page "https://erratique.ch/software/uutf")
    (synopsis "Non-blocking streaming Unicode codec for OCaml")
    (description "Uutf is a non-blocking streaming codec to decode and encode
the UTF-8, UTF-16, UTF-16LE and UTF-16BE encoding schemes.  It can efficiently
work character by character without blocking on IO.  Decoders perform character
position tracking and support newline normalization.

Functions are also provided to fold over the characters of UTF encoded OCaml
string values and to directly encode characters in OCaml Buffer.t values.")
    (license license:isc)))

(define-public ocaml-uunf
  (package
    (name "ocaml-uunf")
    (version "14.0.0")
    (source
     (origin
       (method url-fetch)
       (uri (string-append "https://erratique.ch/software/uunf/releases/uunf-"
                           version".tbz"))
       (sha256
        (base32
         "17wv0nm3vvwcbzb1b09akw8jblmigyhbfmh1sy9lkb5756ni94a2"))))
    (build-system ocaml-build-system)
    (arguments
     `(#:build-flags (list "build" "--tests" "true")
       #:phases
       (modify-phases %standard-phases
         (delete 'configure)
         (add-before 'check 'check-data
           (lambda* (#:key inputs #:allow-other-keys)
             (copy-file (assoc-ref inputs "NormalizationTest.txt")
                        "test/NormalizationTest.txt")
             #t)))))
    (native-inputs
     `(("ocamlbuild" ,ocamlbuild)
       ("opam" ,opam)
       ("topkg" ,ocaml-topkg)
       ;; Test data is otherwise downloaded with curl
       ("NormalizationTest.txt"
        ,(origin
           (method url-fetch)
           (uri (string-append "https://www.unicode.org/Public/"
                               version
                               "/ucd/NormalizationTest.txt"))
           (file-name (string-append "NormalizationTest-" version ".txt"))
           (sha256
              (base32 "0c93pqdkksf7b7zw8y2w0h9i5kkrsdjmh2cr5clrrhp6mg10rcvw"))))))
    (propagated-inputs `(("ocaml-uutf" ,ocaml-uutf)))
    (home-page "https://erratique.ch/software/uunf")
    (synopsis "Unicode text normalization for OCaml")
    (description
     "Uunf is an OCaml library for normalizing Unicode text.  It supports all
Unicode normalization forms.  The library is independent from any
IO mechanism or Unicode text data structure and it can process text
without a complete in-memory representation.")
    (license license:isc)))

(define-public ocaml-jsonm
  (package
    (name "ocaml-jsonm")
    (version "1.0.1")
    (source (origin
              (method url-fetch)
              (uri (string-append "http://erratique.ch/software/jsonm/releases/"
                                  "jsonm-" version ".tbz"))
              (sha256
                (base32
                  "1176dcmxb11fnw49b7yysvkjh0kpzx4s48lmdn5psq9vshp5c29w"))))
    (build-system ocaml-build-system)
    (arguments
     `(#:tests? #f
       #:build-flags (list "build")
       #:phases
       (modify-phases %standard-phases
         (delete 'configure))))
    (native-inputs
     `(("ocamlbuild" ,ocamlbuild)
       ("opam" ,opam)
       ("topkg" ,ocaml-topkg)))
    (propagated-inputs
     `(("uutf" ,ocaml-uutf)
       ("cmdliner" ,ocaml-cmdliner)))
    (home-page "https://erratique.ch/software/jsonm")
    (synopsis "Non-blocking streaming JSON codec for OCaml")
    (description "Jsonm is a non-blocking streaming codec to decode and encode
the JSON data format.  It can process JSON text without blocking on IO and
without a complete in-memory representation of the data.")
    (license license:isc)))
 
(define-public ocaml-ocp-indent
  (package
    (name "ocaml-ocp-indent")
    (version "1.8.2")
    (source
      (origin
        (method git-fetch)
        (uri (git-reference
               (url "https://github.com/OCamlPro/ocp-indent")
               (commit version)))
        (file-name (git-file-name name version))
        (sha256
         (base32
          "1dvcl108ir9nqkk4mjm9xhhj4p9dx9bmg8bnms54fizs1x3x8ar3"))))
    (build-system dune-build-system)
    (arguments
     `(#:test-target "tests"))
    (propagated-inputs
     `(("ocaml-cmdliner" ,ocaml-cmdliner)))
    (home-page "https://www.typerex.org/ocp-indent.html")
    (synopsis "Tool to indent OCaml programs")
    (description
      "Ocp-indent is based on an approximate, tolerant OCaml parser
and a simple stack machine.  Presets and configuration options are available,
with the possibility to set them project-wide.  It supports the most common
syntax extensions, and it is extensible for others.

This package includes:

@itemize
@item An indentor program, callable from the command-line or from within editors,
@item Bindings for popular editors,
@item A library that can be directly used by editor writers, or just for
      fault-tolerant and approximate parsing.
@end itemize")
    (license license:lgpl2.1)))
 
(define-public ocaml-ocp-index
  (package
    (name "ocaml-ocp-index")
    (version "1.3.2")
    (source
      (origin
        (method git-fetch)
        (uri (git-reference
               (url "https://github.com/OCamlPro/ocp-index")
               (commit version)))
        (file-name (git-file-name name version))
        (sha256
         (base32
          "0y7fk8s477f40vvbsp4ikxv1v51y6bzj416bh1sc3f17rbnczpkk"))))
    (build-system dune-build-system)
    (arguments
     `(#:package "ocp-index"))
    (propagated-inputs
     `(("ocaml-ocp-indent" ,ocaml-ocp-indent)
       ("ocaml-re" ,ocaml-re)
       ("ocaml-cmdliner" ,ocaml-cmdliner)))
    (native-inputs
     `(("ocaml-cppo" ,ocaml-cppo)))
    (home-page "https://www.typerex.org/ocp-index.html")
    (synopsis "Lightweight completion and documentation browsing for OCaml libraries")
    (description "This package includes only the @code{ocp-index} library
and command-line tool.")
    ;; All files in libs/ are GNU lgpl2.1
    ;; For static linking, clause 6 of LGPL is lifted
    ;; All other files under GNU gpl3
    (license (list license:gpl3+
                   license:lgpl2.1+))))

(define-public ocaml-ocurl
  (package
    (name "ocaml-ocurl")
    (version "0.9.1")
    (source (origin
              (method url-fetch)
              (uri (string-append "http://ygrek.org.ua/p/release/ocurl/ocurl-"
                                  version ".tar.gz"))
              (sha256
                (base32
                  "0n621cxb9012pj280c7821qqsdhypj8qy9qgrah79dkh6a8h2py6"))))
    (build-system ocaml-build-system)
    (arguments
     `(#:phases
       (modify-phases %standard-phases
         (add-before 'configure 'fix-/bin/sh
           (lambda* (#:key inputs #:allow-other-keys)
             (substitute* "configure"
               (("-/bin/sh") (string-append "-" (which "bash")))))))))
    (native-inputs
     `(("pkg-config" ,pkg-config)))
    (inputs `(("curl" ,curl)))
    (home-page "http://ocurl.forge.ocamlcore.org/")
    (synopsis "OCaml bindings for libcurl")
    (description "Client-side URL transfer library, supporting HTTP and a
multitude of other network protocols (FTP/SMTP/RTSP/etc).")
    (license license:isc)))

(define-public ocaml-base64
  (package
    (name "ocaml-base64")
    (version "3.5.0")
    (source (origin
              (method git-fetch)
              (uri (git-reference
                     (url "https://github.com/mirage/ocaml-base64")
                     (commit (string-append "v" version))))
              (file-name (git-file-name name version))
              (sha256
               (base32
                "068hwdbpl7vx9jjpxdc6a10zqd8xa55j3xx7ga6fnwrlfsbs2pjj"))))
    (build-system dune-build-system)
    (native-inputs
     `(("ocaml-alcotest" ,ocaml-alcotest)
       ("ocaml-bos" ,ocaml-bos)
       ("ocaml-rresult" ,ocaml-rresult)))
    (properties `((ocaml4.07-variant . ,(delay ocaml4.07-base64))))
    (home-page "https://github.com/mirage/ocaml-base64")
    (synopsis "Base64 encoding for OCaml")
    (description "Base64 is a group of similar binary-to-text encoding schemes
that represent binary data in an ASCII string format by translating it into a
radix-64 representation.  It is specified in RFC 4648.")
    (license license:isc)))

(define-public ocaml4.07-base64
  (package-with-ocaml4.07
    (package
      (inherit ocaml-base64)
      (version "3.2.0")
      (source (origin
                (method git-fetch)
                (uri (git-reference
                       (url "https://github.com/mirage/ocaml-base64")
                       (commit (string-append "v" version))))
                (file-name (git-file-name "ocaml-base64" version))
                (sha256
                 (base32
                  "1ilw3zj0w6cq7i4pvr8m2kv5l5f2y9aldmv72drlwwns013b1gwy"))))
      (arguments
       ;; Tests are likely incompatible with our recent alcotest
       `(#:tests? #f))
      (properties '()))))

(define-public ocamlify
  (package
    (name "ocamlify")
    (version "0.0.2")
    (source
     (origin
       (method url-fetch)
       (uri (string-append "https://download.ocamlcore.org/ocamlify/ocamlify/"
                           version "/ocamlify-" version ".tar.gz"))
       (sha256
        (base32 "1f0fghvlbfryf5h3j4as7vcqrgfjb4c8abl5y0y5h069vs4kp5ii"))))
    (build-system ocaml-build-system)
    (arguments
     `(#:tests? #f; no tests
       #:phases
       (modify-phases %standard-phases
         (delete 'configure)
         (replace 'build
           ;; This package uses pre-generated setup.ml by oasis, but is
           ;; a dependency of oasis.  the pre-generated setup.ml is broken
           ;; with recent versions of OCaml, so we perform a bootstrap instead.
           (lambda _
             (substitute* "src/OCamlifyConfig.ml.ab"
               (("$pkg_version") ,version))
             (rename-file "src/OCamlifyConfig.ml.ab" "src/OCamlifyConfig.ml")
             (with-directory-excursion "src"
               (invoke "ocamlc" "OCamlifyConfig.ml" "ocamlify.ml" "-o"
                       "ocamlify"))
             #t))
         (replace 'install
           (lambda* (#:key outputs #:allow-other-keys)
             (let ((bin (string-append (assoc-ref outputs "out") "/bin")))
               (mkdir-p bin)
               (install-file "src/ocamlify" bin)
               #t))))))
    (home-page "https://forge.ocamlcore.org/projects/ocamlify")
    (synopsis "Include files in OCaml code")
    (description "OCamlify creates OCaml source code by including
whole files into OCaml string or string list.  The code generated can be
compiled as a standard OCaml file.  It allows embedding external resources as
OCaml code.")
    (license license:lgpl2.1+))); with the OCaml static compilation exception

(define-public omake
  (package
    (name "omake")
    (version "0.10.3")
    (source (origin
              (method url-fetch)
              (uri (string-append "http://download.camlcity.org/download/"
                                  "omake-" version ".tar.gz"))
              (sha256
               (base32
                "07bdg1h5i7qnlv9xq81ad5hfypl10hxm771h4rjyl5cn8plhfcgz"))
              (patches (search-patches "omake-fix-non-determinism.patch"))))
    (build-system ocaml-build-system)
    (arguments
     `(#:make-flags
       ,#~(list (string-append "PREFIX=" #$output))
       #:tests? #f ; no test target
       #:phases
       (modify-phases %standard-phases
         (add-before 'configure 'fix-makefile
                     (lambda* (#:key outputs #:allow-other-keys)
                       (substitute* "mk/osconfig_unix.mk"
                                    (("CC = cc") "CC = gcc")))))))
    (native-inputs `(("hevea" ,hevea)))
    (home-page "http://projects.camlcity.org/projects/omake.html")
    (synopsis "Build system designed for scalability and portability")
    (description "Similar to make utilities you may have used, but it features
many additional enhancements, including:

@enumerate
@item Support for projects spanning several directories or directory hierarchies.
@item Fast, reliable, automated, scriptable dependency analysis using MD5 digests,
      with full support for incremental builds.
@item Dependency analysis takes the command lines into account — whenever the
      command line used to build a target changes, the target is considered
      out-of-date.
@item Fully scriptable, includes a library that providing support for standard
      tasks in C, C++, OCaml, and LaTeX projects, or a mixture thereof.
@end enumerate")
    (license (list license:lgpl2.1 ; libmojave
                   license:expat ; OMake scripts
                   license:gpl2)))) ; OMake itself, with ocaml linking exception
                                    ; see LICENSE.OMake

(define-public ocaml-batteries
  (package
    (name "ocaml-batteries")
    (version "2.10.0")
    (source (origin
              (method url-fetch)
              (uri (string-append "https://github.com/ocaml-batteries-team/"
                                  "batteries-included/releases/download/v"
                                  version "/batteries-" version ".tar.gz"))
              (sha256
               (base32
                "08ghw87d56h1a6y1nnh3x2wy9xj25jqfk5sp6ma9nsyd37babb0h"))))
    (build-system ocaml-build-system)
    (native-inputs
     `(("ocamlbuild" ,ocamlbuild)
       ("qtest" ,ocaml-qtest)))
    (propagated-inputs
     `(("ocaml-num" ,ocaml-num)))
    (arguments
     `(#:phases
       (modify-phases %standard-phases
         (delete 'check) ; tests are run by the build phase
         (add-before 'build 'fix-nondeterminism
           (lambda _
             (substitute* "setup.ml"
               (("Sys.readdir dirname")
                "let a = Sys.readdir dirname in Array.sort String.compare a; a"))
             #t))
         (replace 'build
           (lambda* (#:key inputs outputs #:allow-other-keys)
             (let ((files
                     (map (lambda (str)
                            (substring str 0 (- (string-length str) 1)))
                          (append
                            (find-files "src" ".*.mliv")
                            (find-files "src" ".*.mlv")
                            (find-files "src" ".*.mlp")))))
               (apply invoke "ocamlbuild" "-no-links" "-use-ocamlfind" "-I" "num"
                      "-lflag" "-dllpath-all" files)
               (for-each (lambda (file)
                           (copy-file (string-append "_build/" file) file))
                         files))
             (invoke "ocamlbuild" "-no-links" "-use-ocamlfind" "-I" "num"
                     "-lflag" "-dllpath-all" "build/mkconf.byte")
             (copy-file "_build/build/mkconf.byte" "build/mkconf.byte")
             (invoke "make" "all")
             #t)))))
    (home-page "http://batteries.forge.ocamlcore.org/")
    (synopsis "Development platform for the OCaml programming language")
    (description "Define a standard set of libraries which may be expected on
every compliant installation of OCaml and organize these libraries into a
hierarchy of modules.")
    (license license:lgpl2.1+)))

(define-public ocaml-pcre
  (package
    (name "ocaml-pcre")
    (version "7.4.6")
    (source
      (origin
        (method git-fetch)
        (uri (git-reference
              (url "https://github.com/mmottl/pcre-ocaml")
              (commit version)))
        (file-name (git-file-name name version))
        (sha256
          (base32
            "11mck879p5zvkghps4ky8yslm0isgz52d84adl0dmcfxv2ibvcym"))))
    (build-system dune-build-system)
    (arguments
     ;; No tests.
     '(#:tests? #f))
    (propagated-inputs
     `(("dune-configurator" ,dune-configurator)
       ("pcre" ,pcre)))
    (native-inputs
     `(("pcre:bin" ,pcre "bin")))
    (home-page "https://mmottl.github.io/pcre-ocaml")
    (synopsis
      "Bindings to the Perl Compatibility Regular Expressions library")
    (description "Pcre-ocaml offers library functions for string
pattern matching and substitution, similar to the functionality
offered by the Perl language.")
    ;; With static linking exception
    (license license:lgpl2.1+)))

(define-public ocaml-expect
  (package
    (name "ocaml-expect")
    (version "0.0.6")
    (source (origin
              (method url-fetch)
              (uri (ocaml-forge-uri name version 1736))
              (sha256
               (base32
                "098qvg9d4yrqzr5ax291y3whrpax0m3sx4gi6is0mblc96r9yqk0"))))
    (arguments
     `(#:tests? #f))
    (build-system ocaml-build-system)
    (native-inputs
     `(("ocamlbuild" ,ocamlbuild)
       ("ocaml-num" ,ocaml-num)
       ("ocaml-pcre" ,ocaml-pcre)
       ("ounit" ,ocaml-ounit)))
    (propagated-inputs
     `(("batteries" ,ocaml-batteries)))
    (home-page "https://forge.ocamlcore.org/projects/ocaml-expect/")
    (synopsis "Simple implementation of expect")
    (description "This package provides utilities for building unitary testing
of interactive program.  You can match the question using a regular expression
or a timeout.")
    (license license:lgpl2.1+))) ; with the OCaml static compilation exception

(define-public ocaml-stdlib-shims
  (package
    (name "ocaml-stdlib-shims")
    (version "0.3.0")
    (source (origin
              (method git-fetch)
              (uri (git-reference
                     (url "https://github.com/ocaml/stdlib-shims")
                     (commit version)))
              (file-name (git-file-name name version))
              (sha256
               (base32
                "0gmg8w67j3ww17llk7hl4dx0vq7p50rn5s4ib9sy984k543rz59h"))))
    (build-system dune-build-system)
    (home-page "https://github.com/ocaml/stdlib-shims")
    (synopsis "OCaml stdlib features backport to older OCaml compilers")
    (description "This package backports some of the new stdlib features to
older compilers, such as the Stdlib module.  This allows projects that require
compatibility with older compiler to use these new features in their code.")
    ;; with ocaml-linking exception
    (license license:lgpl2.1+)))

(define-public ocaml-fileutils
  (package
    (name "ocaml-fileutils")
    (version "0.6.3")
    (source (origin
              (method git-fetch)
              (uri (git-reference
                     (url "https://github.com/gildor478/ocaml-fileutils")
                     (commit (string-append "v" version))))
              (file-name (git-file-name name version))
              (sha256
               (base32
                "0aa7p5qymi8p7iqym42yk2akjd1ff81fvaks82nhjc533zl01pnf"))))
    (build-system dune-build-system)
    (propagated-inputs
     `(("ocaml-stdlib-shims" ,ocaml-stdlib-shims)))
    (native-inputs
     `(("ocaml-ounit" ,ocaml-ounit)))
    (home-page "http://ocaml-fileutils.forge.ocamlcore.org")
    (synopsis "Pure OCaml functions to manipulate real file and filename")
    (description "Library to provide pure OCaml functions to manipulate real
file (POSIX like) and filename.")
    (license license:lgpl2.1+))) ; with the OCaml static compilation exception

(define-public ocaml-oasis
  (package
    (name "ocaml-oasis")
    (version "0.4.11")
    (source (origin
              (method url-fetch)
              (uri (ocaml-forge-uri name version 1757))
              (sha256
               (base32
                "0bn13mzfa98dq3y0jwzzndl55mnywaxv693z6f1rlvpdykp3vdqq"))
            (modules '((guix build utils)))
            (snippet
             '(begin
                (substitute* "test/test-main/Test.ml"
                  ;; most of these tests fail because ld cannot find crti.o, but according
                  ;; to the log file, the environment variables {LD_,}LIBRARY_PATH
                  ;; are set correctly when LD_LIBRARY_PATH is defined beforhand.
                  (("TestBaseCompat.tests;") "")
                  (("TestExamples.tests;") "")
                  (("TestFull.tests;") "")
                  (("TestPluginDevFiles.tests;") "")
                  (("TestPluginInternal.tests;") "")
                  (("TestPluginOCamlbuild.tests;") "")
                  (("TestPluginOMake.tests;") ""))
                #t))))
    (build-system ocaml-build-system)
    (arguments
     `(#:tests? #f))
    (native-inputs
     `(("ocamlbuild" ,ocamlbuild)
       ("ocamlify" ,ocamlify)
       ("ocamlmod" ,ocamlmod)))
    (home-page "https://oasis.forge.ocamlcore.org")
    (synopsis "Integrates a configure, build, install system in OCaml projects")
    (description "OASIS is a tool to integrate a configure, build and install
system in your OCaml projects.  It helps to create standard entry points in your
build system and allows external tools to analyse your project easily.")
    (license license:lgpl2.1+))) ; with ocaml static compilation exception

(define-public ocaml-cppo
  (package
    (name "ocaml-cppo")
    (version "1.6.8")
    (source
      (origin
        (method git-fetch)
        (uri (git-reference
               (url "https://github.com/mjambon/cppo")
               (commit (string-append "v" version))))
        (file-name (git-file-name name version))
        (sha256 (base32
                 "0xjb1dnj8lvdcccskrhrakknd9q4vfy5330sjbqpf4h95dsz90k9"))))
    (build-system dune-build-system)
    (arguments
     `(#:tests? #f))
    (native-inputs
     `(("ocamlbuild" ,ocamlbuild)))
    (home-page "https://github.com/mjambon/cppo")
    (synopsis "Equivalent of the C preprocessor for OCaml programs")
    (description "Cppo is an equivalent of the C preprocessor for OCaml
programs.  It allows the definition of simple macros and file inclusion.  Cppo is:
@enumerate
@item more OCaml-friendly than @command{cpp}
@item easy to learn without consulting a manual
@item reasonably fast
@item simple to install and to maintain.
@end enumerate")
    (license license:bsd-3)))

(define-public ocaml-seq
  (package
    (name "ocaml-seq")
    (version "0.1")
    (source
     (origin
       (method git-fetch)
       (uri (git-reference
             (url "https://github.com/c-cube/seq")
             (commit version)))
       (file-name (git-file-name name version))
       (sha256
        (base32 "1cjpsc7q76yfgq9iyvswxgic4kfq2vcqdlmxjdjgd4lx87zvcwrv"))))
    (build-system ocaml-build-system)
    (arguments
     `(#:tests? #f
       #:phases
       (modify-phases %standard-phases
         (delete 'configure)
         (delete 'build)
         (replace 'install
           (lambda* (#:key outputs #:allow-other-keys)
             (let ((install-dir (string-append (assoc-ref outputs "out")
                                               "/lib/ocaml/site-lib/seq")))
               (mkdir-p install-dir)
               (with-output-to-file (string-append install-dir "/META")
                 (lambda _
                   (display "name=\"seq\"
version=\"[distributed with ocaml]\"
description=\"dummy package for compatibility\"
requires=\"\"")))
               #t))))))
    (home-page "https://github.com/c-cube/seq")
    (synopsis "OCaml's standard iterator type")
    (description "This package is a compatibility package for OCaml's
standard iterator type starting from 4.07.")
    (license license:lgpl2.1+)))

(define-public ocaml-re
  (package
    (name "ocaml-re")
    (version "1.10.3")
    (source
     (origin
       (method git-fetch)
       (uri (git-reference
             (url "https://github.com/ocaml/ocaml-re")
             (commit version)))
       (file-name (git-file-name name version))
       (sha256
        (base32 "1lj94y3zj6qff1yizf311h5ww15djbmnb1g43wd0jz3afa9gk59m"))))
    (build-system dune-build-system)
    (arguments
     `(#:test-target "."))
    (propagated-inputs
     `(("ocaml-seq" ,ocaml-seq)))
    (native-inputs
     `(("ounit" ,ocaml-ounit)))
    (properties `((ocaml4.07-variant . ,(delay ocaml4.07-re))))
    (home-page "https://github.com/ocaml/ocaml-re/")
    (synopsis "Regular expression library for OCaml")
    (description "Pure OCaml regular expressions with:
@enumerate
@item Perl-style regular expressions (module Re_perl)
@item Posix extended regular expressions (module Re_posix)
@item Emacs-style regular expressions (module Re_emacs)
@item Shell-style file globbing (module Re_glob)
@item Compatibility layer for OCaml's built-in Str module (module Re_str)
@end enumerate")
    (license license:expat)))

(define-public ocaml4.07-re
  (package-with-ocaml4.07
    (package
      (inherit ocaml-re)
      (arguments
       `(#:test-target "."
         #:phases
         (modify-phases %standard-phases
           (add-after 'unpack 'fix-dune-version
             (lambda _
               (delete-file "dune-project"))))))
      (properties '()))))

(define-public ocaml-ocplib-endian
  (package
    (name "ocaml-ocplib-endian")
    (version "1.2")
    (source (origin
              (method git-fetch)
              (uri (git-reference
                     (url "https://github.com/OCamlPro/ocplib-endian/")
                     (commit version)))
              (sha256
               (base32
                "1klj4g451s7m5r8bxmwc1rpvngpqdm40csnx9smgc06pwy2fax2c"))
              (file-name (git-file-name name version))))
    (build-system dune-build-system)
    (arguments
     `(#:test-target "tests"))
    (native-inputs
     `(("cppo" ,ocaml-cppo)))
    (home-page "https://github.com/OCamlPro/ocplib-endian")
    (synopsis "Optimised functions to read and write int16/32/64 from strings
and bigarrays")
    (description "Optimised functions to read and write int16/32/64 from strings
and bigarrays, based on new primitives added in version 4.01.  It works on
strings, bytes and bigstring (Bigarrys of chars), and provides submodules for
big- and little-endian, with their unsafe counter-parts.")
    (license license:lgpl2.1)))

(define-public ocaml-cstruct
  (package
    (name "ocaml-cstruct")
    (version "6.0.1")
    (source (origin
              (method git-fetch)
              (uri (git-reference
                     (url "https://github.com/mirage/ocaml-cstruct")
                     (commit (string-append "v" version))))
              (file-name (git-file-name name version))
              (sha256
               (base32
                "0gpyr3cf393j1ir7i2m2qhx75l21w6ad7imdd73xn0jy3pjg4wsj"))))
    (build-system dune-build-system)
    (arguments
     `(#:package "cstruct"
       #:test-target "."))
    (propagated-inputs
     `(("ocaml-bigarray-compat" ,ocaml-bigarray-compat)))
    (native-inputs
     `(("ocaml-alcotest" ,ocaml-alcotest)))
    (properties `((ocaml4.07-variant . ,(delay ocaml4.07-cstruct))))
    (home-page "https://github.com/mirage/ocaml-cstruct")
    (synopsis "Access C structures via a camlp4 extension")
    (description "Cstruct is a library and syntax extension to make it easier
to access C-like structures directly from OCaml.  It supports both reading and
writing to these structures, and they are accessed via the Bigarray module.")
    (license license:isc)))

(define-public ocaml4.07-cstruct
  (package-with-ocaml4.07
    (package
      (inherit ocaml-cstruct)
      (version "5.1.1")
      (source (origin
                (method git-fetch)
                (uri (git-reference
                       (url "https://github.com/mirage/ocaml-cstruct")
                       (commit (string-append "v" version))))
                (file-name (git-file-name "ocaml-cstruct" version))
                (sha256
                 (base32
                  "0jj3whs8r3jc524i9bb67rffh7y7r157hjgvws0bkxijxpjzwkbk"))))
      (properties '()))))

(define-public ocaml-hex
  (package
    (name "ocaml-hex")
    (version "1.4.0")
    (source (origin
              (method git-fetch)
              (uri (git-reference
                     (url "https://github.com/mirage/ocaml-hex")
                     (commit (string-append "v" version))))
              (file-name (git-file-name name version))
              (sha256
               (base32
                "0c8nhibcwy0ykzca4jn3gqb8ylq21ff88y82gl60wyzijr64rn0q"))))
    (build-system dune-build-system)
    (arguments
     `(#:test-target "."))
    (propagated-inputs
     `(("ocaml-bigarray-compat" ,ocaml-bigarray-compat)
       ("cstruct" ,ocaml-cstruct)))
    (home-page "https://github.com/mirage/ocaml-hex/")
    (synopsis "Minimal library providing hexadecimal converters")
    (description "Hex is a minimal library providing hexadecimal converters.")
    (license license:isc)))

(define-public ocaml4.07-ezjsonm
  (package
    (name "ocaml4.07-ezjsonm")
    (version "1.1.0")
    (source
     (origin
       (method git-fetch)
       (uri (git-reference
             (url "https://github.com/mirage/ezjsonm")
             (commit (string-append "v" version))))
       (file-name (git-file-name name version))
       (sha256
        (base32 "064j9pzy01p3dv947khqyn7fkjbs3jmrqsg8limb4abnlaqxxs2s"))))
    (build-system dune-build-system)
    (arguments
     `(#:package "ezjsonm"
       #:test-target "."
       #:ocaml ,ocaml-4.07
       #:findlib ,ocaml4.07-findlib
       #:dune ,ocaml4.07-dune))
    (native-inputs
     `(("ocaml-alcotest" ,(package-with-ocaml4.07 ocaml-alcotest))))
    (propagated-inputs
     `(("ocaml-hex" ,(package-with-ocaml4.07 ocaml-hex))
       ("ocaml-jsonm" ,(package-with-ocaml4.07 ocaml-jsonm))
       ("ocaml-sexplib" ,(package-with-ocaml4.07 ocaml-sexplib))))
    (home-page "https://github.com/mirage/ezjsonm/")
    (synopsis "Read and write JSON data")
    (description "Ezjsonm provides more convenient (but far less flexible) input
and output functions that go to and from [string] values than jsonm.  This avoids
the need to write signal code, which is useful for quick scripts that manipulate
JSON.")
    (license license:isc)))

(define-public ocaml-uri
  (package
    (name "ocaml-uri")
    (version "4.2.0")
    (home-page "https://github.com/mirage/ocaml-uri")
    (source
     (origin
       (method git-fetch)
       (uri (git-reference
             (url home-page)
             (commit (string-append "v" version))))
       (file-name (git-file-name name version))
       (sha256
        (base32
         "1bgkc66cq00mgnkz3i535srwzwc4cpdsv0mly5dzvvq33451xwf0"))))
    (build-system dune-build-system)
    (arguments '(#:package "uri"
                 #:test-target "."))
    (propagated-inputs
     `(("ocaml-stringext" ,ocaml-stringext)
       ("ocaml-angstrom" ,ocaml-angstrom)))
    (native-inputs
     `(("ocaml-ounit" ,ocaml-ounit)
       ("ocaml-ppx-sexp-conv" ,ocaml-ppx-sexp-conv)))
    (properties `((upstream-name . "uri")
                  (ocaml4.07-variant ,(delay ocaml4.07-uri))))
    (synopsis "RFC3986 URI/URL parsing library")
    (description "OCaml-uri is a library for parsing URI/URL in the RFC3986 format.")
    (license license:isc)))

(define-public ocaml4.07-uri
  (package
    (name "ocaml4.07-uri")
    (version "2.2.0")
    (source
     (origin
       (method git-fetch)
       (uri (git-reference
             (url "https://github.com/mirage/ocaml-uri")
             (commit (string-append "v" version))))
       (file-name (git-file-name name version))
       (sha256
        (base32 "1ppbav41mszpjcl0zi3fyg958cxyfs57i7kvha4ds9ydn89bjmrh"))))
    (build-system dune-build-system)
    (arguments
     `(#:test-target "."
       #:phases
       (modify-phases %standard-phases
         (add-before 'build 'update-deprecated
           (lambda _
             (substitute* "lib/uri.ml"
               (("Re.get") "Re.Group.get")))))
       #:ocaml ,ocaml-4.07
       #:findlib ,ocaml4.07-findlib
       #:dune ,ocaml4.07-dune))
    (native-inputs
     `(("ocaml-ounit" ,(package-with-ocaml4.07 ocaml-ounit))
       ("ocaml-ppx-sexp-conv" ,(package-with-ocaml4.07 ocaml-ppx-sexp-conv))))
    (propagated-inputs
     `(("ocaml-re" ,(package-with-ocaml4.07 ocaml-re))
       ("ocaml-sexplib0" ,(package-with-ocaml4.07 ocaml-sexplib0))
       ("ocaml-stringext" ,(package-with-ocaml4.07 ocaml-stringext))))
    (properties `((upstream-name . "uri")))
    (home-page "https://github.com/mirage/ocaml-uri")
    (synopsis "RFC3986 URI/URL parsing library")
    (description "OCaml-uri is a library for parsing URI/URL in the RFC3986 format.")
    (license license:isc)))

(define-public ocaml-easy-format
  (package
    (name "ocaml-easy-format")
    (version "1.3.2")
    (source (origin
              (method git-fetch)
              (uri (git-reference
                     (url "https://github.com/mjambon/easy-format")
                     (commit version)))
              (file-name (git-file-name name version))
              (sha256
               (base32
                "1fc95q2ypck6m6rv3kiawwilh5ac93v2hcp823mj608d5kj79xkb"))))
    (build-system dune-build-system)
    (arguments
     `(#:package "easy-format"
       #:phases
       (modify-phases %standard-phases
         (add-before 'build 'make-writable
           (lambda _
             (for-each
               (lambda (file)
                 (chmod file #o644))
               (find-files "." "."))
             #t)))))
    (home-page "https://github.com/mjambon/easy-format")
    (synopsis "Interface to the Format module")
    (description "Easy-format is a high-level and functional interface to the
Format module of the OCaml standard library.")
    (license license:bsd-3)))

(define-public ocaml4.07-piqilib
  (package
    (name "ocaml4.07-piqilib")
    (version "0.6.15")
    (source
     (origin
       (method git-fetch)
       (uri (git-reference
             (url "https://github.com/alavrik/piqi")
             (commit (string-append "v" version))))
       (file-name (git-file-name name version))
       (sha256
        (base32 "0v04hs85xv6d4ysqxyv1dik34dx49yab9shpi4x7iv19qlzl7csb"))))
    (build-system ocaml-build-system)
    (arguments
     `(#:phases
       (modify-phases %standard-phases
         (add-before 'configure 'fix-ocamlpath
           (lambda _
             (substitute* '("Makefile" "make/Makefile.ocaml")
               (("OCAMLPATH := ") "OCAMLPATH := $(OCAMLPATH):"))
             #t))
         (replace 'configure
           (lambda* (#:key outputs #:allow-other-keys)
             (let ((out (assoc-ref outputs "out")))
               (substitute* "make/OCamlMakefile"
                 (("/bin/sh") (which "bash")))
               (invoke "./configure" "--prefix" out "--ocaml-libdir"
                       (string-append out "/lib/ocaml/site-lib")))
             #t))
       (add-after 'build 'build-ocaml
         (lambda* (#:key outputs #:allow-other-keys)
           (invoke "make" "ocaml")
           #t))
       (add-after 'install 'install-ocaml
         (lambda* (#:key outputs #:allow-other-keys)
           (invoke "make" "ocaml-install")
           #t))
       (add-after 'install-ocaml 'link-stubs
         (lambda* (#:key outputs #:allow-other-keys)
           (let* ((out (assoc-ref outputs "out"))
                  (stubs (string-append out "/lib/ocaml/site-lib/stubslibs"))
                  (lib (string-append out "/lib/ocaml/site-lib/piqilib")))
             (mkdir-p stubs)
             (symlink (string-append lib "/dllpiqilib_stubs.so")
                      (string-append stubs "/dllpiqilib_stubs.so"))
             #t))))
       #:ocaml ,ocaml-4.07
       #:findlib ,ocaml4.07-findlib))
    (native-inputs
     `(("which" ,which)))
    (propagated-inputs
     `(("ocaml-xmlm" ,(package-with-ocaml4.07 ocaml-xmlm))
       ("ocaml-sedlex" ,(package-with-ocaml4.07 ocaml-sedlex))
       ("ocaml-easy-format" ,(package-with-ocaml4.07 ocaml-easy-format))
       ("ocaml-base64" ,(package-with-ocaml4.07 ocaml-base64))))
    (home-page "http://piqi.org")
    (synopsis "Data serialization and conversion library")
    (description "Piqilib is the common library used by the piqi command-line
tool and piqi-ocaml.")
    (license license:asl2.0)))

(define-public ocaml-uuidm
  (package
    (name "ocaml-uuidm")
    (version "0.9.7")
    (source (origin
              (method url-fetch)
              (uri (string-append "http://erratique.ch/software/uuidm/"
                                  "releases/uuidm-" version ".tbz"))
              (sha256
               (base32
                "1ivxb3hxn9bk62rmixx6px4fvn52s4yr1bpla7rgkcn8981v45r8"))))
    (build-system ocaml-build-system)
    (arguments
     `(#:build-flags
       (list "build" "--tests" "true" "--with-cmdliner" "true")
       #:phases
       (modify-phases %standard-phases
         (delete 'configure))))
    (native-inputs
     `(("ocamlbuild" ,ocamlbuild)
       ("opam" ,opam)))
    (propagated-inputs
     `(("cmdliner" ,ocaml-cmdliner)
       ("topkg" ,ocaml-topkg)))
    (home-page "https://erratique.ch/software/uuidm")
    (synopsis "Universally unique identifiers for OCaml")
    (description "Uuidm is an OCaml module implementing 128 bits universally
unique identifiers (UUIDs) version 3, 5 (named based with MD5, SHA-1 hashing)
and 4 (random based) according to RFC 4122.")
    (license license:isc)))

(define-public ocaml-graph
  (package
    (name "ocaml-graph")
    (version "1.8.8")
    (source (origin
              (method url-fetch)
              (uri (string-append "http://ocamlgraph.lri.fr/download/"
                                  "ocamlgraph-" version ".tar.gz"))
              (sha256
               (base32
                "0m9g16wrrr86gw4fz2fazrh8nkqms0n863w7ndcvrmyafgxvxsnr"))))
    (build-system ocaml-build-system)
    (arguments
     `(#:install-target "install-findlib"
       #:tests? #f
       #:phases
       (modify-phases %standard-phases
         (add-before 'configure 'set-shell
           (lambda* (#:key inputs #:allow-other-keys)
             (setenv "CONFIG_SHELL"
                     (search-input-file inputs "/bin/sh")))))))
    (inputs `(("lablgtk" ,lablgtk)))
    (properties `((upstream-name . "ocamlgraph")))
    (home-page "http://ocamlgraph.lri.fr/")
    (synopsis "Graph library for OCaml")
    (description "OCamlgraph is a generic graph library for OCaml.")
    (license license:lgpl2.1)))

(define-public ocaml4.07-piqi
  (package
    (name "ocaml4.07-piqi")
    (version "0.7.7")
    (source (origin
              (method git-fetch)
              (uri (git-reference
                     (url "https://github.com/alavrik/piqi-ocaml")
                     (commit (string-append "v" version))))
              (file-name (git-file-name name version))
              (sha256
               (base32
                "1913jpsb8mvqi8609j4g4sm5jhg50dq0xqxgy8nmvknfryyc89nm"))))
    (build-system ocaml-build-system)
    (arguments
     `(#:make-flags
       ,#~(list (string-append "DESTDIR=" #$output)
                (string-append "SHELL="
                               #+(file-append (canonical-package bash-minimal)
                                              "/bin/sh")))
       #:phases
       (modify-phases %standard-phases
         (add-after 'unpack 'make-files-writable
           (lambda _
             (for-each make-file-writable (find-files "."))
             #t))
         (delete 'configure))
       #:ocaml ,ocaml-4.07
       #:findlib ,ocaml4.07-findlib))
    (native-inputs
     `(("which" ,which)
       ("protobuf" ,protobuf))) ; for tests
    (propagated-inputs
     `(("ocaml-num" ,(package-with-ocaml4.07 ocaml-num))
       ("ocaml-piqilib" ,ocaml4.07-piqilib)
       ("ocaml-stdlib-shims" ,(package-with-ocaml4.07 ocaml-stdlib-shims))))
    (home-page "https://github.com/alavrik/piqi-ocaml")
    (synopsis "Protocol serialization system for OCaml")
    (description "Piqi is a multi-format data serialization system for OCaml.
It provides a uniform interface for serializing OCaml data structures to JSON,
XML and Protocol Buffers formats.")
    (license license:asl2.0)))

(define-public bap
  (package
    (name "bap")
    (version "2.0.0")
    (home-page "https://github.com/BinaryAnalysisPlatform/bap")
    (source (origin
              (method git-fetch)
              (uri (git-reference
                     (url home-page)
                     (commit (string-append "v" version))))
              (file-name (git-file-name name version))
              (sha256
               (base32
                "0lb9xkfp67wjjqr75p6krivmjra7l5673236v9ny4gp0xi0755bk"))))
   (build-system ocaml-build-system)
   (native-inputs
    `(("ocaml-oasis" ,(package-with-ocaml4.07 ocaml-oasis))
      ("clang" ,clang-3.8)
      ("ocaml-ounit" ,(package-with-ocaml4.07 ocaml-ounit))))
   (propagated-inputs
    `(("camlzip" ,(package-with-ocaml4.07 camlzip))
      ("ocaml-bitstring" ,(package-with-ocaml4.07 ocaml-bitstring))
      ("ocaml-cmdliner" ,(package-with-ocaml4.07 ocaml-cmdliner))
      ("ocaml-core-kernel" ,ocaml4.07-core-kernel)
      ("ocaml-ezjsonm" ,ocaml4.07-ezjsonm)
      ("ocaml-fileutils" ,(package-with-ocaml4.07 ocaml-fileutils))
      ("ocaml-frontc" ,(package-with-ocaml4.07 ocaml-frontc))
      ("ocaml-graph" ,(package-with-ocaml4.07 ocaml-graph))
      ("ocaml-ocurl" ,(package-with-ocaml4.07 ocaml-ocurl))
      ("ocaml-piqi" ,ocaml4.07-piqi)
      ("ocaml-ppx-jane" ,ocaml4.07-ppx-jane)
      ("ocaml-utop" ,ocaml4.07-utop)
      ("ocaml-uuidm" ,(package-with-ocaml4.07 ocaml-uuidm))
      ("ocaml-uri" ,ocaml4.07-uri)
      ("ocaml-zarith" ,(package-with-ocaml4.07 ocaml-zarith))))
   (inputs
    `(("gmp" ,gmp)
      ("llvm" ,llvm-3.8)
      ("ncurses" ,ncurses)))
   (arguments
    `(#:use-make? #t
      #:phases
      (modify-phases %standard-phases
        (add-before 'configure 'fix-ncurses
          (lambda _
            (substitute* "oasis/llvm"
              (("-lcurses") "-lncurses"))
            #t))
        (replace 'configure
          (lambda* (#:key outputs inputs #:allow-other-keys)
            ;; add write for user, to prevent a failure in the install phase
            (for-each
              (lambda (file)
                (let ((stat (stat file)))
                  (chmod file (+ #o200 (stat:mode stat)))))
              (find-files "." "."))
            (invoke "./configure" "--prefix"
                    (assoc-ref outputs "out")
                    "--libdir"
                    (string-append
                      (assoc-ref outputs "out")
                      "/lib/ocaml/site-lib")
                    "--with-llvm-version=3.8"
                    "--with-llvm-config=llvm-config"
                    "--enable-everything"))))
       #:ocaml ,ocaml-4.07
       #:findlib ,ocaml4.07-findlib))
   (synopsis "Binary Analysis Platform")
   (description "Binary Analysis Platform is a framework for writing program
analysis tools, that target binary files.  The framework consists of a plethora
of libraries, plugins, and frontends.  The libraries provide code reusability,
the plugins facilitate extensibility, and the frontends serve as entry points.")
   (license license:expat)))

(define-public ocaml-camomile
  (package
    (name "ocaml-camomile")
    (version "1.0.2")
    (home-page "https://github.com/yoriyuki/Camomile")
    (source (origin
              (method url-fetch)
              (uri (string-append home-page "/releases/download/" version
                                  "/camomile-" version ".tbz"))
              (sha256
               (base32
                "0chn7ldqb3wyf95yhmsxxq65cif56smgz1mhhc7m0dpwmyq1k97h"))))
    (build-system dune-build-system)
    (arguments
     `(#:test-target "camomile-test"
       #:tests? #f ; Tests fail, see https://github.com/yoriyuki/Camomile/issues/82
       #:phases
       (modify-phases %standard-phases
         (add-before 'build 'fix-usr-share
           (lambda* (#:key outputs #:allow-other-keys)
             (substitute* '("Camomile/dune" "configure.ml")
               (("/usr/share") (string-append (assoc-ref outputs "out") "/share")))
             #t)))))
    (synopsis "Comprehensive Unicode library")
    (description "Camomile is a Unicode library for OCaml.  Camomile provides
Unicode character type, UTF-8, UTF-16, UTF-32 strings, conversion to/from about
200 encodings, collation and locale-sensitive case mappings, and more.  The
library is currently designed for Unicode Standard 3.2.")
    ;; with an exception for linked libraries to use a different license
    (license license:lgpl2.0+)))

(define-public ocaml-charinfo-width
  (package
    (name "ocaml-charinfo-width")
    (version "1.1.0")
    (source (origin
              (method url-fetch)
              (uri (string-append "https://bitbucket.org/zandoye/charinfo_width"
                                  "/get/" version ".tar.gz"))
              (file-name (string-append name "-" version ".tar.gz"))
              (sha256
               (base32
                "00bv4p1yqs8y0z4z07wd9w9yyv669dikp9b04dcjbwpiy2wy0086"))))
    (build-system dune-build-system)
    (propagated-inputs
     `(("ocaml-result" ,ocaml-result)
       ("ocaml-camomile" ,ocaml-camomile)))
    (native-inputs
     `(("ocaml-ppx-expect" ,ocaml-ppx-expect)))
    (properties
     `((upstream-name . "charInfo_width")))
    (home-page "https://bitbucket.org/zandoye/charinfo_width/")
    (synopsis "Determine column width for a character")
    (description "This module is implements purely in OCaml a character width
function that follows the prototype of POSIX's wcwidth.")
    (license license:expat)))

(define-public ocaml4.07-zed
  (package
    (name "ocaml4.07-zed")
    (version "2.0.3")
    (source
     (origin
       (method git-fetch)
       (uri (git-reference
             (url "https://github.com/diml/zed")
             (commit version)))
       (file-name (git-file-name name version))
       (sha256
        (base32 "0pa9awinqr0plp4b2az78dwpvh01pwaljnn5ydg8mc6hi7rmir55"))))
    (build-system dune-build-system)
    (arguments
     `(#:test-target "."
       #:ocaml ,ocaml-4.07
       #:findlib ,ocaml4.07-findlib
       #:dune ,ocaml4.07-dune))
    (propagated-inputs
     `(("ocaml-camomile" ,(package-with-ocaml4.07 ocaml-camomile))
       ("ocaml-charinfo-width" ,(package-with-ocaml4.07 ocaml-charinfo-width))
       ("ocaml-react" ,(package-with-ocaml4.07 ocaml-react))))
    (home-page "https://github.com/diml/zed")
    (synopsis "Abstract engine for text editing in OCaml")
    (description "Zed is an abstract engine for text edition.  It can be used
to write text editors, edition widgets, readlines, etc.  You just have to
connect an engine to your inputs and rendering functions to get an editor.")
    (license license:bsd-3)))

(define-public ocaml4.07-lambda-term
  (package
    (name "ocaml4.07-lambda-term")
    (version "2.0.2")
    (source
     (origin
       (method git-fetch)
       (uri (git-reference
             (url "https://github.com/diml/lambda-term")
             (commit version)))
       (file-name (git-file-name name version))
       (sha256
        (base32 "0zcjy6fvf0d3i2ssz96asl889n3r6bplyzk7xvb2s3dkxbgcisyy"))))
    (build-system dune-build-system)
    (arguments
     `(#:tests? #f
       #:ocaml ,ocaml-4.07
       #:findlib ,ocaml4.07-findlib
       #:dune ,ocaml4.07-dune))
    (propagated-inputs
     `(("ocaml-lwt" ,(package-with-ocaml4.07 ocaml-lwt))
       ("ocaml-lwt-log" ,(package-with-ocaml4.07 ocaml-lwt-log))
       ("ocaml-lwt-react" ,(package-with-ocaml4.07 ocaml-lwt-react))
       ("ocaml-zed" ,ocaml4.07-zed)))
    (home-page "https://github.com/diml/lambda-term")
    (synopsis "Terminal manipulation library for OCaml")
    (description "Lambda-Term is a cross-platform library for manipulating the
terminal.  It provides an abstraction for keys, mouse events, colors, as well as
a set of widgets to write curses-like applications.  The main objective of
Lambda-Term is to provide a higher level functional interface to terminal
manipulation than, for example, ncurses, by providing a native OCaml interface
instead of bindings to a C library.")
    (license license:bsd-3)))

(define-public ocaml4.07-utop
  (package
    (name "ocaml4.07-utop")
    (version "2.4.3")
    (source
     (origin
       (method git-fetch)
       (uri (git-reference
             (url "https://github.com/ocaml-community/utop")
             (commit version)))
       (file-name (git-file-name name version))
       (sha256
        (base32 "1bl4943qpi3qy152dbdm5glhx19zsiylmn4rcxi8l66g58hikyjp"))))
    (build-system dune-build-system)
    (arguments
     `(#:test-target "."
       #:ocaml ,ocaml-4.07
       #:findlib ,ocaml4.07-findlib
       #:dune ,ocaml4.07-dune))
    (native-inputs
     `(("cppo" ,(package-with-ocaml4.07 ocaml-cppo))))
    (propagated-inputs
     `(("lambda-term" ,ocaml4.07-lambda-term)
       ("lwt" ,(package-with-ocaml4.07 ocaml-lwt))
       ("react" ,(package-with-ocaml4.07 ocaml-react))
       ("camomile" ,(package-with-ocaml4.07 ocaml-camomile))
       ("zed" ,ocaml4.07-zed)))
    (home-page "https://github.com/ocaml-community/utop")
    (synopsis "Improved interface to the OCaml toplevel")
    (description "UTop is an improved toplevel for OCaml.  It can run in a
terminal or in Emacs.  It supports line editing, history, real-time and context
sensitive completion, colors, and more.")
    (license license:bsd-3)))

(define-public ocaml-integers
  (package
    (name "ocaml-integers")
    (version "0.5.1")
    (home-page "https://github.com/ocamllabs/ocaml-integers")
    (source (origin
              (method git-fetch)
              (uri (git-reference
                    (url home-page)
                    (commit version)))
              (file-name (git-file-name name version))
              (sha256
               (base32
                "0by5pc851fk7ccxqy1w2qc5jwn9z8whyqhs5gxlm5986vr9msnyi"))))
    (build-system dune-build-system)
    (arguments
     `(#:tests? #f)) ; no tests
    (synopsis "Various signed and unsigned integer types for OCaml")
    (description "The ocaml-integers library provides a number of 8-, 16-, 32-
and 64-bit signed and unsigned integer types, together with aliases such as
long and size_t whose sizes depend on the host platform.")
    (license license:expat)))

(define-public ocaml-ctypes
  (package
   (name "ocaml-ctypes")
   (version "0.19.1")
   (home-page "https://github.com/ocamllabs/ocaml-ctypes")
   (source (origin
             (method git-fetch)
             (uri (git-reference
                    (url home-page)
                    (commit version)))
             (file-name (git-file-name name version))
             (sha256
              (base32
               "1xi1a486gssrb23zln3sf7zn0rmyl1k684bdf9iqkhgpz607fq6s"))))
   (build-system ocaml-build-system)
   (arguments
    `(#:make-flags
      (list (string-append "INSTALL_HEADERS = $(wildcard $($(PROJECT).dir)/*.h)"))
      #:phases
      (modify-phases %standard-phases
        (add-after 'unpack 'make-writable
          (lambda _
            (for-each make-file-writable
                      (find-files "."))))
        (delete 'configure))))
   (native-inputs
    `(("pkg-config" ,pkg-config)
      ("ounit" ,ocaml-ounit)
      ("lwt" ,ocaml-lwt)))
   (propagated-inputs
    `(("bigarray-compat" ,ocaml-bigarray-compat)
      ("integers" ,ocaml-integers)))
   (inputs
    `(("libffi" ,libffi)))
   (synopsis "Library for binding to C libraries using pure OCaml")
   (description "Ctypes is a library for binding to C libraries using pure
OCaml.  The primary aim is to make writing C extensions as straightforward as
possible.  The core of ctypes is a set of combinators for describing the
structure of C types -- numeric types, arrays, pointers, structs, unions and
functions.  You can use these combinators to describe the types of the
functions that you want to call, then bind directly to those functions -- all
without writing or generating any C!")
   (license license:expat)))

(define-public ocaml-ocb-stubblr
  (package
   (name "ocaml-ocb-stubblr")
   (version "0.1.1")
   (home-page "https://github.com/pqwy/ocb-stubblr")
   (source (origin
             (method url-fetch)
             (uri (string-append
                   home-page "/releases/download/v0.1.1/ocb-stubblr-"
                   version ".tbz"))
             (file-name (string-append name "-" version ".tbz"))
             (sha256
              (base32
               "167b7x1j21mkviq8dbaa0nmk4rps2ilvzwx02igsc2706784z72f"))))
   (build-system ocaml-build-system)
   (arguments
    `(#:build-flags (list "build" "--tests" "true")
      #:phases
      (modify-phases %standard-phases
        (delete 'configure)
        (add-before 'build 'fix-for-guix
          (lambda _
            (substitute* "src/ocb_stubblr.ml"
              ;; Do not fail when opam is not present or initialized
              (("error_msgf \"error running opam\"") "\"\"")
              ;; Guix doesn't have cc, but it has gcc
              (("\"cc\"") "\"gcc\""))
            #t)))))
   (inputs
    `(("topkg" ,ocaml-topkg)
      ("opam" ,opam)))
   (native-inputs
    `(("astring" ,ocaml-astring)
      ("ocamlbuild" ,ocamlbuild)))
   (synopsis "OCamlbuild plugin for C stubs")
   (description "Ocb-stubblr is about ten lines of code that you need to
repeat over, over, over and over again if you are using ocamlbuild to build
OCaml projects that contain C stubs.")
   (license license:isc)))

(define-public ocaml-tsdl
  (package
    (name "ocaml-tsdl")
    (version "0.9.7")
    (home-page "https://erratique.ch/software/tsdl")
    (source (origin
              (method url-fetch)
              (uri (string-append home-page "/releases/tsdl-"
                                  version ".tbz"))
              (file-name (string-append name "-" version ".tar.gz"))
              (sha256
               (base32
                "1zwv0ixkigh1gzk5n49rwvz2f2m62jdkkqg40j7dclg4gri7691f"))))
    (build-system ocaml-build-system)
    (arguments
     `(#:build-flags '("build")
       #:tests? #f; tests require a display device
       #:phases
       (modify-phases %standard-phases
         (delete 'configure))))
    (native-inputs
     `(("ocamlbuild" ,ocamlbuild)
       ("ocaml-astring" ,ocaml-astring)
       ("opam" ,opam)
       ("pkg-config" ,pkg-config)))
    (inputs
     `(("topkg" ,ocaml-topkg)
       ("sdl2" ,sdl2)
       ("integers" ,ocaml-integers)
       ("ctypes" ,ocaml-ctypes)))
    (synopsis "Thin bindings to SDL for OCaml")
    (description "Tsdl is an OCaml library providing thin bindings to the
cross-platform SDL C library.")
    (license license:isc)))

(define-public dedukti
  (package
    (name "dedukti")
    (version "2.6.0")
    (home-page "https://deducteam.github.io/")
    (source
     (origin
       (method git-fetch)
       (uri (git-reference
             (url "https://github.com/deducteam/dedukti")
             (commit (string-append "v" version))))
       (file-name (git-file-name name version))
       (sha256
        (base32
         "0frl3diff033i4fmq304b8wbsdnc9mvlhmwd7a3zd699ng2lzbxb"))))
    (inputs
     `(("menhir" ,ocaml-menhir)))
    (native-inputs
     `(("ocamlbuild" ,ocamlbuild)))
    (build-system ocaml-build-system)
    (arguments
     `(#:phases
       ,#~(modify-phases %standard-phases
            (delete 'configure)
            (replace 'build
              (lambda _
                (invoke "make")))
            (replace 'check
              (lambda _
                (invoke "make" "tests")))
            (add-before 'install 'set-binpath
              ;; Change binary path in the makefile
              (lambda _
                (substitute* "GNUmakefile"
                  (("BINDIR = (.*)$")
                   (string-append "BINDIR = " #$output "/bin")))))
            (replace 'install
              (lambda _
                (invoke "make" "install"))))))
    (synopsis "Proof-checker for the λΠ-calculus modulo theory, an extension of
the λ-calculus")
    (description "Dedukti is a proof-checker for the λΠ-calculus modulo
theory.  The λΠ-calculus is an extension of the simply typed λ-calculus with
dependent types.  The λΠ-calculus modulo theory is itself an extension of the
λΠ-calculus where the context contains variable declaration as well as rewrite
rules.  This system is not designed to develop proofs, but to check proofs
developed in other systems.  In particular, it enjoys a minimalistic syntax.")
    (license license:cecill-c)))

(define-public emacs-dedukti-mode
  (let ((commit "d7c3505a1046187de3c3aeb144455078d514594e"))
    (package
      (name "emacs-dedukti-mode")
      (version (git-version "0" "0" commit))
      (home-page "https://github.com/rafoo/dedukti-mode")
      (source (origin
                (method git-fetch)
                (uri (git-reference
                      (url home-page)
                      (commit commit)))
                (sha256
                 (base32
                  "1842wikq24c8rg0ac84vb1qby9ng1nssxswyyni4kq85lng5lcrp"))
                (file-name (git-file-name name version))))
      (inputs
       `(("dedukti" ,dedukti)))
      (build-system emacs-build-system)
      (arguments
       '(#:phases
         (modify-phases %standard-phases
           (add-before 'install 'patch-dkpath
             (lambda _
               (let ((dkcheck-path (which "dkcheck")))
                 (substitute* "dedukti-mode.el"
                   (("dedukti-path \"(.*)\"")
                    (string-append "dedukti-path \"" dkcheck-path "\"")))))))))
      (synopsis "Emacs major mode for Dedukti files")
      (description "This package provides an Emacs major mode for editing
Dedukti files.")
      (license license:cecill-b))))

(define-public emacs-flycheck-dedukti
  (let ((commit "3dbff5646355f39d57a3ec514f560a6b0082a1cd"))
    (package
      (name "emacs-flycheck-dedukti")
      (version (git-version "0" "0" commit))
      (home-page "https://github.com/rafoo/flycheck-dedukti")
      (source (origin
                (method git-fetch)
                (uri (git-reference
                      (url home-page)
                      (commit commit)))
                (sha256
                 (base32
                  "1ffpxnwl3wx244n44mbw81g00nhnykd0lnid29f4aw1av7w6nw8l"))
                (file-name (git-file-name name version))))
      (build-system emacs-build-system)
      (inputs
       `(("dedukti-mode" ,emacs-dedukti-mode)
         ("flycheck-mode" ,emacs-flycheck)))
      (synopsis "Flycheck integration for the dedukti language")
      (description "This package provides a frontend for Flycheck to perform
syntax checking on dedukti files.")
      (license license:cecill-b))))

(define-public ocaml-jst-config
  (package
    (name "ocaml-jst-config")
    (version "0.14.1")
    (source
      (origin
        (method git-fetch)
        (uri (git-reference
               (url "https://github.com/janestreet/jst-config")
               (commit (string-append "v" version))))
        (file-name (git-file-name name version))
        (sha256
         (base32
          "0sak7rrix8vd2bscbjxbxi1d9jyd27ik59dpybfxhzhsn9s1wllv"))))
    (build-system dune-build-system)
    (arguments '(#:tests? #f))           ; no tests
    (propagated-inputs
      `(("ocaml-base" ,ocaml-base)
        ("ocaml-ppx-assert" ,ocaml-ppx-assert)
        ("ocaml-stdio" ,ocaml-stdio)
        ("dune-configurator" ,dune-configurator)))
    (home-page "https://github.com/janestreet/jst-config")
    (synopsis "Compile-time configuration for Jane Street libraries")
    (description "Defines compile-time constants used in Jane Street libraries
such as Base, Core, and Async.  This package has an unstable interface; it is
intended only to share configuration between different packages from Jane
Street.  Future updates may not be backward-compatible, and we do not
recommend using this package directly.")
    (license license:expat)))

(define-public ocaml-jane-street-headers
  (package
    (name "ocaml-jane-street-headers")
    (version "0.14.0")
    (source
     (janestreet-origin
      "jane-street-headers" version
      "028yxb4h3iy025iy89v8653m5brh7flrjshghs4x99pd690pmfs7"))
    (build-system dune-build-system)
    (arguments '(#:tests? #f))           ; no tests
    (home-page "https://github.com/janestreet/jane-street-headers")
    (synopsis "Jane Street C header files")
    (description "C header files shared between the various Jane Street
packages.")
    (license license:expat)))

(define-public ocaml-time-now
  (package
    (name "ocaml-time-now")
    (version "0.14.0")
    (source
     (janestreet-origin
      "time_now" version
      "0hkn2jw4dz5gflnsblskl5wp6z7zbrahwjmaxmsskfviwjg82cqh"))
    (build-system dune-build-system)
    (arguments '(#:tests? #f))           ; no tests
    (propagated-inputs
     `(("ocaml-base" ,ocaml-base)
       ("ocaml-jane-street-headers" ,ocaml-jane-street-headers)
       ("ocaml-jst-config" ,ocaml-jst-config)
       ("ocaml-ppx-base" ,ocaml-ppx-base)
       ("ocaml-ppx-optcomp" ,ocaml-ppx-optcomp)))
    (properties `((upstream-name . "time_now")))
    (home-page
     "https://github.com/janestreet/time_now")
    (synopsis "Reports the current time")
    (description
     "Provides a single function to report the current time in nanoseconds
since the start of the Unix epoch.")
    (license license:expat)))

(define-public ocaml-ppx-inline-test
  (package
    (name "ocaml-ppx-inline-test")
    (version "0.14.1")
    (home-page "https://github.com/janestreet/ppx_inline_test")
    (source
     (origin
       (method git-fetch)
       (uri (git-reference
             (url (string-append home-page ".git"))
             (commit (string-append "v" version))))
       (file-name (git-file-name name version))
       (sha256
        (base32
         "1ajdna1m9l1l3nfigyy33zkfa3yarfr6s086jdw2pcfwlq1fhhl4"))))
    (build-system dune-build-system)
    (arguments
     `(#:tests? #f)) ;see home page README for further information
    (propagated-inputs
     `(("ocaml-base" ,ocaml-base)
       ("ocaml-migrate-parsetree" ,ocaml-migrate-parsetree)
       ("ocaml-compiler-libs" ,ocaml-compiler-libs)
       ("ocaml-sexplib0" ,ocaml-sexplib0)
       ("ocaml-stdio" ,ocaml-stdio)
       ("ocaml-ppxlib" ,ocaml-ppxlib)
       ("ocaml-time-now" ,ocaml-time-now)))
    (properties `((upstream-name . "ppx_inline_test")
                  (ocaml4.07-variant . ,(delay ocaml4.07-ppx-inline-test))))
    (synopsis "Syntax extension for writing in-line tests in ocaml code")
    (description "This package contains a syntax extension for writing
in-line tests in ocaml code.  It is part of Jane Street's PPX rewriters
collection.")
    (license license:expat)))

(define-public ocaml4.07-ppx-inline-test
  (package-with-ocaml4.07
   (package
     (inherit ocaml-ppx-inline-test)
     (name "ocaml-ppx-inline-test")
     (version "0.12.0")
     (home-page "https://github.com/janestreet/ppx_inline_test")
     (source
      (origin
        (method git-fetch)
        (uri (git-reference
              (url (string-append home-page ".git"))
              (commit (string-append "v" version))))
        (file-name (git-file-name name version))
        (sha256
         (base32
          "0nyz411zim94pzbxm2l2v2l9jishcxwvxhh142792g2s18r4vn50"))))
    (propagated-inputs
     `(("ocaml-base" ,ocaml-base)
       ("ocaml-migrate-parsetree" ,ocaml-migrate-parsetree)
       ("ocaml-compiler-libs" ,ocaml-compiler-libs)
       ("ocaml-sexplib0" ,ocaml-sexplib0)
       ("ocaml-stdio" ,ocaml-stdio)
       ("ocaml-ppxlib" ,ocaml-ppxlib)))
    (properties `((upstream-name . "ppx_inline_test"))))))

(define-public ocaml-bindlib
  (package
    (name "ocaml-bindlib")
    (version "5.0.1")
    (source
     (origin
       (method git-fetch)
       (uri (git-reference
             (url "https://github.com/rlepigre/ocaml-bindlib")
             (commit (string-append "ocaml-bindlib_" version))))
       (file-name (git-file-name name version))
       (sha256
        (base32
         "1f8kr81w8vsi4gv61xn1qbc6zrzkjp8l9ix0942vjh4gjxc74v75"))))
    (build-system ocaml-build-system)
    (arguments
     `(#:tests? #f                      ;no tests
       #:use-make? #t
       #:phases
       (modify-phases %standard-phases
         (delete 'configure)
         (replace 'build
           (lambda _
             (invoke "make")))
         (replace 'install
           (lambda _
             (invoke "make" "install"))))))
    (native-inputs
     `(("ocamlbuild" ,ocamlbuild)
       ("ocaml-findlib" ,ocaml-findlib)))
    (home-page "https://rlepigre.github.io/ocaml-bindlib/")
    (synopsis "OCaml Bindlib library for bound variables")
    (description "Bindlib is a library allowing the manipulation of data
structures with bound variables.  It is particularly useful when writing ASTs
for programming languages, but also for manipulating terms of the λ-calculus
or quantified formulas.")
    (license license:gpl3+)))

(define-public ocaml-earley
  (package
    (name "ocaml-earley")
    (version "3.0.0")
    (home-page "https://github.com/rlepigre/ocaml-earley")
    (source
     (origin
       (method git-fetch)
       (uri (git-reference
             (url (string-append home-page ".git"))
             (commit version)))
       (file-name (git-file-name name version))
       (sha256
        (base32
         "1vi58zdxchpw6ai0bz9h2ggcmg8kv57yk6qbx82lh47s5wb3mz5y"))))
    (build-system dune-build-system)
    (arguments
     `(#:test-target "."))
    (propagated-inputs
     `(("ocaml-stdlib-shims" ,ocaml-stdlib-shims)))
    (synopsis "Parsing library based on Earley Algorithm")
    (description "Earley is a parser combinator library base on Earley's
algorithm.  It is intended to be used in conjunction with an OCaml syntax
extension which allows the definition of parsers inside the language.  There
is also support for writing OCaml syntax extensions in a camlp4 style.")
    (license license:cecill-b)))

(define-public ocaml-timed
  (package
    (name "ocaml-timed")
    (version "1.0")
    (home-page "https://github.com/rlepigre/ocaml-timed")
    (source (origin
              (method git-fetch)
              (uri (git-reference
                    (url (string-append home-page ".git"))
                    (commit (string-append name "_" version))))
              (sha256
               (base32
                "0hfxz710faxy5yk97bkfnw87r732jcxxhmjppwrbfdb6pd0wks96"))
              (file-name (git-file-name name version))))
    (build-system ocaml-build-system)
    (arguments
     '(#:phases
       (modify-phases %standard-phases
         (delete 'configure)
         (replace 'build
           (lambda _
             (invoke "make")))
         (replace 'install
           (lambda _
             (invoke "make" "install")))
         (replace 'check
           (lambda _
             (invoke "make" "tests"))))))
    (synopsis "Timed references for imperative state")
    (description "Timed references for imperative state.  This module provides
an alternative type for references (or mutable cells) supporting undo/redo
operations.  In particular, an abstract notion of time is used to capture the
state of the references at any given point, so that it can be restored.  Note
that usual reference operations only have a constant time / memory overhead
(compared to those of the standard library).

Moreover, we provide an alternative implementation based on the references
of the standard library (Pervasives module).  However, it is less efficient
than the first one.")
    (license license:expat)))

(define-public ocaml-biniou
 (package
   (name "ocaml-biniou")
   (version "1.2.1")
   (home-page "https://github.com/mjambon/biniou")
    (source
     (origin
       (method git-fetch)
       (uri (git-reference
             (url (string-append home-page ".git"))
             (commit version)))
       (file-name (git-file-name name version))
       (sha256
        (base32
         "0x2kiy809n1j0yf32l7hj102y628jp5jdrkbi3z7ld8jq04h1790"))))
   (build-system dune-build-system)
   (arguments
    `(#:phases
      (modify-phases %standard-phases
        (add-before 'build 'make-writable
          (lambda _ (for-each make-file-writable (find-files "." ".")))))))
   (inputs
    `(("ocaml-easy-format" ,ocaml-easy-format)))
   (native-inputs
    `(("which" ,which)))
   (synopsis "Data format designed for speed, safety, ease of use and backward
compatibility")
   (description "Biniou (pronounced \"be new\" is a binary data format
designed for speed, safety, ease of use and backward compatibility as
protocols evolve.  Biniou is vastly equivalent to JSON in terms of
functionality but allows implementations several times faster (4 times faster
than yojson), with 25-35% space savings.")
   (license license:bsd-3)))

(define-public ocaml-yojson
  (package
    (name "ocaml-yojson")
    (version "1.7.0")
    (home-page "https://github.com/ocaml-community/yojson")
    (source
     (origin
       (method git-fetch)
       (uri (git-reference
             (url (string-append home-page ".git"))
             (commit version)))
       (file-name (git-file-name name version))
       (sha256
        (base32
         "0zncsw8bgbkh1pfvfc7nh628hfj84lgx6jwhp9ashj3z1z0w3xjn"))))
    (build-system dune-build-system)
    (arguments
     `(#:test-target "."))
    (propagated-inputs
     `(("ocaml-biniou" ,ocaml-biniou)
       ("ocaml-easy-format" ,ocaml-easy-format)))
    (native-inputs
     `(("ocaml-alcotest" ,ocaml-alcotest)
       ("ocaml-cppo" ,ocaml-cppo)))
    (synopsis "Low-level JSON library for OCaml")
    (description "Yojson is an optimized parsing and printing library for the
JSON format.  It addresses a few shortcomings of json-wheel including 2x
speedup, polymorphic variants and optional syntax for tuples and variants.
@code{ydump} is a pretty printing command-line program provided with the
yojson package.  The program @code{atdgen} can be used to derive OCaml-JSON
serializers and deserializers from type definitions.")
    (license license:bsd-3)))
 
(define-public ocaml-craml
  (package
    (name "ocaml-craml")
    (version "1.0.0")
    (home-page "https://github.com/realworldocaml/craml")
    (source
     (origin
       (method git-fetch)
       (uri (git-reference
             (url (string-append home-page ".git"))
             (commit version)))
       (file-name (git-file-name name version))
       (sha256
        (base32
         "197xjp4vmzdymf2ndinw271ihpf45h04mx8gqj8ypspxdr5fj1a5"))))
    (build-system dune-build-system)
    (arguments
     `(#:phases
       (modify-phases %standard-phases
         (add-before 'build 'upgrade
           (lambda _
             (invoke "dune" "upgrade")
             #t)))))
    (inputs
     `(("ocaml-fmt" ,ocaml-fmt)
       ("ocaml-astring" ,ocaml-astring)
       ("ocaml-logs" ,ocaml-logs)
       ("ocaml-cmdliner" ,ocaml-cmdliner)))
    (synopsis
     "CRAM-testing framework for testing command line applications")
    (description "CRAM is a is functional testing framework for command line
applications.  @code{craml} is freely inspired by the
Mercurial's @code{https://www.selenic.com/blog/?p=663, unified test
format}.  @code{craml} is released as a single binary (called @code{craml}).")
    (license license:isc)))

(define-public ocaml-dot-merlin-reader
  (package
    (name "ocaml-dot-merlin-reader")
    (version "4.3.1-411")
    (source
     (origin
       (method git-fetch)
       (uri (git-reference
             (url "https://github.com/ocaml/merlin")
             (commit (string-append "v" version))))
       (file-name (git-file-name name version))
       (sha256
        (base32
         "1nwgc9nyy80dc9cgkskyfwv9c785yjyg39s005d4wiagj4fy68v8"))))
    (build-system dune-build-system)
    (arguments '(#:package "dot-merlin-reader"
                 #:tests? #f))          ; no tests
    (inputs
     `(("ocaml-yojson" ,ocaml-yojson)
       ("ocaml-csexp" ,ocaml-csexp)
       ("ocaml-result" ,ocaml-result)))
    (home-page "https://ocaml.github.io/merlin/")
    (synopsis "Reads config files for @code{ocaml-merlin}")
    (description "@code{ocaml-dot-merlin-reader} is an external reader for
@code{ocaml-merlin} configurations.")
    (license license:expat)))

(define-public ocaml-merlin
  (package
    (inherit ocaml-dot-merlin-reader)
    (name "ocaml-merlin")
    (arguments
     '(#:package "merlin"
       #:phases
       (modify-phases %standard-phases
         (replace 'check
           (lambda* (#:key tests? #:allow-other-keys)
             (when tests?
               (invoke "dune" "runtest" "-p" "merlin,dot-merlin-reader")))))))
    (inputs
     `(("ocaml-yojson" ,ocaml-yojson)
       ("ocaml-csexp" ,ocaml-csexp)
       ("ocaml-result" ,ocaml-result)))
    (native-inputs
     `(("ocaml-dot-merlin-reader" ,ocaml-dot-merlin-reader) ; required for tests
       ("ocaml-mdx" ,ocaml-mdx)
       ("jq" ,jq)))
    (synopsis "Context sensitive completion for OCaml in Vim and Emacs")
    (description "Merlin is an editor service that provides modern IDE
features for OCaml.  Emacs and Vim support is provided out-of-the-box.
External contributors added support for Visual Studio Code, Sublime Text and
Atom.")
    (license license:expat)))

(define-public ocaml-gsl
  (package
    (name "ocaml-gsl")
    (version "1.24.0")
    (source
     (origin
       (method url-fetch)
       (uri
        (string-append
         "https://github.com/mmottl/gsl-ocaml/releases/download/"
         version "/gsl-" version ".tbz"))
       (sha256
        (base32
         "1l5zkkkg8sglsihrbf10ivq9s8xzl1y6ag89i4jqpnmi4m43fy34"))))
    (build-system dune-build-system)
    (arguments
     `(#:test-target "."
       #:phases
       (modify-phases %standard-phases
         (add-after 'unpack 'fix-gsl-directory
           (lambda* (#:key inputs #:allow-other-keys)
             (substitute* "src/config/discover.ml"
               (("/usr") (assoc-ref inputs "gsl"))))))))
    (inputs
     `(("gsl" ,gsl)))
    (propagated-inputs
     `(("ocaml-base" ,ocaml-base)
       ("ocaml-stdio" ,ocaml-stdio)))
    (home-page "https://mmottl.github.io/gsl-ocaml")
    (synopsis "Bindings to the GNU Scientific Library")
    (description
     "GSL-OCaml is an interface to the @dfn{GNU scientific library} (GSL) for
the OCaml language.")
    (license license:gpl3+)))

(define-public ocaml4.07-gsl-1
  (package-with-ocaml4.07
    (package
      (inherit ocaml-gsl)
      (version "1.19.3")
      (source (origin
                (method url-fetch)
                (uri (string-append "https://github.com/mmottl/gsl-ocaml"
                                    "/releases/download/v"
                                    version "/gsl-ocaml-" version ".tar.gz"))
                (sha256
                 (base32
                  "0nzp43hp8pbjqkrxnwp5lgjrabxayf61h18fjaydi0s5faq6f3xh"))))
      (build-system ocaml-build-system)
      (inputs
       `(("gsl" ,gsl)))
      (native-inputs
       `(("ocamlbuild" ,ocamlbuild)))
      (arguments '())
      (propagated-inputs '()))))

(define-public cubicle
  (package
    (name "cubicle")
    (version "1.1.2")
    (source (origin
              (method url-fetch)
              (uri (string-append "http://cubicle.lri.fr/cubicle-"
                                  version ".tar.gz"))
              (sha256
               (base32
                "10kk80jdmpdvql88sdjsh7vqzlpaphd8vip2lp47aarxjkwjlz1q"))))
    (build-system gnu-build-system)
    (native-inputs
     `(("automake" ,automake)
       ("ocaml" ,ocaml)
       ("which" ,(@@ (gnu packages base) which))))
    (propagated-inputs
     `(("ocaml-num" ,ocaml-num)
       ("z3" ,z3)))
    (arguments
     `(#:configure-flags (list "--with-z3")
       #:make-flags (list "QUIET=")
       #:tests? #f
       #:phases
       (modify-phases %standard-phases
         (add-before 'configure 'make-deterministic
           (lambda _
             (substitute* "Makefile.in"
               (("`date`") "no date for reproducibility"))))
         (add-before 'configure 'configure-for-release
           (lambda _
             (substitute* "Makefile.in"
               (("SVNREV=") "#SVNREV="))
             #t))
         (add-before 'configure 'fix-/bin/sh
           (lambda _
             (substitute* "configure"
               (("-/bin/sh") (string-append "-" (which "sh"))))
             #t))
         (add-before 'configure 'fix-smt-z3wrapper.ml
           (lambda _
             (substitute* "Makefile.in"
               (("\\\\n") ""))
             #t))
         (add-before 'configure 'fix-ocaml-num
           (lambda* (#:key inputs #:allow-other-keys)
             (substitute* "Makefile.in"
               (("nums.cma") "num.cma num_core.cma")
               (("= \\$\\(FUNCTORYLIB\\)")
                (string-append "= -I "
                               (assoc-ref inputs "ocaml-num")
                               "/lib/ocaml/site-lib/num/core -I "
                               (assoc-ref inputs "ocaml-num")
                               "/lib/ocaml/site-lib/num"
                               " $(FUNCTORYLIB)")))
             #t)))))
    (home-page "http://cubicle.lri.fr/")
    (synopsis "Model checker for array-based systems")
    (description "Cubicle is a model checker for verifying safety properties
of array-based systems.  This is a syntactically restricted class of
parametrized transition systems with states represented as arrays indexed by
an arbitrary number of processes.  Cache coherence protocols and mutual
exclusion algorithms are typical examples of such systems.")
    (license license:asl2.0)))

(define-public ocaml-sexplib0
  (package
    (name "ocaml-sexplib0")
    (version "0.14.0")
    (home-page "https://github.com/janestreet/sexplib0")
    (source
     (janestreet-origin "sexplib0" version
                        "0adrc0r1vvvr41dcpj8jwkzh1dfgqf0mks9xlnnskqfm3a51iavg"))
    (build-system dune-build-system)
    (arguments `(#:tests? #f)) ;no tests
    (properties `((ocaml4.07-variant . ,(delay ocaml4.07-sexplib0))))
    (synopsis "Library containing the definition of S-expressions and some
base converters")
    (description "Part of Jane Street's Core library The Core suite of
libraries is an industrial strength alternative to OCaml's standard library
that was developed by Jane Street, the largest industrial user of OCaml.")
    (license license:expat)))

(define-public ocaml4.07-sexplib0
  (package-with-ocaml4.07
   (package
     (inherit ocaml-sexplib0)
     (name "ocaml-sexplib0")
     (version "0.11.0")
     (source
      (janestreet-origin "sexplib0" version
                         "1p06p2s7p9xsjn0z9qicniv1ai54d8sj11k8j633di2mm7jzxpin"))
     (arguments `(#:tests? #f))         ; no tests
     (properties '()))))

(define-public ocaml-parsexp
  (package
    (name "ocaml-parsexp")
    (version "0.14.1")
    (home-page "https://github.com/janestreet/parsexp")
    (source (origin
              (method git-fetch)
              (uri (git-reference
                     (url home-page)
                     (commit (string-append "v" version))))
              (file-name (git-file-name name version))
              (sha256
               (base32
                "1nr0ncb8l2mkk8pqzknr7fsqw5kpz8y102kyv5bc0x7c36v0d4zy"))))
    (build-system dune-build-system)
    (inputs
     `(("ocaml-sexplib0" ,ocaml-sexplib0)
       ("ocaml-base" ,ocaml-base)))
    (properties `((ocaml4.07-variant . ,(delay ocaml4.07-parsexp))))
    (synopsis "S-expression parsing library")
    (description
     "This library provides generic parsers for parsing S-expressions from
strings or other medium.

The library is focused on performances but still provide full generic
parsers that can be used with strings, bigstrings, lexing buffers,
character streams or any other sources effortlessly.

It provides three different class of parsers:
@itemize
@item
the normal parsers, producing [Sexp.t] or [Sexp.t list] values
@item
the parsers with positions, building compact position sequences so
that one can recover original positions in order to report properly
located errors at little cost
@item
the Concrete Syntax Tree parsers, produce values of type
@code{Parsexp.Cst.t} which record the concrete layout of the s-expression
syntax, including comments
@end itemize

This library is portable and doesn't provide IO functions.  To read
s-expressions from files or other external sources, you should use
parsexp_io.")
    (license license:expat)))

(define-public ocaml4.07-parsexp
  (package-with-ocaml4.07
   (package
     (inherit ocaml-parsexp)
     (name "ocaml-parsexp")
     (version "0.11.0")
     (source
      (janestreet-origin "parsexp" version
                         "11a30zkfgbi6pb4whq22k1zc8ghdp9bwxl5s5cdlmx1z8s4yxsf0"))
     (properties '()))))

(define-public ocaml-sexplib
  (package
    (name "ocaml-sexplib")
    (version "0.14.0")
    (home-page "https://github.com/janestreet/sexplib")
    (source
     (janestreet-origin "sexplib" version
                        "12rlnc6fcrjfdn3gs2agi418sj54ighhs6dfll37zcv7mgywblm2"))
    (build-system dune-build-system)
    (propagated-inputs
     `(("ocaml-base" ,ocaml-base)
       ("ocaml-num" ,ocaml-num)
       ("ocaml-parsexp" ,ocaml-parsexp)
       ("ocaml-sexplib0" ,ocaml-sexplib0)))
    (properties `((ocaml4.07-variant . ,(delay ocaml4.07-sexplib))))
    (synopsis
     "Library for serializing OCaml values to and from S-expressions")
    (description
     "This package is part of Jane Street's Core library.  Sexplib contains
functionality for parsing and pretty-printing s-expressions.")
    (license license:expat)))

(define-public ocaml4.07-sexplib
  (package-with-ocaml4.07
   (package
     (inherit ocaml-sexplib)
     (version "0.11.0")
     (source
      (janestreet-origin "sexplib" version
                         "0ksx62zsxhz8xmdrsn41n2hbc2qbyh3bxxc6946xisvgwh42h3q3"))
     (properties '()))))

(define-public ocaml-base
  (package
    (name "ocaml-base")
    (version "0.14.1")
    (home-page "https://github.com/janestreet/base")
    (source
      (origin
        (method git-fetch)
        (uri (git-reference
               (url "https://github.com/janestreet/base")
               (commit (string-append "v" version))))
        (file-name (git-file-name name version))
        (sha256
         (base32
          "1hizjxmiqlj2zzkwplzjamw9rbnl0kh44sxgjpzdij99qnfkzylf"))))
    (build-system dune-build-system)
    (propagated-inputs
     `(("ocaml-sexplib0" ,ocaml-sexplib0)))
    (properties `((ocaml4.07-variant . ,(delay ocaml4.07-base))))
    (synopsis
     "Full standard library replacement for OCaml")
    (description
     "Base is a complete and portable alternative to the OCaml standard
library.  It provides all standard functionalities one would expect
from a language standard library.  It uses consistent conventions
across all of its module.

Base aims to be usable in any context.  As a result system dependent
features such as I/O are not offered by Base.  They are instead
provided by companion libraries such as
@url{https://github.com/janestreet/stdio, ocaml-stdio}.")
    (license license:expat)))

(define-public ocaml4.07-base
  (package-with-ocaml4.07
   (package
     (inherit ocaml-base)
     (name "ocaml-base")
     (version "0.11.1")
     (source
      (origin
        ;; version 0.11.1 is not released on ocaml.janestreet.org.
        (method git-fetch)
        (uri (git-reference
              (url "https://github.com/janestreet/base.git")
              (commit (string-append "v" version))))
        (file-name (git-file-name name version))
        (sha256
         (base32
          "0j6xb4265jr41vw4fjzak6yr8s30qrnzapnc6rl1dxy8bjai0nir"))))
     (properties '()))))

(define-public ocaml-compiler-libs
  (package
    (name "ocaml-compiler-libs")
    (version "0.12.4")
    (home-page "https://github.com/janestreet/ocaml-compiler-libs")
    (source
     (origin
       (method git-fetch)
       (uri (git-reference
             (url home-page)
             (commit (string-append "v" version))))
       (file-name (git-file-name name version))
       (sha256
        (base32
         "00if2f7j9d8igdkj4rck3p74y17j6b233l91mq02drzrxj199qjv"))))
    (build-system dune-build-system)
    (arguments `(#:tests? #f)) ;no tests
    (properties `((upstream-name . "ocaml-compiler-libs")
                  (ocaml4.07-variant . ,(delay ocaml4.07-compiler-libs))))
    (synopsis "Compiler libraries repackaged")
    (description "This package simply repackages the OCaml compiler libraries
so they don't expose everything at toplevel.  For instance, @code{Ast_helper}
is now @code{Ocaml_common.Ast_helper}.")
    (license license:expat)))

(define-public ocaml4.07-compiler-libs
  (package-with-ocaml4.07
   (package
     (inherit ocaml-compiler-libs)
     (name "ocaml-compiler-libs")
     (version "0.11.0")
     (home-page "https://github.com/janestreet/ocaml-compiler-libs")
     (source
      (origin
        (method git-fetch)
        (uri (git-reference
              (url home-page)
              (commit (string-append "v" version))))
        (file-name (git-file-name name version))
        (sha256
         (base32
          "03jds7bszh8wwpfwxb3dg0gyr1j1872wxwx1xqhry5ir0i84bg0s"))))
     (properties `((upstream-name . "ocaml-compiler-libs"))))))

(define-public ocaml-stdio
  (package
    (name "ocaml-stdio")
    (version "0.14.0")
    (home-page "https://github.com/janestreet/stdio")
    (source
     (janestreet-origin "stdio" version
                        "1hj5hraprqy2i90a690l11yjszvb99j818q3d684ryx6p2lddk0l"))
    (build-system dune-build-system)
    (propagated-inputs
     `(("ocaml-base" ,ocaml-base)
       ("ocaml-sexplib0" ,ocaml-sexplib0)))
    (arguments `(#:tests? #f)) ;no tests
    (properties `((ocaml4.07-variant . ,(delay ocaml4.07-stdio))))
    (synopsis "Standard IO library for OCaml")
    (description
     "Stdio implements simple input/output functionalities for OCaml.  It
re-exports the input/output functions of the OCaml standard libraries using
a more consistent API.")
    (license license:expat)))

(define-public ocaml4.07-stdio
  (package-with-ocaml4.07
   (package
     (inherit ocaml-stdio)
     (version "0.11.0")
     (source
      (janestreet-origin "stdio" version
                         "0pqbp2wy5fgmc38irwvmj9nlcvclb1ix1mp4y7l39bgvvlz303h9"))
     (properties '()))))

(define-public ocaml-ppx-deriving
  (package
    (name "ocaml-ppx-deriving")
    (version "5.2.1")
    (source
     (origin
       (method git-fetch)
       (uri (git-reference
             (url "https://github.com/ocaml-ppx/ppx_deriving")
             (commit (string-append "v" version))))
       (file-name (git-file-name name version))
       (sha256
        (base32
         "1wqcnw4wi6pfjjhixpakckm03dpj990259za432804471a6spm2j"))))
    (build-system dune-build-system)
    (arguments
     `(#:test-target "."))
    (propagated-inputs
     `(("ocaml-ppx-derivers" ,ocaml-ppx-derivers)
       ("ocaml-ppxlib" ,ocaml-ppxlib)
       ("ocaml-result" ,ocaml-result)))
    (native-inputs
     `(("ocaml-cppo" ,ocaml-cppo)
       ("ocaml-ounit2" ,ocaml-ounit2)))
    (properties `((upstream-name . "ppx_deriving")))
    (home-page "https://github.com/ocaml-ppx/ppx_deriving")
    (synopsis "Type-driven code generation for OCaml")
    (description
     "Ppx_deriving provides common infrastructure for generating code based
on type definitions, and a set of useful plugins for common tasks.")
    (license license:expat)))

(define-public ocaml-ppx-derivers
  (package
    (name "ocaml-ppx-derivers")
    (version "1.2.1")
    (home-page
     "https://github.com/ocaml-ppx/ppx_derivers")
    (source
     (origin
       (method git-fetch)
       (uri (git-reference
             (url (string-append home-page ".git"))
             (commit version)))
       (file-name (git-file-name name version))
       (sha256
        (base32
         "0yqvqw58hbx1a61wcpbnl9j30n495k23qmyy2xwczqs63mn2nkpn"))))
    (build-system dune-build-system)
    (arguments
     '(#:tests? #f)) ;no tests
    (properties `((upstream-name . "ppx_derivers")))
    (synopsis "Shared @code{@@deriving} plugin registry")
    (description
     "Ppx_derivers is a tiny package whose sole purpose is to allow
ppx_deriving and ppx_type_conv to inter-operate gracefully when linked
as part of the same ocaml-migrate-parsetree driver.")
    (license license:bsd-3)))

(define-public ocaml-ppxlib
  (package
    (name "ocaml-ppxlib")
    (version "0.23.0")
    (home-page "https://github.com/ocaml-ppx/ppxlib")
    (source
     (origin
       (method git-fetch)
       (uri (git-reference
             (url home-page)
             (commit version)))
       (file-name (git-file-name name version))
       (sha256
        (base32
         "0jg5v4pssbl66hn5davpin1i57a0r3r54l96vpz5y99xk5w70xi1"))))
    (build-system dune-build-system)
    (propagated-inputs
     `(("ocaml-base" ,ocaml-base)
       ("ocaml-compiler-libs" ,ocaml-compiler-libs)
       ("ocaml-migrate-parsetree" ,ocaml-migrate-parsetree)
       ("ocaml-stdlib-shims" ,ocaml-stdlib-shims)
       ("ocaml-ppx-derivers" ,ocaml-ppx-derivers)
       ("ocaml-stdio" ,ocaml-stdio)
       ("ocaml-result" ,ocaml-result)
       ("ocaml-sexplib0" ,ocaml-sexplib0)))
    (properties `((ocaml4.07-variant . ,(delay ocaml4.07-ppxlib))))
    (synopsis
     "Base library and tools for ppx rewriters")
    (description
     "A comprehensive toolbox for ppx development.  It features:
@itemize
@item an OCaml AST / parser / pretty-printer snapshot, to create a full frontend
independent of the version of OCaml;
@item a library for library for ppx rewriters in general, and type-driven code
generators in particular;
@item
a feature-full driver for OCaml AST transformers;
@item a quotation mechanism allowing to write values representing the
OCaml AST in the OCaml syntax;
@item a generator of open recursion classes from type definitions.
@end itemize")
    (license license:expat)))

(define-public ocaml4.07-ppxlib
  (package-with-ocaml4.07
   (package
     (inherit ocaml-ppxlib)
     (name "ocaml-ppxlib")
     (version "0.6.0")
     (home-page "https://github.com/ocaml-ppx/ppxlib")
     (source
      (origin
        (method git-fetch)
        (uri (git-reference
              (url home-page)
              (commit version)))
        (file-name (git-file-name name version))
        (sha256
         (base32
          "0my9x7sxb329h0lzshppdaawiyfbaw6g5f41yiy7bhl071rnlvbv"))))
     (build-system dune-build-system)
     (arguments
      `(#:phases
        (modify-phases %standard-phases
          (add-before 'check 'set-topfind
            (lambda* (#:key inputs #:allow-other-keys)
              ;; add the line #directory ".." at the top of each file
              ;; using #use "topfind";; to be able to find topfind
              (let* ((findlib-path (assoc-ref inputs "findlib"))
                     (findlib-libdir
                      (string-append findlib-path "/lib/ocaml/site-lib")))
                (substitute* '("test/base/test.ml"
                               "test/code_path/test.ml"
                               "test/deriving/test.ml"
                               "test/driver/attributes/test.ml"
                               "test/driver/non-compressible-suffix/test.ml"
                               "test/driver/transformations/test.ml")
                  (("#use \"topfind\";;" all)
                   (string-append "#directory \"" findlib-libdir "\"\n"
                                  all))))
              #t)))))
     (properties '()))))

(define-public ocaml-ppx-compare
  (package
    (name "ocaml-ppx-compare")
    (version "0.14.0")
    (source
     (janestreet-origin "ppx_compare" version
                        "0mqxa2s194nif7x4fjn1p5gd9i3bakr8nv27gf8x1g5nmi8q9pmp"))
    (build-system dune-build-system)
    (arguments
     ;; Tests are currenlty failing
     ;; (see https://github.com/janestreet/ppx_compare/issues/10)
     '(#:tests? #f))
    (propagated-inputs
     `(("ocaml-base" ,ocaml-base)
        ("ocaml-migrate-parsetree" ,ocaml-migrate-parsetree)
        ("ocaml-ppxlib" ,ocaml-ppxlib)))
    (properties `((upstream-name . "ppx_compare")
                  (ocaml4.07-variant . ,(delay ocaml4.07-ppx-compare))))
    (home-page "https://github.com/janestreet/ppx_compare")
    (synopsis "Generation of comparison functions from types")
    (description "Generation of fast comparison functions from type expressions
and definitions.  Ppx_compare is a ppx rewriter that derives comparison functions
from type representations.  The scaffolded functions are usually much faster
than ocaml's Pervasives.compare.  Scaffolding functions also gives you more
flexibility by allowing you to override them for a specific type and more safety
by making sure that you only compare comparable values.")
    (license license:asl2.0)))

(define-public ocaml4.07-ppx-compare
  (package-with-ocaml4.07
   (package
     (inherit ocaml-ppx-compare)
     (name "ocaml-ppx-compare")
     (version "0.11.1")
     (home-page "https://github.com/janestreet/ppx_compare")
     (source (origin
               (method git-fetch)
               (uri (git-reference
                     (url home-page)
                     (commit (string-append "v" version))))
               (file-name (git-file-name name version))
               (sha256
                (base32
                 "06bq4m1bsm4jlx4g7wh5m99qky7xm4c2g52kaz6pv25hdn5agi2m"))))
     (properties `((upstream-name . "ppx_compare"))))))

(define-public ocaml-fieldslib
  (package
    (name "ocaml-fieldslib")
    (version "0.14.0")
    (source (janestreet-origin
             "fieldslib" version
             "10n5y376fb5jgqk9h8vq158rm1b36h9lzh6p11q33h6xgvb1v6n3"))
    (build-system dune-build-system)
    (arguments `(#:tests? #f)) ; No tests
    (propagated-inputs
     `(("ocaml-base" ,ocaml-base)
       ("ocaml-migrate-parsetree" ,ocaml-migrate-parsetree)
       ("ocaml-ppxlib" ,ocaml-ppxlib)))
    (properties `((upstream-name . "fieldslib")
                  (ocaml4.07-variant . ,(delay ocaml4.07-fieldslib))))
    (home-page "https://github.com/janestreet/fieldslib")
    (synopsis "Syntax extension to record fields")
    (description "Syntax extension to define first class values representing
record fields, to get and set record fields, iterate and fold over all fields
of a record and create new record values.")
    (license license:asl2.0)))

(define-public ocaml4.07-fieldslib
  (package-with-ocaml4.07
   (package
     (inherit ocaml-fieldslib)
     (version "0.11.0")
     (source (janestreet-origin
              "fieldslib" version
              "12948pzxrl360lybm9fzyvplgcl87zjbn4m3sk1aw75zk85p1388"))
     (properties `((upstream-name . "fieldslib"))))))

(define-public ocaml-variantslib
  (package
    (name "ocaml-variantslib")
    (version "0.14.0")
    (source
     (janestreet-origin "variantslib" version
              "11zp27gh282dx9ifbhcp6i7fkc97fvk8amaj58mf1g1hwklc0lm3"))
    (build-system dune-build-system)
    (arguments
     ;; No tests
     `(#:tests? #f))
    (propagated-inputs
     `(("ocaml-base" ,ocaml-base)
       ("ocaml-migrate-parsetree" ,ocaml-migrate-parsetree)
       ("ocaml-ppxlib" ,ocaml-ppxlib)))
    (properties `((upstream-name . "variantslib")
                  (ocaml4.07-variant . ,(delay ocaml4.07-variantslib))))
    (home-page "https://github.com/janestreet/variantslib")
    (synopsis "OCaml variants as first class values")
    (description "The Core suite of libraries is an alternative to OCaml's
standard library.")
    (license license:asl2.0)))

(define-public ocaml4.07-variantslib
  (package-with-ocaml4.07
   (package
     (inherit ocaml-variantslib)
     (name "ocaml-variantslib")
     (version "0.11.0")
     (source (origin
               (method url-fetch)
               (uri (string-append "https://ocaml.janestreet.com/ocaml-core/v"
                                   (version-major+minor version)
                                   "/files/variantslib-v" version ".tar.gz"))
               (sha256
                (base32
                 "1hsdwmkslvk4cznqr4lyyiy7vvk5spil226k0z2in26fxq6y0hf3"))))
     (properties `((upstream-name . "variantslib"))))))

(define-public ocaml-ppx-fields-conv
  (package
    (name "ocaml-ppx-fields-conv")
    (version "0.14.2")
    (home-page "https://github.com/janestreet/ppx_fields_conv")
    (source
     (origin
       (method git-fetch)
       (uri (git-reference
             (url home-page)
             (commit (string-append "v" version))))
       (file-name (git-file-name name version))
       (sha256
        (base32
         "1zwirwqry24b48bg7d4yc845hvcirxyymzbw95aaxdcck84d30n8"))))
    (build-system dune-build-system)
    (propagated-inputs
     `(("ocaml-base" ,ocaml-base)
       ("ocaml-fieldslib" ,ocaml-fieldslib)
       ("ocaml-migrate-parsetree" ,ocaml-migrate-parsetree)
       ("ocaml-ppxlib" ,ocaml-ppxlib)))
    (properties `((upstream-name . "ppx_fields_conv")
                  (ocaml4.07-variant . ,(delay ocaml4.07-ppx-fields-conv))))
    (synopsis "Generation of accessor and iteration functions for ocaml records")
    (description "Ppx_fields_conv is a ppx rewriter that can be used to define
first class values representing record fields, and additional routines, to get
and set record fields, iterate and fold over all fields of a record and create
new record values.")
    (license license:asl2.0)))

(define-public ocaml4.07-ppx-fields-conv
  (package-with-ocaml4.07
   (package
     (inherit ocaml-ppx-fields-conv)
    (version "0.11.0")
    (source (janestreet-origin
             "ppx_fields_conv" version
             "07zrd3qky2ppbfl55gpm90rvqa5860xgwcsvihrjmkrw6d0jirkc"))
    (properties `((upstream-name . "ppx_fields_conv"))))))

(define-public ocaml-ppx-sexp-conv
  (package
    (name "ocaml-ppx-sexp-conv")
    (version "0.14.3")
    (home-page "https://github.com/janestreet/ppx_sexp_conv")
    (source
     (origin
       (method git-fetch)
       (uri (git-reference
             (url home-page)
             (commit (string-append "v" version))))
       (file-name (git-file-name name version))
       (sha256
        (base32
         "0dbri9d00ydi0dw1cavswnqdmhjaaz80vap29ns2lr6mhhlvyjmj"))))
    (build-system dune-build-system)
    (propagated-inputs
     `(("ocaml-base" ,ocaml-base)
       ("ocaml-migrate-parsetree" ,ocaml-migrate-parsetree)
       ("ocaml-ppxlib" ,ocaml-ppxlib)))
    (properties `((upstream-name . "ppx_sexp_conv")
                  (ocaml4.07-variant . ,(delay ocaml4.07-ppx-sexp-conv))))
    (synopsis "Generation of S-expression conversion functions from type definitions")
    (description "This package generates S-expression conversion functions from type
definitions.")
    (license license:asl2.0)))

(define-public ocaml4.07-ppx-sexp-conv
  (package-with-ocaml4.07
   (package
     (inherit ocaml-ppx-sexp-conv)
     (name "ocaml-ppx-sexp-conv")
     (version "0.11.2")
     (source (origin
               (method git-fetch)
               (uri (git-reference
                     (url "https://github.com/janestreet/ppx_sexp_conv")
                     (commit (string-append "v" version))))
               (file-name (git-file-name name version))
               (sha256
                (base32
                 "0pqwnqy1xp309wvdcaax4lg02yk64lq2w03mbgfvf6ps5ry4gis9"))))
     (properties `((upstream-name . "ppx_sexp_conv"))))))

(define-public ocaml-ppx-variants-conv
  (package
    (name "ocaml-ppx-variants-conv")
    (version "0.14.2")
    (source
     (origin
       (method git-fetch)
       (uri (git-reference
             (url "https://github.com/janestreet/ppx_variants_conv")
             (commit (string-append "v" version))))
       (file-name (git-file-name name version))
       (sha256
        (base32
         "1p11fiz4m160hs0xzg4g9rxchp053sz3s3d1lyciqixad1xi47a4"))))
    (build-system dune-build-system)
    (propagated-inputs
     `(("ocaml-base" ,ocaml-base)
       ("ocaml-variantslib" ,ocaml-variantslib)
       ("ocaml-migrate-parsetree" ,ocaml-migrate-parsetree)
       ("ocaml-ppxlib" ,ocaml-ppxlib)))
    (properties
     `((upstream-name . "ppx_variants_conv")
       (ocaml4.07-variant . ,(delay ocaml4.07-ppx-variants-conv))))
    (home-page
     "https://github.com/janestreet/ppx_variants_conv")
    (synopsis "Generation of accessor and iteration functions for OCaml variant types")
    (description
     "This package generates accessors and iteration functions for OCaml
variant types.")
    (license license:asl2.0)))

(define-public ocaml4.07-ppx-variants-conv
  (package-with-ocaml4.07
   (package
     (inherit ocaml-ppx-variants-conv)
     (name "ocaml-ppx-variants-conv")
     (version "0.11.1")
     (source
      (origin
        (method git-fetch)
        (uri (git-reference
              (url "https://github.com/janestreet/ppx_variants_conv")
              (commit (string-append "v" version))))
        (file-name (git-file-name name version))
        (sha256
         (base32
          "1yc0gsds5m2nv39zga8nnrca2n75rkqy5dz4xj1635ybz20hhbjd"))))
    (properties `((upstream-name . "ppx_variants_conv"))))))

(define-public ocaml-ppx-custom-printf
  (package
    (name "ocaml-ppx-custom-printf")
    (version "0.14.1")
    (home-page "https://github.com/janestreet/ppx_custom_printf")
    (source
     (origin
       (method git-fetch)
       (uri (git-reference
             (url home-page)
             (commit (string-append "v" version))))
       (file-name (git-file-name name version))
       (sha256
        (base32
         "0c1m65kn27zvwmfwy7kk46ga76yw2a3ik9jygpy1b6nn6pi026w9"))))
    (build-system dune-build-system)
    (propagated-inputs
     `(("ocaml-base" ,ocaml-base)
       ("ocaml-ppx-sexp-conv" ,ocaml-ppx-sexp-conv)
       ("ocaml-migrate-parsetree" ,ocaml-migrate-parsetree)
       ("ocaml-ppxlib" ,ocaml-ppxlib)))
    (properties `((upstream-name . "ppx_custom_printf")
                  (ocaml4.07-variant . ,(delay ocaml4.07-ppx-custom-printf))))
    (synopsis "Printf-style format-strings for user-defined string conversion")
    (description "Extensions to printf-style format-strings for user-defined
string conversion.")
    (license license:asl2.0)))

(define-public ocaml4.07-ppx-custom-printf
  (package-with-ocaml4.07
   (package
     (inherit ocaml-ppx-custom-printf)
     (version "0.11.0")
     (source
      (janestreet-origin
       "ppx_custom_printf" version
       "11b73smf3g3bpd9lg014pr4rx285nk9mnk6g6464ph51jv0sqzhj"))
     (properties `((upstream-name . "ppx_custom_printf"))))))

(define-public ocaml4.07-bin-prot
  (package
    (name "ocaml4.07-bin-prot")
    (version "0.11.0")
    (source (origin
              (method url-fetch)
              (uri (string-append "https://ocaml.janestreet.com/ocaml-core/v"
                                  (version-major+minor version)
                                  "/files/bin_prot-v" version ".tar.gz"))
              (sha256
               (base32
                "1rsd91gx36prj4whi76nsiz1bzpgal9nzyw3pxdz1alv4ilk2il6"))))
    (build-system dune-build-system)
    (inputs
      `(("ocaml-base" ,(package-with-ocaml4.07 ocaml-base))
        ("ocaml-ppx-compare" ,(package-with-ocaml4.07 ocaml-ppx-compare))
        ("ocaml-ppx-custom-printf" ,(package-with-ocaml4.07 ocaml-ppx-custom-printf))
        ("ocaml-ppx-fields-conv" ,(package-with-ocaml4.07 ocaml-ppx-fields-conv))
        ("ocaml-ppx-sexp-conv" ,(package-with-ocaml4.07 ocaml-ppx-sexp-conv))
        ("ocaml-ppx-variants-conv" ,(package-with-ocaml4.07 ocaml-ppx-variants-conv))
        ("ocaml-migrate-parsetree"
         ,(package-with-ocaml4.07 ocaml-migrate-parsetree))))
    (arguments
     `(#:ocaml ,ocaml-4.07
       #:findlib ,ocaml4.07-findlib
       #:dune ,ocaml4.07-dune))
    (properties `((upstream-name . "bin_prot")))
    (home-page "https://github.com/janestreet/bin_prot")
    (synopsis "Binary protocol generator")
    (description "This library contains functionality for reading and writing
OCaml-values in a type-safe binary protocol.  It is extremely efficient,
typically supporting type-safe marshalling and unmarshalling of even highly
structured values at speeds sufficient to saturate a gigabit connection.  The
protocol is also heavily optimized for size, making it ideal for long-term
storage of large amounts of data.")
    (license (list
               license:asl2.0
               license:bsd-3))))

(define-public ocaml-octavius
  (package
    (name "ocaml-octavius")
    (version "1.2.2")
    (source (origin
              (method git-fetch)
              (uri (git-reference
                     (url "https://github.com/ocaml-doc/octavius")
                     (commit (string-append "v" version))))
              (file-name (git-file-name name version))
              (sha256
               (base32
                "1c5m51xcn2jv42kjjpklr6g63sgx1k885wfdp1yr4wrmiaj9cbpx"))))
    (build-system dune-build-system)
    (arguments
     `(#:phases
       (modify-phases %standard-phases
         (add-before 'build 'make-writable
           (lambda _
             (for-each (lambda (file)
                         (chmod file #o644))
                       (find-files "." "."))
             #t)))))
    (properties `((upstream-name . "octavius")))
    (home-page "https://github.com/ocaml-doc/octavius")
    (synopsis "Ocamldoc comment syntax parser")
    (description "Octavius is a library to parse the `ocamldoc` comment syntax.")
    (license license:isc)))

(define-public ocaml-ppx-hash
  (package
    (name "ocaml-ppx-hash")
    (version "0.14.0")
    (source
     (janestreet-origin "ppx_hash" version
                "0x4wgdvhgd8a49bzari52jpkykxpv6ncgp5ncda3xgg0a9r49s8n"))
    (build-system dune-build-system)
    (propagated-inputs
     `(("ocaml-base" ,ocaml-base)
       ("ocaml-ppx-compare" ,ocaml-ppx-compare)
       ("ocaml-ppx-sexp-conv" ,ocaml-ppx-sexp-conv)
        ("ocaml-migrate-parsetree" ,ocaml-migrate-parsetree)
        ("ocaml-ppxlib" ,ocaml-ppxlib)))
    (properties `((upstream-name . "ppx_hash")
                  (ocaml4.07-variant . ,(delay ocaml4.07-ppx-hash))))
    (home-page "https://github.com/janestreet/ppx_hash")
    (synopsis "Generation of hash functions from type expressions and definitions")
    (description "This package is a collection of ppx rewriters that generate
hash functions from type exrpessions and definitions.")
    (license license:asl2.0)))

(define-public ocaml4.07-ppx-hash
  (package-with-ocaml4.07
   (package
     (inherit ocaml-ppx-hash)
     (name "ocaml-ppx-hash")
     (home-page "https://github.com/janestreet/ppx_hash")
     (version "0.11.1")
     (source (origin
               (method git-fetch)
               (uri (git-reference
                     (url home-page)
                     (commit (string-append "v" version))))
               (file-name (git-file-name name version))
               (sha256
                (base32
                 "1p0ic6aijxlrdggpmycj12q3cy9xksbq2vq727215maz4snvlf5p"))))
     (properties `((upstream-name . "ppx_hash"))))))

(define-public ocaml-ppx-enumerate
  (package
    (name "ocaml-ppx-enumerate")
    (version "0.14.0")
    (source
     (janestreet-origin
      "ppx_enumerate" version
      "1ij6sffgqhnjwnj9brhrrw1c6xgxlh0s6r17x1qkgnyrc73gfsz8"))
    (build-system dune-build-system)
    (arguments
     `(#:tests? #f)) ; no test suite
    (propagated-inputs
     `(("ocaml-base" ,ocaml-base)
       ("ocaml-migrate-parsetree" ,ocaml-migrate-parsetree)
       ("ocaml-ppxlib" ,ocaml-ppxlib)))
    (properties `((upstream-name . "ppx_enumerate")
                  (ocaml4.07-variant . ,(delay ocaml4.07-ppx-enumerate))))
    (home-page "https://github.com/janestreet/ppx_enumerate")
    (synopsis "Generate a list containing all values of a finite type")
    (description "Ppx_enumerate is a ppx rewriter which generates a definition
for the list of all values of a type (for a type which only has finitely
many values).")
    (license license:asl2.0)))

(define-public ocaml4.07-ppx-enumerate
  (package-with-ocaml4.07
   (package
     (inherit ocaml-ppx-enumerate)
     (name "ocaml-ppx-enumerate")
     (version "0.11.1")
     (home-page "https://github.com/janestreet/ppx_enumerate")
     (source (origin
               (method git-fetch)
               (uri (git-reference
                     (url home-page)
                     (commit (string-append "v" version))))
               (file-name (git-file-name name version))
               (sha256
                (base32
                 "0spx9k1v7vjjb6sigbfs69yndgq76v114jhxvzjmffw7q989cyhr"))))
     (properties `((upstream-name . "ppx_enumerate"))))))

(define-public ocaml4.07-ppx-bench
  (package
    (name "ocaml4.07-ppx-bench")
    (version "0.11.0")
    (source (origin
              (method url-fetch)
              (uri (string-append "https://ocaml.janestreet.com/ocaml-core/v"
                                  (version-major+minor version)
                                  "/files/ppx_bench-v" version ".tar.gz"))
              (sha256
               (base32
                "0ys4pblbcjbk9dn073rqiwm7r6rc7fah03j7riklkwnb5n44andl"))))
    (build-system dune-build-system)
    (arguments
     ;; No tests
     `(#:tests? #f
       #:ocaml ,ocaml-4.07
       #:findlib ,ocaml4.07-findlib
       #:dune ,ocaml4.07-dune))
    (propagated-inputs
     `(("ocaml-ppx-inline-test" ,(package-with-ocaml4.07 ocaml-ppx-inline-test))
        ("ocaml-migrate-parsetree"
         ,(package-with-ocaml4.07 ocaml-migrate-parsetree))
        ("ocaml-ppxlib" ,(package-with-ocaml4.07 ocaml-ppxlib))))
    (properties `((upstream-name . "ppx_bench")))
    (home-page "https://github.com/janestreet/ppx_bench")
    (synopsis "Syntax extension for writing in-line benchmarks in ocaml code")
    (description "Syntax extension for writing in-line benchmarks in ocaml code.")
    (license license:asl2.0)))

(define-public ocaml-ppx-here
  (package
    (name "ocaml-ppx-here")
    (version "0.14.0")
    (source
     (janestreet-origin "ppx_here" version
                        "0b444djy68v6ji0ypwv5l02pkl151qzrgg96lyhl8dxfrzvj1zkj"))
    (build-system dune-build-system)
    (arguments
     ;; broken tests
     `(#:tests? #f))
    (propagated-inputs
     `(("ocaml-base" ,ocaml-base)
        ("ocaml-migrate-parsetree" ,ocaml-migrate-parsetree)
        ("ocaml-ppxlib" ,ocaml-ppxlib)))
    (properties `((upstream-name . "ppx_here")
                  (ocaml4.07-variant . ,(delay ocaml4.07-ppx-here))))
    (home-page "https://github.com/janestreet/ppx_here")
    (synopsis "Expands [%here] into its location")
    (description
      "Part of the Jane Street's PPX rewriters collection.")
    (license license:asl2.0)))

(define-public ocaml4.07-ppx-here
  (package-with-ocaml4.07
   (package
     (inherit ocaml-ppx-here)
     (version "0.11.0")
     (source
      (janestreet-origin "ppx_here" version
                         "0wxcak3ay4jpigm3pfdcpr65qw4hxfa8whhkryhcd8gy71x056z5"))
     (properties `((upstream-name . "ppx_here"))))))

(define-public ocaml4.07-typerep
  (package
    (name "ocaml4.07-typerep")
    (version "0.11.0")
    (source (origin
              (method url-fetch)
              (uri (string-append "https://ocaml.janestreet.com/ocaml-core/v"
                                  (version-major+minor version)
                                  "/files/typerep-v" version ".tar.gz"))
              (sha256
               (base32
                "1zi7hy0prpgzqhr4lkacr04wvlvbp21jfbdfvffhrm6cd400rb5v"))))
    (build-system dune-build-system)
    (arguments
     `(#:tests? #f
       #:ocaml ,ocaml-4.07
       #:findlib ,ocaml4.07-findlib
       #:dune ,ocaml4.07-dune))
    (propagated-inputs `(("ocaml-base" ,(package-with-ocaml4.07 ocaml-base))))
    (home-page "https://github.com/janestreet/typerep")
    (synopsis "Typerep is a library for runtime types")
    (description "Typerep is a library for runtime types.")
    (license license:asl2.0)))

(define-public ocaml4.07-ppx-sexp-value
  (package
    (name "ocaml4.07-ppx-sexp-value")
    (version "0.11.0")
    (source (origin
              (method url-fetch)
              (uri (string-append "https://ocaml.janestreet.com/ocaml-core/v"
                                  (version-major+minor version)
                                  "/files/ppx_sexp_value-v" version ".tar.gz"))
              (sha256
               (base32
                "1xnalfrln6k5khsyxvxkg6v32q8fpr4cqamsjqfih29jdv486xrs"))))
    (build-system dune-build-system)
    (arguments
     `(#:ocaml ,ocaml-4.07
       #:findlib ,ocaml4.07-findlib
       #:dune ,ocaml4.07-dune))
    (propagated-inputs
      `(("ocaml-base" ,(package-with-ocaml4.07 ocaml-base))
        ("ocaml-ppx-here" ,(package-with-ocaml4.07 ocaml-ppx-here))
        ("ocaml-ppx-sexp-conv" ,(package-with-ocaml4.07 ocaml-ppx-sexp-conv))
        ("ocaml-migrate-parsetree"
         ,(package-with-ocaml4.07 ocaml-migrate-parsetree))
        ("ocaml-ppxlib" ,(package-with-ocaml4.07 ocaml-ppxlib))))
    (properties `((upstream-name . "ppx_sexp_value")))
    (home-page "https://github.com/janestreet/ppx_sexp_value")
    (synopsis "Simplify building s-expressions from ocaml values")
    (description "A ppx rewriter that simplifies building s-expressions from
ocaml values.")
    (license license:asl2.0)))

(define-public ocaml4.07-ppx-sexp-message
  (package
    (name "ocaml4.07-ppx-sexp-message")
    (version "0.11.0")
    (source (origin
              (method url-fetch)
              (uri (string-append "https://ocaml.janestreet.com/ocaml-core/v"
                                  (version-major+minor version)
                                  "/files/ppx_sexp_message-v" version ".tar.gz"))
              (sha256
               (base32
                "1yh440za0w9cvrbxbmqacir8715kdaw6sw24ys9xj80av9nqpiw7"))))
    (build-system dune-build-system)
    (arguments
     `(#:ocaml ,ocaml-4.07
       #:findlib ,ocaml4.07-findlib
       #:dune ,ocaml4.07-dune))
    (propagated-inputs
      `(("ocaml-base" ,(package-with-ocaml4.07 ocaml-base))
        ("ocaml-ppx-here" ,(package-with-ocaml4.07 ocaml-ppx-here))
        ("ocaml-ppx-sexp-conv" ,(package-with-ocaml4.07 ocaml-ppx-sexp-conv))
        ("ocaml-migrate-parsetree"
         ,(package-with-ocaml4.07 ocaml-migrate-parsetree))
        ("ocaml-ppxlib" ,(package-with-ocaml4.07 ocaml-ppxlib))))
    (properties `((upstream-name . "ppx_sexp_message")))
    (home-page "https://github.com/janestreet/ppx_sexp_message")
    (synopsis "A ppx rewriter for easy construction of s-expressions")
    (description "Ppx_sexp_message aims to ease the creation of s-expressions
in OCaml.  This is mainly motivated by writing error and debugging messages,
where one needs to construct a s-expression based on various element of the
context such as function arguments.")
    (license license:asl2.0)))

(define-public ocaml4.07-ppx-pipebang
  (package
    (name "ocaml4.07-ppx-pipebang")
    (version "0.11.0")
    (source (origin
              (method url-fetch)
              (uri (string-append "https://ocaml.janestreet.com/ocaml-core/v"
                                  (version-major+minor version)
                                  "/files/ppx_pipebang-v" version ".tar.gz"))
              (sha256
               (base32
                "1wrrzlb4kdvkkcmzi01fw25jar38r2jlnyn0i6pn4z0lq4gpm9m0"))))
    (build-system dune-build-system)
    (arguments
     ;; No tests
     `(#:tests? #f
       #:ocaml ,ocaml-4.07
       #:findlib ,ocaml4.07-findlib
       #:dune ,ocaml4.07-dune))
    (propagated-inputs
      `(("ocaml-migrate-parsetree"
         ,(package-with-ocaml4.07 ocaml-migrate-parsetree))
        ("ocaml-ppxlib" ,(package-with-ocaml4.07 ocaml-ppxlib))))
    (properties `((upstream-name . "ppx_pipebang")))
    (home-page "https://github.com/janestreet/ppx_pipebang")
    (synopsis "Inline reverse application operators `|>` and `|!`")
    (description "A ppx rewriter that inlines reverse application operators
@code{|>} and @code{|!}.")
    (license license:asl2.0)))

(define-public ocaml-ppx-optional
  (package
    (name "ocaml-ppx-optional")
    (version "0.14.0")
    (source
     (janestreet-origin
      "ppx_optional" version
      "1hh6ivlp1qpvyn8l0vhrahkkcp3scf7km254sgplprmk10wnyidz"))
    (build-system dune-build-system)
    (arguments `(#:tests? #f)) ; No tests
    (propagated-inputs
     `(("ocaml-base" ,ocaml-base)
       ("ocaml-migrate-parsetree" ,ocaml-migrate-parsetree)
       ("ocaml-ppxlib" ,ocaml-ppxlib)))
    (properties `((upstream-name . "ppx_optional")
                  (ocaml4.07-variant . ,(delay ocaml4.07-ppx-optional))))
    (home-page "https://github.com/janestreet/ppx_optional")
    (synopsis "Pattern matching on flat options")
    (description
      "A ppx rewriter that rewrites simple match statements with an if then
else expression.")
    (license license:asl2.0)))

(define-public ocaml4.07-ppx-optional
  (package-with-ocaml4.07
   (package
     (inherit ocaml-ppx-optional)
     (version "0.11.0")
     (source
      (janestreet-origin
       "ppx_optional" version
       "1z8z2bga95k2vksljljfglg10vygkjd24kn1b37sk4z3nmp47x0h"))
     (properties `((upstream-name . "ppx_optional"))))))

(define-public ocaml-ppx-optcomp
  (package
    (name "ocaml-ppx-optcomp")
    (version "0.14.3")
    (home-page "https://github.com/janestreet/ppx_optcomp")
    (source
     (origin
       (method git-fetch)
       (uri (git-reference
             (url home-page)
             (commit (string-append "v" version))))
       (file-name (git-file-name name version))
       (sha256
        (base32
         "1iflgfzs23asw3k6098v84al5zqx59rx2qjw0mhvk56avlx71pkw"))))
    (build-system dune-build-system)
    (propagated-inputs
     `(("ocaml-base" ,ocaml-base)
       ("ocaml-stdio" ,ocaml-stdio)
       ("ocaml-ppxlib" ,ocaml-ppxlib)))
    (properties `((upstream-name . "ppx_optcomp")
                  (ocaml4.07-variant . ,(delay ocaml4.07-ppx-optcomp))))
    (synopsis "Optional compilation for OCaml")
    (description "Ppx_optcomp stands for Optional Compilation.  It is a tool
used to handle optional compilations of pieces of code depending of the word
size, the version of the compiler, ...")
    (license license:asl2.0)))

(define-public ocaml4.07-ppx-optcomp
  (package-with-ocaml4.07
   (package
     (inherit ocaml-ppx-optcomp)
     (version "0.11.0")
     (source
      (janestreet-origin
       "ppx_optcomp" version
       "1bb52p2j2h4s9f06vrcpla80rj93jinnzq6jzilapyx9q068929i"))
     (properties `((upstream-name . "ppx_optcomp"))))))

(define-public ocaml-ppx-let
  (package
    (name "ocaml-ppx-let")
    (version "0.14.0")
    (source
     (janestreet-origin "ppx_let" version
                        "1qcrnd86pbr1di5m6z4ps4p15qawwa02jxwz3xfd82hdbjmdwf1s"))
    (build-system dune-build-system)
    (propagated-inputs
     `(("ocaml-base" ,ocaml-base)
       ("ocaml-migrate-parsetree" ,ocaml-migrate-parsetree)
       ("ocaml-ppxlib" ,ocaml-ppxlib)))
    (properties `((upstream-name . "ppx_let")
                  (ocaml4.07-variant . ,(delay ocaml4.07-ppx-let))))
    (home-page "https://github.com/janestreet/ppx_let")
    (synopsis "Monadic let-bindings")
    (description "A ppx rewriter for monadic and applicative let bindings,
match expressions, and if expressions.")
    (license license:asl2.0)))

(define-public ocaml4.07-ppx-let
  (package-with-ocaml4.07
   (package
     (inherit ocaml-ppx-let)
     (version "0.11.0")
     (source
      (janestreet-origin "ppx_let" version
                         "1wdfw6w4xbg97a35yg6bif9gggxniy9ddnrjfw1a0inkl2yamxkj"))

     (properties `(upstream-name . "ppx_let")))))

(define-public ocaml4.07-ppx-fail
  (package
    (name "ocaml4.07-ppx-fail")
    (version "0.11.0")
    (source (origin
              (method url-fetch)
              (uri (string-append "https://ocaml.janestreet.com/ocaml-core/v"
                                  (version-major+minor version)
                                  "/files/ppx_fail-v" version ".tar.gz"))
              (sha256
               (base32
                "07plqsvljiwvngggfypwq55g46s5my55y45mvlmalrxyppzr03s8"))))
    (build-system dune-build-system)
    (arguments
     `(#:ocaml ,ocaml-4.07
       #:findlib ,ocaml4.07-findlib
       #:dune ,ocaml4.07-dune))
    (propagated-inputs
      `(("ocaml-base" ,(package-with-ocaml4.07 ocaml-base))
        ("ocaml-ppx-here" ,(package-with-ocaml4.07 ocaml-ppx-here))
        ("ocaml-migrate-parsetree"
         ,(package-with-ocaml4.07 ocaml-migrate-parsetree))
        ("ocaml-ppxlib" ,(package-with-ocaml4.07 ocaml-ppxlib))))
    (properties `((upstream-name . "ppx_fail")))
    (home-page "https://github.com/janestreet/ppx_fail")
    (synopsis "Add location to calls to failwiths")
    (description "Syntax extension that makes [failwiths] always include a
position.")
    (license license:asl2.0)))

(define-public ocaml-ppx-cold
  (package
    (name "ocaml-ppx-cold")
    (version "0.14.0")
    (home-page "https://github.com/janestreet/ppx_cold")
    (source
     (janestreet-origin "ppx_cold" version
                        "1madfzhpir9amnxmg530n70vll0jrl59vyp71miji73i6b9sy6n2"))
    (build-system dune-build-system)
    (arguments `(#:test-target "tests"))
    (propagated-inputs
     `(("ocaml-base" ,ocaml-base)
       ("ocaml-ppxlib" ,ocaml-ppxlib)))
    (properties `((upstream-name . "ppx_cold")))
    (synopsis "Syntax extension for indicating cold path")
    (description
     "This package contains an syntax extension to indicate that the code is
on the cold path and should be kept out of the way to avoid polluting the
instruction cache on the hot path.  See also
https://github.com/ocaml/ocaml/issues/8563.")
    (license license:expat)))

(define-public ocaml-ppx-assert
  (package
    (name "ocaml-ppx-assert")
    (version "0.14.0")
    (source
     (janestreet-origin "ppx_assert" version
                        "1l2rr4jz2q5b35ryn2z146z7m9v6k8krp5gpn8ilib66mnz5zx15"))
    (build-system dune-build-system)
    (propagated-inputs
     `(("ocaml-base" ,ocaml-base)
       ("ocaml-ppx-cold" ,ocaml-ppx-cold)
       ("ocaml-ppx-compare" ,ocaml-ppx-compare)
       ("ocaml-ppx-here" ,ocaml-ppx-here)
       ("ocaml-ppx-sexp-conv" ,ocaml-ppx-sexp-conv)
       ("ocaml-migrate-parsetree" ,ocaml-migrate-parsetree)
       ("ocaml-ppxlib" ,ocaml-ppxlib)))
    (properties `((upstream-name . "ppx_assert")
                  (ocaml4.07-variant . ,(delay ocaml4.07-ppx-assert))))
    (home-page "https://github.com/janestreet/ppx_assert")
    (synopsis "Assert-like extension nodes that raise useful errors on failure")
    (description "This package contains assert-like extension nodes that raise
useful errors on failure.")
    (license license:asl2.0)))

(define-public ocaml4.07-ppx-assert
  (package-with-ocaml4.07
   (package
     (inherit ocaml-ppx-assert)
     (version "0.11.0")
     (source
      (janestreet-origin "ppx_assert" version
                         "17kd311n0l9f72gblf9kv8i5rghr106w37x4f0m5qwh6nlgl0j9k"))
     (propagated-inputs
      `(("ocaml-base" ,ocaml-base)
        ("ocaml-ppx-compare" ,ocaml-ppx-compare)
        ("ocaml-ppx-here" ,ocaml-ppx-here)
        ("ocaml-ppx-sexp-conv" ,ocaml-ppx-sexp-conv)
        ("ocaml-migrate-parsetree" ,ocaml-migrate-parsetree)
        ("ocaml-ppxlib" ,ocaml-ppxlib)))
     (properties `((upstream-name . "ppx_assert"))))))

(define-public ocaml-ppx-expect
  (package
    (name "ocaml-ppx-expect")
    (version "0.14.1")
    (source
     (origin
       (method git-fetch)
       (uri (git-reference
             (url "https://github.com/janestreet/ppx_expect")
             (commit (string-append "v" version))))
       (file-name (git-file-name name version))
       (sha256
        (base32
         "0vbbnjrzpyk5p0js21lafr6fcp2wqka89p1876rdf472cmg0l7fv"))))
    (build-system dune-build-system)
    (propagated-inputs
     `(("ocaml-base" ,ocaml-base)
       ("ocaml-ppx-here" ,ocaml-ppx-here)
       ("ocaml-ppx-inline-test" ,ocaml-ppx-inline-test)
       ("ocaml-stdio" ,ocaml-stdio)
       ("ocaml-ppxlib" ,ocaml-ppxlib)
       ("ocaml-migrate-parsetree" ,ocaml-migrate-parsetree)
       ("ocaml-re" ,ocaml-re)))
    (properties `((upstream-name . "ppx_expect")
                  (ocaml4.07-variant . ,(delay ocaml4.07-ppx-expect))))
    (home-page "https://github.com/janestreet/ppx_expect")
    (synopsis "Cram like framework for OCaml")
    (description "Expect-test is a framework for writing tests in OCaml, similar
to Cram.  Expect-tests mimics the existing inline tests framework with the
@code{let%expect_test} construct.  The body of an expect-test can contain
output-generating code, interleaved with @code{%expect} extension expressions
to denote the expected output.")
    (license license:asl2.0)))

(define-public ocaml4.07-ppx-expect
  (package-with-ocaml4.07
   (package
     (inherit ocaml-ppx-expect)
     (version "0.12.0")
     (source
      (janestreet-origin "ppx_expect" version
                         "1zpci8c49yn2ixchmwjx1kf9pwybv3dnn4l2dgnd6m36qnkralfk"))
     (propagated-inputs
      `(("ocaml-base" ,ocaml-base)
        ("ocaml-ppx-assert" ,ocaml-ppx-assert)
        ("ocaml-ppx-compare" ,ocaml-ppx-compare)
        ("ocaml-ppx-custom-printf" ,ocaml-ppx-custom-printf)
        ("ocaml-ppx-fields-conv" ,ocaml-ppx-fields-conv)
        ("ocaml-ppx-here" ,ocaml-ppx-here)
        ("ocaml-ppx-inline-test" ,ocaml-ppx-inline-test)
        ("ocaml-ppx-sexp-conv" ,ocaml-ppx-sexp-conv)
        ("ocaml-ppx-variants-conv" ,ocaml-ppx-variants-conv)
        ("ocaml-stdio" ,ocaml-stdio)
        ("ocaml-migrate-parsetree" ,ocaml-migrate-parsetree)
        ("ocaml-ppxlib" ,ocaml-ppxlib)
        ("ocaml-re" ,ocaml-re)))
     (properties `((upstream-name . "ppx_expect"))))))

(define-public ocaml-ppx-js-style
  (package
    (name "ocaml-ppx-js-style")
    (version "0.14.1")
    (source
     (origin
       (method git-fetch)
       (uri (git-reference
             (url "https://github.com/janestreet/ppx_js_style")
             (commit (string-append "v" version))))
       (file-name (git-file-name name version))
       (sha256
        (base32
         "16ax6ww9h36xyn9acbm8zxv0ajs344sm37lgj2zd2bvgsqv24kxj"))))
    (build-system dune-build-system)
    (arguments `(#:tests? #f)) ; No tests
    (propagated-inputs
     `(("ocaml-base" ,ocaml-base)
       ("ocaml-migrate-parsetree" ,ocaml-migrate-parsetree)
       ("ocaml-octavius" ,ocaml-octavius)
       ("ocaml-ppxlib" ,ocaml-ppxlib)))
    (properties `((upstream-name . "ppx_js_style")
                  (ocaml4.07-variant . ,(delay ocaml4.07-ppx-js-style))))
    (home-page "https://github.com/janestreet/ppx_js_style")
    (synopsis "Code style checker for Jane Street Packages")
    (description "This package is a no-op ppx rewriter.  It is used as a
@code{lint} tool to enforce some coding conventions across all Jane Street
packages.")
    (license license:asl2.0)))

(define-public ocaml4.07-ppx-js-style
  (package-with-ocaml4.07
   (package
     (inherit ocaml-ppx-js-style)
     (version "0.11.0")
     (source
      (janestreet-origin "ppx_js_style" version
                         "0z3fc55jdjhhsblla6z4fqc13kljpcz29q79rvs5h2vsraqrldr2"))
     (properties `((upstream-name . "ppx_js_style"))))))

(define-public ocaml4.07-ppx-typerep-conv
  (package
    (name "ocaml4.07-ppx-typerep-conv")
    (version "0.11.1")
    (source (origin
              (method git-fetch)
              (uri (git-reference
                     (url "https://github.com/janestreet/ppx_typerep_conv")
                     (commit (string-append "v" version))))
              (file-name (git-file-name name version))
              (sha256
               (base32
                "0a13dpfrrg0rsm8qni1bh7pqcda30l70z8r6yzi5a64bmwk7g5ah"))))
    (build-system dune-build-system)
    (arguments
     `(#:test-target "."
       #:ocaml ,ocaml-4.07
       #:findlib ,ocaml4.07-findlib
       #:dune ,ocaml4.07-dune))
    (propagated-inputs
      `(("ocaml-base" ,(package-with-ocaml4.07 ocaml-base))
        ("ocaml-typerep" ,ocaml4.07-typerep)
        ("ocaml-migrate-parsetree"
         ,(package-with-ocaml4.07 ocaml-migrate-parsetree))
        ("ocaml-ppxlib" ,(package-with-ocaml4.07 ocaml-ppxlib))))
    (properties `((upstream-name . "ppx_typerep_conv")))
    (home-page "https://github.com/janestreet/ppx_typerep_conv")
    (synopsis "Generation of runtime types from type declarations")
    (description "This package can automatically generate runtime types
from type definitions.")
    (license license:asl2.0)))

(define-public ocaml-ppx-base
  (package
    (name "ocaml-ppx-base")
    (version "0.14.0")
    (source
     (janestreet-origin
      "ppx_base" version
      "0b7a3fmi90jk8paz0g36yzaq670fbnrbi1j8r5ibh9wbcfli7ji6"))
    (build-system dune-build-system)
    (arguments
     `(#:test-target "."))
    (propagated-inputs
     `(("ocaml-ppx-compare" ,ocaml-ppx-compare)
       ("ocaml-ppx-cold" ,ocaml-ppx-cold)
       ("ocaml-ppx-enumerate" ,ocaml-ppx-enumerate)
       ("ocaml-ppx-hash" ,ocaml-ppx-hash)
       ("ocaml-ppx-js-style" ,ocaml-ppx-js-style)
       ("ocaml-ppx-sexp-conv" ,ocaml-ppx-sexp-conv)
       ("ocaml-migrate-parsetree" ,ocaml-migrate-parsetree)
       ("ocaml-ppxlib" ,ocaml-ppxlib)))
    (properties `((upstream-name . "ppx_base")
                  (ocaml4.07-variant . ,(delay ocaml4.07-ppx-base))))
    (home-page "https://github.com/janestreet/ppx_base")
    (synopsis "Base set of ppx rewriters")
    (description "Ppx_base is the set of ppx rewriters used for Base.

Note that Base doesn't need ppx to build, it is only used as a
verification tool.")
    (license license:asl2.0)))

(define-public ocaml4.07-ppx-base
  (package-with-ocaml4.07
   (package
     (inherit ocaml-ppx-base)
     (version "0.11.0")
     (source
      (janestreet-origin
       "ppx_base" version
       "0aq206pg330jmj7lhcagiiwm3a0b3gsqm801m8ajd4ysyw7idkym"))
    (propagated-inputs
     `(("ocaml-ppx-compare" ,ocaml-ppx-compare)
       ("ocaml-ppx-enumerate" ,ocaml-ppx-enumerate)
       ("ocaml-ppx-hash" ,ocaml-ppx-hash)
       ("ocaml-ppx-js-style" ,ocaml-ppx-js-style)
       ("ocaml-ppx-sexp-conv" ,ocaml-ppx-sexp-conv)
       ("ocaml-migrate-parsetree" ,ocaml-migrate-parsetree)
       ("ocaml-ppxlib" ,ocaml-ppxlib)))
    (properties `((upstream-name . "ppx_base"))))))

(define-public ocaml4.07-ppx-bin-prot
  (package
    (name "ocaml4.07-ppx-bin-prot")
    (version "0.11.1")
    (source (origin
              (method git-fetch)
              (uri (git-reference
                     (url "https://github.com/janestreet/ppx_bin_prot")
                     (commit (string-append "v" version))))
              (file-name (git-file-name name version))
              (sha256
               (base32
                "1h60i75bzvhna1axyn662gyrzhh441l79vl142d235i5x31dmnkz"))))
    (build-system dune-build-system)
    (arguments
     ;; Cyclic dependency with ocaml-ppx-jane
     `(#:tests? #f
       #:ocaml ,ocaml-4.07
       #:findlib ,ocaml4.07-findlib
       #:dune ,ocaml4.07-dune))
    (propagated-inputs
      `(("ocaml-base" ,(package-with-ocaml4.07 ocaml-base))
        ("ocaml-bin-prot" ,ocaml4.07-bin-prot)
        ("ocaml-ppx-here" ,(package-with-ocaml4.07 ocaml-ppx-here))
        ("ocaml-migrate-parsetree"
         ,(package-with-ocaml4.07 ocaml-migrate-parsetree))
        ("ocaml-ppxlib" ,(package-with-ocaml4.07 ocaml-ppxlib))))
    (properties `((upstream-name . "ppx_bin_prot")))
    (home-page "https://github.com/janestreet/ppx_bin_prot")
    (synopsis "Generation of bin_prot readers and writers from types")
    (description "Generation of binary serialization and deserialization
functions from type definitions.")
    (license license:asl2.0)))

(define-public ocaml4.07-ppx-jane
  (package
    (name "ocaml4.07-ppx-jane")
    (version "0.11.0")
    (source (origin
              (method url-fetch)
              (uri (string-append "https://ocaml.janestreet.com/ocaml-core/v"
                                  (version-major+minor version)
                                  "/files/ppx_jane-v" version ".tar.gz"))
              (sha256
               (base32
                "0lgppkw3aixrfnixihrsz2ipafv8fpvkdpy3pw8n0r615gg8x8la"))))
    (build-system dune-build-system)
    (arguments
     `(#:test-target "."
       #:ocaml ,ocaml-4.07
       #:findlib ,ocaml4.07-findlib
       #:dune ,ocaml4.07-dune))
    (propagated-inputs
     `(("ocaml-ppx-assert" ,(package-with-ocaml4.07 ocaml-ppx-assert))
       ("ocaml-ppx-base" ,(package-with-ocaml4.07 ocaml-ppx-base))
        ("ocaml-ppx-bench" ,ocaml4.07-ppx-bench)
        ("ocaml-ppx-bin-prot" ,ocaml4.07-ppx-bin-prot)
        ("ocaml-ppx-custom-printf" ,(package-with-ocaml4.07 ocaml-ppx-custom-printf))
        ("ocaml-ppx-expect" ,(package-with-ocaml4.07 ocaml-ppx-expect))
        ("ocaml-ppx-fail" ,ocaml4.07-ppx-fail)
        ("ocaml-ppx-fields-conv" ,(package-with-ocaml4.07 ocaml-ppx-fields-conv))
        ("ocaml-ppx-here" ,(package-with-ocaml4.07 ocaml-ppx-here))
        ("ocaml-ppx-inline-test" ,(package-with-ocaml4.07 ocaml-ppx-inline-test))
        ("ocaml-ppx-let" ,(package-with-ocaml4.07 ocaml-ppx-let))
        ("ocaml-ppx-optcomp" ,(package-with-ocaml4.07 ocaml-ppx-optcomp))
        ("ocaml-ppx-optional" ,(package-with-ocaml4.07 ocaml-ppx-optional))
        ("ocaml-ppx-pipebang" ,ocaml4.07-ppx-pipebang)
        ("ocaml-ppx-sexp-message" ,ocaml4.07-ppx-sexp-message)
        ("ocaml-ppx-sexp-value" ,ocaml4.07-ppx-sexp-value)
        ("ocaml-ppx-typerep-conv" ,ocaml4.07-ppx-typerep-conv)
        ("ocaml-ppx-variants-conv" ,(package-with-ocaml4.07 ocaml-ppx-variants-conv))
        ("ocaml-migrate-parsetree"
         ,(package-with-ocaml4.07 ocaml-migrate-parsetree))
        ("ocaml-ppxlib" ,(package-with-ocaml4.07 ocaml-ppxlib))))
    (properties `((upstream-name . "ppx_jane")))
    (home-page "https://github.com/janestreet/ppx_jane")
    (synopsis "Standard Jane Street ppx rewriters")
    (description "This package installs a ppx-jane executable, which is a ppx
driver including all standard Jane Street ppx rewriters.")
    (license license:asl2.0)))

(define-public ocaml4.07-splittable-random
  (package
    (name "ocaml4.07-splittable-random")
    (version "0.11.0")
    (source (origin
              (method url-fetch)
              (uri (string-append "https://ocaml.janestreet.com/ocaml-core/v"
                                  (version-major+minor version)
                                  "/files/splittable_random-v" version ".tar.gz"))
              (sha256
               (base32
                "0l1wbd881mymlnpzlq5q53mmdz3g5d7qjhyc7lfaq1x0iaccn5lc"))))
    (build-system dune-build-system)
    (arguments
     `(#:ocaml ,ocaml-4.07
       #:findlib ,ocaml4.07-findlib
       #:dune ,ocaml4.07-dune))
    (propagated-inputs
      `(("ocaml-base" ,(package-with-ocaml4.07 ocaml-base))
        ("ocaml-ppx-jane" ,ocaml4.07-ppx-jane)
        ("ocaml-migrate-parsetree"
         ,(package-with-ocaml4.07 ocaml-migrate-parsetree))))
    (properties `((upstream-name . "splittable_random")))
    (home-page "https://github.com/janestreet/splittable_random")
    (synopsis "PRNG that can be split into independent streams")
    (description "This package provides a splittable
@acronym{PRNG,pseudo-random number generator} functions like a PRNG that can
be used as a stream of random values; it can also be split to produce a
second, independent stream of random values.

This library implements a splittable pseudo-random number generator that sacrifices
cryptographic-quality randomness in favor of performance.")
    (license license:asl2.0)))

(define-public ocaml4.07-jane-street-headers
  (package
    (name "ocaml4.07-jane-street-headers")
    (version "0.11.0")
    (source (origin
              (method url-fetch)
              (uri (string-append "https://ocaml.janestreet.com/ocaml-core/v"
                                  (version-major+minor version)
                                  "/files/jane-street-headers-v" version ".tar.gz"))
              (sha256
               (base32
                "0afhzm08l9v883fhpqqh2lmy7az609pxif40bp7x1sk8c0yszqsh"))))
    (build-system dune-build-system)
    (arguments
     `(#:test-target "."
       #:ocaml ,ocaml-4.07
       #:findlib ,ocaml4.07-findlib
       #:dune ,ocaml4.07-dune))
    (home-page "https://github.com/janestreet/jane-street-headers")
    (synopsis "Jane Street C header files")
    (description "This package provides C header files shared between the
various Jane Street packages.")
    (license license:asl2.0)))

(define-public ocaml4.07-configurator
  (package
    (name "ocaml4.07-configurator")
    (version "0.11.0")
    (source (origin
              (method url-fetch)
              (uri (string-append "https://ocaml.janestreet.com/ocaml-core/v"
                                  (version-major+minor version)
                                  "/files/configurator-v" version ".tar.gz"))
              (sha256
               (base32
                "0kwgi3sh92v4n242dk5hgpwd85zzgnczgbkqi0q0kr6m93zgbf7p"))))
    (build-system dune-build-system)
    (arguments
     ;; No tests
     `(#:tests? #f
       #:ocaml ,ocaml-4.07
       #:findlib ,ocaml4.07-findlib
       #:dune ,ocaml4.07-dune))
    (propagated-inputs
      `(("ocaml-base" ,(package-with-ocaml4.07 ocaml-base))
        ("ocaml-stdio" ,(package-with-ocaml4.07 ocaml-stdio))))
    (home-page "https://github.com/janestreet/configurator")
    (synopsis "Helper library for gathering system configuration")
    (description "Configurator is a small library that helps writing OCaml
scripts that test features available on the system, in order to generate config.h
files for instance.

Configurator allows one to:
@itemize
@item test if a C program compiles
@item query pkg-config
@item import #define from OCaml header files
@item generate config.h file
@end itemize")
    (license license:asl2.0)))

(define-public ocaml4.07-spawn
  (package
    (name "ocaml4.07-spawn")
    (version "0.13.0")
    (source (origin
              (method git-fetch)
              (uri (git-reference
                     (url "https://github.com/janestreet/spawn")
                     (commit (string-append "v" version))))
              (file-name (git-file-name name version))
              (sha256
               (base32
                "1w003k1kw1lmyiqlk58gkxx8rac7dchiqlz6ah7aj7bh49b36ppf"))))
    (build-system dune-build-system)
    (arguments
     `(#:phases
       (modify-phases %standard-phases
         (add-before 'check 'fix-tests
           (lambda _
             (substitute* "test/tests.ml"
               (("/bin/pwd") (which "pwd"))
               (("/bin/echo") (which "echo")))
             #t)))
       #:ocaml ,ocaml-4.07
       #:findlib ,ocaml4.07-findlib
       #:dune ,ocaml4.07-dune))
    (native-inputs
     `(("ocaml-ppx-expect" ,(package-with-ocaml4.07 ocaml-ppx-expect))))
    (home-page "https://github.com/janestreet/spawn")
    (synopsis "Spawning sub-processes")
    (description
      "Spawn is a small library exposing only one functionality: spawning sub-process.

It has three main goals:

@itemize
@item provide missing features of Unix.create_process such as providing a
working directory,
@item provide better errors when a system call fails in the
sub-process.  For instance if a command is not found, you get a proper
@code{Unix.Unix_error} exception,
@item improve performances by using vfork when available.  It is often
claimed that nowadays fork is as fast as vfork, however in practice
fork takes time proportional to the process memory while vfork is
constant time.  In application using a lot of memory, vfork can be
thousands of times faster than fork.
@end itemize")
    (license license:asl2.0)))

(define-public ocaml4.07-core
  (package
    (name "ocaml4.07-core")
    (version "0.11.3")
    (source (origin
              (method git-fetch)
              (uri (git-reference
                     (url "https://github.com/janestreet/core")
                     (commit (string-append "v" version))))
              (file-name (git-file-name name version))
              (sha256
               (base32
                "0pzl8n09z4f3i7z2wq4cjxfqrr8mj6xcdp7rbg0nxap2zdhjgvrq"))))
    (build-system dune-build-system)
    (arguments
     `(#:package "core"
       #:tests? #f; Require a cyclic dependency: core_extended
       #:ocaml ,ocaml-4.07
       #:findlib ,ocaml4.07-findlib
       #:dune ,ocaml4.07-dune))
    (propagated-inputs
      `(("ocaml-base" ,(package-with-ocaml4.07 ocaml-base))
        ("ocaml-configurator" ,ocaml4.07-configurator)
        ("ocaml-core-kernel" ,ocaml4.07-core-kernel)
        ("ocaml-ppx-assert" ,(package-with-ocaml4.07 ocaml-ppx-assert))
        ("ocaml-ppx-jane" ,ocaml4.07-ppx-jane)
        ("ocaml-sexplib" ,(package-with-ocaml4.07 ocaml-sexplib))
        ("ocaml-spawn" ,ocaml4.07-spawn)
        ("ocaml-stdio" ,(package-with-ocaml4.07 ocaml-stdio))
        ("ocaml-migrate-parsetree"
         ,(package-with-ocaml4.07 ocaml-migrate-parsetree))
        ("ocaml-ppxlib" ,(package-with-ocaml4.07 ocaml-ppxlib))))
    (home-page "https://github.com/janestreet/core")
    (synopsis "Alternative to OCaml's standard library")
    (description "The Core suite of libraries is an alternative to OCaml's
standard library that was developed by Jane Street.")
    ;; Also contains parts of OCaml, relicensed to asl2.0, as permitted
    ;; by OCaml's license for consortium members (see THIRD-PARTY.txt).
    (license license:asl2.0)))

(define-public ocaml4.07-core-kernel
  (package
    (name "ocaml4.07-core-kernel")
    (version "0.11.1")
    (source (origin
              (method git-fetch)
              (uri (git-reference
                     (url "https://github.com/janestreet/core_kernel")
                     (commit (string-append "v" version))))
              (file-name (git-file-name name version))
              (sha256
               (base32
                "1dg7ygy7i64c5gaakb1cp1b26p9ks81vbxmb8fd7jff2q60j2z2g"))))
    (build-system dune-build-system)
    (arguments
     ;; Cyclic dependency with ocaml-core
     `(#:tests? #f
       #:ocaml ,ocaml-4.07
       #:findlib ,ocaml4.07-findlib
       #:dune ,ocaml4.07-dune))
    (propagated-inputs
      `(("ocaml-base" ,(package-with-ocaml4.07 ocaml-base))
        ("ocaml-bin-prot" ,ocaml4.07-bin-prot)
        ("ocaml-configurator" ,ocaml4.07-configurator)
        ("ocaml-fieldslib" ,(package-with-ocaml4.07 ocaml-fieldslib))
        ("ocaml-jane-street-headers" ,ocaml4.07-jane-street-headers)
        ("ocaml-ppx-assert" ,(package-with-ocaml4.07 ocaml-ppx-assert))
        ("ocaml-ppx-base" ,(package-with-ocaml4.07 ocaml-ppx-base))
        ("ocaml-ppx-hash" ,(package-with-ocaml4.07 ocaml-ppx-hash))
        ("ocaml-ppx-inline-test" ,(package-with-ocaml4.07 ocaml-ppx-inline-test))
        ("ocaml-ppx-jane" ,ocaml4.07-ppx-jane)
        ("ocaml-ppx-sexp-conv" ,(package-with-ocaml4.07 ocaml-ppx-sexp-conv))
        ("ocaml-ppx-sexp-message" ,ocaml4.07-ppx-sexp-message)
        ("ocaml-sexplib" ,(package-with-ocaml4.07 ocaml-sexplib))
        ("ocaml-splittable-random" ,ocaml4.07-splittable-random)
        ("ocaml-stdio" ,(package-with-ocaml4.07 ocaml-stdio))
        ("ocaml-typerep" ,ocaml4.07-typerep)
        ("ocaml-variantslib" ,(package-with-ocaml4.07 ocaml-variantslib))
        ("ocaml-migrate-parsetree"
         ,(package-with-ocaml4.07 ocaml-migrate-parsetree))))
    (properties `((upstream-name . "core_kernel")))
    (home-page "https://github.com/janestreet/core_kernel")
    (synopsis "Portable standard library for OCaml")
    (description "Core is an alternative to the OCaml standard library.

Core_kernel is the system-independent part of Core.  It is aimed for cases when
the full Core is not available, such as in Javascript.")
    (license (list
               ;; this package and parts of OCaml, relicensed by janestreet
               license:asl2.0
               ;; MLton and sjs
               license:expat))))

(define-public ocaml-markup
  (package
    (name "ocaml-markup")
    (version "1.0.2")
    (home-page "https://github.com/aantron/markup.ml")
    (source
     (origin
       (method git-fetch)
       (uri (git-reference
             (url (string-append home-page ".git"))
             (commit version)))
       (file-name (git-file-name name version))
       (sha256
        (base32
         "1kvqwrrcrys5d0kzdwxcj66jpi6sdhfas4pcg02pixx92q87vhqm"))))
    (build-system dune-build-system)
    (arguments
     `(#:package "markup"))
    (propagated-inputs
     `(("ocaml-bisect-ppx" ,ocaml-bisect-ppx)
       ("ocaml-uchar" ,ocaml-uchar)
       ("ocaml-uutf" ,ocaml-uutf)
       ("ocaml-lwt" ,ocaml-lwt)))
    (native-inputs
     `(("ocaml-ounit2" ,ocaml-ounit2)
       ("pkg-config" ,pkg-config)))
    (properties
     `((ocaml4.07-variant . ,(delay (package-with-ocaml4.07 ocaml-markup0.8.0)))))
    (synopsis "Error-recovering functional HTML5 and XML parsers and writers")
    (description "Markup.ml provides an HTML parser and an XML parser.  The
parsers are wrapped in a simple interface: they are functions that transform
byte streams to parsing signal streams.  Streams can be manipulated in various
ways, such as processing by fold, filter, and map, assembly into DOM tree
structures, or serialization back to HTML or XML.

Both parsers are based on their respective standards.  The HTML parser, in
particular, is based on the state machines defined in HTML5.

The parsers are error-recovering by default, and accept fragments.  This makes
it very easy to get a best-effort parse of some input.  The parsers can,
however, be easily configured to be strict, and to accept only full documents.

Apart from this, the parsers are streaming (do not build up a document in
memory), non-blocking (can be used with threading libraries), lazy (do not
consume input unless the signal stream is being read), and process the input in
a single pass.  They automatically detect the character encoding of the input
stream, and convert everything to UTF-8.")
    (license license:bsd-3)))

;; ocaml-markup 1.0.0 can not be built with old version of dune used in
;; package-with-ocaml4.07
(define-public ocaml-markup0.8.0
  (package
    (inherit ocaml-markup)
    (name "ocaml-markup")
    (version "0.8.0")
    (home-page "https://github.com/aantron/markup.ml")
    (source
     (origin
       (method git-fetch)
       (uri (git-reference
             (url (string-append home-page ".git"))
             (commit version)))
       (file-name (git-file-name name version))
       (sha256
        (base32
         "0aif4abvfmi9xc1pvw5n5rbm6rzkkpsxyvdn0lanr33rjpvkwdlm"))))
    (native-inputs
     `(("ocaml-ounit" ,ocaml-ounit)
       ("pkg-config" ,pkg-config)))
    (properties '())))

(define-public ocaml-tyxml
  (package
    (name "ocaml-tyxml")
    (version "4.5.0")
    (source
     (origin
       (method git-fetch)
       (uri (git-reference
             (url "https://github.com/ocsigen/tyxml")
             (commit version)))
       (file-name (git-file-name name version))
       (sha256
        (base32
         "0bh66wknc7sx2r63kscp0hg6h73dkv6qpkx0cdz2qp7p28pg2ixz"))))
    (build-system dune-build-system)
    (inputs
     `(("ocaml-re" ,ocaml-re)
       ("ocaml-seq" ,ocaml-seq)
       ("ocaml-uutf" ,ocaml-uutf)))
    (native-inputs
     `(("ocaml-alcotest" ,ocaml-alcotest)))
    (arguments `(#:package "tyxml"))
    (properties `((ocaml4.07-variant . ,(delay ocaml4.07-tyxml))))
    (home-page "https://github.com/ocsigen/tyxml/")
    (synopsis "TyXML is a library for building correct HTML and SVG documents")
    (description "TyXML provides a set of convenient combinators that uses the
OCaml type system to ensure the validity of the generated documents.  TyXML can
be used with any representation of HTML and SVG: the textual one, provided
directly by this package, or DOM trees (@code{js_of_ocaml-tyxml}) virtual DOM
(@code{virtual-dom}) and reactive or replicated trees (@code{eliom}).  You can
also create your own representation and use it to instantiate a new set of
combinators.")
    (license license:lgpl2.1)))

(define-public ocaml4.07-tyxml
  (package-with-ocaml4.07
    (package
      (inherit ocaml-tyxml)
      (version "4.4.0")
      (source (origin
                (method git-fetch)
                (uri (git-reference
                       (url "https://github.com/ocsigen/tyxml")
                       (commit version)))
                (file-name (git-file-name "ocaml-tyxml" version))
                (sha256
                 (base32
                  "1hw4phyadcfgywgh5sj87i76gp56qwxzwlcpfdwjbf6ggag9clmd"))))
      (properties '()))))

(define-public ocaml-bisect-ppx
  (package
    (name "ocaml-bisect-ppx")
    (version "2.6.1")
    (source
     (origin
       (method git-fetch)
       (uri (git-reference
             (url "https://github.com/aantron/bisect_ppx")
             (commit version)))
       (file-name (git-file-name name version))
       (sha256
        (base32
         "1knglw1b2kjr9jnd8cpfzmm581abxxdcx9l3cd2balg6gnac7qk1"))))
    (build-system dune-build-system)
    (propagated-inputs
     `(("ocaml-ppxlib" ,ocaml-ppxlib)
       ("ocaml-cmdliner" ,ocaml-cmdliner)))
    (arguments
     ;; Tests require ocamlformat which would lead to circular dependencies
     '(#:tests? #f))
    (properties `((upstream-name . "bisect_ppx")
                  (ocaml4.07-variant . ,(delay ocaml4.07-bisect-ppx))))
    (home-page "https://github.com/aantron/bisect_ppx")
    (synopsis "Code coverage for OCaml")
    (description "Bisect_ppx helps you test thoroughly.  It is a small
preprocessor that inserts instrumentation at places in your code, such as
if-then-else and match expressions.  After you run tests, Bisect_ppx gives a
nice HTML report showing which places were visited and which were missed.

Usage is simple - add package bisect_ppx when building tests, run your tests,
then run the Bisect_ppx report tool on the generated visitation files.")
    (license license:mpl2.0)))

(define-public ocaml4.07-bisect-ppx
  (package-with-ocaml4.07
    (package
      (inherit ocaml-bisect-ppx)
      (version "2.4.0")
      (source
       (origin
         (method git-fetch)
         (uri (git-reference
               (url "https://github.com/aantron/bisect_ppx")
               (commit version)))
         (file-name (git-file-name "ocaml-bisect-ppx" version))
         (sha256
          (base32
           "1njs8xc108rrpx5am5zhhcn6vjva7rsphm8034qp5lgyvnhfgh7q"))))
      (propagated-inputs
       `(("ocaml-migrate-parsetree" ,ocaml-migrate-parsetree)
         ("ocaml-ppx-tools-versioned" ,ocaml-ppx-tools-versioned)
         ,@(package-propagated-inputs ocaml-bisect-ppx)))
      (native-inputs
       `(("ocaml-ounit2" ,ocaml-ounit2)))
      (arguments
       `(#:test-target "."
         ;; tests require git and network
         #:tests? #f))
      (properties '((upstream-name . "bisect_ppx"))))))

(define-public ocaml-odoc
  (package
    (name "ocaml-odoc")
    (version "2.0.0")
    (source
     (origin
       (method git-fetch)
       (uri (git-reference
             (url "https://github.com/ocaml/odoc")
             (commit version)))
       (file-name (git-file-name name version))
       (sha256
        (base32 "0lkmanfn8pc0rgcn9cc4mv48i29q2w1nl01n21qqxpyyfavgc98s"))))
    (build-system dune-build-system)
    (arguments
     `(#:phases
       (modify-phases %standard-phases
         (add-after 'unpack 'fix-test
           (lambda _
             ;; test results expects #!/bin/sh but gets a store path instead
             (substitute* "test/xref2/with.t/run.t"
               (("#!/bin/sh") (string-append "#!" (which "sh")))))))))
    (inputs
    `(("ocaml-astring" ,ocaml-astring)
      ("ocaml-bisect-ppx" ,ocaml-bisect-ppx)
      ("ocaml-cmdliner" ,ocaml-cmdliner)
      ("ocaml-fmt" ,ocaml-fmt)
      ("ocaml-fpath" ,ocaml-fpath)
      ("ocaml-logs" ,ocaml-logs)
      ("ocaml-migrate-parsetree" ,ocaml-migrate-parsetree)
      ("ocaml-odoc-parser" ,ocaml-odoc-parser)
      ("ocaml-re" ,ocaml-re)
      ("ocaml-result" ,ocaml-result)
      ("ocaml-tyxml" ,ocaml-tyxml)))
  (native-inputs
    `(("ocaml-alcotest" ,ocaml-alcotest)
      ("ocaml-bos" ,ocaml-bos)
      ("ocaml-cppo" ,ocaml-cppo)
      ("ocaml-findlib" ,ocaml-findlib)
      ("ocaml-lwt" ,ocaml-lwt)
      ("ocaml-markup" ,ocaml-markup)
      ("ocaml-ppx-expect" ,ocaml-ppx-expect)
      ("ocaml-version" ,ocaml-version)
      ("ocaml-yojson" ,ocaml-yojson)
      ("jq" ,jq)))
    (properties `((ocaml4.07-variant . ,(delay ocaml4.07-odoc))))
    (home-page "https://github.com/ocaml/odoc")
    (synopsis "OCaml documentation generator")
    (description "Odoc is a documentation generator for OCaml.  It reads
@emph{doc comments}, delimited with @code{(** ... *)}, and outputs
@acronym{HTML}.

Text inside doc comments is marked up in ocamldoc syntax.  Odoc's main
advantage over ocamldoc is an accurate cross-referencer, which handles the
complexity of the OCaml module system.")
    (license license:isc)))

(define-public ocaml-odoc-parser
  (package
    (name "ocaml-odoc-parser")
    (version "0.9.0")
    (source
      (origin
        (method git-fetch)
        (uri (git-reference
              (url "https://github.com/ocaml-doc/odoc-parser")
              (commit version)))
        (file-name (git-file-name name version))
        (sha256
          (base32
           "1jlc6dp3v90r1ra7r0jfw0xs8rylwdz9gymw4rd53h0p17cw1wnj"))))
    (build-system dune-build-system)
    (propagated-inputs
      `(("ocaml-astring" ,ocaml-astring)
        ("ocaml-result" ,ocaml-result)))
    (native-inputs
      `(("ocaml-ppx-expect" ,ocaml-ppx-expect)))
    (home-page "https://github.com/ocaml-doc/odoc-parser")
    (synopsis "Parser for ocaml documentation comments")
    (description
     "This package provides a library for parsing the contents of OCaml
documentation comments, formatted using Odoc syntax, an extension of the
language understood by ocamldoc.")
    (license license:isc)))

;; version 1.5.2 requires ocaml-markdown 1.0.0 which does not compile
;; with old version of dune used in package-with-ocaml4.07
(define-public ocaml4.07-odoc
  (package-with-ocaml4.07
   (package
     (inherit ocaml-odoc)
     (name "ocaml-odoc")
     (version "1.5.1")
     (source
      (origin
        (method git-fetch)
        (uri (git-reference
              (url "https://github.com/ocaml/odoc")
              (commit version)))
        (file-name (git-file-name name version))
        (sha256
         (base32 "0z2nisg1vb5xlk41hqw8drvj90v52wli7zvnih6a844cg6xsvvj2"))))
     (arguments '())
     (inputs
      `(("ocaml-alcotest" ,ocaml-alcotest)
        ("ocaml-markup" ,ocaml-markup)
        ("ocaml-sexplib" ,ocaml-sexplib)
        ("ocaml-re" ,ocaml-re)
        ("ocaml-uutf" ,ocaml-uutf)))
     (native-inputs
      `(("ocaml-astring" ,ocaml-astring)
        ("ocaml-cmdliner" ,ocaml-cmdliner)
        ("ocaml-cppo" ,ocaml-cppo)
        ("ocaml-fpath" ,ocaml-fpath)
        ("ocaml-result" ,ocaml-result)
        ("ocaml-tyxml" ,ocaml-tyxml)
        ("ocaml-bisect-ppx" ,ocaml-bisect-ppx)
        ("tidy-html" ,tidy-html)))
     (properties '()))))

(define-public ocaml-fftw3
  (package
    (name "ocaml-fftw3")
    (version "0.8.4")
    (source
     (origin
       (method git-fetch)
       (uri (git-reference
             (url "https://github.com/Chris00/fftw-ocaml")
             (commit version)))
       (file-name (git-file-name name version))
       (sha256
        (base32
         "0l66yagjkwdcib6q55wd8wiap50vi23qiahkghlvm28z7nvbclfk"))))
    (build-system dune-build-system)
    (arguments
     `(#:test-target "tests"))
    (propagated-inputs
     `(("fftw" ,fftw)
       ("fftwf" ,fftwf)))
    (native-inputs
     `(("ocaml-cppo" ,ocaml-cppo)
       ("ocaml-lacaml" ,ocaml-lacaml)))
    (home-page
     "https://github.com/Chris00/fftw-ocaml")
    (synopsis
     "Bindings to FFTW3")
    (description
     "Bindings providing OCaml support for the seminal Fast Fourier Transform
library FFTW.")
    (license license:lgpl2.1))) ; with static linking exception.

(define-public ocaml-lacaml
  (package
    (name "ocaml-lacaml")
    (version "11.0.8")
    (source
     (origin
       (method git-fetch)
       (uri (git-reference
             (url "https://github.com/mmottl/lacaml")
             (commit version)))
       (file-name (git-file-name name version))
       (sha256
        (base32
         "115535kphchh2a434b48b408x9794j8zzrsdmacsgqdsrgy3rck4"))))
    (build-system dune-build-system)
    (arguments
     `(#:tests? #f)) ; No test target.
    (native-inputs
     `(("openblas" ,openblas)
       ("lapack" ,lapack)
       ("ocaml-base" ,ocaml-base)
       ("ocaml-stdio" ,ocaml-stdio)))
    (home-page "https://mmottl.github.io/lacaml/")
    (synopsis
     "OCaml-bindings to BLAS and LAPACK")
    (description
     "Lacaml interfaces the BLAS-library (Basic Linear Algebra Subroutines) and
LAPACK-library (Linear Algebra routines).  It also contains many additional
convenience functions for vectors and matrices.")
    (license license:lgpl2.1)))

(define-public ocaml-cairo2
  (package
    (name "ocaml-cairo2")
    (version "0.6.2")
    (source (origin
              (method git-fetch)
              (uri (git-reference
                    (url "https://github.com/Chris00/ocaml-cairo")
                    (commit version)))
              (file-name (git-file-name name version))
              (sha256
               (base32
                "04rp5y1rlq1pw592yywhvqd5x7csmyi9ad4f32g99nakb10s4nhx"))))
    (build-system dune-build-system)
    (arguments
     `(#:test-target "tests"))
    (inputs
     `(("cairo" ,cairo)
       ("gtk+-2" ,gtk+-2)
       ("lablgtk" ,lablgtk)))
    (native-inputs
     `(("pkg-config" ,pkg-config)))
    (home-page "https://github.com/Chris00/ocaml-cairo")
    (synopsis "Binding to Cairo, a 2D Vector Graphics Library")
    (description "Ocaml-cairo2 is a binding to Cairo, a 2D graphics library
with support for multiple output devices.  Currently supported output targets
include the X Window System, Quartz, Win32, image buffers, PostScript, PDF,
and SVG file output.")
    (license license:lgpl3+)))

(define-public ocaml-version
  (package
    (name "ocaml-version")
    (version "3.4.0")
    (source
     (origin
       (method git-fetch)
       (uri (git-reference
             (url "https://github.com/ocurrent/ocaml-version")
             (commit (string-append "v" version))))
       (file-name (git-file-name name version))
       (sha256
        (base32
         "1c13zk1qna59m5z9jx7da3p7cxd48scpyk7zg7gi6gc6hx5hhjx8"))))
    (build-system dune-build-system)
    (arguments `(#:tests? #f))          ; no tests
    (properties '((upstream-name . "ocaml-version")))
    (home-page
     "https://github.com/ocurrent/ocaml-version")
    (synopsis
     "Manipulate, parse and generate OCaml compiler version strings")
    (description
     "This library provides facilities to parse version numbers of the OCaml
compiler, and enumerates the various official OCaml releases and configuration
variants.")
    (license license:isc)))

(define-public ocaml-mdx
  (package
    (name "ocaml-mdx")
    (version "1.11.0")
    (source (origin
              (method git-fetch)
              (uri (git-reference
                    (url "https://github.com/realworldocaml/mdx")
                    (commit version)))
              (file-name (git-file-name name version))
              (sha256
               (base32
                "1w2vx4my9z6n57vjvsa3b9vwkbdzs1kq0cc58rf088qrh2lrx2ba"))))
    (build-system dune-build-system)
    (inputs
     `(("ocaml-fmt" ,ocaml-fmt)
       ("ocaml-astring" ,ocaml-astring)
       ("ocaml-logs" ,ocaml-logs)
       ("ocaml-cmdliner" ,ocaml-cmdliner)
       ("ocaml-re" ,ocaml-re)
       ("ocaml-result" ,ocaml-result)
       ("ocaml-odoc" ,ocaml-odoc)
       ("ocaml-odoc-parser" ,ocaml-odoc-parser)
       ("ocaml-version" ,ocaml-version)))
    (native-inputs
     `(("ocaml-cppo" ,ocaml-cppo)
       ("ocaml-lwt" ,ocaml-lwt)
       ("ocaml-alcotest" ,ocaml-alcotest)))
    (home-page
     "https://github.com/realworldocaml/mdx")
    (synopsis
     "Executable code blocks inside markdown files")
    (description
     "@code{ocaml-mdx} executes code blocks inside markdown files.
There are (currently) two sub-commands, corresponding
to two modes of operations: pre-processing (@code{ocaml-mdx pp})
and tests (@code{ocaml-mdx test}]).

The pre-processor mode allows mixing documentation and code,
and to practice @dfn{literate programming} using markdown and OCaml.

The test mode ensures that shell scripts and OCaml fragments
in the documentation always stays up-to-date.

@code{ocaml-mdx} is released as two binaries called @code{ocaml-mdx} and
@code{mdx} which are the same, mdx being the deprecated name, kept for now for
compatibility.")
    (license license:isc)))

(define-public ocaml-mparser
  (package
    (name "ocaml-mparser")
    (version "1.3")
    (source
      (origin
        (method git-fetch)
        (uri (git-reference
              (url "https://github.com/murmour/mparser")
              (commit version)))
        (file-name (git-file-name name version))
        (sha256
          (base32
            "16j19v16r42gcsii6a337zrs5cxnf12ig0vaysxyr7sq5lplqhkx"))))
    (build-system dune-build-system)
    (arguments
     ;; No tests.
     '(#:package "mparser"
       #:tests? #f))
    (home-page "https://github.com/murmour/mparser")
    (synopsis "Simple monadic parser combinator library")
    (description
      "This library implements a rather complete and efficient monadic parser
combinator library similar to the Parsec library for Haskell by Daan Leijen and
the FParsec library for FSharp by Stephan Tolksdorf.")
    ;; With static linking exception.
    (license license:lgpl2.1+)))

(define-public ocaml-mparser-re
  (package
    (inherit ocaml-mparser)
    (name "ocaml-mparser-re")
    (arguments
     ;; No tests.
     '(#:package "mparser-re"
       #:tests? #f))
    (propagated-inputs
     `(("ocaml-mparser" ,ocaml-mparser)
       ("ocaml-re" ,ocaml-re)))
    (synopsis "MParser plugin for RE-based regular expressions")
    (description "This package provides RE-based regular expressions
support for Mparser.")))

(define-public ocaml-mparser-pcre
  (package
    (inherit ocaml-mparser)
    (name "ocaml-mparser-pcre")
    (arguments
     ;; No tests.
     '(#:package "mparser-pcre"
       #:tests? #f))
    (propagated-inputs
     `(("ocaml-mparser" ,ocaml-mparser)
       ("ocaml-pcre" ,ocaml-pcre)))
    (synopsis "MParser plugin for PCRE-based regular expressions")
    (description "This package provides PCRE-based regular expressions
support for Mparser.")))

(define-public lablgtk3
  (package
    (name "lablgtk")
    (version "3.1.1")
    (source (origin
              (method git-fetch)
              (uri (git-reference
                    (url "https://github.com/garrigue/lablgtk")
                    (commit version)))
              (file-name (git-file-name name version))
              (sha256
               (base32
                "11qfc39cmwfwfpwmjh6wh98zwdv6p73bv8hqwcsss869vs1r7gmn"))))
    (build-system dune-build-system)
    (arguments
     `(#:tests? #t
       #:test-target "."
       #:phases
       (modify-phases %standard-phases
         (add-before 'build 'make-writable
           (lambda _
             (for-each (lambda (file)
                         (chmod file #o644))
                       (find-files "." "."))))
         (add-before 'build 'set-version
           (lambda _
             (substitute* "dune-project"
               (("\\(name lablgtk3\\)")
                (string-append "(name lablgtk3)\n(version " ,version ")"))))))))
    (propagated-inputs
     `(("ocaml-cairo2" ,ocaml-cairo2)))
    (inputs
     `(("camlp5" ,camlp5)
       ("gtk+" ,gtk+)
       ("gtksourceview-3" ,gtksourceview-3)
       ("gtkspell3" ,gtkspell3)))
    (native-inputs
     `(("pkg-config" ,pkg-config)))
    (home-page "https://github.com/garrigue/lablgtk")
    (synopsis "OCaml interface to GTK+3")
    (description "LablGtk is an OCaml interface to GTK+ 1.2, 2.x and 3.x.  It
provides a strongly-typed object-oriented interface that is compatible with the
dynamic typing of GTK+.  Most widgets and methods are available.  LablGtk
also provides bindings to gdk-pixbuf, the GLArea widget (in combination with
LablGL), gnomecanvas, gnomeui, gtksourceview, gtkspell, libglade (and it can
generate OCaml code from .glade files), libpanel, librsvg and quartz.")
    ;; Version 2 only, with linking exception.
    (license license:lgpl2.0)))

(define-public ocaml-reactivedata
  ;; Future releases will use dune.
  (package
    (name "ocaml-reactivedata")
    (version "0.2.2")
    (source (origin
              (method git-fetch)
              (uri (git-reference
                    (url "https://github.com/ocsigen/reactiveData")
                    (commit version)))
              (file-name (git-file-name name version))
              (sha256
               (base32
                "0l5z0fsckqkywjbn2nwy3s55h85yx8scc4hq9qzr9ig3hrq1mfb0"))))
    (arguments
     `(#:phases
       (modify-phases %standard-phases
         (delete 'configure)
         (add-before 'build 'fix-deprecated
           (lambda _
             (substitute*
                 "src/reactiveData.ml"
               (("Pervasives.compare") "compare"))
             #t))
         (add-before 'install 'forget-makefile
           ;; Ensure we use opam to install files
           (lambda _
             (delete-file "Makefile")
             #t)))))
    (build-system ocaml-build-system)
    (properties `((upstream-name . "reactiveData")))
    (native-inputs
     `(("ocamlbuild" ,ocamlbuild)
       ("opam" ,opam)))
    (propagated-inputs
     `(("ocaml-react" ,ocaml-react)))
    (home-page "https://github.com/ocsigen/reactiveData")
    (synopsis "Declarative events and signals for OCaml")
    (description
     "React is an OCaml module for functional reactive programming (FRP).  It
provides support to program with time varying values: declarative events and
 signals.  React doesn't define any primitive event or signal, it lets the
client chooses the concrete timeline.")
    (license license:lgpl2.1+)))

(define-public ocaml-uucd
  (package
    (name "ocaml-uucd")
    (version "14.0.0")
    (source
     (origin
       (method url-fetch)
       (uri (string-append "https://erratique.ch/software/uucd/releases/"
                           "uucd-" version ".tbz"))
       (sha256
        (base32
         "0fc737v5gj3339jx4x9xr096lxrpwvp6vaiylhavcvsglcwbgm30"))))
    (build-system ocaml-build-system)
    (arguments
     '(#:build-flags '("build" "--tests" "true")
       #:phases
       (modify-phases %standard-phases
         (delete 'configure))))
    (propagated-inputs
     `(("ocaml-xmlm" ,ocaml-xmlm)))
    (native-inputs
     `(("opam" ,opam)
       ("ocaml-findlib" ,ocaml-findlib)
       ("ocamlbuild" ,ocamlbuild)
       ("ocaml-topkg" ,ocaml-topkg)))
    (home-page "https://erratique.ch/software/uucd")
    (synopsis "Unicode character database decoder for OCaml")
    (description "Uucd is an OCaml module to decode the data of the Unicode
character database from its XML representation.  It provides high-level (but
not necessarily efficient) access to the data so that efficient
representations can be extracted.")
    (license license:isc)))

(define-public ocaml-uucp
  (package
    (name "ocaml-uucp")
    (version "14.0.0")
    (source
     (origin
       (method url-fetch)
       (uri (string-append "https://erratique.ch/software/uucp/releases/"
                           "uucp-" version ".tbz"))
       (sha256
        (base32
         "1yx9nih3d9prb9zizq8fzmmqylf24a6yifhf81h33znrj5xn1mpj"))))
    (build-system ocaml-build-system)
    (arguments
     '(#:build-flags '("build" "--tests" "true")
       #:phases
       (modify-phases %standard-phases
         (delete 'configure))))
    (native-inputs
     `(("opam" ,opam)
       ("ocaml-findlib" ,ocaml-findlib)
       ("ocamlbuild" ,ocamlbuild)
       ("ocaml-topkg" ,ocaml-topkg)
       ("ocaml-uucd" ,ocaml-uucd)
       ("ocaml-uunf" ,ocaml-uunf)
       ("ocaml-uutf" ,ocaml-uutf)))
    (home-page "https://erratique.ch/software/uucp")
    (synopsis "Unicode character properties for OCaml")
    (description "Uucp is an OCaml library providing efficient access to a
selection of character properties of the Unicode character database.")
    (license license:isc)))

(define-public ocaml-uuseg
  (package
    (name "ocaml-uuseg")
    (version "14.0.0")
    (source
     (origin
       (method url-fetch)
       (uri (string-append "https://erratique.ch/software/uuseg/releases/"
                           "uuseg-" version ".tbz"))
       (sha256
        (base32
         "1g9zyzjkhqxgbb9mh3cgaawscwdazv6y8kdqvmy6yhnimmfqv25p"))))
    (build-system ocaml-build-system)
    (arguments
     '(#:build-flags '("build" "--tests" "true")
       #:phases
       (modify-phases %standard-phases
         (delete 'configure))))
    (propagated-inputs
     `(("ocaml-uucp" ,ocaml-uucp)
       ("ocaml-uutf" ,ocaml-uutf)
       ("ocaml-cmdliner" ,ocaml-cmdliner)))
    (native-inputs
     `(("opam" ,opam)
       ("ocaml-findlib" ,ocaml-findlib)
       ("ocamlbuild" ,ocamlbuild)
       ("ocaml-topkg" ,ocaml-topkg)))
    (home-page "https://erratique.ch/software/uuseg")
    (synopsis "Unicode text segmentation for OCaml")
    (description "Uuseg is an OCaml library for segmenting Unicode text.  It
implements the locale independent Unicode text segmentation algorithms to
detect grapheme cluster, word and sentence boundaries and the Unicode line
breaking algorithm to detect line break opportunities.

The library is independent from any IO mechanism or Unicode text data
structure and it can process text without a complete in-memory
representation.")
    (license license:isc)))

(define-public ocaml-fix
  (package
    (name "ocaml-fix")
    (version "20201120")
    (source
      (origin
        (method git-fetch)
        (uri (git-reference
              (url "https://gitlab.inria.fr/fpottier/fix")
              (commit version)))
        (file-name (git-file-name name version))
        (sha256
          (base32
            "1j40mg1gy03c0djzx3nzmpvnl984s14n04zwcmp2xnlidq48kvs4"))))
    (build-system dune-build-system)
    (arguments
     ;; No tests.
     '(#:tests? #f))
    (home-page "https://gitlab.inria.fr/fpottier/fix")
    (synopsis "Facilities for memoization and fixed points")
    (description "This package provides helpers with various constructions
that involve memoization and recursion.")
    (license license:lgpl2.0)))

(define-public ocaml-dune-build-info
  (package
    (inherit dune)
    (name "ocaml-dune-build-info")
    (build-system dune-build-system)
    (arguments
     '(#:package "dune-build-info"
       ;; No separate test suite from dune.
       #:tests? #f))
    (propagated-inputs
     `(("ocaml-odoc" ,ocaml-odoc)))
    (synopsis "Embed build information inside an executable")
    (description "This package allows one to access information about how the
executable was built, such as the version of the project at which it was built
or the list of statically linked libraries with their versions.  It supports
reporting the version from the version control system during development to
get an precise reference of when the executable was built.")))

(define-public ocamlformat
  (package
    (name "ocamlformat")
    (version "0.19.0")
    (source
      (origin
        (method git-fetch)
        (uri (git-reference
              (url "https://github.com/ocaml-ppx/ocamlformat")
              (commit version)))
        (file-name (git-file-name name version))
        (sha256
          (base32
            "0dp4pkznz9yvqx9gxwbid1z2b8ajkr8i27zay9ghx69624hz3i4z"))))
    (build-system dune-build-system)
    (arguments
     '(#:package "ocamlformat"
       ;; FIXME: The expected format is slightly different than what the
       ;; produced format is for test/cli/stdin.t
       #:tests? #f))
    (propagated-inputs
      `(("ocaml-version" ,ocaml-version)
        ("ocaml-base" ,ocaml-base)
        ("ocaml-cmdliner" ,ocaml-cmdliner)
        ("ocaml-dune-build-info" ,ocaml-dune-build-info)
        ("ocaml-fix" ,ocaml-fix)
        ("ocaml-fpath" ,ocaml-fpath)
        ("ocaml-menhir" ,ocaml-menhir)
        ("ocaml-odoc" ,ocaml-odoc)
        ("ocaml-ppxlib" ,ocaml-ppxlib)
        ("ocaml-re" ,ocaml-re)
        ("ocaml-odoc-parser" ,ocaml-odoc-parser)
        ("ocaml-stdio" ,ocaml-stdio)
        ("ocaml-uuseg" ,ocaml-uuseg)
        ("ocaml-uutf" ,ocaml-uutf)))
    (native-inputs
      `(("ocaml-alcotest" ,ocaml-alcotest)
        ("ocaml-ocp-indent" ,ocaml-ocp-indent)
        ("ocaml-bisect-ppx" ,ocaml-bisect-ppx)))
    (home-page "https://github.com/ocaml-ppx/ocamlformat")
    (synopsis "Auto-formatter for OCaml code")
    (description "OCamlFormat is a tool to automatically format OCaml code in
a uniform style.")
    (license license:expat)))

(define-public ocaml-bigstringaf
  (package
    (name "ocaml-bigstringaf")
    (version "0.8.0")
    (home-page "https://github.com/inhabitedtype/bigstringaf")
    (source
     (origin
       (method git-fetch)
       (uri (git-reference
             (url home-page)
             (commit version)))
       (file-name (git-file-name name version))
       (sha256
        (base32
         "0z69g3bpgw4p7z9h5j70w75rnxfrd8c7nlhqq6xvvkkgbxafm1ll"))))
    (build-system dune-build-system)
    (arguments
     '(#:test-target "."))
    (propagated-inputs
     `(("ocaml-bigarray-compat" ,ocaml-bigarray-compat)))
    (native-inputs
     `(("ocaml-alcotest" ,ocaml-alcotest)
       ("pkg-config" ,pkg-config)))
    (synopsis
     "Bigstring intrinsics and fast blits based on memcpy/memmove")
    (description
     "The OCaml compiler has a bunch of intrinsics for Bigstrings, but they're
not widely-known, sometimes misused, and so programs that use Bigstrings are
slower than they have to be.  And even if a library got that part right and
exposed the intrinsics properly, the compiler doesn't have any fast blits
between Bigstrings and other string-like types.  @code{bigstringaf} provides
these missing pieces.")
    (license license:bsd-3)))

(define-public ocaml-syntax-shims
  (package
    (name "ocaml-syntax-shims")
    (version "1.0.0")
    (home-page "https://github.com/ocaml-ppx/ocaml-syntax-shims")
    (source
     (origin
       (method git-fetch)
       (uri (git-reference
             (url home-page)
             (commit version)))
       (file-name (git-file-name name version))
       (sha256
        (base32
         "0l1i8z95qgb0lxlrv3yb5nkp391hqsiyi4r91p12k3xmggqixagf"))))
    (build-system dune-build-system)
    (properties
     `((upstream-name . "ocaml-syntax-shims")))
    (synopsis
     "Backport new syntax to older OCaml versions")
    (description
     "This package backports new language features such as @code{let+} to older
OCaml compilers.")
    (license license:expat)))

(define-public ocaml-angstrom
  (package
    (name "ocaml-angstrom")
    (version "0.15.0")
    (home-page "https://github.com/inhabitedtype/angstrom")
    (source
     (origin
       (method git-fetch)
       (uri (git-reference
             (url home-page)
             (commit version)))
       (file-name (git-file-name name version))
       (sha256
        (base32
         "1hmrkdcdlkwy7rxhngf3cv3sa61cznnd9p5lmqhx20664gx2ibrh"))))
    (build-system dune-build-system)
    (arguments
     ;; Only build the base angstrom package.
     '(#:package "angstrom"
       #:test-target "."))
    (propagated-inputs
     `(("ocaml-bigstringaf" ,ocaml-bigstringaf)))
    (native-inputs
     `(("ocaml-alcotest" ,ocaml-alcotest)
       ("ocaml-ppx-let" ,ocaml-ppx-let)
       ("ocaml-syntax-shims" ,ocaml-syntax-shims)))
    (synopsis "Parser combinators built for speed and memory-efficiency")
    (description
     "Angstrom is a parser-combinator library that makes it easy to write
efficient, expressive, and reusable parsers suitable for high-performance
applications.  It exposes monadic and applicative interfaces for composition,
and supports incremental input through buffered and unbuffered interfaces.
Both interfaces give the user total control over the blocking behavior of
their application, with the unbuffered interface enabling zero-copy IO.
Parsers are backtracking by default and support unbounded lookahead.")
    (license license:bsd-3)))

(define-public ocaml-graphics
  (package
    (name "ocaml-graphics")
    (version "5.1.2")
    (home-page "https://github.com/ocaml/graphics")
    (source
     (origin
       (method git-fetch)
       (uri (git-reference
             (url home-page)
             (commit version)))
       (file-name (git-file-name name version))
       (sha256
        (base32
         "1q20f8y6ijxbvzik2ns4yl3w54q5z8kd0pby8i8c64a04hvly08m"))))
    (build-system dune-build-system)
    (propagated-inputs
     `(("libx11" ,libx11)))
    (synopsis "The OCaml graphics library")
    (description
     "The graphics library provides a set of portable drawing primitives.
Drawing takes place in a separate window that is created when
Graphics.open_graph is called.  This library used to be distributed with OCaml
up to OCaml 4.08.")
    (license license:lgpl2.1+)))

(define-public ocaml-uri-sexp
  (package
    (inherit ocaml-uri)
    (name "ocaml-uri-sexp")
    (arguments
     '(#:package "uri-sexp"
       #:test-target "."))
    (propagated-inputs
      `(("ocaml-uri" ,ocaml-uri)
        ("ocaml-ppx-sexp-conv" ,ocaml-ppx-sexp-conv)
        ("ocaml-sexplib0" ,ocaml-sexplib0)))
    (native-inputs `(("ocaml-ounit" ,ocaml-ounit)))
    (synopsis "RFC3986 URI/URL parsing library")
    (description "This package adds S-exp support to @code{ocaml-uri}.")))

(define-public ocaml-cohttp
  (package
    (name "ocaml-cohttp")
    (version "4.0.0")
    (source
      (origin
        (method git-fetch)
        (uri (git-reference
              (url "https://github.com/mirage/ocaml-cohttp")
              (commit (string-append "v" version))))
        (file-name (git-file-name name version))
        (sha256
          (base32
            "02d7417yy1i62by368w3wyw3756047pbrw69spcvz3cd1z7vqaci"))))
    (build-system dune-build-system)
    (arguments
     '(#:package "cohttp"
       #:test-target "cohttp_test/src"))
    (propagated-inputs
      `(("ocaml-re" ,ocaml-re)
        ("ocaml-uri" ,ocaml-uri)
        ("ocaml-uri-sexp" ,ocaml-uri-sexp)
        ("ocaml-sexplib0" ,ocaml-sexplib0)
        ("ocaml-ppx-sexp-conv" ,ocaml-ppx-sexp-conv)
        ("ocaml-stringext" ,ocaml-stringext)
        ("ocaml-base64" ,ocaml-base64)))
    (native-inputs
      `(("ocaml-fmt" ,ocaml-fmt)
        ("ocaml-jsonm" ,ocaml-jsonm)
        ("ocaml-alcotest" ,ocaml-alcotest)))
    (home-page "https://github.com/mirage/ocaml-cohttp")
    (synopsis "OCaml library for HTTP clients and servers")
    (description
      "Cohttp is an OCaml library for creating HTTP daemons.  It has a portable
HTTP parser, and implementations using various asynchronous programming
libraries.")
    (license license:isc)))

(define-public js-of-ocaml
  (package
    (name "js-of-ocaml")
    (version "3.9.1")
    (source
     (origin
       (method git-fetch)
       (uri (git-reference
             (url "https://github.com/ocsigen/js_of_ocaml")
             (commit version)))
       (file-name (git-file-name name version))
       (sha256
        (base32 "00hdjaj94j3nc6f6wbbpx59h4yc79siphs34i1hry11r56paaqyk"))))
    (build-system dune-build-system)
    (arguments `(#:test-target "."))
    (propagated-inputs
     `(("ocaml-ppxlib" ,ocaml-ppxlib)
       ("ocaml-uchar" ,ocaml-uchar)
       ("ocaml-menhir" ,ocaml-menhir)
       ("ocaml-reactivedata" ,ocaml-reactivedata)
       ("ocaml-cmdliner" ,ocaml-cmdliner)
       ("ocaml-lwt" ,ocaml-lwt)
       ("ocaml-tyxml" ,ocaml-tyxml)
       ("ocaml-re" ,ocaml-re)
       ("ocaml-uutf" ,ocaml-uutf)
       ("ocaml-graphics" ,ocaml-graphics)
       ("ocaml-yojson" ,ocaml-yojson)))
    (native-inputs
     ;; for tests
     `(("node" ,node)
       ("ocaml-ppx-expect" ,ocaml-ppx-expect)
       ("ocaml-num" ,ocaml-num)))
    (properties `((upstream-name . "js_of_ocaml")))
    (home-page "https://ocsigen.org/js_of_ocaml/")
    (synopsis "Compiler from OCaml bytecode to Javascript")
    (description "Js_of_ocaml is a compiler from OCaml bytecode to JavaScript.
It makes it possible to run pure OCaml programs in JavaScript environment like
browsers and Node.js.")
    (license license:lgpl2.1+)))

(define-public ocaml-bibtex2html
  (package
    (name "ocaml-bibtex2html")
    (version "1.99")
    (source
      (origin
        (method url-fetch)
        (uri "https://www.lri.fr/~filliatr/ftp/bibtex2html/bibtex2html-1.99.tar.gz")
        (sha256 (base32 "07gzrs4lfrkvbn48cgn2gn6c7cx3jsanakkrb2irj0gmjzfxl96j"))))
    (build-system ocaml-build-system)
    (arguments
      `(#:phases
        (modify-phases %standard-phases
          (add-after 'unpack 'patch-/bin/sh
            (lambda _
              (substitute* "configure" (("/bin/sh") (which "bash")))
              (setenv "HOME" (getcwd)) ;; mktexfmt needs writable home directory
              #t)))))
    (native-inputs
     `(("which" ,which)
       ("texlive" ,(texlive-updmap.cfg
                    (list texlive-fonts-ec texlive-preprint
                          texlive-hyperref texlive-bibtex)))))
    (propagated-inputs
     `(("hevea" ,hevea)))
    (home-page "https://www.lri.fr/~filliatr/bibtex2html/")
    (synopsis "BibTeX to HTML translator")
    (description "This package allows you to produce, from a set of
bibliography files in BibTeX format, a bibliography in HTML format.")
    (license license:gpl2)))<|MERGE_RESOLUTION|>--- conflicted
+++ resolved
@@ -1489,27 +1489,6 @@
      `(#:test-target "test.t"
        #:phases
        (modify-phases %standard-phases
-<<<<<<< HEAD
-         (delete 'configure)
-         (add-after 'install 'install-meta
-           (lambda* (#:key outputs #:allow-other-keys)
-             (let ((out (assoc-ref outputs "out")))
-               (with-output-to-file
-                   (string-append out "/lib/ocaml/frontc/META")
-                 (lambda _
-                   (display
-                    (string-append
-                     "description = \"Parser for the C language\"
-version = \"" ,version "\"
-requires = \"unix\"
-archive(byte) = \"frontc.cma\"
-archive(native) = \"frontc.cmxa\""))))
-               (symlink (string-append out "/lib/ocaml/frontc")
-                        (string-append out "/lib/ocaml/FrontC"))))))
-       #:make-flags ,#~(list (string-append "PREFIX=" #$output)
-                             "OCAML_SITE=$(LIB_DIR)/ocaml/")))
-    (properties `((upstream-name . "FrontC")))
-=======
          (add-after 'unpack 'make-writable
            (lambda _
              (for-each make-file-writable (find-files "." ".")))))))
@@ -1518,7 +1497,6 @@
        ("ocaml-odoc" ,ocaml-odoc)))
     (properties `((upstream-name . "FrontC")
                   (ocaml4.07-variant . ,(delay ocaml4.07-frontc))))
->>>>>>> daf7b5ec
     (home-page "https://www.irit.fr/FrontC")
     (synopsis "C parser and lexer library")
     (description "FrontC is an OCAML library providing a C parser and lexer.
@@ -1562,9 +1540,8 @@
 archive(native) = \"frontc.cmxa\""))))
                  (symlink (string-append out "/lib/ocaml/frontc")
                           (string-append out "/lib/ocaml/FrontC"))))))
-         #:make-flags (list (string-append "PREFIX="
-                                           (assoc-ref %outputs "out"))
-                            "OCAML_SITE=$(LIB_DIR)/ocaml/")))
+         #:make-flags ,#~(list (string-append "PREFIX=" #$output)
+                               "OCAML_SITE=$(LIB_DIR)/ocaml/")))
       (properties '()))))
 
 (define-public ocaml-qcheck
