--- conflicted
+++ resolved
@@ -3780,11 +3780,7 @@
 (define-public picard
   (package
     (name "picard")
-<<<<<<< HEAD
-    (version "2.9.1")
-=======
     (version "2.9.2")
->>>>>>> 5694352c
     (source (origin
               (method url-fetch)
               (uri (string-append
@@ -3792,11 +3788,7 @@
                     "picard/picard-" version ".tar.gz"))
               (sha256
                (base32
-<<<<<<< HEAD
-                "1f1nf53xm94jam8w86a8hx69ilzddjibf29c7f1i353fr6k6bqvs"))))
-=======
                 "1gd4mypqcmpf8xnil1kqfv56znqg9pllvsj7fx8nq8jqaaw9cy6g"))))
->>>>>>> 5694352c
     (build-system python-build-system)
     (arguments
      (list
