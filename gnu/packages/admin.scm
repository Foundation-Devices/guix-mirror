;;; GNU Guix --- Functional package management for GNU
;;; Copyright © 2012, 2013, 2014, 2015, 2016, 2017, 2018, 2019, 2020 Ludovic Courtès <ludo@gnu.org>
;;; Copyright © 2013 Cyril Roelandt <tipecaml@gmail.com>
;;; Copyright © 2014, 2015, 2016, 2018, 2019, 2020 Mark H Weaver <mhw@netris.org>
;;; Copyright © 2014, 2015, 2016, 2017, 2018, 2020 Eric Bavier <bavier@posteo.net>
;;; Copyright © 2015, 2016 Taylan Ulrich Bayırlı/Kammer <taylanbayirli@gmail.com>
;;; Copyright © 2015 Alex Sassmannshausen <alex.sassmannshausen@gmail.com>
;;; Copyright © 2015 Eric Dvorsak <eric@dvorsak.fr>
;;; Copyright © 2016, 2017 Leo Famulari <leo@famulari.name>
;;; Copyright © 2016 Pjotr Prins <pjotr.guix@thebird.nl>
;;; Copyright © 2016, 2017 Ricardo Wurmus <rekado@elephly.net>
;;; Copyright © 2016, 2017, 2018, 2019, 2020 Efraim Flashner <efraim@flashner.co.il>
;;; Copyright © 2016 Peter Feigl <peter.feigl@nexoid.at>
;;; Copyright © 2016 John J. Foerch <jjfoerch@earthlink.net>
;;; Copyright © 2016, 2017 Nikita <nikita@n0.is>
;;; Copyright © 2016, 2017, 2018, 2019, 2020 Tobias Geerinckx-Rice <me@tobias.gr>
;;; Copyright © 2016 John Darrington <jmd@gnu.org>
;;; Copyright © 2017 Ben Sturmfels <ben@sturm.com.au>
;;; Copyright © 2017 Ethan R. Jones <doubleplusgood23@gmail.com>
;;; Copyright © 2017 Christopher Allan Webber <cwebber@dustycloud.org>
;;; Copyright © 2017, 2018, 2020 Marius Bakke <mbakke@fastmail.com>
;;; Copyright © 2018, 2019 Arun Isaac <arunisaac@systemreboot.net>
;;; Copyright © 2018 Pierre-Antoine Rouby <pierre-antoine.rouby@inria.fr>
;;; Copyright © 2018 Rutger Helling <rhelling@mykolab.com>
;;; Copyright © 2018 Pierre Neidhardt <mail@ambrevar.xyz>
;;; Copyright © 2019 Brett Gilio <brettg@gnu.org>
;;; Copyright © 2019,2020 Björn Höfling <bjoern.hoefling@bjoernhoefling.de>
;;; Copyright © 2019 Jakob L. Kreuze <zerodaysfordays@sdf.org>
;;; Copyright © 2019 Hartmut Goebel <h.goebel@crazy-compilers.com>
;;; Copyright © 2019 Alex Griffin <a@ajgrf.com>
;;; Copyright © 2019 Guillaume Le Vaillant <glv@posteo.net>
;;; Copyright © 2019, 2020 Mathieu Othacehe <m.othacehe@gmail.com>
;;; Copyright © 2020 Oleg Pykhalov <go.wigust@gmail.com>
;;; Copyright © 2020 Jan (janneke) Nieuwenhuizen <janneke@gnu.org>
;;; Copyright © 2020 Michael Rohleder <mike@rohleder.de>
;;; Copyright © 2020 Vincent Legoll <vincent.legoll@gmail.com>
;;; Copyright © 2020 Morgan Smith <Morgan.J.Smith@outlook.com>
;;;
;;; This file is part of GNU Guix.
;;;
;;; GNU Guix is free software; you can redistribute it and/or modify it
;;; under the terms of the GNU General Public License as published by
;;; the Free Software Foundation; either version 3 of the License, or (at
;;; your option) any later version.
;;;
;;; GNU Guix is distributed in the hope that it will be useful, but
;;; WITHOUT ANY WARRANTY; without even the implied warranty of
;;; MERCHANTABILITY or FITNESS FOR A PARTICULAR PURPOSE.  See the
;;; GNU General Public License for more details.
;;;
;;; You should have received a copy of the GNU General Public License
;;; along with GNU Guix.  If not, see <http://www.gnu.org/licenses/>.

(define-module (gnu packages admin)
  #:use-module (guix build-system cmake)
  #:use-module (guix build-system emacs)
  #:use-module (guix build-system glib-or-gtk)
  #:use-module (guix build-system gnu)
  #:use-module (guix build-system meson)
  #:use-module (guix build-system perl)
  #:use-module (guix build-system python)
  #:use-module (guix build-system ruby)
  #:use-module (guix build-system trivial)
  #:use-module (guix download)
  #:use-module (guix git-download)
  #:use-module ((guix licenses) #:prefix license:)
  #:use-module (guix packages)
  #:use-module (guix utils)
  #:use-module (gnu packages)
  #:use-module (gnu packages algebra)
  #:use-module (gnu packages autogen)
  #:use-module (gnu packages autotools)
  #:use-module (gnu packages base)
  #:use-module (gnu packages bash)
  #:use-module (gnu packages bison)
  #:use-module (gnu packages boost)
  #:use-module (gnu packages c)
  #:use-module (gnu packages check)
  #:use-module (gnu packages compression)
  #:use-module (gnu packages cross-base)
  #:use-module (gnu packages crypto)
  #:use-module (gnu packages cryptsetup)
  #:use-module (gnu packages cyrus-sasl)
  #:use-module (gnu packages dns)
  #:use-module (gnu packages elf)
  #:use-module (gnu packages file)
  #:use-module (gnu packages flex)
  #:use-module (gnu packages gawk)
  #:use-module (gnu packages gettext)
  #:use-module (gnu packages gl)
  #:use-module (gnu packages glib)
  #:use-module (gnu packages gnome)
  #:use-module (gnu packages gnupg)
  #:use-module (gnu packages golang)
  #:use-module (gnu packages groff)
  #:use-module (gnu packages gtk)
  #:use-module (gnu packages guile)
  #:use-module (gnu packages hurd)
  #:use-module (gnu packages image)
  #:use-module (gnu packages imagemagick)
  #:use-module (gnu packages inkscape)
  #:use-module (gnu packages kerberos)
  #:use-module (gnu packages libbsd)
  #:use-module (gnu packages libftdi)
  #:use-module (gnu packages libunwind)
  #:use-module (gnu packages libusb)
  #:use-module (gnu packages linux)
  #:use-module (gnu packages lua)
  #:use-module (gnu packages man)
  #:use-module (gnu packages mcrypt)
  #:use-module (gnu packages mpi)
  #:use-module (gnu packages ncurses)
  #:use-module (gnu packages openldap)
  #:use-module (gnu packages patchutils)
  #:use-module (gnu packages pciutils)
  #:use-module (gnu packages pcre)
  #:use-module (gnu packages perl)
  #:use-module (gnu packages perl-check)
  #:use-module (gnu packages pkg-config)
  #:use-module (gnu packages popt)
  #:use-module (gnu packages python)
  #:use-module (gnu packages python-crypto)
  #:use-module (gnu packages python-web)
  #:use-module (gnu packages python-xyz)
  #:use-module (gnu packages qt)
  #:use-module (gnu packages readline)
  #:use-module (gnu packages ruby)
  #:use-module (gnu packages serialization)
  #:use-module (gnu packages sphinx)
  #:use-module (gnu packages tcl)
  #:use-module (gnu packages terminals)
  #:use-module (gnu packages texinfo)
  #:use-module (gnu packages tls)
  #:use-module (gnu packages version-control)
  #:use-module (gnu packages web)
  #:use-module (gnu packages xdisorg)
  #:use-module (gnu packages xml)
  #:use-module (gnu packages xorg))

;; This package uses su instead of sudo (because of SpaceFM).
(define-public ktsuss
  (package
    (name "ktsuss")
    (version "2.1")
    (source
     (origin
       (method git-fetch)
       (uri
        (git-reference
         (url "https://github.com/nomius/ktsuss")
         (commit version)))
       (sha256
        (base32 "0q9931f9hp47v1n8scli4bdg2rkjpf5jf8v7jj2gdn83aia1r2hz"))
       (file-name (git-file-name name version))))
    (build-system glib-or-gtk-build-system)
    (arguments
     `(#:phases
       (modify-phases %standard-phases
         (add-after 'unpack 'patch-file-names
           (lambda _
             (substitute* "configure.ac"
               (("supath=`which su 2>/dev/null`")
                "supath=/run/setuid-programs/su"))
             #t)))))
    (native-inputs
     `(("autoconf" ,autoconf)
       ("automake" ,automake)
       ("libtool" ,libtool)
       ("pkg-config" ,pkg-config)))
    (inputs
     `(("glib" ,glib)
       ("gtk+" ,gtk+-2)))
    (synopsis "Graphical front end for @command{su}")
    (description
     "Ktsuss stands for ``Keep the @command{su} simple, stupid''.
It is a graphical version of @command{su} written in C and GTK+ 2, with
simplicity in mind.")
    (home-page "https://github.com/nomius/ktsuss")
    (license license:bsd-3)))

(define-public aide
  (package
    (name "aide")
    (version "0.16.2")
    (source
     (origin
       (method url-fetch)
       (uri (string-append "https://github.com/aide/aide/releases/download/v"
                           version "/aide-" version ".tar.gz"))
       (sha256
        (base32 "15xp47sz7kk1ciffw3f5xw2jg2mb2lqrbr3q6p4bkbz5dap9iy8p"))))
    (build-system gnu-build-system)
    (native-inputs
     `(("bison" ,bison)
       ("flex" ,flex)))
    (inputs
     `(("libgcrypt" ,libgcrypt)
       ("libgpg-error" ,libgpg-error)
       ("libmhash" ,libmhash)
       ("pcre:static" ,pcre "static")
       ("pcre" ,pcre)
       ("zlib:static" ,zlib "static")
       ("zlib" ,zlib)))
    (synopsis "File and directory integrity checker")
    (description
     "AIDE (Advanced Intrusion Detection Environment) is a file and directory
integrity checker.  It creates a database from the regular expression rules
that it finds from its configuration files.  Once this database is initialized
it can be used to verify the integrity of the files.  It has several message
digest algorithms that are used to check the integrity of files.  All of the
usual file attributes can be checked for inconsistencies.")
    (home-page "https://aide.github.io/")
    (license license:gpl2+)))

(define-public progress
  (package
    (name "progress")
    (version "0.15")
    (source
     (origin
       (method git-fetch)
       (uri (git-reference
             (url "https://github.com/Xfennec/progress")
             (commit (string-append "v" version))))
       (sha256
        (base32 "1cnb4ixlhshn139mj5sr42k5m6gjjbyqvkn1324c47niwrgp7dqm"))
       (file-name (git-file-name name version))))
    (build-system gnu-build-system)
    (native-inputs
     `(("pkg-config" ,pkg-config)
       ("which" ,which)))
    (inputs
     `(("ncurses" ,ncurses)))
    (arguments
     `(#:tests? #f                      ; no test suite
       #:make-flags
       (let ((target ,(%current-target-system)))
         (list ,(string-append "CC=" (cc-for-target))
               (string-append "PKG_CONFIG="
                              (if target
                                  (string-append target "-pkg-config")
                                  "pkg-config"))
               (string-append "PREFIX=" (assoc-ref %outputs "out"))))
       #:phases
       (modify-phases %standard-phases
         (delete 'configure))))         ; no configure script
    (home-page "https://github.com/Xfennec/progress")
    (synopsis "Program to view the progress of the coreutils commands")
    (description "A program that looks for coreutils basic commands (cp, mv,
dd, tar, gzip/gunzip, cat, etc.) currently running on your system and displays
the percentage of copied data.  It can also show estimated time and throughput,
and provides a \"top-like\" mode (monitoring).")
    (license license:gpl3+)))

(define-public shepherd
  (package
    (name "shepherd")
    (version "0.8.1")
    (source (origin
              (method url-fetch)
              (uri (string-append "mirror://gnu/shepherd/shepherd-"
                                  version ".tar.gz"))
              (sha256
               (base32
                "0x9zr0x3xvk4qkb6jnda451d5iyrl06cz1bjzjsm0lxvjj3fabyk"))))
    (build-system gnu-build-system)
    (arguments
     '(#:configure-flags '("--localstatedir=/var")))
    (native-inputs
     `(("pkg-config" ,pkg-config)

       ;; This is the Guile we use as a cross-compiler...
       ("guile" ,guile-3.0)))
    (inputs
     ;; ... and this is the one that appears in shebangs when cross-compiling.
     `(("guile" ,guile-3.0)

       ;; The 'shepherd' command uses Readline when used interactively.  It's
       ;; an unusual use case though, so we don't propagate it.
       ("guile-readline" ,guile-readline)))
    (synopsis "System service manager")
    (description
     "The GNU Shepherd is a daemon-managing daemon, meaning that it supervises
the execution of system services, replacing similar functionality found in
typical init systems.  It provides dependency-handling through a convenient
interface and is based on GNU Guile.")
    (license license:gpl3+)
    (home-page "https://www.gnu.org/software/shepherd/")))

(define-public guile2.2-shepherd
  (package
    (inherit shepherd)
    (name "guile2.2-shepherd")
    (native-inputs
     `(("pkg-config" ,pkg-config)
       ("guile" ,guile-2.2)))
    (inputs
     `(("guile" ,guile-2.2)))))

(define-public guile3.0-shepherd
  (deprecated-package "guile3.0-shepherd" shepherd))

(define-public guile2.0-shepherd
  (package
    (inherit shepherd)
    (name "guile2.0-shepherd")
    (native-inputs
     `(("pkg-config" ,pkg-config)
       ("guile" ,guile-2.0)))
    (inputs
     `(("guile" ,guile-2.0)))))

(define-public cloud-utils
  (package
    (name "cloud-utils")
    (version "0.31")
    (source
     (origin
       (method url-fetch)
       (uri (string-append
             "https://launchpad.net/cloud-utils/trunk/"
             version "/+download/cloud-utils-" version ".tar.gz"))
       (sha256
        (base32
         "07fl3dlqwdzw4xx7mcxhpkks6dnmaxha80zgs9f6wmibgzni8z0r"))))
    (build-system gnu-build-system)
    (arguments
     '(#:make-flags
       (let ((out (assoc-ref %outputs "out")))
         (list (string-append "BINDIR=" out "/bin")
               (string-append "MANDIR=" out "/share/man/man1")
               (string-append "DOCDIR=" out "/share/doc")))
       #:phases
       (modify-phases %standard-phases
         (delete 'configure)
         (delete 'check)
         (add-after 'install 'wrap
           (lambda* (#:key outputs inputs #:allow-other-keys)
             (let ((growpart (string-append (assoc-ref outputs "out")
                                            "/bin/growpart")))
               (wrap-program growpart
                 `("PATH" ":" prefix (,(dirname (which "sfdisk"))
                                      ,(dirname (which "readlink"))))))
             #t)))))
    (inputs
     `(("python" ,python)
       ("util-linux" ,util-linux))) ; contains sfdisk for growpart
    (home-page "https://launchpad.net/cloud-utils")
    (synopsis "Set of utilities for cloud computing environments")
    (description
     "This package contains a set of utilities for cloud computing
environments:

@itemize @bullet
@item @command{cloud-localds} Create a disk for cloud-init to utilize nocloud
@item @command{cloud-publish-image} Wrapper for cloud image publishing
@item @command{cloud-publish-tarball} Wrapper for publishing cloud tarballs
@item @command{cloud-publish-ubuntu} Import a Ubuntu cloud image
@item @command{ec2metadata} Query and display @acronym{EC2,Amazon Elastic
  Compute Cloud} metadata
@item @command{growpart} Grow a partition to fill the device
@item @command{mount-image-callback} Mount a file and run a command
@item @command{resize-part-image} Resize a partition image to a new size
@item @command{ubuntu-cloudimg-query} Get the latest Ubuntu
  @acronym{AMI,Amazon Machine Image}
@item @command{ubuntu-ec2-run} Run a @acronym{EC2,Amazon Elastic Compute
  Cloud} instance using Ubuntu
@item @command{vcs-run} Obtain a repository, and run a command
@item @command{write-mime-multipart} Handle multipart
  @acronym{MIME,Multipurpose Internet Mail Extensions} messages
@end itemize")
    (license license:gpl3)))

(define-public daemontools
  (package
    (name "daemontools")
    (version "0.76")
    (source (origin
              (method url-fetch)
              (uri (string-append
                    "https://cr.yp.to/daemontools/"
                    "daemontools-" version ".tar.gz"))
              (sha256
               (base32
                "07scvw88faxkscxi91031pjkpccql6wspk4yrlnsbrrb5c0kamd5"))))
    (build-system gnu-build-system)
    (arguments
     `(#:tests? #f ;; No tests as far as I can tell.
       #:phases
       (modify-phases %standard-phases
         (add-after 'unpack 'chdir
           (lambda _
             (chdir ,(string-append "daemontools-" version))
             #t))
         (delete 'configure)
         (add-before 'build 'patch
           (lambda _
             (substitute* "src/error.h"
               (("extern int errno;")
                "#include <errno.h>"))
             #t))
         (replace 'build
           (lambda _
             (invoke "package/compile")))
         (replace 'install
           (lambda* (#:key outputs #:allow-other-keys)
             (let* ((out (assoc-ref outputs "out"))
                    (bin (string-append out "/bin")))
               (for-each (lambda (file)
                           (install-file file bin))
                         (find-files "command")))
             #t)))))
    (synopsis "Tools for managing UNIX style services")
    (description
     "@code{daemontools} is a collection of tools for managing UNIX
services.")
    (license license:public-domain)
    (home-page "https://cr.yp.to/daemontools.html")))

(define-public dfc
  (package
   (name "dfc")
   (version "3.1.1")
   (source
    (origin
     (method url-fetch)
      (uri (string-append
            "https://projects.gw-computing.net/attachments/download/615/dfc-"
            version ".tar.gz"))
      (sha256
       (base32
        "0m1fd7l85ckb7bq4c5c3g257bkjglm8gq7x42pkmpp87fkknc94n"))))
   (build-system cmake-build-system)
   (arguments '(#:tests? #f)) ; There are no tests.
   (native-inputs `(("gettext" ,gettext-minimal)))
   (home-page "https://projects.gw-computing.net/projects/dfc")
   (synopsis "Display file system space usage using graphs and colors")
   (description
    "dfc (df color) is a modern version of df.  It uses colors, draws pretty
graphs and can export its output to different formats.")
   (license license:bsd-3)))

(define-public facter
  (package
    (name "facter")
    (version "4.0.43")
    (source (origin
              (method git-fetch)
              (uri (git-reference
                    (url "https://github.com/puppetlabs/facter")
                    (commit version)))
              (file-name (git-file-name name version))
              (sha256
               (base32
                "0ppzr7vsl6iw8x82c4g60mx1vz06nzwcy8byablhg0n0g6qa3pb0"))))
    (build-system ruby-build-system)
    (arguments
     `(#:phases
       (modify-phases %standard-phases
         (add-after 'unpack 'delete-facter-ng-gemspec
           (lambda _
             ;; XXX: ruby-build-system incorrectly finds
             ;; facter-ng.gemspec from this directory and tries to
             ;; build that instead of the proper facter.gemspec.
             ;; Just delete it as a workaround, as it appears to
             ;; only exist for backwards-compatibility after the
             ;; facter-ng->facter rename.
             (delete-file "agent/facter-ng.gemspec")
             #t))
         (add-after 'unpack 'embed-absolute-references
           ;; Refer to absolute executable file names to avoid propagation.
           (lambda* (#:key inputs #:allow-other-keys)
             (substitute* (find-files "lib/facter/resolvers" "\\.rb$")
               (("execute\\('(which |)([^ ']+)" _ _ name)
                (string-append "execute('" (or (which name)
                                               name))))
             #t))
         (delete 'check)
         (add-after 'wrap 'check
           (lambda* (#:key tests? outputs #:allow-other-keys)
             ;; XXX: The test suite wants to run Bundler and
             ;; complains that the gemspec is invalid.  For now
             ;; just make sure that we can run the wrapped
             ;; executable directly.
             (if tests?
                 (invoke (string-append (assoc-ref outputs "out")
                                        "/bin/facter")
                         ;; Many facts depend on /sys, /etc/os-release,
                         ;; etc, so we only run a small sample.
                         "facterversion" "architecture"
                         "kernel" "kernelversion")
                 (format #t "tests disabled~%"))
             #t)))))
    (inputs
     `(("ruby-hocon" ,ruby-hocon)
       ("ruby-sys-filesystem" ,ruby-sys-filesystem)
       ("ruby-thor" ,ruby-thor)

       ;; For ‘embed-absolute-references’.
       ("dmidecode" ,dmidecode)
       ("inetutils" ,inetutils)         ; for ‘hostname’
       ("iproute" ,iproute)
       ("pciutils" ,pciutils)
       ("util-linux" ,util-linux)))
    (synopsis "Collect and display system facts")
    (description
     "Facter is a tool that gathers basic facts about nodes (systems) such
as hardware details, network settings, OS type and version, and more.  These
facts can be collected on the command line with the @command{facter} command
or via the @code{facter} Ruby library.")
    (home-page "https://github.com/puppetlabs/facter-ng")
    (license license:expat)))

(define-public htop
  (package
    (name "htop")
    (version "3.0.2")
    (source
     (origin
       (method git-fetch)
       (uri (git-reference
             (url "https://github.com/htop-dev/htop")
             (commit version)))
       (sha256
        (base32 "1qmqhbnc5yw4brd24yrp85k09770c1c00nl03mkv5pdz2bvqivk7"))
       (file-name (git-file-name name version))))
    (build-system gnu-build-system)
    (inputs
     `(("ncurses" ,ncurses)))
    (native-inputs
     `(("autoconf" ,autoconf)
<<<<<<< HEAD
       ("automake" ,automake)
       ("python" ,python-minimal-wrapper)))     ; for scripts/MakeHeader.py
=======
       ("automake" ,automake)))
>>>>>>> 353bdae3
    (home-page "https://htop.dev")
    (synopsis "Interactive process viewer")
    (description
     "This is htop, an interactive process viewer.  It is a text-mode
application (for console or X terminals) and requires ncurses.")
    (license license:gpl2)))

(define-public bashtop
  (package
    (name "bashtop")
    (version "0.9.25")
    (source (origin
              (method git-fetch)
              (uri (git-reference
                    (url "https://github.com/aristocratos/bashtop")
                    (commit (string-append "v" version))))
              (file-name (git-file-name name version))
              (sha256
               (base32
                "07nlr6vmyb7yihaxj1fp424lmhwkdjl6mls92v90f6gsvikpa13v"))))
    (build-system gnu-build-system)
    (arguments
     '(#:make-flags (list (string-append "PREFIX=" %output))
       #:tests? #f      ; bats test fails with loading load.bash
       #:phases (modify-phases %standard-phases (delete 'configure))))
    (home-page "https://github.com/aristocratos/bashtop")
    (synopsis "Linux/OSX/FreeBSD resource monitor")
    (description "Resource monitor that shows usage and stats for processor,
memory, disks, network and processes.")
    (license license:asl2.0)))

(define-public pies
  (package
    (name "pies")
    (version "1.4")
    (source
     (origin
       (method url-fetch)
       (uri (string-append "mirror://gnu/pies/pies-"
                           version ".tar.bz2"))
       (sha256
        (base32
         "14jb4pa4zs26d5j2skxbaypnwhsx2lw8jgj1irrgs03c2dnf7gp6"))))
    (build-system gnu-build-system)
    (arguments
     '(#:phases (modify-phases %standard-phases
                  (add-before 'build 'patch-/bin/sh
                    (lambda* (#:key inputs #:allow-other-keys)
                      ;; Use the right shell when executing user-provided
                      ;; shell commands.
                      (let ((bash (assoc-ref inputs "bash")))
                        (substitute* '("src/progman.c" "src/comp.c")
                          (("\"/bin/sh\"")
                           (string-append "\"" bash "/bin/sh\"")))
                        #t))))))
    (home-page "https://www.gnu.org.ua/software/pies/")
    (synopsis "Program invocation and execution supervisor")
    (description
     "GNU pies is a program that supervises the invocation and execution of
other programs.  It reads the list of programs to be started from its
configuration file, executes them, and then monitors their status,
re-executing them as necessary.")
    (license license:gpl3+)))

(define-public inetutils
  (package
    (name "inetutils")
    (version "1.9.4")
    (source (origin
             (method url-fetch)
             (uri (string-append "mirror://gnu/inetutils/inetutils-"
                                 version ".tar.gz"))
             (patches (search-patches "inetutils-hurd.patch"))
             (sha256
              (base32
               "05n65k4ixl85dc6rxc51b1b732gnmm8xnqi424dy9f1nz7ppb3xy"))))
    (build-system gnu-build-system)
    (arguments
     `(#:configure-flags '("--localstatedir=/var"

                           ;; Make sure 'PATH_PROCNET_DEV' gets defined when
                           ;; cross-compiling (by default it does not.)
                           ,@(if (%current-target-system)
                                 '("--with-path-procnet-dev=/proc/net/dev")
                                 '())
                           ,@(if (hurd-target?)
                                 '("--disable-rcp"
                                   "--disable-rexec"
                                   "--disable-rexecd"
                                   "--disable-rlogin"
                                   "--disable-rlogind"
                                   "--disable-rsh"
                                   "--disable-rshd"
                                   "--disable-uucpd"
                                   "--disable-whois")
                                 '()))
       ;; Make sure that canonical "coreutils" package is not referred.
       #:make-flags
       (list (string-append "CPPFLAGS=-DPATHDEF_CP=\\\""
                            (assoc-ref %build-inputs "coreutils*")
                            "/bin/cp\\\""))
       ;; On some systems, 'libls.sh' may fail with an error such as:
       ;; "Failed to tell switch -a apart from -A".
       #:parallel-tests? #f))
    (inputs `(("coreutils*" ,coreutils)
              ("ncurses" ,ncurses)
              ("readline" ,readline)))        ;for 'ftp'
    (native-inputs (if (member (%current-system)
                               (package-supported-systems net-tools))
                       `(("netstat" ,net-tools))  ;for tests
                       '()))
    (home-page "https://www.gnu.org/software/inetutils/")
    (synopsis "Basic networking utilities")
    (description
     "Inetutils is a collection of common network programs, such as an ftp
client and server, a telnet client and server, an rsh client and server, and
hostname.")
    (license license:gpl3+)))

(define-public shadow
  (package
    (name "shadow")
    (version "4.8.1")
    (source (origin
              (method url-fetch)
              (uri (string-append
                    "https://github.com/shadow-maint/shadow/releases/"
                    "download/" version "/shadow-" version ".tar.xz"))
              (patches (search-patches "shadow-hurd-pctrl.patch"))
              (sha256
               (base32
                "0qmfq50sdhz6xilgxvinblll8j2iqfl7hwk45bq744y4plq4dbd3"))))
    (build-system gnu-build-system)
    (arguments
     `(;; Assume System V `setpgrp (void)', which is the default on GNU
       ;; variants (`AC_FUNC_SETPGRP' is not cross-compilation capable.)
       #:configure-flags
       '("--with-libpam" "ac_cv_func_setpgrp_void=yes")

       #:phases
       (modify-phases %standard-phases
         (add-before 'build 'set-nscd-file-name
           (lambda* (#:key inputs #:allow-other-keys)
             ;; Use the right file name for nscd.
             (let ((libc (assoc-ref inputs
                                    ,(if (%current-target-system)
                                         "cross-libc"
                                         "libc"))))
               (substitute* "lib/nscd.c"
                 (("/usr/sbin/nscd")
                  (string-append libc "/sbin/nscd")))
               #t)))
         (add-after 'install 'remove-groups
           (lambda* (#:key outputs #:allow-other-keys)
             ;; Remove `groups', which is already provided by Coreutils.
             (let* ((out (assoc-ref outputs "out"))
                    (bin (string-append out "/bin"))
                    (man (string-append out "/share/man")))
               (delete-file (string-append bin "/groups"))
               (for-each delete-file (find-files man "^groups\\."))
               #t))))))

    (inputs `(("linux-pam" ,linux-pam)))
    (home-page "https://github.com/shadow-maint/shadow")
    (synopsis "Authentication-related tools such as passwd, su, and login")
    (description
     "Shadow provides a number of authentication-related tools, including:
login, passwd, su, groupadd, and useradd.")

    ;; The `vipw' program is GPLv2+.
    ;; libmisc/salt.c is public domain.
    (license license:bsd-3)))

(define-public mingetty
  (package
    (name "mingetty")
    (version "1.08")
    (source (origin
             (method url-fetch)
             (uri (string-append "mirror://sourceforge/mingetty/mingetty/"
                                 version "/mingetty-" version ".tar.gz"))
             (sha256
              (base32
               "05yxrp44ky2kg6qknk1ih0kvwkgbn9fbz77r3vci7agslh5wjm8g"))))
    (build-system gnu-build-system)
    (arguments
     `(#:phases
       (modify-phases %standard-phases
         (replace 'configure
           (lambda* (#:key inputs outputs target #:allow-other-keys)
             (let* ((out    (assoc-ref outputs "out"))
                    (man8   (string-append out "/share/man/man8"))
                    (sbin   (string-append out "/sbin"))
                    (shadow (assoc-ref inputs "shadow"))
                    (login  (string-append shadow "/bin/login")))
               (substitute* "Makefile"
                 ,@(if (%current-target-system)
                       '((("CC=.*$")
                          (string-append "CC=" target "-gcc\n")))
                       '())
                 (("^SBINDIR.*")
                  (string-append "SBINDIR = " out
                                 "/sbin\n"))
                 (("^MANDIR.*")
                  (string-append "MANDIR = " out
                                 "/share/man/man8\n")))

               ;; Pick the right 'login' by default.
               (substitute* "mingetty.c"
                 (("\"/bin/login\"")
                  (string-append "\"" login "\"")))

               (mkdir-p sbin)
               (mkdir-p man8))
             #t)))
       #:tests? #f))                              ; no tests
    (inputs `(("shadow" ,shadow)))

    (home-page "https://sourceforge.net/projects/mingetty")
    (synopsis "Getty for the text console")
    (description
     "Small console getty that is started on the Linux text console,
asks for a login name and then transfers over to @code{login}.  It is extended
to allow automatic login and starting any app.")
    (license license:gpl2+)))

(define-public net-base
  (package
    (name "net-base")
    (version "5.3")
    (source (origin
             (method url-fetch)
             (uri (string-append
                   "mirror://debian/pool/main/n/netbase/netbase_"
                   version ".tar.xz"))
             (sha256
              (base32
               "12xqjwg3p4rzmmh2iib6sigm9l29y3dgk74mmnw64k84jnbwdxl1"))))
    (build-system trivial-build-system)
    (arguments
     `(#:modules ((guix build utils))
       #:builder (begin
                   (use-modules (guix build utils)
                                (srfi srfi-26))

                   (let* ((source (assoc-ref %build-inputs "source"))
                          (tar    (assoc-ref %build-inputs "tar"))
                          (xz     (assoc-ref %build-inputs "xz"))
                          (output (assoc-ref %outputs "out"))
                          (etc    (string-append output "/etc")))
                     (setenv "PATH" (string-append xz "/bin"))
                     (invoke (string-append tar "/bin/tar") "xvf"
                             source)
                     (chdir ,(string-append "netbase-" version))
                     (mkdir-p etc)
                     (for-each copy-file
                               '("etc-services" "etc-protocols" "etc-rpc")
                               (map (cut string-append etc "/" <>)
                                    '("services" "protocols" "rpc")))
                     #t))))
    (native-inputs `(("tar" ,tar)
                     ("xz" ,xz)))
    (synopsis "IANA protocol, port, and RPC number assignments")
    (description
     "This package provides the /etc/services, /etc/protocols, and /etc/rpc
files, which contain information about the IANA-assigned port, protocol, and
ONC RPC numbers.")
    (home-page "https://packages.debian.org/sid/netbase")
    (license license:gpl2)))

(define-public netcat
  (package
    (name "netcat")
    (version "0.7.1")
    (source (origin
             (method url-fetch)
             (uri (string-append "mirror://sourceforge/netcat/netcat/" version
                                 "/netcat-" version ".tar.bz2"))
             (sha256
              (base32
               "1frjcdkhkpzk0f84hx6hmw5l0ynpmji8vcbaxg8h5k2svyxz0nmm"))))
    (build-system gnu-build-system)
    (arguments
     `(#:configure-flags
       ;; By default, man and info pages are put in PREFIX/{man,info},
       ;; but we want them in PREFIX/share/{man,info}.
       (let ((out (assoc-ref %outputs "out")))
         (list (string-append "--mandir=" out "/share/man")
               (string-append "--infodir=" out "/share/info")))))
    (home-page "http://netcat.sourceforge.net")
    (synopsis "Read and write data over TCP/IP")
    (description
     "Netcat is a featured networking utility which reads and writes data
across network connections, using the TCP/IP protocol.  It is designed to be a
reliable \"back-end\" tool that can be used directly or easily driven by other
programs and scripts.  At the same time, it is a feature-rich network debugging
and exploration tool, since it can create almost any kind of connection you
would need and has several interesting built-in capabilities.")
    (license license:gpl2+)))

(define-public netcat-openbsd
  (package
    (name "netcat-openbsd")
    (version "1.217-2")
    (source (origin
              (method git-fetch)
              (uri (git-reference
                    (url "https://salsa.debian.org/debian/netcat-openbsd.git")
                    (commit (string-append "debian/" version))))
              (file-name (git-file-name name version))
              (sha256
               (base32
                "19sr52ix14w344pv13ppb0c1wyg5dxhic1fw2q0s3qfmx57b9hhp"))))
    (build-system gnu-build-system)
    (arguments
     `(#:tests? #f                      ; no test suite
       #:make-flags
       (list (string-append "CC=" ,(cc-for-target)))
       #:phases
       (modify-phases %standard-phases
         (delete 'configure)
         (add-before 'build 'patch
           (lambda _
             (setenv "QUILT_PATCHES" "debian/patches")
             (invoke "quilt" "push" "-a")
             #t))
         (replace 'install
           (lambda* (#:key outputs #:allow-other-keys)
             (let* ((out (assoc-ref outputs "out"))
                    (bin (string-append out "/bin"))
                    (man (string-append out "/share/man/man1"))
                    (doc (string-append out "/share/doc/netcat-openbsd-" ,version))
                    (examples (string-append doc "/examples")))
               (install-file "nc" bin)
               (install-file "nc.1" man)
               (install-file "debian/copyright" doc)
               (copy-recursively "debian/examples" examples)
               #t))))))
    (inputs `(("libbsd" ,libbsd)))
    (native-inputs `(("pkg-config" ,pkg-config)
                     ("quilt" ,quilt)))
    (home-page "https://packages.debian.org/sid/netcat-openbsd")
    (synopsis "Read and write data over TCP/IP")
    (description
     "Netcat is a simple Unix utility which reads and writes data across
network connections using TCP or UDP protocol.  It is designed to be a reliable
\"back-end\" tool that can be used directly or easily driven by other programs
and scripts.  At the same time it is a feature-rich network debugging and
exploration tool, since it can create almost any kind of connection you would
need and has several interesting built-in capabilities.

This package contains the OpenBSD rewrite of netcat, including support for
IPv6, proxies, and Unix sockets.")
    (license (list license:bsd-3
                   license:bsd-2))))  ; atomicio.*, socks.c

(define-public sipcalc
  (package
    (name "sipcalc")
    (version "1.1.6")
    (source
     (origin
       (method url-fetch)
       (uri (string-append "http://www.routemeister.net/projects"
                           "/sipcalc/files/sipcalc" "-" version ".tar.gz"))
       (sha256
        (base32
         "0mv3wndj4z2bsshh2k8d5sy3j8wxzgf8mzmmkvj1k8gpcz37dm6g"))))
    (build-system gnu-build-system)
    (home-page "https://www.routemeister.net/projects/sipcalc/")
    (synopsis "Command-line IP subnet calculator")
    (description
     "Sipcalc is an advanced command-line IP subnet calculator.  It can take
multiple forms of input (IPv4/IPv6/interface/hostname) and output a multitude
of information about a given subnet.

Features include:

@itemize @bullet
@item IPv4
@itemize
@item Retrieving of address information from interfaces.
@item Classfull and CIDR output.
@item Multiple address and netmask input and output formats (dotted quad, hex,
number of bits).
@item Output of broadcast address, network class, Cisco wildcard,
hosts/range, network range.
@item The ability to split a network based on a smaller netmask, now also with
recursive runs on the generated subnets.  (also IPv6)
@end itemize
@item IPv6
@itemize
@item Compressed and expanded input and output addresses.
@item Standard IPv6 network output.
@item v4 in v6 output.
@item Reverse DNS address generation.
@end itemize
@end itemize\n")
    (license license:bsd-3)))

(define-public alive
  (package
    (name "alive")
    (version "2.0.2")
    (source (origin
             (method url-fetch)
             (uri (string-append "mirror://gnu/alive/alive-"
                                 version ".tar.xz"))
             (sha256
              (base32
               "1vrzg51ai68x9yld7vbgl58sxaw5qpx8rbakwcxn4cqq6vpxj38j"))))
    (build-system gnu-build-system)
    (arguments '(#:configure-flags '("alive_cv_nice_ping=yes")))
    (inputs `(("guile" ,guile-2.0)
              ("inetutils" ,inetutils)))
    (home-page "https://www.gnu.org/software/alive/")
    (synopsis "Autologin and keep-alive daemon")
    (description
     "GNU Alive sends periodic pings to a server, generally to keep a
connection alive.")
    (license license:gpl3+)))

(define-public isc-dhcp
  (let* ((bind-major-version "9")
         (bind-minor-version "11")
         (bind-patch-version "22")
         (bind-release-type "")         ; for patch release, use "-P"
         (bind-release-version "")      ; for patch release, e.g. "6"
         (bind-version (string-append bind-major-version
                                      "."
                                      bind-minor-version
                                      "."
                                      bind-patch-version
                                      bind-release-type
                                      bind-release-version)))
    (package
      (name "isc-dhcp")
      (version "4.4.2")
      (source (origin
                (method url-fetch)
                (uri (string-append "https://ftp.isc.org/isc/dhcp/"
                                    version "/dhcp-" version ".tar.gz"))
                (sha256
                 (base32
                  "08a5003zdxgl41b29zjkxa92h2i40zyjgxg0npvnhpkfl5jcsz0s"))))
      (build-system gnu-build-system)
      (arguments
       `(#:parallel-build? #f
         #:configure-flags '("--with-randomdev=/dev/random")
         #:phases
         (modify-phases %standard-phases
           (add-after 'unpack 'replace-bundled-bind
             (lambda* (#:key inputs native-inputs #:allow-other-keys)
               (delete-file "bind/bind.tar.gz")
               (copy-file (assoc-ref inputs "bind-source-tarball")
                          "bind/bind.tar.gz")
               (chmod "bind/bind.tar.gz" #o644)
               (substitute* "bind/version.tmp"
                 (("^MAJORVER=.*")
                  (format #f "MAJORVER=~a\n" ,bind-major-version))
                 (("^MINORVER=.*")
                  (format #f "MINORVER=~a\n" ,bind-minor-version))
                 (("^PATCHVER=.*")
                  (format #f "PATCHVER=~a\n" ,bind-patch-version))
                 (("^RELEASETYPE=.*")
                  (format #f "RELEASETYPE=~a\n" ,bind-release-type))
                 (("^RELEASEVER=.*")
                  (format #f "RELEASEVER=~a\n" ,bind-release-version)))
               #t))
           ,@(if (%current-target-system)
                 '((add-before 'configure 'fix-bind-cross-compilation
                     (lambda _
                       (substitute* "configure"
                         (("--host=\\$host")
                          "--host=$host_alias"))
                       ;; BIND needs a native compiler because the DHCP
                       ;; build system uses the built 'gen' executable.
                       (setenv "BUILD_CC" "gcc")
                       #t)))
                 '())
           (add-after 'configure 'post-configure
             (lambda* (#:key outputs #:allow-other-keys)
               ;; Point to the right client script, which will be
               ;; installed in a later phase.
               (substitute* "includes/dhcpd.h"
                 (("#define[[:blank:]]+_PATH_DHCLIENT_SCRIPT.*")
                  (let ((out (assoc-ref outputs "out")))
                    (string-append "#define _PATH_DHCLIENT_SCRIPT \""
                                   out "/libexec/dhclient-script"
                                   "\"\n"))))

               ;; During the 'build' phase, 'bind.tar.gz' is extracted, so
               ;; we must patch shebangs in there and make sure the right
               ;; shell is used.
               (with-directory-excursion "bind"
                 (substitute* "Makefile"
                   (("\\./configure ")
                    (let ((sh (which "sh")))
                      (string-append "./configure CONFIG_SHELL="
                                     sh " SHELL=" sh " "))))

                 (let ((bind-directory (string-append "bind-" ,bind-version)))
                   (invoke "tar" "xf" "bind.tar.gz")
                   (for-each patch-shebang
                             (find-files bind-directory ".*"))
                   (substitute* (string-append bind-directory "/configure")
                     (("/usr/bin/file")
                      (which "file")))
                   (invoke "tar" "cf" "bind.tar.gz"
                           bind-directory
                           ;; avoid non-determinism in the archive
                           "--sort=name"
                           "--mtime=@0"
                           "--owner=root:0"
                           "--group=root:0")))))
           (add-after 'install 'post-install
             (lambda* (#:key inputs outputs #:allow-other-keys)
               ;; Install the dhclient script for GNU/Linux and make sure
               ;; if finds all the programs it needs.
               (let* ((out       (assoc-ref outputs "out"))
                      (libexec   (string-append out "/libexec"))
                      (coreutils (assoc-ref inputs "coreutils*"))
                      (inetutils (assoc-ref inputs "inetutils"))
                      (net-tools (assoc-ref inputs "net-tools"))
                      (sed       (assoc-ref inputs "sed*")))
                 (substitute* "client/scripts/linux"
                   (("/sbin/ip")
                    (string-append (assoc-ref inputs "iproute")
                                   "/sbin/ip")))

                 (mkdir-p libexec)
                 (copy-file "client/scripts/linux"
                            (string-append libexec "/dhclient-script"))

                 (wrap-program
                     (string-append libexec "/dhclient-script")
                   `("PATH" ":" prefix
                     ,(map (lambda (dir)
                             (string-append dir "/bin:"
                                            dir "/sbin"))
                           (list inetutils net-tools coreutils sed))))
                 #t))))))

      (native-inputs
       `(("perl" ,perl)
         ("file" ,file)))

      (inputs `(("inetutils" ,inetutils)
                ,@(if (hurd-target?) '()
                      `(("net-tools" ,net-tools)
                        ("iproute" ,iproute)))

                ;; isc-dhcp bundles a copy of BIND, which has proved vulnerable
                ;; in the past.  Use a BIND-VERSION of our choosing instead.
                ("bind-source-tarball"
                 ,(origin
                    (method url-fetch)
                    (uri (string-append "https://ftp.isc.org/isc/bind9/"
                                        bind-version
                                        "/bind-" bind-version ".tar.gz"))
                    (sha256
                     (base32
                      "1j9a4r83a77mp8k1y8z524c9rzdqgd8rzwczd6zwmw86a00xiimg"))))

                ("coreutils*" ,coreutils)
                ("sed*" ,sed)))

      (home-page "https://www.isc.org/products/DHCP/")
      (synopsis "Dynamic Host Configuration Protocol (DHCP) tools")
      (description
       "ISC's Dynamic Host Configuration Protocol (DHCP) distribution provides a
reference implementation of all aspects of DHCP, through a suite of DHCP
tools: server, client, and relay agent.")
      (license license:mpl2.0)
      (properties '((cpe-name . "dhcp"))))))

(define-public libpcap
  (package
    (name "libpcap")
    (version "1.9.1")
    (source (origin
              (method url-fetch)
              (uri (string-append "https://www.tcpdump.org/release/libpcap-"
                                  version ".tar.gz"))
              (sha256
               (base32
                "153h1378diqyc27jjgz6gg5nxmb4ddk006d9xg69nqavgiikflk3"))))
    (build-system gnu-build-system)
    (native-inputs
     `(("bison" ,bison)
       ("flex" ,flex)))
    (arguments
     ;; There are some tests in testprogs/, but no automated test suite.
     '(#:tests? #f))
    (home-page "https://www.tcpdump.org")
    (synopsis "Network packet capture library")
    (description
     "libpcap is an interface for user-level packet capture.  It provides a
portable framework for low-level network monitoring.  Applications include
network statistics collection, security monitoring, network debugging, etc.")
    (license (list license:bsd-4        ; fad-*.c and several other source files
                   license:bsd-3        ; pcap/, sockutils.* & others
                   license:bsd-2))))    ; the rest

(define-public tcpdump
  (package
    (name "tcpdump")
    (version "4.9.3")
    (source (origin
              (method url-fetch)
              (uri (string-append "https://www.tcpdump.org/release/tcpdump-"
                                  version ".tar.gz"))
              (sha256
               (base32
                "0434vdcnbqaia672rggjzdn4bb8p8dchz559yiszzdk0sjrprm1c"))))
    (build-system gnu-build-system)
    (inputs `(("libpcap" ,libpcap)
              ("openssl" ,openssl)))
    (native-inputs `(("perl" ,perl)))        ; for tests
    (home-page "https://www.tcpdump.org/")
    (synopsis "Network packet analyzer")
    (description
     "Tcpdump is a command-line tool to analyze network traffic passing
through the network interface controller.")
    (license license:bsd-3)))

(define-public jnettop
  (package
    (name "jnettop")
    (version "0.13.0")
    (source (origin
              (method url-fetch)
              (uri
               (string-append "https://web.archive.org/web/20161221100811/"
                              "http://jnettop.kubs.info/dist/jnettop-"
                              version ".tar.gz"))
              (sha256
               (base32
                "1855np7c4b0bqzhf1l1dyzxb90fpnvrirdisajhci5am6als31z9"))))
    (build-system gnu-build-system)
    (native-inputs
     `(("pkg-config" ,pkg-config)))
    (inputs
     `(("glib" ,glib)
       ("ncurses" ,ncurses)
       ("libpcap" ,libpcap)))
    (home-page
     "https://web.archive.org/web/20160703195221/http://jnettop.kubs.info/wiki/")
    (synopsis "Visualize network traffic by bandwidth use")
    (description
     "Jnettop is a traffic visualiser, which captures traffic going
through the host it is running from and displays streams sorted
by bandwidth they use.")
    (license license:gpl2+)))

(define-public clusterssh
  (package
    (name "clusterssh")
    (version "4.13.2")
    (source (origin
              (method url-fetch)
              (uri (string-append "mirror://sourceforge/clusterssh/"
                                  "2.%20ClusterSSH%20Series%204/"
                                  "App-ClusterSSH-v" version ".tar.gz"))
              (sha256
               (base32
                "0rmk2p3f2wz1h092anidjclh212rv3gxyk0c641qk3frlrjnw6mp"))))
    (build-system perl-build-system)
    (arguments
     `(#:phases
       (modify-phases %standard-phases
         (add-after 'unpack 'refer-to-inputs
           (lambda* (#:key inputs #:allow-other-keys)
             (substitute* (list "lib/App/ClusterSSH/Config.pm"
                                "t/15config.t")
               (("xterm")
                (which "xterm")))
             #t))
         (add-before 'check 'delete-failing-tests
           (lambda _
             ;; This checks whether all code is nicely formatted.  The above
             ;; ‘refer-to-inputs’ phase breaks this pedantry, so disable it.
             (delete-file "t/perltidy.t")
             ;; Update the manifest so t/manifest.t happily passes.
             (substitute* "MANIFEST"
               (("t/perltidy.t\n") ""))
             #t))
         (add-after 'install 'augment-library-path
           (lambda* (#:key inputs outputs #:allow-other-keys)
             (let* ((out (assoc-ref outputs "out"))
                    (bin (string-append out "/bin")))
               (with-directory-excursion bin
                 (for-each
                  (lambda (program)
                    (wrap-program program
                      `("PERL5LIB" ":" prefix
                        ,(map (lambda (file-name)
                                (string-append file-name
                                               "/lib/perl5/site_perl"))
                              (cons out
                                    (map (lambda (input)
                                           (assoc-ref inputs input))
                                         ;; These may be propagated and hence
                                         ;; not explicitly listed as inputs.
                                         (list "perl-class-data-inheritable"
                                               "perl-devel-stacktrace"
                                               "perl-exception-class"
                                               "perl-tk"
                                               "perl-try-tiny"
                                               "perl-x11-protocol"
                                               "perl-x11-protocol-other")))))))
                  (find-files "." ".*")))
               #t))))))
    (native-inputs
     `(("perl-cpan-changes" ,perl-cpan-changes)
       ("perl-file-slurp" ,perl-file-slurp)
       ("perl-file-which" ,perl-file-which)
       ("perl-module-build" ,perl-module-build)
       ("perl-readonly" ,perl-readonly)
       ("perl-test-differences" ,perl-test-differences)
       ("perl-test-distmanifest" ,perl-test-distmanifest)
       ("perl-test-perltidy" ,perl-test-perltidy)
       ("perl-test-pod" ,perl-test-pod)
       ("perl-test-pod-coverage" ,perl-test-pod-coverage)
       ("perl-test-trap" ,perl-test-trap)
       ("perltidy" ,perltidy)))
    (inputs
     `(("perl-exception-class" ,perl-exception-class)
       ("perl-sort-naturally" ,perl-sort-naturally)
       ("perl-tk" ,perl-tk)
       ("perl-try-tiny" ,perl-try-tiny)
       ("perl-x11-protocol" ,perl-x11-protocol)
       ("perl-x11-protocol-other" ,perl-x11-protocol-other)
       ("xterm" ,xterm)))
    ;; The clusterssh.sourceforge.net address requires login to view
    (home-page "https://sourceforge.net/projects/clusterssh/")
    (synopsis "Secure concurrent multi-server terminal control")
    (description
     "ClusterSSH controls a number of xterm windows via a single graphical
console window to allow commands to be interactively run on multiple servers
over ssh connections.")
    (license license:gpl2+)))

(define-public rename
  (package
    (name "rename")
    (version "1.10")
    (source (origin
              (method url-fetch)
              (uri (string-append
                    "mirror://cpan/authors/id/R/RM/RMBARKER/File-Rename-"
                    version ".tar.gz"))
              (sha256
               (base32
                "137m8s06r4n038ivlr5r1d9a7q9l7shmwpvnyx053r9ndhvbnkh5"))))
    (build-system perl-build-system)
    (arguments
     `(#:phases
       (modify-phases %standard-phases
         (add-after 'install 'find-itself
           ;; Fix run-time 'Can't locate File/Rename.pm in @INC' failure.
           (lambda* (#:key outputs #:allow-other-keys)
             (let* ((out (assoc-ref outputs "out"))
                    (bin (string-append out "/bin")))
               (with-directory-excursion bin
                 (for-each
                  (lambda (program)
                    (wrap-program program
                      `("PERL5LIB" ":" prefix
                        (,(string-append out "/lib/perl5/site_perl")))))
                  (find-files "." ".*")))
               #t))))))
    (native-inputs
     `(("perl-module-build" ,perl-module-build)
       ("perl-test-pod" ,perl-test-pod)
       ("perl-test-pod-coverage" ,perl-test-pod-coverage)))
    (home-page "https://metacpan.org/pod/distribution/File-Rename/rename.PL")
    (synopsis "Perl extension for renaming multiple files")
    (description
     "This package provides a Perl interface (@code{Perl::Rename}) as well
as a command-line utility (@command{rename}) that can rename multiple files
at once based on a Perl regular expression.")
    (license license:perl-license)))

(define-public rottlog
  (package
    (name "rottlog")
    (version "0.72.2")
    (source (origin
              (method url-fetch)
              (uri (string-append "mirror://gnu/rottlog/rottlog-"
                                  version ".tar.gz"))
              (sha256
               (base32
                "0751mb9l2f0jrk3vj6q8ilanifd121dliwk0c34g8k0dlzsv3kd7"))
              (modules '((guix build utils)))
              (snippet
               '(begin
                  (substitute* "Makefile.in"
                    (("-o \\$\\{LOG_OWN\\} -g \\$\\{LOG_GROUP\\}")
                     ;; Don't try to chown root.
                     "")
                    (("mkdir -p \\$\\(ROTT_STATDIR\\)")
                     ;; Don't attempt to create /var/lib/rottlog.
                     "true"))
                  #t))))
    (build-system gnu-build-system)
    (arguments
     `(#:configure-flags (list "ROTT_ETCDIR=/etc/rottlog" ;rc file location
                               "--localstatedir=/var")

       ;; Install example config files in OUT/etc.
       #:make-flags (list (string-append "ROTT_ETCDIR="
                                         (assoc-ref %outputs "out")
                                         "/etc"))

       #:phases (modify-phases %standard-phases
                  (add-after 'unpack 'patch-paths
                    (lambda _
                      (substitute* "rc/rc"
                        (("/usr/sbin/sendmail") "sendmail"))
                      #t))
                  (add-after 'unpack 'fix-configure
                    (lambda* (#:key inputs native-inputs #:allow-other-keys)
                      ;; Replace outdated config.sub and config.guess:
                      (for-each (lambda (file)
                                  (install-file
                                   (string-append
                                    (assoc-ref
                                     (or native-inputs inputs) "automake")
                                    "/share/automake-"
                                    ,(version-major+minor
                                      (package-version automake))
                                    "/" file) "."))
                                '("config.sub" "config.guess"))
                      #t))
                  (add-after 'build 'set-packdir
                    (lambda _
                      ;; Set a default location for archived logs.
                      (substitute* "rc/rc"
                        (("packdir=\"\"")
                         "packdir=\"/var/log\""))
                      #t))
                  (add-before 'install 'tweak-rc-weekly
                    (lambda* (#:key inputs #:allow-other-keys)
                      (substitute* "rc/weekly"
                        (("/bin/kill")
                         (string-append (assoc-ref inputs "coreutils*")
                                        "/bin/kill"))
                        (("syslogd\\.pid")
                         ;; The file is called 'syslog.pid' (no 'd').
                         "syslog.pid"))
                      #t))
                  (add-after 'install 'install-info
                    (lambda _
                      (invoke "make" "install-info"))))))
    (native-inputs `(("texinfo" ,texinfo)
                     ("automake" ,automake)
                     ("util-linux" ,util-linux))) ; for 'cal'
    (inputs `(("coreutils*" ,coreutils)))
    (home-page "https://www.gnu.org/software/rottlog/")
    (synopsis "Log rotation and management")
    (description
     "GNU Rot[t]log is a program for managing log files.  It is used to
automatically rotate out log files when they have reached a given size or
according to a given schedule.  It can also be used to automatically compress
and archive such logs.  Rot[t]log will mail reports of its activity to the
system administrator.")
    (license license:gpl3+)))

(define-public sudo
  (package
    (name "sudo")
    (version "1.9.3p1")
    (source (origin
              (method url-fetch)
              (uri
               (list (string-append "https://www.sudo.ws/sudo/dist/sudo-"
                                    version ".tar.gz")
                     (string-append "ftp://ftp.sudo.ws/pub/sudo/OLD/sudo-"
                                    version ".tar.gz")))
              (sha256
               (base32
                "17mldsg5d08s23cskmjxfa81ibnqw3slgf3l4023j72ywi9xxffw"))
              (modules '((guix build utils)))
              (snippet
               '(begin
                  (delete-file-recursively "lib/zlib")
                  #t))))
    (build-system gnu-build-system)
    (outputs (list "out"))
    (arguments
     `(#:configure-flags
       (list (string-append "--docdir=" (assoc-ref %outputs "out")
                            "/share/doc/" ,name "-" ,version)

             "--with-logpath=/var/log/sudo.log"
             "--with-rundir=/var/run/sudo" ; must be cleaned up at boot time
             "--with-vardir=/var/db/sudo"
             "--with-iologdir=/var/log/sudo-io"

             ;; 'visudo.c' expects _PATH_MV to be defined, but glibc doesn't
             ;; provide it.
             (string-append "CPPFLAGS=-D_PATH_MV='\""
                            (assoc-ref %build-inputs "coreutils")
                            "/bin/mv\"'"))

       ;; Avoid non-determinism; see <http://bugs.gnu.org/21918>.
       #:parallel-build? #f

       #:phases
       (modify-phases %standard-phases
         (add-before 'configure 'pre-configure
           (lambda _
             (substitute* "src/sudo_usage.h.in"
               ;; Do not capture 'configure' arguments since we would
               ;; unduly retain references, and also because the
               ;; CPPFLAGS above would close the string literal
               ;; prematurely.
               (("@CONFIGURE_ARGS@") "\"\""))
             (substitute* (find-files "." "Makefile\\.in")
               ;; Allow installation as non-root.
               (("-o [[:graph:]]+ -g [[:graph:]]+")
                "")
               ;; Don't try to create /etc/sudoers.
               (("^install: (.*)install-sudoers(.*)" _ before after)
                (string-append "install: " before after "\n"))
               ;; Don't try to create /run/sudo.
               (("\\$\\(DESTDIR\\)\\$\\(rundir\\)")
                "$(TMPDIR)/dummy")
               ;; Install example sudo{,_logsrvd}.conf to the right place.
               (("\\$\\(DESTDIR\\)\\$\\(sysconfdir\\)")
                "$(DESTDIR)/$(docdir)/examples")
               ;; Don't try to create /var/db/sudo.
               (("\\$\\(DESTDIR\\)\\$\\(vardir\\)")
                "$(TMPDIR)/dummy"))

             ;; ‘Checking existing [/etc/]sudoers file for syntax errors’ is
             ;; not the task of the build system, and fails.
             (substitute* "plugins/sudoers/Makefile.in"
               (("^pre-install:" match)
                (string-append match "\ndisabled-" match)))
             #t)))

       ;; XXX: The 'testsudoers' test series expects user 'root' to exist, but
       ;; the chroot's /etc/passwd doesn't have it.  Turn off the tests.
       #:tests? #f))
    (native-inputs
     ;; XXX TODO: Remove on next rebuild cycle.
     (if (hurd-target?)
         '()
         `(("groff" ,groff))))
    (inputs
     `(("coreutils" ,coreutils)
       ("linux-pam" ,linux-pam)
       ("zlib" ,zlib)))
    (home-page "https://www.sudo.ws/")
    (synopsis "Run commands as root")
    (description
     "Sudo (su \"do\") allows a system administrator to delegate authority to
give certain users (or groups of users) the ability to run some (or all)
commands as root or another user while providing an audit trail of the
commands and their arguments.")

    ;; See <http://www.sudo.ws/sudo/license.html>.
    (license license:x11)))

(define-public opendoas
  (package
    (name "opendoas")
    (version "6.6.1")
    (source (origin
              (method git-fetch)
              (uri (git-reference
                    (url "https://github.com/Duncaen/OpenDoas")
                    (commit (string-append "v" version))))
              (file-name (git-file-name name version))
              (sha256
               (base32
                "07kkc5729p654jrgfsc8zyhiwicgmq38yacmwfvay2b3gmy728zn"))))
    (build-system gnu-build-system)
    (arguments
     `(#:phases
       (modify-phases %standard-phases
         (replace 'configure
           ;; The configure script doesn't accept most of the default flags.
           (lambda* (#:key configure-flags #:allow-other-keys)
             ;; The configure script can only be told which compiler to use
             ;; through environment variables.
             (setenv "CC" ,(cc-for-target))
             (apply invoke "./configure" configure-flags)))
         (add-before 'install 'fix-makefile
           (lambda* (#:key outputs #:allow-other-keys)
             (substitute* "bsd.prog.mk"
               (("^\tchown.*$") ""))
             #t)))
       #:configure-flags
       (list (string-append "--prefix=" (assoc-ref %outputs "out"))
             ;; Nothing is done with this value (yet?) but it's supported.
             ;; (string-append "--target=" (or ,(%current-target-system) ""))
             "--with-timestamp")
       ;; Compiler choice is not carried over from the configure script.
       #:make-flags
       (list (string-append "CC=" ,(cc-for-target)))
       #:tests? #f))                 ; no test suite
    (native-inputs
     `(("bison" ,bison)))
    (home-page "https://github.com/Duncaen/OpenDoas")
    (synopsis "Portable version of OpenBSD's doas command")
    (description "Doas is a minimal replacement for the venerable sudo.  It was
initially written by Ted Unangst of the OpenBSD project to provide 95% of the
features of sudo with a fraction of the codebase.")
    (license (list license:bsd-3        ; libbsd/*
                   license:isc))))      ; everything else

(define-public wpa-supplicant-minimal
  (package
    (name "wpa-supplicant-minimal")
    (version "2.9")
    (source (origin
              (method url-fetch)
              (uri (string-append
                    "https://w1.fi/releases/wpa_supplicant-"
                    version ".tar.gz"))
              (sha256
               (base32
                "05qzak1mssnxcgdrafifxh9w86a4ha69qabkg4bsigk499xyxggw"))
              (modules '((guix build utils)))
              (snippet
               '(begin
                  (substitute* "wpa_supplicant/defconfig"
                    ;; Disable D-Bus to save ~14MiB on the closure size.
                    (("^CONFIG_CTRL_IFACE_DBUS" line _)
                     (string-append "#" line)))
                    #t))))
    (build-system gnu-build-system)
    (arguments
     '(#:phases
       (modify-phases %standard-phases
         (replace 'configure
           (lambda* (#:key outputs #:allow-other-keys)
             (chdir "wpa_supplicant")
             (copy-file "defconfig" ".config")
             (let ((port (open-file ".config" "al")))
               (display "
      CONFIG_DEBUG_SYSLOG=y

      CONFIG_TLS=openssl

      CONFIG_DRIVER_NL80211=y
      CFLAGS += $(shell pkg-config libnl-3.0 --cflags)
      CONFIG_LIBNL32=y
      CONFIG_READLINE=y\n" port)
               (close-port port))
             #t))
         (add-after 'install 'install-documentation
           (lambda* (#:key outputs #:allow-other-keys)
             (let* ((out  (assoc-ref outputs "out"))
                    (doc  (string-append out "/share/doc/wpa-supplicant"))
                    (man  (string-append out "/share/man"))
                    (man5 (string-append man "/man5"))
                    (man8 (string-append man "/man8")))
               (define (copy-man-page target)
                 (lambda (file)
                   (install-file file target)))

               (mkdir-p man5) (mkdir man8)
               (for-each (copy-man-page man5)
                         (find-files "doc/docbook" "\\.5"))
               (for-each (copy-man-page man8)
                         (find-files "doc/docbook" "\\.8"))

               ;; wpa_supplicant.conf(5) does not explain all configuration
               ;; options but refers to the example config file, so install it
               ;; along with READMEs.
               (for-each (lambda (file)
                           (install-file file doc))
                         '("README" "README-DPP" "README-HS20"
                           "README-P2P" "README-WPS"
                           "wpa_supplicant.conf"))
               #t))))

      #:make-flags (list "CC=gcc"
                         (string-append "BINDIR=" (assoc-ref %outputs "out")
                                        "/sbin")
                         (string-append "LIBDIR=" (assoc-ref %outputs "out")
                                        "/lib"))
      #:tests? #f))
    (inputs
     `(("readline" ,readline)
       ("libnl" ,libnl)
       ("openssl" ,openssl)))
    (native-inputs
     `(("pkg-config" ,pkg-config)))
    (home-page "https://w1.fi/wpa_supplicant/")
    (synopsis "Connecting to WPA and WPA2-protected wireless networks")
    (description
     "wpa_supplicant is a WPA Supplicant with support for WPA and WPA2 (IEEE
802.11i / RSN).  Supplicant is the IEEE 802.1X/WPA component that is used in
the client stations.  It implements key negotiation with a WPA Authenticator
and it controls the roaming and IEEE 802.11 authentication/association of the
WLAN driver.

This package provides the @code{wpa_supplicant} daemon and the @code{wpa_cli}
command.")

    ;; In practice, this is linked against Readline, which makes it GPLv3+.
    (license license:bsd-3)

    (properties `((cpe-name . "wpa_supplicant")))))

(define-public wpa-supplicant
  (package (inherit wpa-supplicant-minimal)
    (name "wpa-supplicant")
    (inputs `(("dbus" ,dbus)
              ,@(package-inputs wpa-supplicant-minimal)))
    (arguments
     (substitute-keyword-arguments (package-arguments wpa-supplicant-minimal)
       ((#:phases phases)
        `(modify-phases ,phases
           (add-after 'configure 'configure-for-dbus
             (lambda _
               (let ((port (open-file ".config" "al")))
                 (display "
      CONFIG_CTRL_IFACE_DBUS_NEW=y
      CONFIG_CTRL_IFACE_DBUS_INTRO=y\n" port)
                 (close-port port))
               #t))
          (add-after 'install-documentation 'install-dbus-conf
            (lambda* (#:key outputs #:allow-other-keys)
              (let* ((out (assoc-ref outputs "out"))
                     (dir (string-append out "/etc/dbus-1/system.d")))
                (mkdir-p dir)
                (copy-file "dbus/dbus-wpa_supplicant.conf"
                           (string-append dir "/wpa_supplicant.conf")))
              #t))))))))

(define-public wpa-supplicant-gui
  (package
    (inherit wpa-supplicant)
    (name "wpa-supplicant-gui")
    (inputs `(("qtbase" ,qtbase)
              ("qtsvg" ,qtsvg)
              ,@(package-inputs wpa-supplicant)))
    (native-inputs
     ;; For icons.
     `(("imagemagick" ,imagemagick)
       ("inkscape" ,inkscape)
       ,@(package-native-inputs wpa-supplicant)))
    (arguments
     `(#:phases (modify-phases %standard-phases
                  (add-after 'unpack 'chdir
                    (lambda _
                      (chdir "wpa_supplicant/wpa_gui-qt4")
                      #t))
                  (delete 'configure)
                  (replace 'build
                    (lambda _
                      (invoke "qmake" "wpa_gui.pro")
                      (invoke "make" "-j" (number->string (parallel-job-count)))
                      (invoke "make" "-C" "icons")))
                  (replace 'install
                    (lambda* (#:key inputs outputs #:allow-other-keys)
                      (let ((out (assoc-ref outputs "out"))
                            (qt '("qtbase" "qtsvg")))
                        (install-file "wpa_gui" (string-append out "/bin"))
                        (install-file "wpa_gui.desktop"
                                      (string-append out "/share/applications"))
                        (copy-recursively "icons/hicolor"
                                          (string-append out "/share/icons/hicolor"))
                        (wrap-program (string-append out "/bin/wpa_gui")
                          `("QT_PLUGIN_PATH" ":" prefix
                            ,(map (lambda (label)
                                    (string-append (assoc-ref inputs label)
                                                   "/lib/qt5/plugins/"))
                                  qt)))
                        #t))))))
    (synopsis "Graphical user interface for WPA supplicant")))

(define-public hostapd
  (package
    (name "hostapd")
    (version "2.9")
    (source (origin
              (method url-fetch)
              (uri (string-append "https://w1.fi/releases/hostapd-" version
                                  ".tar.gz"))
              (sha256
               (base32
                "1mrbvg4v7vm7mknf0n29mf88k3s4a4qj6r4d51wq8hmjj1m7s7c8"))))
    (build-system gnu-build-system)
    (arguments
     '(#:phases
       (modify-phases %standard-phases
         (replace 'configure
           (lambda* (#:key outputs #:allow-other-keys)
             ;; This is mostly copied from 'wpa-supplicant' above.
             (chdir "hostapd")
             (copy-file "defconfig" ".config")
             (let ((port (open-file ".config" "al")))
               (display "
      CONFIG_LIBNL32=y
      CONFIG_IEEE80211R=y
      CONFIG_IEEE80211N=y
      CONFIG_IEEE80211AC=y\n" port)
               (close-port port))
             #t))
         (add-after 'install 'install-man-pages
           (lambda* (#:key outputs #:allow-other-keys)
             (let* ((out  (assoc-ref outputs "out"))
                    (man  (string-append out "/share/man"))
                    (man1 (string-append man "/man1"))
                    (man8 (string-append man "/man8")))
               (define (copy-man-page target)
                 (lambda (file)
                   (install-file file target)))

               (for-each (copy-man-page man1)
                         (find-files "." "\\.1"))
               (for-each (copy-man-page man8)
                         (find-files "." "\\.8"))
               #t))))

      #:make-flags (list "CC=gcc"
                         (string-append "BINDIR=" (assoc-ref %outputs "out")
                                        "/sbin")
                         (string-append "LIBDIR=" (assoc-ref %outputs "out")
                                        "/lib"))
      #:tests? #f))
    (native-inputs `(("pkg-config" ,pkg-config)))

    ;; There's an optional dependency on SQLite.
    (inputs `(("openssl" ,openssl)
              ("libnl" ,libnl)))
    (home-page "https://w1.fi/hostapd/")
    (synopsis "Daemon for Wi-Fi access points and authentication servers")
    (description
     "hostapd is a user-space daemon for WiFi access points and authentication
servers.  It implements IEEE 802.11 access point management, IEEE
802.1X/WPA/WPA2/EAP Authenticators, RADIUS client, EAP server, and RADIUS
authentication server.")

    ;; Same license as wpa_supplicant.
    (license license:bsd-3)))

(define-public wakelan
  (package
    (name "wakelan")
    (version "1.1")
    (source (origin
              (method url-fetch)
              (uri (string-append
                    "ftp://ftp.gwdg.de/pub/linux/metalab/system/network/misc/wakelan-"
                    version ".tar.gz"))
              (sha256
               (base32
                "0vydqpf44146ir6k87gmqaq6xy66xhc1gkr3nsd7jj3nhy7ypx9x"))))
    (build-system gnu-build-system)
    (arguments
     '(#:phases
       (modify-phases %standard-phases
         (replace 'configure
           (lambda* (#:key outputs #:allow-other-keys)
             (let ((out (assoc-ref outputs "out")))
               (mkdir-p (string-append out "/bin"))
               (mkdir-p (string-append out "/share/man/man1"))

               ;; It's an old configure script that doesn't understand
               ;; the extra options we pass.
               (setenv "CONFIG_SHELL" (which "bash"))
               (invoke "./configure"
                       (string-append "--prefix=" out)
                       (string-append "--mandir=" out
                                      "/share/man"))))))
       #:tests? #f))
    (home-page "https://www.kernel.org") ; really, no home page
    (synopsis "Send a wake-on-LAN packet")
    (description
     "WakeLan broadcasts a properly formatted UDP packet across the local area
network, which causes enabled computers to power on.")
    (license license:gpl2+)))

(define-public dmidecode
  (package
    (name "dmidecode")
    (version "3.3")
    (source
     (origin
       (method url-fetch)
       (uri (string-append "mirror://savannah/dmidecode/dmidecode-"
                           version ".tar.xz"))
       (sha256
        (base32 "0m8lzg9rf1qssasiix672bxk5qwms90561g8hfkkhk31h2kkgiw2"))))
    (build-system gnu-build-system)
    (arguments
     `(#:tests? #f                                ; no 'check' target
       #:make-flags
       (list (string-append "CC=" ,(cc-for-target))
             (string-append "prefix="
                            (assoc-ref %outputs "out")))
       #:phases
       (modify-phases %standard-phases
         (delete 'configure))))                   ; no configure script
    (home-page "https://www.nongnu.org/dmidecode/")
    (synopsis "Read hardware information from the BIOS")
    (description
     "Dmidecode reports information about your system's hardware as described
in your system BIOS according to the SMBIOS/DMI standard.  This typically
includes system manufacturer, model name, serial number, BIOS version, asset
tag as well as a lot of other details of varying level of interest and
reliability depending on the manufacturer.  This will often include usage
status for the CPU sockets, expansion slots (e.g. AGP, PCI, ISA) and memory
module slots, and the list of I/O ports (e.g. serial, parallel, USB).")
    (license license:gpl2+)))

(define-public acpica
  (package
    (name "acpica")
    (version "20200717")
    (source (origin
              (method url-fetch)
              (uri (string-append
                    "https://acpica.org/sites/acpica/files/acpica-unix2-"
                    version ".tar.gz"))
              (sha256
               (base32
                "0jyy71szjr40c8v40qqw6yh3gfk8d6sl3nay69zrn5d88i3r0jca"))))
    (build-system gnu-build-system)
    (native-inputs `(("flex" ,flex)
                     ("bison" ,bison)))
    (arguments
     '(#:make-flags (list (string-append "PREFIX=" %output)
                          "CC=gcc"
                          "HOST=_LINUX"
                          "OPT_CFLAGS=-Wall -fno-strict-aliasing")
       #:tests? #f                      ; no 'check' target
       #:phases (modify-phases %standard-phases (delete 'configure))))
    (home-page "https://acpica.org/")
    (synopsis "Tools for the development and debugging of ACPI tables")
    (description
     "The @acronym{ACPICA, ACPI Component Architecture} project provides an
OS-independent reference implementation of the @acronym{ACPI, Advanced
Configuration and Power Interface} specification.  ACPICA code contains those
portions of ACPI meant to be directly integrated into the host OS as a
kernel-resident subsystem, and a small set of tools to assist in developing and
debugging ACPI tables.

This package contains only the user-space tools needed for ACPI table
development, not the kernel implementation of ACPI.")
    (license license:gpl2)))            ; dual GPLv2/ACPICA Licence

(define-public s-tui
  (package
    (name "s-tui")
    (version "1.0.2")
    (source
     (origin
       (method url-fetch)
       (uri (pypi-uri "s-tui" version))
       (sha256
        (base32 "0xkfdaz5np21311ffdvhks58155qby8j8scbcixhvjd913pj66qx"))))
    (build-system python-build-system)
    (inputs
     `(("python-psutil" ,python-psutil)
       ("python-urwid" ,python-urwid)))
    (home-page "https://github.com/amanusk/s-tui")
    (synopsis "Interactive terminal stress test and monitoring tool")
    (description
     "The Stress Terminal UI displays graphs of the CPU frequency,
utilization, temperature and power.")
    (license license:gpl2+)))

(define-public stress
  (package
    (name "stress")
    (version "1.0.4")
    (source (origin
              (method url-fetch)
              (uri (string-append "mirror://debian/pool/main/s/stress/stress_"
                                  version ".orig.tar.gz"))
              (sha256
               (base32
                "0nw210jajk38m3y7h8s130ps2qsbz7j75wab07hi2r3hlz14yzh5"))))
    (build-system gnu-build-system)
    (home-page "https://packages.debian.org/sid/stress")
    (synopsis "Impose load on and stress test a computer system")
    (description
     "Stress is a tool that imposes a configurable amount of CPU, memory, I/O,
or disk stress on a POSIX-compliant operating system and reports any errors it
detects.

Stress is not a benchmark.  It is a tool used by system administrators to
evaluate how well their systems will scale, by kernel programmers to evaluate
perceived performance characteristics, and by systems programmers to expose
the classes of bugs which only or more frequently manifest themselves when the
system is under heavy load.")
    (license license:gpl2+)))

(define-public detox
  (package
    (name "detox")
    (version "1.3.0")
    (source (origin
              (method git-fetch)
              (uri (git-reference
                    (url "https://github.com/dharple/detox")
                    (commit (string-append "v" version))))
              (file-name (git-file-name name version))
              (sha256
               (base32
                "1dd608c7g65s5lj02cddvani3q9kzirddgkjqa22ap9d4f8b9xgr"))))
    (build-system gnu-build-system)
    (native-inputs
     `(("autoconf" ,autoconf)
       ("automake" ,automake)
       ("flex" ,flex)))
    (arguments
     `(#:tests? #f                    ;no 'check' target
       #:phases (modify-phases %standard-phases
                  (add-after 'unpack 'delete-configure
                    ;; The "configure" script is present, but otherwise the
                    ;; project is not bootstrapped: missing install-sh and
                    ;; Makefile.in, so delete it so the bootstrap phase will
                    ;; take over.
                    (lambda _ (delete-file "configure") #t)))))
    (home-page "https://github.com/dharple/detox")
    (synopsis "Clean up file names")
    (description
     "Detox is a program that renames files to make them easier to work with
under Unix and related operating systems.  Spaces and various other unsafe
characters (such as \"$\") get replaced with \"_\".  ISO 8859-1 (Latin-1)
characters can be replaced as well, as can UTF-8 characters.")
    (license license:bsd-3)))

(define-public testdisk
  (package
    (name "testdisk")
    (version "7.1")
    (source (origin
              (method url-fetch)
              (uri (string-append "https://www.cgsecurity.org/testdisk-"
                                  version ".tar.bz2"))
              (sha256
               (base32
                "1zlh44w67py416hkvw6nrfmjickc2d43v51vcli5p374d5sw84ql"))))
    (build-system gnu-build-system)
    (inputs
     `(("ntfs-3g" ,ntfs-3g)
       ("util-linux" ,util-linux "lib")
       ("openssl" ,openssl)
       ;; FIXME: add reiserfs.
       ("zlib" ,zlib)
       ("e2fsprogs" ,e2fsprogs)
       ("libjpeg" ,libjpeg-turbo)
       ("ncurses" ,ncurses)))
    (home-page "https://www.cgsecurity.org/wiki/TestDisk")
    (synopsis "Data recovery tool")
    (description
     "TestDisk is a program for data recovery, primarily designed to help
recover lost partitions and/or make non-booting disks bootable again.")
    (license license:gpl2+)))

(define-public tree
  (package
    (name "tree")
    (version "1.8.0")
    (source (origin
              (method url-fetch)
              (uri (string-append
                    "http://mama.indstate.edu/users/ice/tree/src/tree-"
                    version ".tgz"))
              (sha256
               (base32 "1hmpz6k0mr6salv0nprvm1g0rdjva1kx03bdf1scw8a38d5mspbi"))))
    (build-system gnu-build-system)
    (arguments
     '(#:phases (modify-phases %standard-phases (delete 'configure))
       #:tests? #f                      ; no check target
       #:make-flags (let ((out (assoc-ref %outputs "out")))
                               (list (string-append "prefix=" out)))))
    (synopsis "Recursively list the contents of a directory")
    (description
     "Tree is a recursive directory listing command that produces a depth
indented listing of files, which is colorized ala dircolors if the LS_COLORS
environment variable is set and output is to tty.")
    (home-page "http://mama.indstate.edu/users/ice/tree/")
    (license license:gpl2+)))

(define-public direvent
  (package
    (name "direvent")
    (version "5.2")
    (source (origin
              (method url-fetch)
              (uri (string-append "mirror://gnu/direvent/direvent-"
                                  version ".tar.gz"))
              (sha256
               (base32
                "0m9vi01b1km0cpknflyzsjnknbava0s1n6393b2bpjwyvb6j5613"))
              (modules '((guix build utils)))
              (snippet '(begin
                          (substitute* "tests/testsuite"
                            (("#![[:blank:]]?/bin/sh")
                             "#!$SHELL"))
                          #t))))
    (build-system gnu-build-system)
    (arguments
     '(#:phases
       (modify-phases %standard-phases
         (add-before 'build 'patch-/bin/sh
           (lambda* (#:key inputs #:allow-other-keys)
             ;; Use the right shell when executing the watcher and
             ;; user-provided shell commands.
             (let ((bash (assoc-ref inputs "bash")))
               (substitute* '("src/direvent.c" "src/progman.c")
                 (("\"/bin/sh\"")
                  (string-append "\"" bash "/bin/sh\"")))

               ;; Adjust the 'shell.at' test accordingly.
               (substitute* "tests/testsuite"
                 (("SHELL=/bin/sh")
                  (string-append "SHELL=" bash "/bin/sh")))

               #t))))))
    (home-page "https://www.gnu.org.ua/software/direvent/")
    (synopsis "Daemon to monitor directories for events such as file removal")
    (description
     "A daemon that monitors directories for events, such as creating,
deleting or modifying files.  It can monitor different sets of directories for
different events.  When an event is detected, direvent calls a specified
external program with information about the event, such as the location
within the file system where it occurred.  Thus, \"direvent\" provides an
easy way to react immediately if given files undergo changes, for example, to
track changes in important system configuration files.")
    (license license:gpl3+)))

(define-public libcap-ng
  (package
    (name "libcap-ng")
    (version "0.8")
    (source (origin
              (method url-fetch)
              (uri (string-append
                    "https://people.redhat.com/sgrubb/libcap-ng/libcap-ng-"
                    version ".tar.gz"))
              (sha256
               (base32
                "08cy59iassiwbmfxa5v0kb374r80290vv32f5q1mnip11av26kgi"))))
    (build-system gnu-build-system)
    (arguments
     `(#:configure-flags
       (list "--without-python")))
    (home-page "https://people.redhat.com/sgrubb/libcap-ng/")
    (synopsis "Library for more easily working with POSIX capabilities")
    (description
     "The libcap-ng library is intended to make programming with POSIX
capabilities easier than the traditional libcap library.  It includes
utilities that can analyse all currently running applications and print out
any capabilities and whether or not it has an open ended bounding set.  The
included utilities are designed to let admins and developers spot apps from
various ways that may be running with too much privilege.")
    ;; The library is lgpl2.1+, but also ships some utils which are gpl2+.
    (license (list license:lgpl2.1+ license:gpl2+))))

(define-public smartmontools
  (package
    (name "smartmontools")
    (version "7.1")
    (source (origin
              (method url-fetch)
              (uri (string-append
                    "mirror://sourceforge/smartmontools/smartmontools/"
                    version "/smartmontools-" version ".tar.gz"))
              (sha256
               (base32
                "0imqb7ka4ia5573w8rnpck571pjjc9698pdjcapy9cfyk4n4swrz"))))
    (build-system gnu-build-system)
    (inputs `(("libcap-ng" ,libcap-ng)))
    (home-page "https://www.smartmontools.org/")
    (synopsis "S.M.A.R.T. harddisk control and monitoring tools")
    (description
     "The smartmontools package contains utility programs to control and
monitor storage systems using the Self-Monitoring, Analysis and Reporting
Technology System (@dfn{S.M.A.R.T.}) built into most modern ATA and SCSI hard
disks.  In many cases, these utilities will provide advanced warning of disk
degradation and failure.")
    (license license:gpl2+)))

(define-public fdupes
  (package
    (name "fdupes")
    (version "2.1.2")
    (source
     (origin
       (method url-fetch)
       (uri (string-append "https://github.com/adrianlopezroche/fdupes/"
                           "releases/download/v" version "/"
                           "fdupes-" version ".tar.gz"))
       (sha256
        (base32 "1g9p50xhi2sp0hqxml4w2k0kq9jv988q2yxm347z5349dlxvap6d"))))
    (build-system gnu-build-system)
    (inputs
     `(("ncurses" ,ncurses)
       ("pcre2" ,pcre2)))
    (home-page "https://github.com/adrianlopezroche/fdupes")
    (synopsis "Identify duplicate files")
    (description
     "fdupes is a program for identifying duplicate files residing within
specified directories.")
    (license license:expat)))

(define-public graphios
  (package
   (name "graphios")
   (version "2.0.3")
   (source
    (origin
      (method url-fetch)
      (uri (pypi-uri "graphios" version))
      (sha256
       (base32
        "1h87hvc315wg6lklbf4l7csd3n5pgljwrfli1p3nasdi0izgn66i"))))
   (build-system python-build-system)
   (arguments
    ;; Be warned: Building with Python 3 succeeds, but the build process
    ;; throws a syntax error that is ignored.
    `(#:python ,python-2
      #:phases
      (modify-phases %standard-phases
        (add-before 'build 'fix-setup.py
          (lambda* (#:key outputs #:allow-other-keys)
            ;; Fix hardcoded, unprefixed file names.
            (let ((out (assoc-ref outputs "out")))
              (substitute* '("setup.py")
                (("/etc") (string-append out "/etc"))
                (("/usr") out)
                (("distro_ver = .*") "distro_ver = ''"))
              #t))))))
   (home-page "https://github.com/shawn-sterling/graphios")
   (synopsis "Emit Nagios metrics to Graphite, Statsd, and Librato")
   (description
    "Graphios is a script to emit nagios perfdata to various upstream metrics
processing and time-series systems.  It's currently compatible with Graphite,
Statsd, Librato and InfluxDB.  Graphios can emit Nagios metrics to any number
of supported upstream metrics systems simultaneously.")
   (license license:gpl2+)))

(define-public ansible
  (package
    (name "ansible")
    (version "2.9.11")
    (source
     (origin
       (method url-fetch)
       (uri (pypi-uri "ansible" version))
       (sha256
        (base32 "1c9ayh61qwasgncmlw7rjx5r4g5n2cpg1d5blgn53zg7xhrx1yc8"))))
    (build-system python-build-system)
    (native-inputs
     `(("python-bcrypt" ,python-bcrypt)
       ("python-pynacl" ,python-pynacl)
       ("python-httplib2" ,python-httplib2)
       ("python-passlib" ,python-passlib)
       ("python-nose" ,python-nose)
       ("python-mock" ,python-mock)
       ("python-jinja2" ,python-jinja2)
       ("python-pyyaml" ,python-pyyaml)
       ("python-paramiko" ,python-paramiko)))
    (inputs
     `(("python-cryptography" ,python-cryptography)
       ("python-jinja2" ,python-jinja2)
       ("python-pyyaml" ,python-pyyaml)
       ("python-paramiko" ,python-paramiko)))
    (arguments
     `(#:phases
       (modify-phases %standard-phases
         ;; Several ansible commands (ansible-config, ansible-console, etc.)
         ;; are just symlinks to a single ansible executable. The ansible
         ;; executable behaves differently based on the value of
         ;; sys.argv[0]. This does not work well with our wrap phase, and
         ;; therefore the following two phases are required as a workaround.
         (add-after 'unpack 'hide-wrapping
           (lambda _
             ;; Overwrite sys.argv[0] to hide the wrapper script from it.
             (substitute* "bin/ansible"
               (("import traceback" all)
                (string-append all "
import re
sys.argv[0] = re.sub(r'\\.([^/]*)-real$', r'\\1', sys.argv[0])
")))
             #t))
         (add-after 'install 'replace-symlinks
           (lambda* (#:key outputs #:allow-other-keys)
             ;; Replace symlinks with duplicate copies of the ansible
             ;; executable.
             (let ((out (assoc-ref outputs "out")))
               (for-each
                (lambda (subprogram)
                  (delete-file (string-append out "/bin/ansible-" subprogram))
                  (copy-file (string-append out "/bin/ansible")
                             (string-append out "/bin/ansible-" subprogram)))
                (list "config" "console" "doc" "galaxy"
                      "inventory" "playbook" "pull" "vault")))
             #t)))))
    (home-page "https://www.ansible.com/")
    (synopsis "Radically simple IT automation")
    (description "Ansible is a radically simple IT automation system.  It
handles configuration management, application deployment, cloud provisioning,
ad hoc task execution, and multinode orchestration---including trivializing
things like zero-downtime rolling updates with load balancers.")
    (license license:gpl3+)))

(define-public debops
  (package
    (name "debops")
    (version "1.1.0")
    (source
     (origin
       (method git-fetch)
       (uri (git-reference
             (url "https://github.com/debops/debops")
             (commit (string-append "v" version))))
       (file-name (git-file-name name version))
       (sha256
        (base32 "052b2dykdn35pdpn9s4prawl6nl6yzih8nyf54hpvhpisvjrm1v5"))
       (patches
        (search-patches "debops-constants-for-external-program-names.patch"
                        "debops-debops-defaults-fall-back-to-less.patch"))))
    (build-system python-build-system)
    (native-inputs
     `(("git" ,git)))
    (inputs
     `(("ansible" ,ansible)
       ("encfs" ,encfs)
       ("fuse" ,fuse)
       ("util-linux" ,util-linux)  ;; for umount
       ("findutils" ,findutils)
       ("gnupg" ,gnupg)
       ("which" ,which)))
    (propagated-inputs
     `(("python-future" ,python-future)
       ("python-distro" ,python-distro)))
    (arguments
     `(#:tests? #f
       #:phases
       (modify-phases %standard-phases
         (add-after 'unpack 'nuke-debops-update
           (lambda _
             (chmod "bin/debops-update" #o755) ; FIXME work-around git-fetch issue
             (with-output-to-file "bin/debops-update"
               (lambda ()
                 (format #t "#!/bin/sh
echo 'debops is installed via guix. guix-update is useless in this case.
Please use `guix package -u debops` instead.'")))
             #t))
         ;; patch shebangs only in actuall scripts, not in files included in
         ;; roles (which are to be delivered to the targte systems)
         (delete `patch-generated-file-shebangs)
         (replace 'patch-source-shebangs
           (lambda _
             (for-each patch-shebang
                       (find-files "bin"
                                   (lambda (file stat)
                                     ;; Filter out symlinks.
                                     (eq? 'regular (stat:type stat)))
                                   #:stat lstat))))
         (add-after 'unpack 'fix-paths
           (lambda _
             (define (substitute-program-names file)
               ;; e.g. ANSIBLE_PLAYBOOK = '/gnu/store/…/bin/ansible-playbook'
               (for-each
                (lambda (name)
                  (let ((varname (string-upcase
                                  (string-map
                                   (lambda (c) (if (char=? c #\-) #\_ c))
                                   name))))
                    (substitute* file
                      (((string-append "^(" varname " = )'.*'") line prefix)
                       (string-append prefix "'" (which name) "'")))))
                '("ansible-playbook" "encfs" "find" "fusermount"
                  "umount" "gpg" "ansible" "which")))
             (for-each substitute-program-names
                       '("bin/debops"
                         "bin/debops-padlock"
                         "bin/debops-task"
                         "debops/__init__.py"
                         "debops/cmds/__init__.py"))
             #t)))))
    (home-page "https://www.debops.org/")
    (synopsis "Collection of general-purpose Ansible roles")
    (description "The Ansible roles provided by that can be used to manage
Debian or Ubuntu hosts.  In addition, a default set of Ansible playbooks can
be used to apply the provided roles in a controlled way, using Ansible
inventory groups.

The roles are written with a high customization in mind, which can be done
using Ansible inventory.  This way the role and playbook code can be shared
between multiple environments, with different configuration in to each one.

Services can be managed on a single host, or spread between multiple hosts.
DebOps provides support for different SQL and NoSQL databases, web servers,
programming languages and specialized applications useful in a data center
environment or in a cluster.  The project can also be used to deploy
virtualization environments using KVM/libvirt, Docker or LXC technologies to
manage virtual machines and/or containers.")
    (license license:gpl3+)))

(define-public emacs-ansible-doc
  (let ((commit "86083a7bb2ed0468ca64e52076b06441a2f8e9e0"))
    (package
      (name "emacs-ansible-doc")
      (version (git-version "0.4" "1" commit))
      (source
       (origin
         (method git-fetch)
         (uri (git-reference
               (url "https://github.com/lunaryorn/ansible-doc.el")
               (commit commit)))
         (file-name (git-file-name name version))
         (sha256
          (base32
           "0lap404ch74w99n3xip176jr42b38xhyzkfnkyqg0g3wk2cd3aq8"))))
      (build-system emacs-build-system)
      ;; Unmaintained by upstream.
      (home-page "https://github.com/lunaryorn/ansible-doc.el")
      (synopsis "Ansible documentation for Emacs")
      (description
       "This package provides an Ansible documentation for GNU Emacs.

@code{ansible-doc} allows you to view the documentation of an Ansible
module and @code{ansible-doc-mode} minor mode adds documentation
lookup to YAML Mode.  You could enable the mode with @code{(add-hook
'yaml-mode-hook #'ansible-doc-mode)}.")
      (license license:gpl3+))))

(define-public cpulimit
  (package
    (name "cpulimit")
    (version "0.2")
    (source
     (origin
       (method git-fetch)
       (uri (git-reference
             (url "https://github.com/opsengine/cpulimit")
             (commit (string-append "v" version))))
       (file-name (git-file-name name version))
       (sha256
        (base32 "1dz045yhcsw1rdamzpz4bk8mw888in7fyqk1q1b3m1yk4pd1ahkh"))))
    (build-system gnu-build-system)
    (arguments
     `(#:phases (modify-phases %standard-phases
                  (delete 'configure)
                  (replace 'build
                    (lambda _
                      (invoke "make" "CC=gcc" "-Csrc")))
                  (replace 'check
                    (lambda _
                      (invoke "make" "CC=gcc" "-Ctests")))
                  (replace 'install
                    (lambda* (#:key outputs #:allow-other-keys)
                      (let* ((out (assoc-ref outputs "out"))
                             (bin (string-append out "/bin")))
                        (install-file "src/cpulimit" bin))
                      #t)))))
    (home-page "https://github.com/opsengine/cpulimit")
    (synopsis "Limit CPU usage")
    (description
     "Cpulimit limits the CPU usage of a process.  It does not change the nice
value or other scheduling priority settings, but the real CPU usage, and is
able to adapt itself dynamically to the overall system load.  Children
processes and threads of the specified process may optionally share the same
limits.")
    (license license:gpl2+)))

(define-public autojump
  (package
    (name "autojump")
    (version "22.5.3")
    (source
     (origin
       (method git-fetch)
       (uri (git-reference
             (url "https://github.com/wting/autojump")
             (commit (string-append "release-v" version))))
       (file-name (git-file-name name version))
       (sha256
        (base32 "1rgpsh70manr2dydna9da4x7p8ahii7dgdgwir5fka340n1wrcws"))))
    (build-system gnu-build-system)
    (native-inputs                      ; for tests
     `(("python-mock" ,python-mock)
       ("python-pytest" ,python-pytest)))
    (inputs
     `(("python" ,python-wrapper)))
    (arguments
     `(#:phases
       (modify-phases %standard-phases
         (add-after 'unpack 'make-git-checkout-writable
           ;; ‘install.py’ modifies files before installing them.
           (lambda _
             (for-each make-file-writable (find-files "."))
             #t))
         (delete 'configure)
         (delete 'build)
         (replace 'check
           (lambda _
             (invoke "python" "tests/unit/autojump_utils_test.py")))
         (replace 'install
           (lambda* (#:key outputs #:allow-other-keys)
             (setenv "SHELL" (which "bash"))
             (invoke "python" "install.py"
                     (string-append "--destdir="
                                    (assoc-ref outputs "out"))))))))
    (home-page "https://github.com/wting/autojump")
    (synopsis "Shell extension for file system navigation")
    (description
     "Autojump provides a faster way to navigate your file system, with a \"cd
command that learns\".  It works by maintaining a database of the directories
you use the most from the command line and allows you to \"jump\" to
frequently used directories by typing only a small pattern.")
    (license license:gpl3+)))

(define-public fasd
  (package
    (name "fasd")
    (version "1.0.1")
    (source (origin
              (method git-fetch)
              (uri (git-reference
                    (url "https://github.com/clvv/fasd")
                    (commit version)))
              (file-name (git-file-name name version))
              (sha256
               (base32
                "1awi71jdv3mhjrmar2d4z1i90kn7apd7aq1w31sh6w4yibz9kiyj"))))
    (build-system gnu-build-system)
    (arguments
     `(#:phases (modify-phases %standard-phases
                  (delete 'configure))  ;no configuration
       #:tests? #f                      ;no tests
       #:make-flags (list (string-append "PREFIX=" %output))))
    (home-page "https://github.com/clvv/fasd")
    (synopsis "Quick access to files and directories for shells")
    (description
     "Fasd (pronounced similar to \"fast\") is a command-line productivity
booster.  Fasd offers quick access to files and directories for POSIX shells.
It is inspired by tools like autojump, z, and v.  Fasd keeps track of files
and directories you have accessed so that you can quickly reference them in
the command line.")
    (license license:x11)))

(define-public iftop
  (package
    (name "iftop")
    (version "1.0pre4")
    (source (origin
              (method url-fetch)
              (uri (string-append "http://www.ex-parrot.com/~pdw/iftop/download"
                                  "/iftop-" version ".tar.gz"))
              (sha256
               (base32
                "15sgkdyijb7vbxpxjavh5qm5nvyii3fqcg9mzvw7fx8s6zmfwczp"))))
    (build-system gnu-build-system)
    (inputs
      `(("libpcap" ,libpcap)
        ("ncurses" ,ncurses)))
    (synopsis "Monitor network usage")
    (description "Iftop does for network usage what @command{top} does
for CPU usage.  It listens to network traffic on a named interface and
displays a table of current bandwidth usage by pairs of hosts.")
    (home-page "http://www.ex-parrot.com/~pdw/iftop/")
    (license license:gpl2+)))

(define-public munge
  (package
    (name "munge")
    (version "0.5.14")
    (source (origin
              (method url-fetch)
              (uri (string-append "https://github.com/dun/munge/releases/"
                                  "download/munge-" version "/munge-"
                                  version ".tar.xz"))
              (sha256
               (base32
                "0h06sghb4rqvv1ywyd6mzsmbcgh712v6ygrff0gzm440y4ca41k6"))
              (modules '((guix build utils)))
              (snippet
               '(begin
                  ;; Don't insist on write access to /var.
                  (substitute* "src/etc/Makefile.in"
                    (("\\$\\(INSTALL\\)(.*)localstatedir" _ middle)
                     (string-append "-$(INSTALL)" middle "localstatedir"))
                    (("\\$\\(MKDIR_P\\) .*(local|run)statedir.*")
                     ""))
                  #t))))
    (inputs
     `(("openssl" ,openssl)
       ("libgcrypt" ,libgcrypt)))
    (build-system gnu-build-system)
    (arguments
     '(#:configure-flags
       (list "--localstatedir=/var"
             (string-append "--with-pkgconfigdir="
                            (assoc-ref %outputs "out") "/lib/pkgconfig"))
       #:phases
       (modify-phases %standard-phases
         ;; XXX Many test series fail.  Some might be fixable, others do no-no
         ;; things like invoking ‘sudo’.
         (add-after 'unpack 'skip-failing-tests
           (lambda _
             (for-each (lambda (test)
                         (substitute* "t/Makefile.in"
                           (((string-append test "\\.t ")) "")))
                       (list "0100-munged-lock"
                             "0010-basic"
                             "0011-munged-cmdline"
                             "0012-munge-cmdline"
                             "0013-unmunge-cmdline"
                             "0101-munged-security-socket"
                             "0102-munged-security-keyfile"
                             "0103-munged-security-logfile"
                             "0110-munged-origin-addr"))
             #t)))))
    (home-page "https://dun.github.io/munge/")
    (synopsis "Cluster computing authentication service")
    (description
     "Munge is an authentication service for creating and validating
credentials.  It allows a process to authenticate the UID and GID of another
local or remote process within a group of hosts having common users and
groups.  These hosts form a security realm that is defined by a shared
cryptographic key.  Clients within this security realm can create and validate
credentials without the use of root privileges, reserved ports, or
platform-specific methods.")
    (license license:gpl3+)))

(define-public audit
  (package
    (name "audit")
    (home-page "https://people.redhat.com/sgrubb/audit/")
    (version "2.8.5")
    (source (origin
              (method url-fetch)
              (uri (string-append home-page "audit-" version ".tar.gz"))
              (sha256
               (base32
                "1dzcwb2q78q7x41shcachn7f4aksxbxd470yk38zh03fch1l2p8f"))))
    (build-system gnu-build-system)
    (arguments
     `(#:configure-flags (list "--with-python=no"
                               "--disable-static")))
    (inputs
     `(("openldap" ,openldap)
       ("gnutls" ,gnutls)
       ("sasl" ,cyrus-sasl)))
    (synopsis "User-space component to the Linux auditing system")
    (description
     "auditd is the user-space component to the Linux auditing system, which
allows logging of system calls made by user-land processes.  It's responsible
for writing audit records to the disk.  Viewing the logs is done with the
@code{ausearch} or @code{aureport} utilities.  Configuring the audit rules is
done with the @code{auditctl} utility.")
    (license license:gpl2+)))

(define-public nmap
  (package
    (name "nmap")
    (version "7.91")
    (source (origin
              (method url-fetch)
              (uri (string-append "https://nmap.org/dist/nmap-" version
                                  ".tar.bz2"))
              (sha256
               (base32
                "001kb5xadqswyw966k2lqi6jr6zz605jpp9w4kmm272if184pk0q"))
              (modules '((guix build utils)))
              (snippet
               '(begin
                  (for-each delete-file-recursively
                            ;; Remove bundled lua, pcap, and pcre libraries.
                            ;; FIXME: Remove bundled liblinear once packaged.
                            '("liblua"
                              "libpcap"
                              "libpcre"
                              ;; Remove pre-compiled binares.
                              "mswin32"))
                  #t))))
    (build-system gnu-build-system)
    (inputs
     `(("openssl" ,openssl)
       ("libpcap" ,libpcap)
       ("pcre" ,pcre)
       ("lua" ,lua)
       ("zlib" ,zlib)                   ;for NSE compression support

       ;; For 'ndiff'.
       ("python" ,python-2)))

    ;; TODO Add zenmap output.
    (outputs '("out" "ndiff"))
    (arguments
     `(#:configure-flags '("--without-zenmap")
       #:phases
       (modify-phases %standard-phases
         (add-after 'configure 'patch-Makefile
           (lambda _
             (substitute* "Makefile"
               ;; Do not attempt to build lua.
               (("build-dnet build-lua") "build-dnet"))
             #t))
         (replace 'install
           (lambda* (#:key outputs #:allow-other-keys)
             (define (make out . args)
               (apply invoke "make"
                      (string-append "prefix=" out)
                      args))
             (define (python-path dir)
               (string-append dir "/lib/python"
                              ,(version-major+minor
                                 (package-version python))
                              "/site-packages"))
             (let ((out (assoc-ref outputs "out"))
                   (ndiff (assoc-ref outputs "ndiff")))
               (for-each mkdir-p (list out ndiff))
               (make out
                 "install-nmap"
                 "install-nse"
                 "install-ncat"
                 "install-nping")
               (make ndiff "install-ndiff")
               (wrap-program (string-append ndiff "/bin/ndiff")
                 `("PYTHONPATH" prefix
                   (,(python-path ndiff)))))
             #t))
         ;; These are the tests that do not require network access.
         (replace 'check
           (lambda _ (invoke "make"
                             "check-nse"
                             "check-ndiff"
                             "check-dns"))))
       ;; Nmap can't cope with out-of-source building.
       #:out-of-source? #f))
    (home-page "https://nmap.org/")
    (synopsis "Network discovery and security auditing tool")
    (description
     "Nmap (\"Network Mapper\") is a network discovery and security auditing
tool.  It is also useful for tasks such as network inventory, managing service
upgrade schedules, and monitoring host or service uptime.  It also provides an
advanced netcat implementation (ncat), a utility for comparing scan
results (ndiff), and a packet generation and response analysis tool (nping).")
    ;; This package uses nmap's bundled versions of libdnet and liblinear, which
    ;; both use a 3-clause BSD license.
    (license (list license:npsl license:bsd-3))))

(define-public dstat
  (package
    (name "dstat")
    (version "0.7.4")
    (source
     (origin
       (method git-fetch)
       (uri (git-reference
             (url "https://github.com/dagwieers/dstat")
             (commit (string-append "v" version))))
       (file-name (git-file-name "dstat" version))
       (sha256
        (base32 "1qnmkhqmjd1m3if05jj29dvr5hn6kayq9bkkkh881w472c0zhp8v"))
       (patches (search-patches "dstat-fix-crash-when-specifying-delay.patch"
                                "dstat-skip-devices-without-io.patch"))))
    (build-system gnu-build-system)
    (arguments
     `(#:tests? #f                      ; no make check
       #:make-flags
       (list (string-append "prefix=" (assoc-ref %outputs "out")))
       #:phases
       (modify-phases %standard-phases
         (add-after 'unpack 'fix-python3-DeprecationWarning
           (lambda _
             (substitute* "dstat"
               (("collections") "collections.abc"))
             #t))
         (delete 'configure)            ; no configure script
         (add-after 'install 'wrap
           (lambda* (#:key outputs #:allow-other-keys)
             (let ((out (assoc-ref outputs "out")))
               (wrap-program (string-append out "/bin/dstat")
                 `("PYTHONPATH" ":" prefix (,(getenv "PYTHONPATH"))))
               #t))))))
    (inputs
     `(("python" ,python-wrapper)
       ("python-six" ,python-six)))
    (synopsis "Versatile resource statistics tool")
    (description "Dstat is a versatile replacement for @command{vmstat},
@command{iostat}, @command{netstat}, and @command{ifstat}.  Dstat overcomes
some of their limitations and adds some extra features, more counters and
flexibility.  Dstat is handy for monitoring systems during performance tuning
tests, benchmarks or troubleshooting.

Dstat allows you to view all of your system resources in real-time, you can,
e.g., compare disk utilization in combination with interrupts from your IDE
controller, or compare the network bandwidth numbers directly with the disk
throughput (in the same interval).")
    (home-page "http://dag.wiee.rs/home-made/dstat/")
    (license license:gpl2+)))

(define-public thefuck
  (package
    (name "thefuck")
    (version "3.30")
    (source
     (origin
       (method git-fetch)
       (uri (git-reference
             (url "https://github.com/nvbn/thefuck")
             (commit version)))
       (file-name (git-file-name name version))
       (sha256
        (base32 "0fnf78956pwhb9cgv1jmgypnkma5xzflkivfrkfiadbgin848yfg"))
       (patches (search-patches "thefuck-test-environ.patch"))))
    (build-system python-build-system)
    (arguments
     '(#:phases
       (modify-phases %standard-phases
         (delete 'check)
         (add-after 'install 'check
           (lambda* (#:key inputs outputs #:allow-other-keys)
             ;; Tests look for installed package
             (add-installed-pythonpath inputs outputs)
             ;; Some tests need write access to $HOME.
             (setenv "HOME" "/tmp")
             (invoke "py.test" "-v")
             #t)))))
    (propagated-inputs
     `(("python-colorama" ,python-colorama)
       ("python-decorator" ,python-decorator)
       ("python-psutil" ,python-psutil)
       ("python-pyte" ,python-pyte)
       ("python-six" ,python-six)))
    (native-inputs
     `(("go" ,go)
       ("python-mock" ,python-mock)
       ("python-pytest" ,python-pytest)
       ("python-pytest-mock" ,python-pytest-mock)))
    (home-page "https://github.com/nvbn/thefuck")
    (synopsis "Correct mistyped console command")
    (description
     "The Fuck tries to match a rule for a previous, mistyped command, creates
a new command using the matched rule, and runs it.")
    (license license:x11)))

(define-public di
  (package
    (name "di")
    (version "4.48")
    (source
     (origin
       (method url-fetch)
       (uri (string-append "https://gentoo.com/di/di-" version ".tar.gz"))
       (sha256
        (base32 "0crvvfsxh8ryc0j19a2x52i9zacvggm8zi6j3kzygkcwnpz4km8r"))))
    (build-system gnu-build-system)
    (arguments
     `(#:tests? #f                      ; obscure test failures
       #:phases
       (modify-phases %standard-phases
         (delete 'configure)            ; no configure script
         (add-before 'build 'setup-environment
           (lambda* (#:key outputs #:allow-other-keys)
             (setenv "CC" ,(cc-for-target))
             (setenv "prefix" (assoc-ref outputs "out"))
             #t)))
       #:make-flags (list "--environment-overrides")))
    (home-page "https://gentoo.com/di/")
    (synopsis "Advanced df like disk information utility")
    (description
     "@code{di} is a disk information utility, displaying everything that your
@code{df} command does and more.  It features the ability to display your disk
usage in whatever format you prefer.  It is designed to be highly portable and
produce uniform output across heterogeneous networks.")
    (license license:zlib)))

(define-public cbatticon
  (package
    (name "cbatticon")
    (version "1.6.10")
    (source
     (origin
       (method git-fetch)
       (uri (git-reference
             (url "https://github.com/valr/cbatticon")
             (commit version)))
       (sha256
        (base32 "0ivm2dzhsa9ir25ry418r2qg2llby9j7a6m3arbvq5c3kaj8m9jr"))
       (file-name (git-file-name name version))))
    (build-system gnu-build-system)
    (arguments
     `(#:tests? #f                      ; no tests
       #:make-flags
       (list (string-append "PREFIX=" (assoc-ref %outputs "out"))
             "CC=gcc")
       #:phases
       (modify-phases %standard-phases
         (delete 'configure))))         ; no configure script
    (inputs
     `(("gtk+" ,gtk+)
       ("gettext" ,gettext-minimal)
       ("libnotify" ,libnotify)))
    (native-inputs
     `(("pkg-config" ,pkg-config)))
    (synopsis "Lightweight battery icon for the system tray")
    (description "cbatticon is a lightweight battery icon that displays
the status of your battery in the system tray.")
    (home-page "https://github.com/valr/cbatticon")
    (license license:gpl2+)))

(define-public interrobang
  (let ((revision "1")
        (commit "896543735e1c99144765fdbd7b6e6b5afbd8b881"))
    (package
      (name "interrobang")
      (version (git-version "0.0.0" revision commit))
      (source
       (origin
         (method git-fetch)
         (uri (git-reference
               (url "https://github.com/TrilbyWhite/interrobang")
               (commit commit)))
         (file-name (git-file-name name version))
         (sha256
          (base32 "1n13m70p1hfba5dy3i8hfclbr6k9q3d9dai3dg4jvhdhmxcpjzdf"))))
      (build-system gnu-build-system)
      (arguments
       `(#:tests? #f                    ; no tests
         #:phases
         (modify-phases %standard-phases
           (delete 'configure))         ; no configure script
         #:make-flags (list (string-append "PREFIX="
                                           (assoc-ref %outputs "out")))))
      (inputs
       `(("libx11" ,libx11)))
      (native-inputs
       `(("pkg-config" ,pkg-config)))
      (synopsis "Scriptable launcher menu")
      (description "Interrobang is a scriptable launcher menu with a customizable
shortcut syntax and completion options.")
      (home-page "https://github.com/TrilbyWhite/interrobang")
      (license license:gpl3+))))

(define-public pam-krb5
  (package
    (name "pam-krb5")
    (version "4.8")
    (source (origin
              (method url-fetch)
              (uri (string-append
                    "https://archives.eyrie.org/software/kerberos/"
                    "pam-krb5-" version ".tar.xz"))
              (patches (search-patches "pam-krb5-CVE-2020-10595.patch"))
              (sha256
               (base32
                "1qjp8i1s9bz7g6kiqrkzzkxn5pfspa4sy53b6z40fqmdf9przdfb"))))
    (build-system gnu-build-system)
    (arguments
     `(#:phases
       (modify-phases %standard-phases
         (add-before 'configure 'disable-tests
           (lambda _
             ;; The build container seems to interfere with some tests.
             (substitute* "tests/TESTS"
               (("module/basic\n")  ""))
             (substitute* "tests/TESTS"
               (("pam-util/vector\n")  ""))
             #t)))))
    (inputs
     `(("linux-pam" ,linux-pam)
       ("mit-krb5" ,mit-krb5)))
    (native-inputs
     `(("perl" ,perl)
       ("perl-test-pod" ,perl-test-pod))) ; required for tests
    (synopsis "Kerberos PAM module")
    (description
     "Pam-krb5 is a Kerberos PAM module for either MIT Kerberos or Heimdal.
It supports ticket refreshing by screen savers, configurable
authorization handling, authentication of non-local accounts for network
services, password changing, and password expiration, as well as all the
standard expected PAM features.  It works correctly with OpenSSH, even
with @code{ChallengeResponseAuthentication} and @code{PrivilegeSeparation}
enabled, and supports extensive configuration either by PAM options or in
krb5.conf or both.  PKINIT is supported with recent versions of both MIT
Kerberos and Heimdal and FAST is supported with recent MIT Kerberos.")
    (home-page "https://www.eyrie.org/~eagle/software/pam-krb5")
    ;; Dual licenced under  a homebrew non-copyleft OR GPL (any version)
    ;; However, the tarball does not contain a copy of the GPL,  so unless
    ;; we put one in, we cannot distribute it under GPL without violating
    ;; clause requiring us to give all recipients a copy.
    (license license:gpl1+)))

(define (sunxi-tools-source version)
     (origin
       (method git-fetch)
       (uri (git-reference
             (url "https://github.com/linux-sunxi/sunxi-tools")
             (commit (string-append "v" version))))
       (sha256
        (base32 "04f3jqg8ww4jxsf9c6ddcdgy2xbhkyp0b3l5f1hvvbv94p81rjxd"))
       (patches
        (search-patches "sunxi-tools-remove-sys-io.patch"))
       (modules '((guix build utils)))
       (snippet
        ;; Remove binaries contained in the tarball which are only for the
        ;; target and can be regenerated anyway.
        '(begin
           (delete-file-recursively "bin")
           #t))
       (file-name (git-file-name "sunxi-tools" version))))

(define sunxi-target-tools
  (package
    (name "sunxi-target-tools")
    (version "1.4.2")
    (build-system gnu-build-system)
    (source
     (sunxi-tools-source version))
    (arguments
     `(#:system "armhf-linux"
       #:tests? #f
       #:make-flags (list (string-append "PREFIX="
                                         (assoc-ref %outputs "out"))
                          (string-append "CROSS_COMPILE=")
                          "CC=gcc")
       #:phases
       (modify-phases %standard-phases
         (delete 'configure)
         (replace 'build
           (lambda* (#:key make-flags #:allow-other-keys)
             (apply invoke "make" "target-tools" make-flags)))
         (replace 'install
           (lambda* (#:key make-flags #:allow-other-keys)
             (apply invoke "make" "install-target-tools"
                    make-flags))))))
    (home-page "https://github.com/linux-sunxi/sunxi-tools")
    (synopsis "Hardware management tools for Allwinner computers")
    (description "This package contains tools for Allwinner devices:
@enumerate
@item @command{sunxi-meminfo}: Prints memory bus settings.
@end enumerate")
    (license license:gpl2+)))

(define-public sunxi-tools
  (package
    (name "sunxi-tools")
    (version "1.4.2")
    (source
     (sunxi-tools-source version))
    (native-inputs
     `(("sunxi-target-tools" ,sunxi-target-tools)
       ("pkg-config" ,pkg-config)))
    (inputs
     `(("libusb" ,libusb)))
    (build-system gnu-build-system)
    (arguments
     `(#:tests? #f                      ; no tests exist
       #:make-flags (list (string-append "PREFIX="
                                         (assoc-ref %outputs "out"))
                          (string-append "CROSS_COMPILE=disabled")
                          "CC=gcc")
       #:phases
       (modify-phases %standard-phases
         (delete 'configure)
         (replace 'build
           (lambda* (#:key make-flags #:allow-other-keys)
             (apply invoke "make" "tools" "misc" make-flags)))
         (replace 'install
           (lambda* (#:key inputs outputs make-flags #:allow-other-keys)
             ;; Those tools have been built for armhf but are part of the
             ;; installation in the upstream package.  So do the same
             ;; here.
             (copy-recursively (assoc-ref inputs "sunxi-target-tools")
                               (assoc-ref outputs "out"))
             (apply invoke "make" "install-tools" "install-misc"
                    make-flags))))))
    (home-page "https://github.com/linux-sunxi/sunxi-tools")
    (synopsis "Hardware management tools for Allwinner computers")
    (description "This package contains tools for Allwinner devices:
@enumerate
@item @command{sunxi-fexc}, @command{bin2fex}, @command{fex2bin}: Compile
a textual description of a board (.fex) to a binary representation (.bin).
@item @command{sunxi-fel}: Puts an Allwinner device into FEL mode which
makes it register as a special USB device (rather than USB host).
You can then connect it to another computer and flash it from there.
@item @command{sunxi-nand-part}: Partitions NAND flash.
@item @command{sunxi-bootinfo}: Reads out boot0 and boot1 (Allwinner
bootloader) parameters.
@item @command{sunxi-pio}: Sets GPIO parameters and oscillates a GPIO
in order to be able to find it.
@item @command{sunxi-meminfo}: Prints memory bus settings.
@item @command{sunxi-nand-image-builder}: Prepares raw NAND images.
@end enumerate")
    (license license:gpl2+)))

(define-public sedsed
  (package
    (name "sedsed")
    (version "1.1")
    (source
     (origin
       (method git-fetch)
       (uri (git-reference
             (url "https://github.com/aureliojargas/sedsed")
             (commit (string-append "v" version))))
       (file-name (git-file-name name version))
       (sha256
        (base32 "05cl35mwljdb9ynbbsfa8zx6ig8r0xncbg2cir9vwn5manndjj18"))))
    (build-system python-build-system)
    (arguments
     `(#:tests? #f                      ; no tests
       #:phases
       (modify-phases %standard-phases
         (add-after 'unpack 'patch-sed-in
           (lambda _
             (substitute* "sedsed.py"
               (("sedbin = 'sed'")
                (string-append "sedbin = '" (which "sed") "'")))
             #t))
         (delete 'build)
         (replace 'install
           (lambda* (#:key outputs #:allow-other-keys)
             (let* ((out (assoc-ref outputs "out"))
                    (bin (string-append out "/bin")))
               ;; Just one file to copy around
               (install-file "sedsed.py" bin)
               #t)))
         (add-after 'wrap 'symlink
           ;; Create 'sedsed' symlink to "sedsed.py".
           (lambda* (#:key outputs #:allow-other-keys)
             (let* ((out (assoc-ref outputs "out"))
                    (bin (string-append out "/bin"))
                    (sed (string-append bin "/sedsed"))
                    (sedpy (string-append bin "/sedsed.py")))
               (symlink sedpy sed)
               #t))))))
    (home-page "https://aurelio.net/projects/sedsed")
    (synopsis "Sed sed scripts")
    (description
     "@code{sedsed} can debug, indent, tokenize and HTMLize your @command{sed}
script.

In debug mode, it reads your script and adds extra commands to it.  When
executed you can see the data flow between the commands, revealing all the
magic sed performs on its internal buffers.

In indent mode, your script is reformatted with standard spacing.

In tokenize mode, you can see the elements of every command you use.

In HTMLize mode, your script is converted to a beautiful colored HTML file,
with all the commands and parameters identified for your viewing pleasure.

With sedsed you can master any sed script.  No more secrets, no more hidden
buffers.")
    (license license:expat)))

(define-public igt-gpu-tools
  (package
    (name "igt-gpu-tools")
    (version "1.24")
    (source
     (origin
       (method git-fetch)
       (uri (git-reference
             (url "https://gitlab.freedesktop.org/drm/igt-gpu-tools.git")
             (commit (string-append "igt-gpu-tools-" version))))
       (file-name (git-file-name name version))
       (sha256
        (base32 "1gpdjs5aj6vsnzwcjvw5bb120lgffvvshi4202phr0bzw3b92ky8"))))
    (build-system gnu-build-system)
    (arguments
     `(#:tests? #f))            ; many of the tests try to load kernel modules
    (inputs
     `(("cairo" ,cairo)
       ("elfutils" ,elfutils)           ; libdw
       ("eudev" ,eudev)
       ("glib" ,glib)
       ("kmod" ,kmod)
       ("libdrm" ,libdrm)
       ("libpciaccess" ,libpciaccess)
       ("libunwind" ,libunwind)
       ("libxrandr" ,libxrandr)
       ("openssl" ,openssl)
       ("procps" ,procps)
       ("util-macros" ,util-macros)))
    (native-inputs
     `(("autoconf" ,autoconf)
       ("automake" ,automake)
       ("libtool" ,libtool)
       ("pkg-config" ,pkg-config)))
    (home-page "https://gitlab.freedesktop.org/drm/igt-gpu-tools")
    (synopsis "Tools for development and testing of the Intel DRM driver")
    (description "IGT GPU Tools is a collection of tools for development and
testing of the Intel DRM driver.  There are many macro-level test suites that
get used against the driver, including xtest, rendercheck, piglit, and
oglconform, but failures from those can be difficult to track down to kernel
changes, and many require complicated build procedures or specific testing
environments to get useful results.  Therefore, IGT GPU Tools includes
low-level tools and tests specifically for development and testing of the
Intel DRM Driver.")
    (supported-systems '("i686-linux" "x86_64-linux"))
    (license license:expat)))

(define-public fabric
  (package
    (name "fabric")
    (version "1.14.1")
    (source
     (origin
       (method url-fetch)
       (uri (pypi-uri "Fabric" version))
       (sha256
        (base32
         "1a3ndlpdw6bhn8fcw1jgznl117a8pnr84az9rb5fwnrypf1ph2b6"))))
    (build-system python-build-system)
    (arguments
     `(#:python ,python-2               ; Python 2 only
       #:phases
       (modify-phases %standard-phases
         (replace 'check
           (lambda _
             (invoke
              "nosetests" "-v" "tests/"
              ;; This test hangs indefinitely when run on a single core VM
              ;; (see GNU bug #26647 and Debian bug #850230).
              "--exclude=test_nested_execution_with_explicit_ports"
              ;; This test randomly fails in certain environments causing too
              ;; much noise to be useful (see Debian bug #854686).
              "--exclude=test_should_use_sentinel_for_tasks_that_errored"))))))
    (native-inputs
     `(("python2-fudge" ,python2-fudge) ; Requires < 1.0
       ("python2-jinja2" ,python2-jinja2) ; Requires < 3.0
       ("python2-nose" ,python2-nose) ; Requires < 2.0
       ("python2-pynacl" ,python2-pynacl)
       ("python2-bcrypt" ,python2-bcrypt)))
    (propagated-inputs
     `(("python2-paramiko" ,python2-paramiko)))
    (home-page "https://www.fabfile.org/")
    (synopsis "Simple Pythonic remote execution and deployment tool")
    (description
     "Fabric is designed to upload files and run shell commands on a number of
servers in parallel or serially.  These commands are grouped in tasks (which
are regular Python functions) and specified in a @dfn{fabfile}.

It is similar to Capistrano, except it's implemented in Python and doesn't
expect you to be deploying Rails applications.  Fabric is a simple, Pythonic
tool for remote execution and deployment.")
    (license license:bsd-2)))

(define-public neofetch
  (package
    (name "neofetch")
    (version "7.1.0")
    (source (origin
              (method git-fetch)
              (uri (git-reference
                    (url "https://github.com/dylanaraps/neofetch")
                    (commit version)))
              (file-name (git-file-name name version))
              (sha256
               (base32
                "0i7wpisipwzk0j62pzaigbiq42y1mn4sbraz4my2jlz6ahwf00kv"))))
    (build-system gnu-build-system)
    (arguments
     `(#:tests? #f                      ; there are no tests
       #:make-flags
       (list (string-append "PREFIX=" %output))
       #:phases
       (modify-phases %standard-phases
         (delete 'configure))))         ; no configure script
    (home-page "https://github.com/dylanaraps/neofetch")
    (synopsis "System information script")
    (description "Neofetch is a command-line system information tool written in
Bash.  Neofetch displays information about your system next to an image, your OS
logo, or any ASCII file of your choice.  The main purpose of Neofetch is to be
used in screenshots to show other users what operating system or distribution
you are running, what theme or icon set you are using, etc.")
    (license license:expat)))

(define-public screenfetch
  (package
    (name "screenfetch")
    (version "3.9.1")
    (source (origin
              (method git-fetch)
              (uri (git-reference
                    (url "https://github.com/KittyKatt/screenFetch")
                    (commit (string-append "v" version))))
              (file-name (git-file-name name version))
              (sha256
               (base32
                "04l8aqr474pb115nagn9f6y48jw92n1qfszgw7dbhgl4mpn95lcr"))))
    (build-system trivial-build-system)
    (arguments
     `(#:modules ((guix build utils))
       #:builder
       (begin
         (use-modules (guix build utils))
         (let ((source (assoc-ref %build-inputs "source"))
               (out    (assoc-ref %outputs "out")))
           (mkdir-p (string-append out "/bin/"))
           (copy-file (string-append source "/screenfetch-dev")
                      (string-append out "/bin/screenfetch"))
           (install-file (string-append source "/screenfetch.1")
                         (string-append out "/man/man1/"))
           (install-file (string-append source "/COPYING")
                         (string-append out "/share/doc/" ,name "-" ,version))
           (substitute* (string-append out "/bin/screenfetch")
             (("/usr/bin/env bash")
              (string-append (assoc-ref %build-inputs "bash")
                             "/bin/bash")))
           (wrap-program
               (string-append out "/bin/screenfetch")
             `("PATH" ":" prefix
               (,(string-append (assoc-ref %build-inputs "bc") "/bin:"
                                (assoc-ref %build-inputs "scrot") "/bin:"
                                (assoc-ref %build-inputs "xdpyinfo") "/bin"
                                (assoc-ref %build-inputs "xprop") "/bin"))))
           (substitute* (string-append out "/bin/screenfetch")
             (("#!#f")
              (string-append "#!" (assoc-ref %build-inputs "bash")
                             "/bin/bash")))))))
    (inputs
     `(("bash" ,bash)
       ("bc" ,bc)
       ("scrot" ,scrot)
       ("xdpyinfo" ,xdpyinfo)
       ("xprop" ,xprop)))
    (home-page "https://github.com/KittyKatt/screenFetch")
    (synopsis "System information script")
    (description "Bash screenshot information tool which can be used to
generate those nifty terminal theme information and ASCII distribution logos in
everyone's screenshots nowadays.")
    (license license:gpl3)))

(define-public ufetch
  (let ((commit "98b622023e03fe24dbc137e9a68104dfe1fbd04a")
        (revision "1"))
    (package
      (name "ufetch")
      (version (git-version "0.2" revision commit))
      (source (origin
                (method git-fetch)
                (uri (git-reference
                      (url "https://gitlab.com/jschx/ufetch.git")
                      (commit commit)))
                (file-name (git-file-name name version))
                (sha256
                 (base32
                  "09c4zmikza16xpydinnqbi3hmcibfrrn10wij7j0j1wv1pj2sl2l"))))
      (build-system trivial-build-system)
      (inputs
       `(("bash" ,bash)
         ("tput" ,ncurses)))
      (arguments
       `(#:modules ((guix build utils))
         #:builder
         (begin
           (use-modules (guix build utils))
           (let* ((source (assoc-ref %build-inputs "source"))
                  (output (assoc-ref %outputs "out"))
                  (bindir (string-append output "/bin"))
                  (docdir (string-append output "/share/doc/ufetch-" ,version))
                  (tput (string-append (assoc-ref %build-inputs "tput") "/bin/tput")))
             (install-file (string-append source "/LICENSE") docdir)
             (setenv "PATH" (string-append (assoc-ref %build-inputs "bash") "/bin"))
             (mkdir-p bindir)
             (for-each (lambda (src)
                         (let ((dst (string-append bindir "/" (basename src))))
                           (copy-file src dst)
                           (patch-shebang dst)
                           (substitute* dst (("tput") tput))))
                       (find-files source "ufetch-[[:alpha:]]*$"))
             ;; Note: the `ufetch` we create below will only work if run under
             ;; the Guix System.  I.e. a user trying to run `ufetch` on a
             ;; foreign distro will not get great results.  The `screenfetch`
             ;; program does actual runtime detection of the operating system,
             ;; and would be a better choice in such a situation.
             (symlink "ufetch-guix" (string-append bindir "/ufetch"))))))
      (home-page "https://gitlab.com/jschx/ufetch")
      (synopsis "Tiny system info")
      (description "This package provides a tiny system info utility.")
      (license license:isc))))

(define-public pfetch
  (let ((commit "e18a0959ab98b963744755ec4687e59dc11db3c5")
        (revision "0"))
    (package
      (name "pfetch")
      (version (git-version "0.7.0" revision commit))
      (source (origin
                (method git-fetch)
                (uri (git-reference
                      (url "https://github.com/dylanaraps/pfetch")
                      (commit commit)))
                (file-name (git-file-name name version))
                (sha256
                 (base32
                  "1md40av6i3xvvwig5jzhy4kf3s5sgxxk35r0vcyrjd8qyndk927l"))))
      (build-system trivial-build-system)
      (inputs `(("bash" ,bash)))
      (arguments
       `(#:modules ((guix build utils))
         #:builder
         (begin
           (use-modules (guix build utils))
           (let* ((source (lambda (f)
                            (string-append (assoc-ref %build-inputs "source") "/" f)))
                  (output (assoc-ref %outputs "out"))
                  (docdir (string-append output "/share/doc/pfetch-" ,version)))
             (install-file (source "LICENSE.md") docdir)
             (install-file (source "README.md") docdir)
             (install-file (source "pfetch") (string-append output "/bin"))
             (patch-shebang
              (string-append output "/bin/pfetch")
              (list (string-append (assoc-ref %build-inputs "bash") "/bin")))
             #t))))
      (home-page "https://github.com/dylanaraps/pfetch")
      (synopsis "System information tool")
      (description "This package provides a simple, configurable system
information tool.")
      (license license:expat))))

(define-public nnn
  (package
    (name "nnn")
    (version "3.4")
    (source
     (origin
       (method url-fetch)
       (uri (string-append "https://github.com/jarun/nnn/releases/download/v"
                           version "/nnn-v" version ".tar.gz"))
       (sha256
        (base32 "189h950m1jjrnhvgcvzk6nj89l58rkxim7bxa0441ssajxpaw0vq"))))
    (build-system gnu-build-system)
    (inputs
     `(("ncurses" ,ncurses)
       ("readline" ,readline)))
    (native-inputs
     `(("pkg-config" ,pkg-config)))
    (arguments
     '(#:tests? #f                      ; no tests
       #:phases
       (modify-phases %standard-phases
         (delete 'configure))           ; no configure script
       #:make-flags
       (list
        (string-append "PREFIX="
                       (assoc-ref %outputs "out"))
        "CC=gcc")))
    (home-page "https://github.com/jarun/nnn")
    (synopsis "Terminal file browser")
    (description "@command{nnn} is a fork of @command{noice}, a blazing-fast
lightweight terminal file browser with easy keyboard shortcuts for
navigation, opening files and running tasks.  There is no config file and
mime associations are hard-coded.  The incredible user-friendliness and speed
make it a perfect utility on modern distros.")
    (license license:bsd-2)))

(define-public thermald
  (package
    (name "thermald")
    (version "1.9.1")
    (source
     (origin
      (method git-fetch)
      (uri (git-reference
             (url "https://github.com/01org/thermal_daemon")
             (commit (string-append "v" version))))
      (file-name (git-file-name name version))
      (sha256
       (base32 "0iagc3jqpnh6q2fa1gx4wx6r8qg0556j60xr159zqg95djr4dv99"))))
    (build-system gnu-build-system)
    (arguments
     `(#:configure-flags
       (let ((out      (assoc-ref %outputs "out")))
         (list (string-append "--sysconfdir="
                              out "/etc")
               (string-append "--with-dbus-sys-dir="
                              out "/etc/dbus-1/system.d")
               "--localstatedir=/var"))))
    (native-inputs
     `(("autoconf" ,autoconf)
       ("automake" ,automake)
       ("glib" ,glib "bin")             ; for glib-genmarshal, etc.
       ("pkg-config" ,pkg-config)))
    (inputs
     `(("dbus-glib" ,dbus-glib)
       ("libxml2" ,libxml2)))
    (home-page "https://01.org/linux-thermal-daemon/")
    (synopsis "CPU scaling for thermal management")
    (description "The Linux Thermal Daemon helps monitor and control temperature
on systems running the Linux kernel.")
    ;; arm and aarch64 don't have cpuid.h.
    (supported-systems '("i686-linux" "x86_64-linux"))
    (license license:gpl2+)))

(define-public masscan
  (package
    (name "masscan")
    (version "1.0.5")
    (source
     (origin
       (method git-fetch)
       (uri (git-reference
             (url "https://github.com/robertdavidgraham/masscan")
             (commit version)))
       (file-name (git-file-name name version))
       (sha256
        (base32 "0q0c7bsf0pbl8napry1qyg0gl4pd8wn872h4mz9b56dx4rx90vqg"))))
    (build-system gnu-build-system)
    (inputs
     `(("libpcap" ,libpcap)))
    (arguments
     '(#:test-target "regress"
       #:make-flags
       (list "CC=gcc"
             (string-append "PREFIX=" (assoc-ref %outputs "out")))
       #:phases
       (modify-phases %standard-phases
         (delete 'configure)            ; no ./configure script
         (add-after 'unpack 'patch-path
           (lambda* (#:key outputs inputs #:allow-other-keys)
             (let* ((out (assoc-ref outputs "out"))
                    (pcap (assoc-ref inputs "libpcap")))
               (substitute* "src/rawsock-pcap.c"
                 (("libpcap.so") (string-append pcap "/lib/libpcap.so")))
               #t))))))
    (synopsis "TCP port scanner")
    (description "MASSCAN is an asynchronous TCP port scanner.  It can detect
open ports, and also complete the TCP connection and interact with the remote
application, collecting the information received.")
    (home-page "https://github.com/robertdavidgraham/masscan")
    ;; 'src/siphash24.c' is the SipHash reference implementation, which
    ;; bears a CC0 Public Domain Dedication.
    (license license:agpl3+)))

(define-public hungrycat
  (package
    (name "hungrycat")
    (version "0.4.1")
    (source (origin
              (method url-fetch)
              (uri (string-append "https://github.com/jwilk/hungrycat/"
                                  "releases/download/" version "/"
                                  "hungrycat-" version ".tar.gz"))
              (sha256
               (base32
                "03fc1zsrf99lvxa7b4ps6pbi43304wbxh1f6ci4q0vkal370yfwh"))))
    (build-system gnu-build-system)
    (native-inputs
     ;; For tests.
     `(("python" ,python-wrapper)
       ("python-nose" ,python-nose)))
    (arguments
     `(#:test-target "test"))
    (synopsis "A single tool that combines @command{cat} & @command{rm}")
    (description
     "hungrycat prints the contents of a file to standard output, while
simultaneously freeing the disk space it occupied.  It is useful if you need
to process a large file, don't have enough space to store both the input and
output files, and don't need the input file afterwards.
While similar in principle to running @command{cat} immediately followed by
@command{rm}, @command{hungrycat} actually frees blocks as soon as they are
printed instead of after the entire file has been read, which is often too
late.")
    (home-page "https://jwilk.net/software/hungrycat")
    (license license:expat)))

(define-public launchmon
  (package
    (name "launchmon")
    (version "1.0.2")
    (source (origin
              (method url-fetch)
              (uri (string-append
                    "https://github.com/LLNL/LaunchMON/releases/download/v"
                    version "/launchmon-v" version ".tar.gz"))
              (sha256
               (base32
                "0fm3nd9mydm9v2bf7bh01dbgrfnpwkapxa3dsvy3x1z0rz61qc0x"))
              (modules '((guix build utils)))
              (snippet
               '(begin
                  ;; Fix build failure with GCC 7 due to a conversion error.
                  ;; Remove for versions > 1.0.2.
                  (substitute* "launchmon/src/linux/lmon_api/lmon_coloc_spawner.cxx"
                    ((" lmonpl = '\\\\0'")
                     " *lmonpl = '\\0'"))
                  #t))))
    (build-system gnu-build-system)
    (inputs
     `(("mpi" ,openmpi)
       ("munge" ,munge)
       ("boost" ,boost)
       ("libelf" ,libelf)
       ("libgcrypt" ,libgcrypt)
       ("libgpg-error" ,libgpg-error)))
    (synopsis "Infrastructue for large scale tool daemon launching")
    (description
     "LaunchMON is a software infrastructure that enables HPC run-time
tools to co-locate tool daemons with a parallel job.  Its API allows a
tool to identify all the remote processes of a job and to scalably
launch daemons into the relevant nodes.")
    (home-page "https://github.com/LLNL/LaunchMON")
    (supported-systems '("i686-linux" "x86_64-linux"))
    (license license:lgpl2.1)))

(define-public spindle
  (package
    (name "spindle")
    (version "0.10")
    (source (origin
              ;; We use git checkout to avoid github auto-generated tarballs
              (method git-fetch)
              (uri (git-reference
                    (url "https://github.com/hpc/Spindle")
                    (commit (string-append "v" version))))
              (file-name (git-file-name name version))
              (sha256
               (base32
                "15n3ay0qq81r5v7fif61q1vdjcq44pp2nynkh3fvbzc9fj3c39wd"))))
    (build-system gnu-build-system)
    (arguments '(#:configure-flags '("--enable-sec-launchmon"
                                     "--enable-sec-munge"
                                     "--enable-sec-none")))
    (inputs
     `(("mpi" ,openmpi)
       ("munge" ,munge)
       ("launchmon" ,launchmon)
       ("libgcrypt" ,libgcrypt)))
    (synopsis "Scalable library loading in HPC environments")
    (description
     "Spindle is a tool for improving the performance of dynamic library and
Python loading in HPC environments.")
    (home-page "https://github.com/hpc/Spindle")
    ;; This package supports x86_64 and PowerPC64
    (supported-systems '("x86_64-linux"))
    (license license:lgpl2.1)))

(define-public inxi-minimal
  (let ((real-name "inxi"))
    (package
      (name "inxi-minimal")
      (version "3.1.07-1")
      (source
       (origin
         (method git-fetch)
         (uri (git-reference
               (url "https://github.com/smxi/inxi")
               (commit version)))
         (file-name (git-file-name real-name version))
         (sha256
          (base32 "0hs4m2vmfc6srscaz72r6zpkn6n7msgzlps376ks38gj1l103xfn"))))
      (build-system trivial-build-system)
      (inputs
       `(("bash" ,bash-minimal)
         ("perl" ,perl)
         ("procps" ,procps)))
      (native-inputs
       `(("gzip" ,gzip)))
      (arguments
       `(#:modules
         ((guix build utils)
          (ice-9 match)
          (srfi srfi-26))
         #:builder
         (begin
           (use-modules (guix build utils)
                        (ice-9 match)
                        (srfi srfi-26))
           (setenv "PATH" (string-append
                           (assoc-ref %build-inputs "bash") "/bin" ":"
                           (assoc-ref %build-inputs "gzip") "/bin" ":"
                           (assoc-ref %build-inputs "perl") "/bin" ":"))
           (copy-recursively (assoc-ref %build-inputs "source")
                             ,(string-append real-name "-" version))
           (with-directory-excursion ,(string-append real-name "-" version)
             (with-fluids ((%default-port-encoding #f))
               (substitute* "inxi" (("/usr/bin/env perl") (which "perl"))))
             (let ((bin (string-append %output "/bin")))
               (install-file "inxi" bin)
               (wrap-program (string-append bin "/inxi")
                 `("PATH" ":" =
                   ("$PATH"
                    ,@(map (lambda (input)
                             (match input
                               ((name . store)
                                (let ((store-append
                                       (cut string-append store <>)))
                                  (cond
                                   ((member name '("util-linux"))
                                    (string-append (store-append "/bin") ":"
                                                   (store-append "/sbin")))
                                   ((member name '("dmidecode" "iproute2"))
                                    (store-append "/sbin"))
                                   (else (store-append "/bin")))))))
                           %build-inputs)))
                 `("PERL5LIB" ":" =
                   ,(delete
                     ""
                     (map (match-lambda
                            (((? (cut string-prefix? "perl-" <>) name) . dir)
                             (string-append dir "/lib/perl5/site_perl"))
                            (_ ""))
                          %build-inputs)))))
             (invoke "gzip" "inxi.1")
             (install-file "inxi.1.gz"
                           (string-append %output "/share/man/man1")))
           #t)))
      (home-page "https://smxi.org/docs/inxi.htm")
      (synopsis "Full-featured system information script")
      (description "Inxi is a system information script that can display
various things about your hardware and software to users in an IRC chatroom or
support forum.  It runs with the @code{/exec} command in most IRC clients.")
      (license license:gpl3+))))

(define-public inxi
  (package
    (inherit inxi-minimal)
    (name "inxi")
    (inputs
     `(("dmidecode" ,dmidecode)
       ("file" ,file)
       ("bind:utils" ,isc-bind "utils") ; dig
       ("gzip" ,gzip)
       ("iproute2" ,iproute)            ; ip
       ("kmod" ,kmod)                   ; modinfo
       ("lm-sensors" ,lm-sensors)
       ("mesa-utils" ,mesa-utils)
       ("pciutils" ,pciutils)
       ("tar" ,tar)
       ("tree" ,tree)
       ("util-linux" ,util-linux)       ; lsblk
       ("usbutils" ,usbutils)           ; lsusb
       ("wmctrl" ,wmctrl)
       ("xdpyinfo" ,xdpyinfo)
       ("xprop" ,xprop)
       ("xrandr" ,xrandr)
       ("coreutils" ,coreutils)         ; uptime
       ("inetutils" ,inetutils)         ; ifconfig
       ("perl-cpanel-json-xs" ,perl-cpanel-json-xs)
       ("perl-http-tiny" ,perl-http-tiny)
       ("perl-io-socket-ssl" ,perl-io-socket-ssl)
       ("perl-json-xs" ,perl-json-xs)
       ("perl-time-hires" ,perl-time-hires)
       ;; TODO: Add more inputs:
       ;; ipmi-sensors
       ;; hddtemp
       ;; perl-xml-dumper
       ;; ipmitool
       ,@(package-inputs inxi-minimal)))))

(define-public pscircle
  (package
    (name "pscircle")
    (version "1.3.1")
    (source
     (origin
       (method git-fetch)
       (uri (git-reference
             (url "https://gitlab.com/mildlyparallel/pscircle.git")
             (commit (string-append "v" version))))
       (file-name (git-file-name name version))
       (sha256
        (base32 "1sm99423hh90kr4wdjqi9sdrrpk65j2vz2hzj65zcxfxyr6khjci"))))
    (build-system meson-build-system)
    (native-inputs
     `(("pkg-config" ,pkg-config)))
    (inputs
     `(("cairo" ,cairo)
       ("libpng" ,libpng)
       ("libx11" ,libx11)))
    (home-page "https://gitlab.com/mildlyparallel/pscircle")
    (synopsis "Visualize Linux processes in a form of radial tree")
    (description
     "@code{pscircle} visualizes Linux processes in the form of a radial tree.")
    (license license:gpl2+)))

(define-public python-pyudev
  (package
    (name "python-pyudev")
    (version "0.22.0")
    (source
      (origin
        (method url-fetch)
        (uri (pypi-uri "pyudev" version))
        (sha256
          (base32
            "0xmj6l08iih2js9skjqpv4w7y0dhxyg91zmrs6v5aa65gbmipfv9"))))
    (build-system python-build-system)
    (arguments
     `(#:tests? #f ; Tests require /sys
       #:phases
       (modify-phases %standard-phases
         (add-after 'unpack 'patch-ctypes-udev
           (lambda* (#:key inputs outputs #:allow-other-keys)
             (let ((eudev (assoc-ref inputs "eudev")))
               (substitute* "src/pyudev/core.py"
                (("'udev'")
                 (string-append "'" eudev "/lib/libudev.so'")))
               (substitute* "src/pyudev/_ctypeslib/utils.py"
                ;; Use absolute paths instead of keys.
                (("= find_library") "= "))
               #t))))))
    (inputs
     `(("eudev" ,eudev)))
    (propagated-inputs
     `(("python-six" ,python-six)))
    (native-inputs
     `(("python-docutils" ,python-docutils)
       ("python-hypothesis" ,python-hypothesis)
       ("python-mock" ,python-mock)
       ("python-pytest" ,python-pytest)
       ("python-sphinx" ,python-sphinx)))
    (home-page "https://pyudev.readthedocs.io/")
    (synopsis "Python udev binding")
    (description "This package provides @code{udev} bindings for Python.")
    (license license:lgpl2.1)))

(define-public solaar
  (package
    (name "solaar")
    (version "0.9.2")
    (source (origin
              (method git-fetch)
              (uri (git-reference
                    (url "https://github.com/pwr/Solaar")
                    (commit version)))
              (file-name (git-file-name name version))
              (sha256
               (base32
                "085mfa13dap3wqik1dqlad0d7kff4rv7j4ljh99c7l8nhczkqgwm"))))
    (build-system python-build-system)
    (arguments
     `(#:phases
       (modify-phases %standard-phases
         (add-after 'unpack 'fix-prefix-detection
           (lambda _
             (substitute* "setup.py"
              (("'--prefix' in sys\\.argv")
               "len([x.startswith('--prefix=') for x in sys.argv]) > 0"))
             #t))
         (add-before 'build 'setenv-PATH
           (lambda _
             (setenv "PYTHONPATH" (string-append "lib:" (getenv "PYTHONPATH")))
             #t)))))
    (propagated-inputs
     `(("python-pygobject" ,python-pygobject)
       ("python-pyudev" ,python-pyudev)))
    (home-page "https://smxi.org/docs/inxi.htm")
    (synopsis "Linux devices manager for the Logitech Unifying Receiver")
    (description "This package provides tools to manage clients of the
Logitech Unifying Receiver.")
    (license license:gpl2)))

(define-public lynis
  (package
    (name "lynis")
    ;; Also update the ‘lynis-sdk’ input to the commit matching this release.
    (version "2.7.5")
    (source
     (origin
       (method git-fetch)
       (uri (git-reference
             (url "https://github.com/CISOfy/lynis")
             (commit version)))
       (file-name (git-file-name name version))
       (sha256
        (base32 "1lkkbvxm0rgrrlx0szaxmf8ghc3d26wal96sgqk84m37mvs1f7p0"))
       (modules '((guix build utils)))
       (snippet
        '(begin
           ;; Remove proprietary plugins. As of now, all plugins supplied with
           ;; lynis are proprietary. In the future, if free plugins are
           ;; provided, whitelist them from deletion.
           (for-each delete-file (find-files "plugins"))
           #t))))
    (build-system gnu-build-system)
    (native-inputs
     `(;; For tests
       ("lynis-sdk"
        ,(origin
           (method git-fetch)
           (uri (git-reference
                 (url "https://github.com/CISOfy/lynis-sdk")
                 (commit "bf1c1d95121da9ca79a9eac5a15ed8d81e34094d")))
           (file-name (git-file-name "lynis-sdk" version))
           (sha256
            (base32 "1ndz5v0039dqa87cva2dk55a8hkw0fibsw8hh2ddmny9qkr4l3dp"))))))
    (arguments
     `(#:phases
       (modify-phases %standard-phases
         (replace 'configure
           (lambda* (#:key inputs outputs #:allow-other-keys)
             (substitute* "lynis"
               (("/usr/share/lynis")
                (string-append (assoc-ref outputs "out") "/share/lynis")))
             (substitute* "include/functions"
               (("/usr/local/etc/lynis")
                (string-append (assoc-ref outputs "out") "/etc/lynis")))
             #t))
         (delete 'build)
         (replace 'install
           (lambda* (#:key outputs #:allow-other-keys)
             (let ((out (assoc-ref outputs "out")))
               (install-file "lynis" (string-append out "/bin/"))
               (install-file "default.prf" (string-append out "/etc/lynis"))
               (for-each
                (lambda (dir)
                  (copy-recursively dir (string-append out "/share/lynis/" dir)))
                (list "db" "include" "plugins"))
               (install-file "lynis.8" (string-append out "/share/man/man8"))
               #t)))
         (replace 'check
           (lambda* (#:key inputs #:allow-other-keys)
             (copy-recursively (assoc-ref inputs "lynis-sdk") "../lynis-sdk")
             (setenv "LANG" "en_US.UTF-8")
             (let ((lynis-dir (getcwd)))
               (with-directory-excursion "../lynis-sdk"
                 (substitute* "config"
                   (("\\.\\./lynis") lynis-dir))
                 (substitute* "unit-tests/tests-language-translations.sh"
                   (("\\.\\./lynis") lynis-dir))
                 (invoke "sh" "lynis-devkit" "run" "unit-tests"))))))))
    (home-page "https://cisofy.com/lynis/")
    (synopsis "Security auditing tool")
    (description "Lynis is a security auditing tool.  It performs an in-depth
security scan and runs on the system itself.  The primary goal is to test
security defenses and provide tips for further system hardening.  It will also
scan for general system information, vulnerable software packages, and
possible configuration issues.")
    (license license:gpl3+)))

(define-public ngrep
  (package
    (name "ngrep")
    (version "1.47")
    (source
     (origin
       (method git-fetch)
       (uri (git-reference
             (url "https://github.com/jpr5/ngrep/")
             (commit (string-append "V" (string-replace-substring version "." "_")))))
       (file-name (git-file-name name version))
       (sha256
        (base32
         "1x2fyd7wdqlj1r76ilal06cl2wmbz0ws6i3ys204sbjh1cj6dcl7"))))
    (build-system gnu-build-system)
    (inputs
     `(("libpcap" ,libpcap)))
    (arguments
     `(#:tests? #f ;; No tests.
       #:configure-flags (list (string-append "--with-pcap-includes="
                                              (assoc-ref %build-inputs "libpcap")
                                              "/include/pcap"))))
    (home-page "https://github.com/jpr5/ngrep/")
    (synopsis "Grep-like utility to search for network packets on an interface")
    (description "@command{ngrep} is like GNU grep applied to the network
layer.  It's a PCAP-based tool that allows you to specify an extended regular
or hexadecimal expression to match against data payloads of packets.  It
understands many kinds of protocols, including IPv4/6, TCP, UDP, ICMPv4/6,
IGMP and Raw, across a wide variety of interface types, and understands BPF
filter logic in the same fashion as more common packet sniffing tools, such as
tcpdump and snoop.")
    (license license:bsd-3)))

(define-public pam-mount
  (package
    (name "pam-mount")
    (version "2.16")
    (source
     (origin
       (method url-fetch)
       (uri (string-append "mirror://sourceforge/pam-mount/pam_mount/"
                           version "/pam_mount-" version ".tar.xz"))
       (sha256
        (base32
         "1rvi4irb7ylsbhvx1cr6islm2xxw1a4b19q6z4a9864ndkm0f0mf"))
       (patches
        ;; Patch adding support for encrypted volumes in LUKS2 format.
        ;; It comes from the Gentoo package definition for sys-auth/pam_mount.
        (search-patches "pam-mount-luks2-support.patch"))))
    (build-system gnu-build-system)
    (native-inputs
     `(("perl" ,perl)
       ("pkg-config" ,pkg-config)))
    (inputs
     `(("cryptsetup" ,cryptsetup)
       ("libhx" ,libhx)
       ("libxml2" ,libxml2)
       ("linux-pam" ,linux-pam)
       ("lvm2" ,lvm2)
       ("openssl" ,openssl)
       ("pcre" ,pcre)
       ("libmount" ,util-linux "lib")
       ("util-linux" ,util-linux)))
    (arguments
     `(#:configure-flags
       (list (string-append "--with-slibdir=" %output "/lib")
             (string-append "--with-ssbindir=" %output "/sbin"))
       #:phases
       (modify-phases %standard-phases
         (add-after 'unpack 'fix-program-paths
           (lambda* (#:key inputs outputs #:allow-other-keys)
             (let ((util-linux (assoc-ref inputs "util-linux"))
                   (out (assoc-ref outputs "out")))
               (substitute* "src/mtcrypt.c"
                 (("\"mount\";")
                  (string-append "\"" util-linux "/bin/mount\";"))
                 (("\"umount\";")
                  (string-append "\"" util-linux "/bin/umount\";"))
                 (("\"fsck\",")
                  (string-append "\"" util-linux "/sbin/fsck\",")))
               (substitute* "src/rdconf1.c"
                 (("\"mount\", \"")
                  (string-append "\"" util-linux "/bin/mount\", \""))
                 (("\"umount\", \"")
                  (string-append "\"" util-linux "/bin/umount\", \""))
                 (("\"fsck\", \"")
                  (string-append "\"" util-linux "/sbin/fsck\", \""))
                 (("\"pmvarrun\", \"")
                  (string-append "\"" out "/sbin/pmvarrun\", \""))))
             #t)))))
    (home-page "http://pam-mount.sourceforge.net")
    (synopsis "PAM module to mount volumes for a user session")
    (description
     "Pam-mount is a PAM module that can mount volumes when a user logs in.
It supports mounting local filesystems of any kind the normal mount utility
supports.  It can also mount encrypted LUKS volumes using the password
supplied by the user when logging in.")
    (license (list license:gpl2+ license:lgpl2.1+))))

(define-public jc
  (package
    (name "jc")
    (version "1.13.4")
    (source
     (origin
       ;; The PyPI tarball lacks the test suite.
       (method git-fetch)
       (uri (git-reference
             (url "https://github.com/kellyjonbrazil/jc")
             (commit (string-append "v" version))))
       (file-name (git-file-name name version))
       (sha256
        (base32 "0rwvyyrdnw43pixp8h51rncq2inc9pbbj1j2191y5si00pjw34zr"))))
    (build-system python-build-system)
    (propagated-inputs
     `(("python-pygments" ,python-pygments)
       ("python-ruamel.yaml" ,python-ruamel.yaml)
       ("python-xmltodict" ,python-xmltodict)))
    (home-page "https://github.com/kellyjonbrazil/jc")
    (synopsis "Convert the output of command-line tools to JSON")
    (description "@code{jc} JSONifies the output of many CLI tools and
file-types for easier parsing in scripts.")
    (license license:expat)))

(define-public jtbl
  (package
    (name "jtbl")
    (version "1.1.6")
    (source (origin
              (method git-fetch)
              (uri (git-reference
                    (url "https://github.com/kellyjonbrazil/jtbl")
                    (commit (string-append "v" version))))
              (file-name (git-file-name name version))
              (sha256
               (base32
                "1zzd7rd63xva50f22d1rfja4r302aizrafarhwm67vv181swvdya"))))
    (build-system python-build-system)
    (inputs
     `(("python-tabulate" ,python-tabulate)))
    (home-page "https://github.com/kellyjonbrazil/jtbl")
    (synopsis "Command-line tool to print JSON data as a table in the terminal")
    (description "@code{jtbl} accepts piped JSON data from stdin and outputs a
text table representation to stdout.")
    (license license:expat)))

(define-public hosts
  (package
    (name "hosts")
    (version "3.6.3")
    (source (origin
              (method git-fetch)
              (uri (git-reference
                    (url "https://github.com/xwmx/hosts")
                    (commit version)))
              (file-name (git-file-name name version))
              (sha256
               (base32
                "1ni4z89kxzgwm26hhx908g04f2h0fypy7lgfa0rvsz8d0wslgcsn"))))
    (build-system trivial-build-system)
    (inputs
     `(("bats" ,bats) ;for test
       ("awk" ,gawk)
       ("bash" ,bash)
       ("coreutils" ,coreutils)
       ("diffutils" ,diffutils)
       ("grep" ,grep)
       ("ncurses" ,ncurses) ;tput
       ("sed" ,sed)))
    (arguments
     `(#:modules ((guix build utils))
       #:builder
       (begin
         (use-modules (guix build utils))
         ;; copy source
         (copy-recursively (assoc-ref %build-inputs "source") ".")
         ;; patch-shebang phase
         (setenv "PATH"
                 (string-append (assoc-ref %build-inputs "bash") "/bin"
                                ":" (assoc-ref %build-inputs "awk") "/bin"
                                ":" (assoc-ref %build-inputs "coreutils") "/bin"
                                ":" (assoc-ref %build-inputs "diffutils") "/bin"
                                ":" (assoc-ref %build-inputs "grep") "/bin"
                                ":" (assoc-ref %build-inputs "ncurses") "/bin"
                                ":" (assoc-ref %build-inputs "sed") "/bin"
                                ":" "/run/setuid-programs"
                                ":" (getenv "PATH")))
         (substitute* "hosts"
           (("#!/usr/bin/env bash")
            (string-append "#!" (which "bash")
                           "\nPATH=" (getenv "PATH"))))
         ;; check phase
         (setenv "TERM" "linux") ;set to tty for test
         (invoke (string-append (assoc-ref %build-inputs "bats") "/bin/bats")
                 "test")
         ;; install phase
         (install-file "hosts" (string-append %output "/bin"))
         (let ((bash-completion
                (string-append %output "/etc/bash_completion.d")))
           (mkdir-p bash-completion)
           (copy-file "etc/hosts-completion.bash"
                      (string-append bash-completion "/hosts")))
         (let ((zsh-completion
                (string-append %output "/share/zsh/site-functions")))
           (mkdir-p zsh-completion)
           (copy-file "etc/hosts-completion.zsh"
                      (string-append zsh-completion "/_hosts")))
         (let ((doc (string-append %output "/share/doc/" ,name "-" ,version)))
           (mkdir-p doc)
           (install-file "LICENSE" doc)
           (install-file "README.md" doc))
         #t)))
    (home-page "https://github.com/xwmx/hosts/")
    (synopsis "Script for editing a foreign distro's @file{/etc/hosts} file")
    (description "Hosts is a command line program for managing
@file{/etc/hosts} entries.  On Guix System, @file{/etc/hosts} is managed from
the system configuration; hosts only works when using the Guix package manager
on a foreign distro.  @command{hosts} works with existing hosts files and
entries, providing commands to add, remove, comment, and search.")
    (license license:expat)))

(define-public nmrpflash
  (package
    (name "nmrpflash")
    (version "0.9.14")
    (source
     (origin
       (method git-fetch)
       (uri
        (git-reference
         (url "https://github.com/jclehner/nmrpflash.git")
         (commit (string-append "v" version))))
       (sha256
        (base32 "1fdjrxhjs96rdclbkld57xarf592slhkp79h46z833npxpn12ck1"))
       (file-name (git-file-name name version))))
    (build-system gnu-build-system)
    (native-inputs
     `(("pkg-config" ,pkg-config)))
    (inputs
     `(("libnl" ,libnl)
       ("libpcap" ,libpcap)))
    (arguments
     `(#:tests? #f ; None exist
       #:make-flags
       (list (string-append "CC=" ,(cc-for-target))
             (string-append "PREFIX=" (assoc-ref %outputs "out")))
       #:phases
       (modify-phases %standard-phases
         (delete 'configure)
         (add-before 'install 'prepare-install
           (lambda* (#:key outputs #:allow-other-keys)
             (mkdir-p (string-append (assoc-ref outputs "out") "/bin"))
             #t)))))
    (home-page "https://github.com/jclehner/nmrpflash")
    (synopsis "Netgear unbrick utility")
    (description "This package provides a utility to flash a new firmware
image to a Netgear device.  It has been tested on Netgear EX2700, EX6120,
EX6150v2, DNG3700v2, R6100, R6220, R7000, D7000, WNR3500, R6400, R6800,
R8000, R8500, WNDR3800, but is likely to be compatible with many other
Netgear devices.")
    (license license:gpl3+)))<|MERGE_RESOLUTION|>--- conflicted
+++ resolved
@@ -529,12 +529,8 @@
      `(("ncurses" ,ncurses)))
     (native-inputs
      `(("autoconf" ,autoconf)
-<<<<<<< HEAD
        ("automake" ,automake)
        ("python" ,python-minimal-wrapper)))     ; for scripts/MakeHeader.py
-=======
-       ("automake" ,automake)))
->>>>>>> 353bdae3
     (home-page "https://htop.dev")
     (synopsis "Interactive process viewer")
     (description
