;;; GNU Guix --- Functional package management for GNU
;;; Copyright © 2013, 2014, 2015, 2021 Ludovic Courtès <ludo@gnu.org>
;;; Copyright © 2014, 2015 Mark H Weaver <mhw@netris.org>
;;; Copyright © 2016-2018, 2020-2023 Efraim Flashner <efraim@flashner.co.il>
;;; Copyright © 2016, 2017 Nikita <nikita@n0.is>
;;; Copyright © 2017–2021 Tobias Geerinckx-Rice <me@tobias.gr>
;;; Copyright © 2017, 2018, 2019, 2021, 2023 Eric Bavier <bavier@posteo.net>
;;; Copyright © 2017 Rutger Helling <rhelling@mykolab.com>
;;; Copyright © 2018, 2022 Ricardo Wurmus <rekado@elephly.net>
;;; Copyright © 2020 Vincent Legoll <vincent.legoll@gmail.com>
;;; Copyright © 2020 Brice Waegeneire <brice@waegenei.re>
;;; Copyright © 2020 André Batista <nandre@riseup.net>
;;; Copyright © 2021-2023 Danial Behzadi <dani.behzi@ubuntu.com>
;;; Copyright © 2022 Maxim Cournoyer <maxim.cournoyer@gmail.com>
;;; Copyright © 2022 Jim Newsome <jnewsome@torproject.org>
;;;
;;; This file is part of GNU Guix.
;;;
;;; GNU Guix is free software; you can redistribute it and/or modify it
;;; under the terms of the GNU General Public License as published by
;;; the Free Software Foundation; either version 3 of the License, or (at
;;; your option) any later version.
;;;
;;; GNU Guix is distributed in the hope that it will be useful, but
;;; WITHOUT ANY WARRANTY; without even the implied warranty of
;;; MERCHANTABILITY or FITNESS FOR A PARTICULAR PURPOSE.  See the
;;; GNU General Public License for more details.
;;;
;;; You should have received a copy of the GNU General Public License
;;; along with GNU Guix.  If not, see <http://www.gnu.org/licenses/>.

(define-module (gnu packages tor)
  #:use-module (guix gexp)
  #:use-module ((guix licenses) #:prefix license:)
  #:use-module (guix packages)
  #:use-module (guix utils)
  #:use-module (guix download)
  #:use-module (guix git-download)
  #:use-module (guix build-system gnu)
  #:use-module (guix build-system python)
  #:use-module (guix build-system pyproject)
  #:use-module (gnu packages)
  #:use-module (gnu packages base)
  #:use-module (gnu packages libevent)
  #:use-module (gnu packages linux)
  #:use-module (gnu packages check)
  #:use-module (gnu packages compression)
  #:use-module (gnu packages pcre)
  #:use-module (gnu packages freedesktop)
  #:use-module (gnu packages glib)
  #:use-module (gnu packages pkg-config)
  #:use-module (gnu packages python)
  #:use-module (gnu packages python-check)
  #:use-module (gnu packages python-crypto)
  #:use-module (gnu packages python-web)
  #:use-module (gnu packages python-xyz)
  #:use-module (gnu packages qt)
  #:use-module (gnu packages autotools)
  #:use-module (gnu packages tls)
  #:use-module (gnu packages w3m)
  #:use-module (gnu packages xorg))

(define-public tor
  (package
    (name "tor")
<<<<<<< HEAD
    (version "0.4.7.14")
=======
    (version "0.4.8.6")
>>>>>>> 5694352c
    (source (origin
             (method url-fetch)
             (uri (string-append "https://dist.torproject.org/tor-"
                                 version ".tar.gz"))
             (sha256
              (base32
<<<<<<< HEAD
               "1y2xwrji1rvk6h0k15705yra5s74h72h2g84x02zr0338vv6gb55"))))
=======
               "122h6l3nh8xrpzkmn4alsbz30jw8nxivwnhgnp97qv7nr9gqjbam"))))
>>>>>>> 5694352c
    (build-system gnu-build-system)
    (arguments
     (list #:configure-flags
           #~(list "--enable-gpl"
                   "--enable-lzma"
                   "--enable-zstd")
           #:phases
           #~(modify-phases %standard-phases
               (add-before 'build 'adjust-torify
                 (lambda* (#:key inputs #:allow-other-keys)
                   ;; Record in 'torify' the absolute file name of 'torsocks'.
                   (let ((torsocks (search-input-file
                                    inputs "/bin/torsocks")))
                     (substitute* "contrib/client-tools/torify"
                       (("pathfind torsocks")
                        "true")
                       (("exec torsocks")
                        (string-append "exec " torsocks))))))
               (add-before 'check 'skip-practracker
                 ;; This is a style linter.  It doesn't get to throw fatal errors.
                 (lambda _
                   (setenv "TOR_DISABLE_PRACTRACKER" "set")))
               #$@(if (or (target-x86-64?)
                          (target-x86-32?))
                     '()
                     ;; Work around upstream issues relating to libseccomp,
                     ;; sandboxing and glibc-2.33.  This is similar to the issue
                     ;; the tor-sandbox-i686 patch fixes but for other architectures.
                     ;; https://gitlab.torproject.org/tpo/core/tor/-/issues/40381
                     ;; https://gitlab.torproject.org/tpo/core/tor/-/issues/40599
                     ;; https://gitlab.torproject.org/tpo/core/tor/-/merge_requests/446
                     `((add-before 'check 'adjust-test-suite
                         (lambda _
                           (substitute* "src/test/test_include.sh"
                             ((".*Sandbox 1.*") ""))
                           (substitute* "src/test/test.c"
                             ((".*sandbox_tests.*") "")))))))))
    (native-inputs
     (list pkg-config python))             ; for tests
    (inputs
     (list libevent
           libseccomp
           openssl
           torsocks
           xz
           zlib
           `(,zstd "lib")))
    (home-page "https://www.torproject.org/")
    (synopsis "Anonymous network router to improve privacy on the Internet")
    (description
     "Tor protects you by bouncing your communications around a distributed
network of relays run by volunteers all around the world: it prevents
somebody watching your Internet connection from learning what sites you
visit, and it prevents the sites you visit from learning your physical
location.  Tor works with many of your existing applications, including
web browsers, instant messaging clients, remote login, and other
applications based on the TCP protocol.

This package is the full featured @code{tor} which is needed for running
relays, bridges or directory authorities. If you just want to access the Tor
network or to setup an onion service you may install @code{tor-client}
instead.")
    (license license:bsd-3)))

(define-public tor-client
  (package
    (inherit tor)
    (name "tor-client")
    (arguments
     (substitute-keyword-arguments (package-arguments tor)
       ((#:configure-flags flags #~'())
        #~(append #$flags
                  (list "--disable-module-relay")))))
    (synopsis "Client to the anonymous Tor network")
    (description
     "Tor protects you by bouncing your communications around a distributed
network of relays run by volunteers all around the world: it prevents
somebody watching your Internet connection from learning what sites you
visit, and it prevents the sites you visit from learning your physical
location.  Tor works with many of your existing applications, including
web browsers, instant messaging clients, remote login, and other
applications based on the TCP protocol.

To @code{torify} applications (to take measures to ensure that an application,
which has not been designed for use with Tor such as ssh, will use only Tor for
internet connectivity, and also ensures that there are no leaks from DNS, UDP or
the application layer) you need to install @code{torsocks}.

This package only provides a client to the Tor Network.")))

(define-public torsocks
  (package
    (name "torsocks")
    (version "2.4.0")
    (source
     (origin
       (method url-fetch)
       (uri (string-append
             "https://gitlab.torproject.org/tpo/core/torsocks/-/archive/v"
             version "/torsocks-v" version ".tar.bz2"))
       (sha256
        (base32
         "1a7k3njdhp7dz603knhisna1zvxw35j3g213p6dvczv9bcjy7cjl"))))
    (build-system gnu-build-system)
    (inputs
     (list libcap))
    (native-inputs
     (list autoconf automake libtool))
    (arguments
     `(#:phases
       (modify-phases %standard-phases
         (add-after 'build 'absolutize
           (lambda* (#:key inputs #:allow-other-keys)
             (substitute* "src/bin/torsocks"
               (("getcap=.*")
                (string-append "getcap=" (which "getcap") "\n"))))))))
    (home-page "https://www.torproject.org/")
    (synopsis "Transparently route an application's traffic through Tor")
    (description
     "Torsocks allows you to use most applications in a safe way with Tor.  It
ensures that DNS requests are handled safely and explicitly rejects UDP
traffic from the application you're using.")
    (properties
     '((release-monitoring-url
         . "https://gitlab.torproject.org/tpo/core/torsocks/-/tags")))
    ;; All the files explicitly say "version 2 only".
    (license license:gpl2)))

(define-public privoxy
  (package
    (name "privoxy")
    (version "3.0.34")
    (source (origin
             (method url-fetch)
             (uri (string-append "mirror://sourceforge/ijbswa/Sources/"
                                 version "%20%28stable%29/privoxy-"
                                 version "-stable-src.tar.gz"))
             (sha256
              (base32
               "0b2x7hm34fbqaxb46afpx6bnc3x76d753y2p8rmn2kkgcnhvrk76"))))
    (build-system gnu-build-system)
    (arguments
     '(;; The default 'sysconfdir' is $out/etc; change that to
       ;; $out/etc/privoxy.
       #:configure-flags (list (string-append "--sysconfdir="
                                              (assoc-ref %outputs "out")
                                              "/etc/privoxy")
                               "--localstatedir=/var"
                               "--with-brotli"
                               "--with-openssl")
       #:tests? #f                      ; no test suite
       #:phases
       (modify-phases %standard-phases
         (add-after 'unpack 'patch-default-logging
           (lambda _
             (with-fluids ((%default-port-encoding "ISO-8859-1"))
               ;; Do not create /var/run nor /var/log/privoxy/logfile.
               (substitute* "GNUmakefile.in"
                 (("(logfile \\|\\| exit )1" _ match)
                  (string-append match "0"))
                 (("(\\$\\(DESTDIR\\)\\$\\(SHARE_DEST\\)) \\\\" _ match)
                  match)
                 ((".*\\$\\(LOG_DEST\\) \\$\\(DESTDIR\\)\\$\\(PID_DEST\\).*")
                  ""))
               ;; Disable logging in the default configuration to allow for
               ;; non-root users using it as is.
               (substitute* "config"
                 (("^logdir") "#logdir")
                 (("^logfile") "#logfile"))))))))
    (inputs
     (list brotli openssl pcre w3m zlib))
    (native-inputs
     (list autoconf automake))
    (home-page "https://www.privoxy.org")
    (synopsis "Web proxy with advanced filtering capabilities for enhancing privacy")
    (description
     "Privoxy is a non-caching web proxy with advanced filtering capabilities
for enhancing privacy, modifying web page data and HTTP headers, controlling
access, and removing ads and other obnoxious Internet junk.  Privoxy has a
flexible configuration and can be customized to suit individual needs and
tastes.  It has application for both stand-alone systems and multi-user
networks.")
    (license license:gpl2+)))

(define-public onionshare-cli
  (package
    (name "onionshare-cli")
    (version "2.6")
    (source
     (origin
       (method git-fetch)
       (uri (git-reference
             (url "https://github.com/onionshare/onionshare")
             (commit (string-append "v" version))))
       (file-name (git-file-name name version))
       (sha256
        (base32 "1bhrp019a0923h7dnfxhgvgvdp81blvnsbnvzy34hp827abxf3ic"))
       (patches (search-patches "onionshare-cli-async-mode.patch"))))
    (build-system python-build-system)
    (native-inputs
     (list python-pytest))
    (inputs
     ;; TODO: obfs4proxy
     (list python-click
           python-colorama
           python-eventlet
           python-flask
           python-flask-httpauth
           python-flask-socketio
           python-pynacl
           python-psutil
           python-pycryptodome
           python-pysocks
           python-requests
           python-stem
           python-unidecode
           python-urllib3
           tor))
    (arguments
     (list
      #:phases
      #~(modify-phases %standard-phases
          (add-after 'unpack 'bake-tor
            (lambda* (#:key inputs #:allow-other-keys)
              (substitute* (list "cli/onionshare_cli/common.py"
                                 "desktop/onionshare/gui_common.py")
                (("shutil\\.which\\(\\\"tor\\\"\\)")
                 (format #f "~s" (search-input-file inputs "bin/tor"))))
              (substitute* "cli/tests/test_cli_common.py"
                (("/usr/share/tor")
                 (search-input-directory inputs "share/tor")))))
          (add-before 'build 'change-directory
            (lambda _ (chdir "cli")))
          (replace 'check
            (lambda* (#:key tests? #:allow-other-keys)
              (when tests?
                (setenv "HOME" "/tmp")
                ;; Greendns is not needed for testing, and if eventlet tries to
                ;; load it, an OSError is thrown when getprotobyname is called.
                ;; Thankfully there is an environment variable to disable the
                ;; greendns import, so use it:
                (setenv "EVENTLET_NO_GREENDNS" "yes")
                (invoke "pytest" "-v" "./tests")))))))
    (home-page "https://onionshare.org/")
    (synopsis "Securely and anonymously share files")
    (description "OnionShare lets you securely and anonymously share files,
host websites, and chat with friends using the Tor network.

This package contains @code{onionshare-cli}, a command-line interface to
OnionShare.")
    ;; Bundled, minified jquery and socket.io are expat licensed.
    (license (list license:gpl3+ license:expat))))

(define-public onionshare
  (package
    (inherit onionshare-cli)
    (name "onionshare")
    (arguments
     (substitute-keyword-arguments (package-arguments onionshare-cli)
       ((#:phases phases)
        #~(modify-phases #$phases
            (add-after 'unpack 'absolutize
              (lambda* (#:key inputs #:allow-other-keys)
                (substitute* "desktop/onionshare/tab/mode/history.py"
                  (("Popen\\(\\[\"xdg-open\"")
                   (string-append "Popen([\"" (which "xdg-open") "\"")))))
            (replace 'change-directory
              (lambda _ (chdir "desktop/")))
            (add-after 'install 'install-data
              (lambda _
                (install-file "org.onionshare.OnionShare.svg"
                              (string-append #$output
                                             "/share/icons/hicolor/scalable/apps"))
                (install-file "org.onionshare.OnionShare.desktop"
                              (string-append #$output
                                             "/share/applications"))))
            (replace 'check
              (lambda* (#:key tests? #:allow-other-keys)
                (when tests?
                  ;; Remove multiline load-path adjustment, so that
                  ;; onionshare-cli modules are loaded from input
                  (substitute* "tests/conftest.py"
                    (("\"cli\",")
                     "\"/nonexistent\""))
                  ;; Avoid `getprotobyname` issues:
                  (setenv "EVENTLET_NO_GREENDNS" "yes")
                  ;; Make Qt render "offscreen":
                  (setenv "QT_QPA_PLATFORM" "offscreen")
                  (setenv "HOME" "/tmp")
                  (apply invoke "xvfb-run" "pytest" "-vv"
                         (find-files "tests" "^test_gui.*\\.py$")))))))))
    (native-inputs
     (list python-pytest xvfb-run))
    (inputs
     ;; The desktop client uses onionshare-cli like a python module.  But
     ;; propagating onionshare-cli's inputs is not great, since a user would
     ;; not expect to have those installed when using onionshare-cli as a
     ;; standalone utility.  So add onionshare-cli's inputs here.
     (modify-inputs (package-inputs onionshare-cli)
       (prepend onionshare-cli          ;TODO: package obfs4proxy
                python-shiboken-2
                python-pyside-2
                python-qrcode
                xdg-utils)))
    (description "OnionShare lets you securely and anonymously share files,
host websites, and chat with friends using the Tor network.")))

(define-public nyx
  (package
    (name "nyx")
    (version "2.1.0")
    (source
     (origin
       (method url-fetch)
       (uri (pypi-uri name version))
       (sha256
        (base32
         "02rrlllz2ci6i6cs3iddyfns7ang9a54jrlygd2jw1f9s6418ll8"))))
    (build-system python-build-system)
    (inputs
     (list python-stem))
    (arguments
     `(#:phases
       (modify-phases %standard-phases
         (add-after 'install 'install-man-page
           (lambda* (#:key outputs #:allow-other-keys)
             (let* ((out (assoc-ref outputs "out"))
                    (man (string-append out "/share/man")))
               (install-file "nyx.1" (string-append man "/man1"))
               #t)))
         (add-after 'install 'install-sample-configuration
           (lambda* (#:key outputs #:allow-other-keys)
             (let* ((out (assoc-ref outputs "out"))
                    (doc (string-append out "/share/doc/" ,name "-" ,version)))
               (install-file "web/nyxrc.sample" doc)
               #t))))
       ;; XXX The tests seem to require more of a real terminal than the build
       ;; environment provides:
       ;;   _curses.error: setupterm: could not find terminal
       ;; With TERM=linux, the tests try to move the cursor and still fail:
       ;;   _curses.error: cbreak() returned ERR
       #:tests? #f))
    (home-page "https://nyx.torproject.org/")
    (synopsis "Tor relay status monitor")
    (description
     "Nyx monitors the performance of relays participating in the
@uref{https://www.torproject.org/, Tor anonymity network}.  It displays this
information visually and in real time, using a curses-based terminal interface.
This makes Nyx well-suited for remote shell connections and servers without a
graphical display.  It's like @command{top} for Tor, providing detailed
statistics and status reports on:

@enumerate
@item connections (with IP address, hostname, fingerprint, and consensus data),
@item bandwidth, processor, and memory usage,
@item the relay's current configuration,
@item logged events,
@item and much more.
@end enumerate

Potential client and exit connections are scrubbed of sensitive information.")
    (license license:gpl3+)))

(define-public tractor
  (package
    (name "tractor")
    (version "4.1.1")
    (source
     (origin
       (method url-fetch)
       (uri (pypi-uri "traxtor" version))
       (sha256
        (base32
         "1542g6alycwlmvndxcijzn4d5lgycmxxb78gqd8qwgm9kw0fnr3q"))))
    (build-system pyproject-build-system)
    (native-inputs
     (list (list glib "bin")))       ; for glib-compile-schemas.
    (inputs
     (list python-fire
           python-psutil
           python-pygobject
           python-requests
           python-stem
           python-termcolor))
    (arguments
     (list
      #:tests? #f                   ; no test suite.
      #:phases
      #~(modify-phases %standard-phases
          (add-after 'install 'install-man-page
            (lambda _
              (let ((man1 (string-append #$output "/share/man/man1")))
                (install-file "tractor/man/tractor.1" man1))))
          (add-after 'install 'install-bash-completion
            (lambda _
              (mkdir "bash-completion")
              (rename-file "tractor/tractor-completion"
                           "bash-completion/tractor")
              (let ((bash-completion
                      (string-append #$output "/share/bash-completion/completions")))
                (install-file "bash-completion/tractor" bash-completion))))
          (add-after 'install 'install-gschema
            (lambda _
              (let ((schemas (string-append #$output "/share/glib-2.0/schemas")))
                (install-file "tractor/tractor.gschema.xml" schemas)))))))
    (home-page "https://framagit.org/tractor")
    (synopsis "Setup an onion routing proxy")
    (description
     "This package uses Python stem library to provide a connection through
the onion proxy and sets up proxy in user session, so you don't have to mess
up with TOR on your system anymore.")
    (license license:gpl3+)))<|MERGE_RESOLUTION|>--- conflicted
+++ resolved
@@ -63,22 +63,14 @@
 (define-public tor
   (package
     (name "tor")
-<<<<<<< HEAD
-    (version "0.4.7.14")
-=======
     (version "0.4.8.6")
->>>>>>> 5694352c
     (source (origin
              (method url-fetch)
              (uri (string-append "https://dist.torproject.org/tor-"
                                  version ".tar.gz"))
              (sha256
               (base32
-<<<<<<< HEAD
-               "1y2xwrji1rvk6h0k15705yra5s74h72h2g84x02zr0338vv6gb55"))))
-=======
                "122h6l3nh8xrpzkmn4alsbz30jw8nxivwnhgnp97qv7nr9gqjbam"))))
->>>>>>> 5694352c
     (build-system gnu-build-system)
     (arguments
      (list #:configure-flags
