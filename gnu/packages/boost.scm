;;; GNU Guix --- Functional package management for GNU
;;; Copyright © 2014 John Darrington <jmd@gnu.org>
;;; Copyright © 2014, 2015 Mark H Weaver <mhw@netris.org>
;;; Copyright © 2015 Andreas Enge <andreas@enge.fr>
;;; Copyright © 2016 Eric Bavier <bavier@member.fsf.org>
;;; Copyright © 2015 Ludovic Courtès <ludo@gnu.org>
;;; Copyright © 2017 Thomas Danckaert <post@thomasdanckaert.be>
;;; Copyright © 2018 Tobias Geerinckx-Rice <me@tobias.gr>
<<<<<<< HEAD
;;; Copyright © 2018 Arun Isaac <arunisaac@systemreboot.net>
;;; Copyright © 2018 Ricardo Wurmus <rekado@elephly.net>
=======
;;; Copyright © 2018 Maxim Cournoyer <maxim.cournoyer@gmail.com>
>>>>>>> e086d2f6
;;;
;;; This file is part of GNU Guix.
;;;
;;; GNU Guix is free software; you can redistribute it and/or modify it
;;; under the terms of the GNU General Public License as published by
;;; the Free Software Foundation; either version 3 of the License, or (at
;;; your option) any later version.
;;;
;;; GNU Guix is distributed in the hope that it will be useful, but
;;; WITHOUT ANY WARRANTY; without even the implied warranty of
;;; MERCHANTABILITY or FITNESS FOR A PARTICULAR PURPOSE.  See the
;;; GNU General Public License for more details.
;;;
;;; You should have received a copy of the GNU General Public License
;;; along with GNU Guix.  If not, see <http://www.gnu.org/licenses/>.

(define-module (gnu packages boost)
  #:use-module ((guix licenses) #:prefix license:)
  #:use-module (guix packages)
  #:use-module (guix download)
  #:use-module (guix git-download)
  #:use-module (guix build utils)
  #:use-module (guix build-system gnu)
  #:use-module (guix build-system trivial)
  #:use-module (gnu packages)
  #:use-module (gnu packages compression)
  #:use-module (gnu packages icu4c)
  #:use-module (gnu packages perl)
  #:use-module (gnu packages python)
  #:use-module (gnu packages shells))

(define-public boost
  (package
    (name "boost")
    (version "1.66.0")
    (source (origin
              (method url-fetch)
              (uri (string-append
                    "mirror://sourceforge/boost/boost/" version "/boost_"
                    (string-map (lambda (x) (if (eq? x #\.) #\_ x)) version)
                    ".tar.bz2"))
              (sha256
               (base32
                "1aaw48cmimsskzgiclwn0iifp62a5iw9cbqrhfari876af1828ap"))))
    (build-system gnu-build-system)
    (inputs `(("icu4c" ,icu4c)
              ("zlib" ,zlib)))
    (native-inputs
     `(("perl" ,perl)
       ("python" ,python-2)
       ("tcsh" ,tcsh)))
    (arguments
     `(#:tests? #f
       #:make-flags
       (list "threading=multi" "link=shared"

             ;; Set the RUNPATH to $libdir so that the libs find each other.
             (string-append "linkflags=-Wl,-rpath="
                            (assoc-ref %outputs "out") "/lib")

             ;; Boost's 'context' library is not yet supported on mips64, so
             ;; we disable it.  The 'coroutine' library depends on 'context',
             ;; so we disable that too.
             ,@(if (string-prefix? "mips64" (or (%current-target-system)
                                                (%current-system)))
                   '("--without-context"
                     "--without-coroutine" "--without-coroutine2")
                   '()))
       #:phases
       (modify-phases %standard-phases
         (delete 'bootstrap)
         (replace 'configure
           (lambda* (#:key outputs #:allow-other-keys)
             (let ((out (assoc-ref outputs "out")))
               (substitute* '("libs/config/configure"
                              "libs/spirit/classic/phoenix/test/runtest.sh"
                              "tools/build/doc/bjam.qbk"
                              "tools/build/src/engine/execunix.c"
                              "tools/build/src/engine/Jambase"
                              "tools/build/src/engine/jambase.c")
                 (("/bin/sh") (which "sh")))

               (setenv "SHELL" (which "sh"))
               (setenv "CONFIG_SHELL" (which "sh"))

               (invoke "./bootstrap.sh"
                       (string-append "--prefix=" out)
                       "--with-toolset=gcc"))))
         (replace 'build
           (lambda* (#:key make-flags #:allow-other-keys)
             (apply invoke "./b2"
                    (format #f "-j~a" (parallel-job-count))
                    make-flags)))
         (replace 'install
           (lambda* (#:key make-flags #:allow-other-keys)
             (apply invoke "./b2" "install" make-flags))))))

    (home-page "http://www.boost.org")
    (synopsis "Peer-reviewed portable C++ source libraries")
    (description
     "A collection of libraries intended to be widely useful, and usable
across a broad spectrum of applications.")
    (license (license:x11-style "http://www.boost.org/LICENSE_1_0.txt"
                                "Some components have other similar licences."))))

<<<<<<< HEAD
=======
(define-public boost-1.66
  (package
    (inherit boost)
    (version "1.66.0")
    (source (origin
              (method url-fetch)
              (uri (string-append
                    "mirror://sourceforge/boost/boost/" version "/boost_"
                    (string-map (lambda (x) (if (eq? x #\.) #\_ x)) version)
                    ".tar.bz2"))
              (sha256
               (base32
                "1aaw48cmimsskzgiclwn0iifp62a5iw9cbqrhfari876af1828ap"))))))

(define-public boost-sync
  (let ((commit "c72891d9b90e2ceb466ec859f640cd012b2d8709")
        (version "1.55")
        (revision "1"))
    (package
      (name "boost-sync")
      (version (git-version version revision commit))
      (source (origin
                (method git-fetch)
                (uri (git-reference
                      (url "https://github.com/boostorg/sync.git")
                      (commit commit)))
                (file-name (git-file-name name version))
                (sha256
                 (base32
                  "197mp5z048vz5kv1m4v3jm447l2gqsyv0rbfz11dz0ns343ihbyx"))))
      (build-system trivial-build-system)
      (arguments
       `(#:modules ((guix build utils))
         #:builder
         (begin
           (use-modules (guix build utils))
           (let ((source (assoc-ref %build-inputs "source")))
             (copy-recursively (string-append source "/include")
                               (string-append %output "/include"))))))
      (home-page "https://github.com/boostorg/sync")
      (synopsis "Boost.Sync library")
      (description "The Boost.Sync library provides mutexes, semaphores, locks
and events and other thread related facilities.  Boost.Sync originated from
Boost.Thread.")
      (license (license:x11-style "http://www.boost.org/LICENSE_1_0.txt")))))

>>>>>>> e086d2f6
(define-public mdds
  (package
    (name "mdds")
    (version "1.3.1")
    (source (origin
             (method url-fetch)
             (uri (string-append
                   "http://kohei.us/files/mdds/src/mdds-" version ".tar.bz2"))
             (sha256
              (base32
               "18g511z1lgfxrga2ld9yr95phmyfbd3ymbv4q5g5lyjn4ljcvf6w"))))
    (build-system gnu-build-system)
    (propagated-inputs
      `(("boost" ,boost))) ; inclusion of header files
    (home-page "https://gitlab.com/mdds/mdds")
    (synopsis "Multi-dimensional C++ data structures and indexing algorithms")
    (description "Mdds (multi-dimensional data structure) provides a
collection of multi-dimensional data structures and indexing algorithms
for C++.  It includes flat segment trees, segment trees, rectangle sets,
point quad trees, multi-type vectors and multi-type matrices.")
    (license license:expat)))<|MERGE_RESOLUTION|>--- conflicted
+++ resolved
@@ -6,12 +6,9 @@
 ;;; Copyright © 2015 Ludovic Courtès <ludo@gnu.org>
 ;;; Copyright © 2017 Thomas Danckaert <post@thomasdanckaert.be>
 ;;; Copyright © 2018 Tobias Geerinckx-Rice <me@tobias.gr>
-<<<<<<< HEAD
 ;;; Copyright © 2018 Arun Isaac <arunisaac@systemreboot.net>
 ;;; Copyright © 2018 Ricardo Wurmus <rekado@elephly.net>
-=======
 ;;; Copyright © 2018 Maxim Cournoyer <maxim.cournoyer@gmail.com>
->>>>>>> e086d2f6
 ;;;
 ;;; This file is part of GNU Guix.
 ;;;
@@ -117,22 +114,6 @@
     (license (license:x11-style "http://www.boost.org/LICENSE_1_0.txt"
                                 "Some components have other similar licences."))))
 
-<<<<<<< HEAD
-=======
-(define-public boost-1.66
-  (package
-    (inherit boost)
-    (version "1.66.0")
-    (source (origin
-              (method url-fetch)
-              (uri (string-append
-                    "mirror://sourceforge/boost/boost/" version "/boost_"
-                    (string-map (lambda (x) (if (eq? x #\.) #\_ x)) version)
-                    ".tar.bz2"))
-              (sha256
-               (base32
-                "1aaw48cmimsskzgiclwn0iifp62a5iw9cbqrhfari876af1828ap"))))))
-
 (define-public boost-sync
   (let ((commit "c72891d9b90e2ceb466ec859f640cd012b2d8709")
         (version "1.55")
@@ -165,7 +146,6 @@
 Boost.Thread.")
       (license (license:x11-style "http://www.boost.org/LICENSE_1_0.txt")))))
 
->>>>>>> e086d2f6
 (define-public mdds
   (package
     (name "mdds")
