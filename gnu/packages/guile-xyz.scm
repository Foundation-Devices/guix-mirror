--- conflicted
+++ resolved
@@ -5580,43 +5580,7 @@
                    #:select (target-guile-effective-version))
                   ,@%default-gnu-modules)
        #:imported-modules ((guix build guile-build-system)
-<<<<<<< HEAD
                            ,@%default-gnu-imported-modules)
-       #:phases
-       (modify-phases %standard-phases
-         (add-after 'install 'wrap-program
-           (lambda* (#:key inputs outputs #:allow-other-keys)
-             (let* ((out       (assoc-ref outputs "out"))
-                    (bin       (string-append out "/bin"))
-                    (guile-lib (assoc-ref inputs "guile-lib"))
-                    (json      (assoc-ref inputs "guile-json"))
-                    (tls       (assoc-ref inputs "guile-gnutls"))
-                    (version   (target-guile-effective-version))
-                    (scm       (string-append "/share/guile/site/"
-                                              version))
-                    (go        (string-append  "/lib/guile/"
-                                               version "/site-ccache")))
-               (wrap-program (string-append bin "/gitlab-cli")
-                 `("GUILE_LOAD_PATH" prefix
-                   (,(string-append out scm)
-                    ,(string-append guile-lib scm)
-                    ,(string-append json scm)
-                    ,(string-append tls scm)))
-                 `("GUILE_LOAD_COMPILED_PATH" prefix
-                   (,(string-append out go)
-                    ,(string-append guile-lib go)
-                    ,(string-append json go)
-                    ,(string-append tls go))))))))))
-    (native-inputs
-     (list autoconf automake pkg-config texinfo))
-    (inputs
-     `(("bash" ,bash-minimal)
-       ("guile" ,guile-2.2)
-       ("guile-json" ,guile2.2-json)
-       ("guile-lib" ,guile2.2-lib)
-       ("guile-gnutls" ,guile2.2-gnutls)))
-=======
-                           ,@%gnu-build-system-modules)
        #:phases (modify-phases %standard-phases
                   (add-after 'install 'wrap-program
                     (lambda* (#:key inputs outputs #:allow-other-keys)
@@ -5643,7 +5607,6 @@
     (native-inputs (list autoconf automake pkg-config texinfo))
     (inputs (list bash-minimal guile-2.2 guile2.2-json guile2.2-lib
                   guile2.2-gnutls))
->>>>>>> 5f8a993a
     (home-page "https://github.com/artyom-poptsov/guile-gitlab")
     (synopsis "Guile interface to GitLab")
     (description
