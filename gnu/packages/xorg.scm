--- conflicted
+++ resolved
@@ -23,11 +23,8 @@
 ;;; Copyright © 2019 Mathieu Othacehe <m.othacehe@gmail.com>
 ;;; Copyright © 2020 Leo Prikler <leo.prikler@student.tugraz.at>
 ;;; Copyright © 2020 Florian Pelz <pelzflorian@pelzflorian.de>
-<<<<<<< HEAD
 ;;; Copyright © 2020 Michael Rohleder <mike@rohleder.de>
-=======
 ;;; Copyright © 2020 Maxim Cournoyer <maxim.cournoyer@gmail.com>
->>>>>>> 229f4fa9
 ;;;
 ;;; This file is part of GNU Guix.
 ;;;
