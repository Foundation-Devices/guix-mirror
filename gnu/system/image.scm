;;; GNU Guix --- Functional package management for GNU
;;; Copyright © 2020, 2021, 2022 Mathieu Othacehe <othacehe@gnu.org>
;;; Copyright © 2020 Jan (janneke) Nieuwenhuizen <janneke@gnu.org>
;;; Copyright © 2022 Pavel Shlyak <p.shlyak@pantherx.org>
;;; Copyright © 2022 Denis 'GNUtoo' Carikli <GNUtoo@cyberdimension.org>
;;; Copyright © 2022 Alex Griffin <a@ajgrf.com>
;;; Copyright © 2023 Efraim Flashner <efraim@flashner.co.il>
;;;
;;; This file is part of GNU Guix.
;;;
;;; GNU Guix is free software; you can redistribute it and/or modify it
;;; under the terms of the GNU General Public License as published by
;;; the Free Software Foundation; either version 3 of the License, or (at
;;; your option) any later version.
;;;
;;; GNU Guix is distributed in the hope that it will be useful, but
;;; WITHOUT ANY WARRANTY; without even the implied warranty of
;;; MERCHANTABILITY or FITNESS FOR A PARTICULAR PURPOSE.  See the
;;; GNU General Public License for more details.
;;;
;;; You should have received a copy of the GNU General Public License
;;; along with GNU Guix.  If not, see <http://www.gnu.org/licenses/>.

(define-module (gnu system image)
  #:use-module (guix diagnostics)
  #:use-module (guix discovery)
  #:use-module (guix gexp)
  #:use-module (guix modules)
  #:use-module (guix monads)
  #:use-module (guix records)
  #:use-module (guix store)
  #:use-module (guix ui)
  #:use-module (guix utils)
  #:use-module ((guix self) #:select (make-config.scm))
  #:use-module (gnu bootloader)
  #:use-module (gnu bootloader grub)
  #:use-module (gnu compression)
  #:use-module (gnu image)
  #:use-module (guix platform)
  #:use-module (gnu services)
  #:use-module (gnu services base)
  #:use-module (gnu system)
  #:use-module (gnu system accounts)
  #:use-module (gnu system file-systems)
  #:use-module (gnu system linux-container)
  #:use-module (gnu system uuid)
  #:use-module (gnu system vm)
  #:use-module (guix packages)
  #:use-module (gnu packages base)
  #:use-module (gnu packages bash)
  #:use-module (gnu packages bootloaders)
  #:use-module (gnu packages cdrom)
  #:use-module (gnu packages compression)
  #:use-module (gnu packages disk)
  #:use-module (gnu packages gawk)
  #:use-module (gnu packages genimage)
  #:use-module (gnu packages guile)
  #:autoload   (gnu packages gnupg) (guile-gcrypt)
  #:use-module (gnu packages hurd)
  #:use-module (gnu packages linux)
  #:use-module (gnu packages mtools)
  #:use-module (gnu packages virtualization)
  #:use-module ((srfi srfi-1) #:prefix srfi-1:)
  #:use-module (srfi srfi-11)
  #:use-module (srfi srfi-26)
  #:use-module (srfi srfi-34)
  #:use-module (srfi srfi-35)
  #:use-module (rnrs bytevectors)
  #:use-module (ice-9 format)
  #:use-module (ice-9 match)
  #:export (root-offset
            root-label
            image-without-os

            esp-partition
            esp32-partition
            root-partition

            mbr-disk-image
<<<<<<< HEAD
=======
            mbr-hybrid-disk-image
>>>>>>> 5694352c
            efi-disk-image
            iso9660-image
            docker-image
            tarball-image
            wsl2-image
            raw-with-offset-disk-image

            image-with-os
            mbr-raw-image-type
<<<<<<< HEAD
=======
            mbr-hybrid-raw-image-type
>>>>>>> 5694352c
            efi-raw-image-type
            efi32-raw-image-type
            qcow2-image-type
            iso-image-type
            uncompressed-iso-image-type
            docker-image-type
            tarball-image-type
            wsl2-image-type
            raw-with-offset-image-type

            image-with-label
            system-image

            %image-types
            lookup-image-type-by-name))


;;;
;;; Images definitions.
;;;

;; This is the offset before the first partition. GRUB will install itself in
;; this post-MBR gap.
(define root-offset (* 512 2048))

;; Generic root partition label.
(define root-label "Guix_image")

(define-syntax-rule (image-without-os . fields)
    "Return an image record with the mandatory operating-system field set to
#false.  This is useful when creating an image record that will serve as a
parent image record."
   (image (operating-system #false) . fields))

(define esp-partition
  (partition
   (size (* 40 (expt 2 20)))
   (offset root-offset)
   (label "GNU-ESP") ;cosmetic only
   ;; Use "vfat" here since this property is used when mounting.  The actual
   ;; FAT-ness is based on file system size (16 in this case).
   (file-system "vfat")
   (flags '(esp))
   (initializer (gexp initialize-efi-partition))))

(define esp32-partition
  (partition
   (inherit esp-partition)
   (initializer (gexp initialize-efi32-partition))))

(define root-partition
  (partition
   (size 'guess)
   (label root-label)
   (file-system "ext4")
   ;; Disable the metadata_csum and 64bit features of ext4, for compatibility
   ;; with U-Boot.
   (file-system-options (list "-O" "^metadata_csum,^64bit"))
   (flags '(boot))
   (initializer (gexp initialize-root-partition))))

(define mbr-disk-image
  (image-without-os
   (format 'disk-image)
   (partition-table-type 'mbr)
   (partitions
    (list (partition
           (inherit root-partition)
           (offset root-offset))))))

<<<<<<< HEAD
=======
(define mbr-hybrid-disk-image
  (image-without-os
   (format 'disk-image)
   (partition-table-type 'mbr)
   (partitions
    (list esp-partition root-partition))))

>>>>>>> 5694352c
(define efi-disk-image
  (image-without-os
   (format 'disk-image)
   (partition-table-type 'gpt)
   (partitions (list esp-partition root-partition))))

(define efi32-disk-image
  (image-without-os
   (format 'disk-image)
   (partition-table-type 'gpt)
   (partitions (list esp32-partition root-partition))))

(define iso9660-image
  (image-without-os
   (format 'iso9660)
   (partitions
    (list (partition
           (size 'guess)
           (label "GUIX_IMAGE")
           (flags '(boot)))))))

(define docker-image
  (image-without-os
   (format 'docker)))

(define tarball-image
  (image-without-os
   (format 'tarball)))

(define wsl2-image
  (image-without-os
   (format 'wsl2)))

(define* (raw-with-offset-disk-image #:optional (offset root-offset))
  (image-without-os
   (format 'disk-image)
   (partitions
    (list (partition
           (inherit root-partition)
           (offset offset))))
   ;; FIXME: Deleting and creating "/var/run" and "/tmp" on the overlayfs
   ;; fails.
   (volatile-root? #f)))


;;;
;;; Images types.
;;;

(define-syntax-rule (image-with-os base-image os)
  "Return an image inheriting from BASE-IMAGE, with the operating-system field
set to the given OS."
  (image
   (inherit base-image)
   (operating-system os)))

(define mbr-raw-image-type
  (image-type
   (name 'mbr-raw)
   (constructor (cut image-with-os mbr-disk-image <>))))

<<<<<<< HEAD
=======
(define mbr-hybrid-raw-image-type
  (image-type
   (name 'mbr-hybrid-raw)
   (constructor (cut image-with-os mbr-hybrid-disk-image <>))))

>>>>>>> 5694352c
(define efi-raw-image-type
  (image-type
   (name 'efi-raw)
   (constructor (cut image-with-os efi-disk-image <>))))

(define efi32-raw-image-type
  (image-type
   (name 'efi32-raw)
   (constructor (cut image-with-os efi32-disk-image <>))))

(define qcow2-image-type
  (image-type
   (name 'qcow2)
   (constructor (cut image-with-os
                 (image
<<<<<<< HEAD
                  (inherit mbr-disk-image)
=======
                  (inherit mbr-hybrid-disk-image)
>>>>>>> 5694352c
                  (name 'image.qcow2)
                  (format 'compressed-qcow2))
                 <>))))

(define iso-image-type
  (image-type
   (name 'iso9660)
   (constructor (cut image-with-os iso9660-image <>))))

(define uncompressed-iso-image-type
  (image-type
   (name 'uncompressed-iso9660)
   (constructor (cut image-with-os
                 (image
                  (inherit iso9660-image)
                  (compression? #f))
                 <>))))

(define docker-image-type
  (image-type
   (name 'docker)
   (constructor (cut image-with-os docker-image <>))))

(define tarball-image-type
  (image-type
   (name 'tarball)
   (constructor (cut image-with-os tarball-image <>))))

(define wsl2-image-type
  (image-type
   (name 'wsl2)
   (constructor (cut image-with-os wsl2-image <>))))

(define raw-with-offset-image-type
  (image-type
   (name 'raw-with-offset)
   (constructor (cut image-with-os (raw-with-offset-disk-image) <>))))


;;
;; Helpers.
;;

(define not-config?
  ;; Select (guix …) and (gnu …) modules, except (guix config).
  (match-lambda
    (('guix 'config) #f)
    (('guix rest ...) #t)
    (('gnu rest ...) #t)
    (rest #f)))

(define (partition->gexp partition)
  "Turn PARTITION, a <partition> object, into a list-valued gexp suitable for
'make-partition-image'."
  #~'(#$@(list (partition-size partition))
      #$(partition-file-system partition)
      #$(partition-file-system-options partition)
      #$(partition-label partition)
      #$(and=> (partition-uuid partition)
               uuid-bytevector)
      #$(partition-flags partition)))

(define gcrypt-sqlite3&co
  ;; Guile-Gcrypt, Guile-SQLite3, and their propagated inputs.
  (srfi-1:append-map
   (lambda (package)
     (cons package
           (match (package-transitive-propagated-inputs package)
             (((labels packages) ...)
              packages))))
   (list guile-gcrypt guile-sqlite3)))

(define-syntax-rule (with-imported-modules* gexp* ...)
  (with-extensions gcrypt-sqlite3&co
    (with-imported-modules `(,@(source-module-closure
                                '((gnu build image)
                                  (gnu build bootloader)
                                  (gnu build hurd-boot)
                                  (gnu build linux-boot)
                                  (guix store database))
                                #:select? not-config?)
                             ((guix config) => ,(make-config.scm)))
      #~(begin
          (use-modules (gnu build image)
                       (gnu build bootloader)
                       (gnu build hurd-boot)
                       (gnu build linux-boot)
                       (guix store database)
                       (guix build utils))
          gexp* ...))))

(define (root-partition? partition)
  "Return true if PARTITION is the root partition, false otherwise."
  (member 'boot (partition-flags partition)))

(define (find-root-partition image)
  "Return the root partition of the given IMAGE."
  (or (srfi-1:find root-partition? (image-partitions image))
      (raise (formatted-message
              (G_ "image lacks a partition with the 'boot' flag")))))

(define (root-partition-index image)
  "Return the index of the root partition of the given IMAGE."
  (1+ (srfi-1:list-index root-partition? (image-partitions image))))


;;
;; Disk image.
;;

(define* (system-disk-image image
                            #:key
                            (name "disk-image")
                            bootcfg
                            bootloader
                            register-closures?
                            (inputs '()))
  "Return as a file-like object, the disk-image described by IMAGE.  Said
image can be copied on a USB stick as is.  BOOTLOADER is the bootloader that
will be installed and configured according to BOOTCFG parameter.

Raw images of the IMAGE partitions are first created.  Then, genimage is used
to assemble the partition images into a disk-image without resorting to a
virtual machine.

INPUTS is a list of inputs (as for packages).  When REGISTER-CLOSURES? is
true, register INPUTS in the store database of the image so that Guix can be
used in the image."

  (define genimage-name "image")

  (define (image->genimage-cfg image)
    ;; Return as a file-like object, the genimage configuration file
    ;; describing the given IMAGE.
    (define (format->image-type format)
      ;; Return the genimage format corresponding to FORMAT.  For now, only
      ;; the hdimage format (raw disk-image) is supported.
      (cond
       ((memq format '(disk-image compressed-qcow2)) "hdimage")
       (else
        (raise (condition
                (&message
                 (message
                  (format #f (G_ "unsupported image type: ~a")
                          format))))))))

    (define (partition->dos-type partition)
      ;; Return the MBR partition type corresponding to the given PARTITION.
      ;; See: https://en.wikipedia.org/wiki/Partition_type.
      (let ((flags (partition-flags partition))
            (file-system (partition-file-system partition)))
        (cond
         ((member 'esp flags) "0xEF")
         ((string-prefix? "ext" file-system) "0x83")
         ((or (string=? file-system "vfat")
              (string=? file-system "fat16")) "0x0E")
         ((string=? file-system "fat32") "0x0C")
         (else
          (raise (condition
                  (&message
                   (message
                    (format #f (G_ "unsupported partition type: ~a")
                            file-system)))))))))

    (define (partition->gpt-type partition)
      ;; Return the genimage GPT partition type code corresponding to the
      ;; given PARTITION.  See:
      ;; https://github.com/pengutronix/genimage/blob/master/README.rst
      (let ((flags (partition-flags partition))
            (file-system (partition-file-system partition)))
        (cond
         ((member 'esp flags) "U")
         ((string-prefix? "ext" file-system) "L")
         ((or (string=? file-system "vfat")
              (string=? file-system "fat16")
              (string=? file-system "fat32")) "F")
         ((and (string=? file-system "unformatted")
               (partition-uuid partition))
          (uuid->string (partition-uuid partition)))
         (else
          (raise (condition
                  (&message
                   (message
                    (format #f (G_ "unsupported partition type: ~a")
                            file-system)))))))))

    (define (partition-image partition)
      ;; Return as a file-like object, an image of the given PARTITION.  A
      ;; directory, filled by calling the PARTITION initializer procedure, is
      ;; first created within the store.  Then, an image of this directory is
      ;; created using tools such as 'mke2fs' or 'mkdosfs', depending on the
      ;; partition file-system type.
      (let* ((os (image-operating-system image))
             (schema (local-file (search-path %load-path
                                              "guix/store/schema.sql")))
             (graph (match inputs
                      (((names . _) ...)
                       names)))
             (type (partition-file-system partition))
             (image-builder
              (with-imported-modules*
               (let ((initializer (or #$(partition-initializer partition)
                                      initialize-root-partition))
                     (inputs '#+(cond
                                  ((string-prefix? "ext" type)
                                   (list e2fsprogs fakeroot))
                                  ((or (string=? type "vfat")
                                       (string-prefix? "fat" type))
                                   (list dosfstools fakeroot mtools))
                                  (else
                                    '())))
                     (image-root "tmp-root"))
                 (sql-schema #$schema)

                 (set-path-environment-variable "PATH" '("bin" "sbin") inputs)

                 ;; Allow non-ASCII file names--e.g., 'nss-certs'--to be
                 ;; decoded.
                 (setenv "GUIX_LOCPATH"
                         #+(file-append glibc-utf8-locales "/lib/locale"))
                 (setlocale LC_ALL "en_US.utf8")

                 (initializer image-root
                              #:references-graphs '#$graph
                              #:deduplicate? #f
                              #:copy-closures? (not
                                                #$(image-shared-store? image))
                              #:system-directory #$os
                              #:grub-efi #+grub-efi
                              #:grub-efi32 #+grub-efi32
                              #:bootloader-package
                              #+(bootloader-package bootloader)
                              #:bootloader-installer
                              #+(bootloader-installer bootloader)
                              #:bootcfg #$bootcfg
                              #:bootcfg-location
                              #$(bootloader-configuration-file bootloader))
                 (make-partition-image #$(partition->gexp partition)
                                       #$output
                                       image-root)))))
        (computed-file "partition.img" image-builder
                       ;; Allow offloading so that this I/O-intensive process
                       ;; doesn't run on the build farm's head node.
                       #:local-build? #f
                       #:options `(#:references-graphs ,inputs))))

    (define (gpt-image? image)
      (eq? 'gpt (image-partition-table-type image)))

    (define (partition-type-values image partition)
      (if (gpt-image? image)
          (values "partition-type-uuid" (partition->gpt-type partition))
          (values "partition-type" (partition->dos-type partition))))

    (define (partition->config image partition)
      ;; Return the genimage partition configuration for PARTITION.
      (let-values (((partition-type-attribute partition-type-value)
                    (partition-type-values image partition)))
        (let ((label (partition-label partition))
              (image (partition-image partition))
              (offset (partition-offset partition))
              (bootable (if (memq 'boot (partition-flags partition))
                            "true" "false" )))
          #~(format #f "~/partition ~a {
  ~/~/~a = ~a
  ~/~/image = \"~a\"
  ~/~/offset = \"~a\"
  ~/~/bootable = \"~a\"
  ~/}"
                    #$label
                    #$partition-type-attribute
                    #$partition-type-value
                    #$image
                    #$offset
                    #$bootable))))

    (define (genimage-type-options image-type image)
      (cond
       ((equal? image-type "hdimage")
        (format #f "~%~/~/partition-table-type = \"~a\"~%~/"
                (image-partition-table-type image)))
       (else "")))

    (when (and (gpt-image? image)
               (not
                (memq (bootloader-name bootloader) '(grub-efi grub-efi32))))
      (raise
       (formatted-message
        (G_ "EFI bootloader required with GPT partitioning"))))

    (let* ((format (image-format image))
           (image-type (format->image-type format))
           (image-type-options (genimage-type-options image-type image))
           (partitions (image-partitions image))
           (partitions-config (map (cut partition->config image <>) partitions))
           (builder
            #~(begin
                (let ((format (@ (ice-9 format) format)))
                  (call-with-output-file #$output
                    (lambda (port)
                      (format port
                              "\
image ~a {
~/~a {~a}
~{~a~^~%~}
}~%" #$genimage-name #$image-type #$image-type-options
 (list #$@partitions-config))))))))
      (computed-file "genimage.cfg" builder)))

  (let* ((image-name (image-name image))
         (name (if image-name
                   (symbol->string image-name)
                   name))
         (format (image-format image))
         (substitutable? (image-substitutable? image))
         (builder
          (with-imported-modules*
           (let ((inputs '#+(list genimage coreutils findutils qemu-minimal))
                 (bootloader-installer
                  #+(bootloader-disk-image-installer bootloader))
                 (out-image (string-append "images/" #$genimage-name)))
             (set-path-environment-variable "PATH" '("bin" "sbin") inputs)
             (genimage #$(image->genimage-cfg image))
             ;; Install the bootloader directly on the disk-image.
             (when bootloader-installer
               (bootloader-installer
                #+(bootloader-package bootloader)
                #$(root-partition-index image)
                out-image))
             (convert-disk-image out-image '#$format #$output)))))
    (computed-file name builder
                   #:local-build? #f              ;too I/O-intensive
                   #:options `(#:substitutable? ,substitutable?))))


;;
;; ISO9660 image.
;;

(define (has-guix-service-type? os)
  "Return true if OS contains a service of the type GUIX-SERVICE-TYPE."
  (not (not (srfi-1:find (lambda (service)
                           (eq? (service-kind service) guix-service-type))
                         (operating-system-services os)))))

(define* (system-iso9660-image image
                               #:key
                               (name "image.iso")
                               bootcfg
                               bootloader
                               register-closures?
                               (inputs '())
                               (grub-mkrescue-environment '()))
  "Return as a file-like object a bootable, stand-alone iso9660 image.

INPUTS is a list of inputs (as for packages).  When REGISTER-CLOSURES? is
true, register INPUTS in the store database of the image so that Guix can be
used in the image. "
  (define root-label
    (match (image-partitions image)
      ((partition)
       (partition-label partition))))

  (define root-uuid
    (match (image-partitions image)
      ((partition)
       (uuid-bytevector (partition-uuid partition)))))

  (let* ((os (image-operating-system image))
         (bootloader (bootloader-package bootloader))
         (compression? (image-compression? image))
         (substitutable? (image-substitutable? image))
         (schema (local-file (search-path %load-path
                                          "guix/store/schema.sql")))
         (graph (match inputs
                  (((names . _) ...)
                   names)))
         (builder
          (with-imported-modules*
           (let* ((inputs '#$(list parted e2fsprogs dosfstools xorriso
                                   sed grep coreutils findutils gawk))
                  (image-root "tmp-root"))
             (sql-schema #$schema)

             ;; Allow non-ASCII file names--e.g., 'nss-certs'--to be decoded.
             (setenv "GUIX_LOCPATH"
                     #+(file-append glibc-utf8-locales "/lib/locale"))

             (setlocale LC_ALL "en_US.utf8")

             (set-path-environment-variable "PATH" '("bin" "sbin") inputs)

             (initialize-root-partition image-root
                                        #:references-graphs '#$graph
                                        #:deduplicate? #f
                                        #:system-directory #$os)
             (make-iso9660-image #$xorriso
                                 '#$grub-mkrescue-environment
                                 #$bootloader
                                 #$bootcfg
                                 #$os
                                 image-root
                                 #$output
                                 #:references-graphs '#$graph
                                 #:register-closures? #$register-closures?
                                 #:compression? #$compression?
                                 #:volume-id #$root-label
                                 #:volume-uuid #$root-uuid)))))
    (computed-file name builder
                   ;; Allow offloading so that this I/O-intensive process
                   ;; doesn't run on the build farm's head node.
                   #:local-build? #f
                   #:options `(#:references-graphs ,inputs
                               #:substitutable? ,substitutable?))))

(define (image-with-label base-image label)
  "The volume ID of an ISO is the label of the first partition.  This procedure
returns an image record where the first partition's label is set to <label>."
  (image
    (inherit base-image)
    (partitions
      (match (image-partitions base-image)
        ((boot others ...)
         (cons
           (partition
             (inherit boot)
             (label label))
           others))))))


;;
;; Docker image.
;;

(define* (system-docker-image image
                              #:key
                              (name "docker-image"))
  "Build a docker image for IMAGE.  NAME is the base name to use for the
output file."
  (define boot-program
    ;; Program that runs the boot script of OS, which in turn starts shepherd.
    (program-file "boot-program"
                  #~(let ((system (cadr (command-line))))
                      (setenv "GUIX_NEW_SYSTEM" system)
                      (execl #$(file-append guile-3.0 "/bin/guile")
                             "guile" "--no-auto-compile"
                             (string-append system "/boot")))))

  (define shared-network?
    (image-shared-network? image))

  (let* ((os (operating-system-with-gc-roots
              (containerized-operating-system
               (image-operating-system image) '()
               #:shared-network?
               shared-network?)
              (list boot-program)))
         (substitutable? (image-substitutable? image))
         (image-target (or (%current-target-system)
                           (nix-system->gnu-triplet)))
         (register-closures? (has-guix-service-type? os))
         (schema (and register-closures?
                      (local-file (search-path %load-path
                                               "guix/store/schema.sql"))))
         (name (string-append name ".tar.gz"))
         (graph "system-graph"))
    (define builder
      (with-extensions (cons guile-json-3         ;for (guix docker)
                             gcrypt-sqlite3&co)   ;for (guix store database)
        (with-imported-modules `(,@(source-module-closure
                                    '((guix docker)
                                      (guix store database)
                                      (guix build utils)
                                      (guix build store-copy)
                                      (gnu build image))
                                    #:select? not-config?)
                                 ((guix config) => ,(make-config.scm)))
          #~(begin
              (use-modules (guix docker)
                           (guix build utils)
                           (gnu build image)
                           (srfi srfi-19)
                           (guix build store-copy)
                           (guix store database))

              ;; Set the SQL schema location.
              (sql-schema #$schema)

              ;; Allow non-ASCII file names--e.g., 'nss-certs'--to be decoded.
              (setenv "GUIX_LOCPATH"
                      #+(file-append glibc-utf8-locales "/lib/locale"))
              (setlocale LC_ALL "en_US.utf8")

              (set-path-environment-variable "PATH" '("bin" "sbin") '(#+tar))

              (let ((image-root (string-append (getcwd) "/tmp-root")))
                (mkdir-p image-root)
                (initialize-root-partition image-root
                                           #:references-graphs '(#$graph)
                                           #:copy-closures? #f
                                           #:register-closures? #$register-closures?
                                           #:deduplicate? #f
                                           #:system-directory #$os)
                (build-docker-image
                 #$output
                 (cons* image-root
                        (map store-info-item
                             (call-with-input-file #$graph
                               read-reference-graph)))
                 #$os
                 #:entry-point '(#$boot-program #$os)
                 #:compressor '(#+(file-append gzip "/bin/gzip") "-9n")
                 #:creation-time (make-time time-utc 0 1)
                 #:system #$image-target
                 #:transformations `((,image-root -> ""))))))))

    (computed-file name builder
                   ;; Allow offloading so that this I/O-intensive process
                   ;; doesn't run on the build farm's head node.
                   #:local-build? #f
                   #:options `(#:references-graphs ((,graph ,os))
                               #:substitutable? ,substitutable?))))


;;;
;;; Tarball image.
;;;

;; TODO: Some bits can be factorized with (guix scripts pack).
(define* (system-tarball-image image
                               #:key
                               (name "image")
                               (compressor (srfi-1:first %compressors))
                               (wsl? #f))
  "Build a tarball of IMAGE.  NAME is the base name to use for the
output file."
  (let* ((os (image-operating-system image))
         (substitutable? (image-substitutable? image))
         (schema (local-file (search-path %load-path
                                          "guix/store/schema.sql")))
         (name (string-append name ".tar" (compressor-extension compressor)))
         (graph "system-graph")
         (root (srfi-1:find (lambda (user)
                              (and=> (user-account-uid user) zero?))
                            (operating-system-users os)))
         (root-shell (or (and=> root user-account-shell)
                         (file-append bash "/bin/bash"))))
    (define builder
      (with-extensions gcrypt-sqlite3&co          ;for (guix store database)
        (with-imported-modules `(,@(source-module-closure
                                    '((guix build pack)
                                      (guix build store-copy)
                                      (guix build utils)
                                      (guix store database)
                                      (gnu build image))
                                    #:select? not-config?)
                                 ((guix config) => ,(make-config.scm)))
          #~(begin
              (use-modules (guix build pack)
                           (guix build store-copy)
                           (guix build utils)
                           (guix store database)
                           (gnu build image))

              ;; Set the SQL schema location.
              (sql-schema #$schema)

              ;; Allow non-ASCII file names--e.g., 'nss-certs'--to be decoded.
              (setenv "GUIX_LOCPATH"
                      #+(file-append glibc-utf8-locales "/lib/locale"))
              (setlocale LC_ALL "en_US.utf8")

              (let ((image-root (string-append (getcwd) "/tmp-root"))
                    (tar #+(file-append tar "/bin/tar")))

                (mkdir-p image-root)
                (initialize-root-partition image-root
                                           #:references-graphs '(#$graph)
                                           #:deduplicate? #f
                                           #:system-directory #$os)

                (with-directory-excursion image-root
                  #$@(if wsl?
                         #~(;; WSL requires /bin/sh.  Will be overwritten by
                            ;; system activation.
                            (symlink #$root-shell "./bin/sh")

                            ;; WSL requires /bin/mount to access the host fs.
                            (symlink #$(file-append util-linux "/bin/mount")
                                     "./bin/mount"))
                         #~())

                  (apply invoke tar "-cvf" #$output "."
                         (tar-base-options
                          #:tar tar
                          #:compressor
                          #+(and=> compressor compressor-command)))))))))

    (computed-file name builder
                   ;; Allow offloading so that this I/O-intensive process
                   ;; doesn't run on the build farm's head node.
                   #:local-build? #f
                   #:options `(#:references-graphs ((,graph ,os))
                               #:substitutable? ,substitutable?))))


;;
;; Image creation.
;;

(define (image->root-file-system image)
  "Return the IMAGE root partition file-system type."
  (case (image-format image)
    ((iso9660) "iso9660")
    ((docker tarball wsl2) "dummy")
    (else
     (partition-file-system (find-root-partition image)))))

(define (root-size image)
  "Return the root partition size of IMAGE."
  (let* ((image-size (image-size image))
         (root-partition (find-root-partition image))
         (root-size (partition-size root-partition)))
    (cond
     ((and (eq? root-size 'guess) image-size)
      image-size)
     (else root-size))))

(define* (image-with-os* base-image os)
  "Return an image based on BASE-IMAGE but with the operating-system field set
to OS.  Also set the UUID and the size of the root partition."
  (define root-file-system
    (srfi-1:find
     (lambda (fs)
       (string=? (file-system-mount-point fs) "/"))
     (operating-system-file-systems os)))

  (image
   (inherit base-image)
   (operating-system os)
   (partitions
    (map (lambda (p)
           (if (root-partition? p)
               (partition
                (inherit p)
                (uuid (file-system-device root-file-system))
                (size (root-size base-image)))
               p))
         (image-partitions base-image)))))

(define (operating-system-for-image image)
  "Return an operating-system based on the one specified in IMAGE, but
suitable for image creation.  Assign an UUID to the root file-system, so that
it can be used for bootloading."
  (define volatile-root? (if (eq? (image-format image) 'iso9660)
                             #t
                             (image-volatile-root? image)))

  (define (root-uuid os)
    ;; UUID of the root file system, computed in a deterministic fashion.
    ;; This is what we use to locate the root file system so it has to be
    ;; different from the user's own file system UUIDs.
    (let ((type (if (eq? (image-format image) 'iso9660)
                    'iso9660
                    'dce)))
      (operating-system-uuid os type)))

  (let* ((root-file-system-type (image->root-file-system image))
         (base-os (image-operating-system image))
         (file-systems-to-keep
          (srfi-1:remove
           (lambda (fs)
             (let ((mount-point (file-system-mount-point fs)))
               (or (string=? mount-point "/")
                   (string=? mount-point "/boot/efi"))))
           (operating-system-file-systems base-os)))
         (format (image-format image))
         (os
          (operating-system
            (inherit base-os)
            (initrd (lambda (file-systems . rest)
                      (apply (operating-system-initrd base-os)
                             file-systems
                             #:volatile-root? volatile-root?
                             rest)))
            (bootloader (if (eq? format 'iso9660)
                            (bootloader-configuration
                             (inherit
                              (operating-system-bootloader base-os))
                             (bootloader grub-mkrescue-bootloader))
                            (operating-system-bootloader base-os)))
            (file-systems (cons (file-system
                                  (mount-point "/")
                                  (device "/dev/placeholder")
                                  (type root-file-system-type))
                                file-systems-to-keep))))
         (uuid (root-uuid os)))
    (operating-system
      (inherit os)
      (file-systems (cons (file-system
                            (mount-point "/")
                            (device uuid)
                            (type root-file-system-type))
                          file-systems-to-keep)))))

(define* (system-image image)
  "Return the derivation of IMAGE.  It can be a raw disk-image or an ISO9660
image, depending on IMAGE format."
  (define platform (image-platform image))

  ;; The image platform definition may provide the appropriate "system"
  ;; architecture for the image.  If we are already running on this system,
  ;; the image can be built natively.  If we are running on a different
  ;; system, then we need to cross-compile, using the "target" provided by the
  ;; image definition.
  (define system (and=> platform platform-system))
  (define target (cond
                  ;; No defined platform, let's use the user defined
                  ;; system/target parameters.
                  ((not platform)
                   (%current-target-system))
                  ;; The current system is the same as the platform system, no
                  ;; need to cross-compile.
                  ((and system
                        (string=? system (%current-system)))
                   #f)
                  ;; If there is a user defined target let's override the
                  ;; platform target. Otherwise, we can cross-compile to the
                  ;; platform target.
                  (else
                   (or (%current-target-system)
                       (and=> platform platform-target)))))

  (with-parameters ((%current-target-system target))
    (let* ((os (operating-system-for-image image))
           (image* (image-with-os* image os))
           (image-format (image-format image))
           (register-closures? (has-guix-service-type? os))
           (bootcfg (operating-system-bootcfg os))
           (bootloader (bootloader-configuration-bootloader
                        (operating-system-bootloader os))))
      (cond
       ((memq image-format '(disk-image compressed-qcow2))
         (system-disk-image image*
                            #:bootcfg bootcfg
                            #:bootloader bootloader
                            #:register-closures? register-closures?
                            #:inputs `(("system" ,os)
                                       ("bootcfg" ,bootcfg))))
       ((memq image-format '(docker))
        (system-docker-image image*))
       ((memq image-format '(tarball))
        (system-tarball-image image*))
       ((memq image-format '(wsl2))
        (system-tarball-image image* #:wsl? #t))
       ((memq image-format '(iso9660))
         (system-iso9660-image
          image*
          #:bootcfg bootcfg
          #:bootloader bootloader
          #:register-closures? register-closures?
          #:inputs `(("system" ,os)
                     ("bootcfg" ,bootcfg))
          ;; Make sure to use a mode that does no imply
          ;; HFS+ tree creation that may fail with:
          ;;
          ;; "libisofs: FAILURE : Too much files to mangle,
          ;; cannot guarantee unique file names"
          ;;
          ;; This happens if some limits are exceeded, see:
          ;; https://lists.gnu.org/archive/html/grub-devel/2020-06/msg00048.html
          #:grub-mkrescue-environment
          '(("MKRESCUE_SED_MODE" . "mbr_only"))))
       (else
        (raise (formatted-message
                (G_ "~a: unsupported image format") image-format)))))))


;;;
;;; Image type discovery.
;;;

(define (image-modules)
  "Return the list of image modules."
  (cons (resolve-interface '(gnu system image))
        (all-modules (map (lambda (entry)
                            `(,entry . "gnu/system/images/"))
                          %load-path)
                     #:warn warn-about-load-error)))

(define %image-types
  ;; The list of publically-known image types.
  (delay (fold-module-public-variables (lambda (obj result)
                                         (if (image-type? obj)
                                             (cons obj result)
                                             result))
                                       '()
                                       (image-modules))))

(define (lookup-image-type-by-name name)
  "Return the image type called NAME."
  (or (srfi-1:find (lambda (image-type)
                     (eq? name (image-type-name image-type)))
                   (force %image-types))
      (raise
       (formatted-message (G_ "~a: no such image type") name))))

;;; image.scm ends here<|MERGE_RESOLUTION|>--- conflicted
+++ resolved
@@ -77,10 +77,7 @@
             root-partition
 
             mbr-disk-image
-<<<<<<< HEAD
-=======
             mbr-hybrid-disk-image
->>>>>>> 5694352c
             efi-disk-image
             iso9660-image
             docker-image
@@ -90,10 +87,7 @@
 
             image-with-os
             mbr-raw-image-type
-<<<<<<< HEAD
-=======
             mbr-hybrid-raw-image-type
->>>>>>> 5694352c
             efi-raw-image-type
             efi32-raw-image-type
             qcow2-image-type
@@ -165,8 +159,6 @@
            (inherit root-partition)
            (offset root-offset))))))
 
-<<<<<<< HEAD
-=======
 (define mbr-hybrid-disk-image
   (image-without-os
    (format 'disk-image)
@@ -174,7 +166,6 @@
    (partitions
     (list esp-partition root-partition))))
 
->>>>>>> 5694352c
 (define efi-disk-image
   (image-without-os
    (format 'disk-image)
@@ -237,14 +228,11 @@
    (name 'mbr-raw)
    (constructor (cut image-with-os mbr-disk-image <>))))
 
-<<<<<<< HEAD
-=======
 (define mbr-hybrid-raw-image-type
   (image-type
    (name 'mbr-hybrid-raw)
    (constructor (cut image-with-os mbr-hybrid-disk-image <>))))
 
->>>>>>> 5694352c
 (define efi-raw-image-type
   (image-type
    (name 'efi-raw)
@@ -260,11 +248,7 @@
    (name 'qcow2)
    (constructor (cut image-with-os
                  (image
-<<<<<<< HEAD
-                  (inherit mbr-disk-image)
-=======
                   (inherit mbr-hybrid-disk-image)
->>>>>>> 5694352c
                   (name 'image.qcow2)
                   (format 'compressed-qcow2))
                  <>))))
