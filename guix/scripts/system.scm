;;; GNU Guix --- Functional package management for GNU
;;; Copyright © 2014-2023 Ludovic Courtès <ludo@gnu.org>
;;; Copyright © 2016 Alex Kost <alezost@gmail.com>
;;; Copyright © 2016, 2017, 2018 Chris Marusich <cmmarusich@gmail.com>
;;; Copyright © 2017, 2019 Mathieu Othacehe <m.othacehe@gmail.com>
;;; Copyright © 2018 Ricardo Wurmus <rekado@elephly.net>
;;; Copyright © 2019 Christopher Baines <mail@cbaines.net>
;;; Copyright © 2020 Jan (janneke) Nieuwenhuizen <janneke@gnu.org>
;;; Copyright © 2020 Julien Lepiller <julien@lepiller.eu>
;;; Copyright © 2020 Efraim Flashner <efraim@flashner.co.il>
;;; Copyright © 2021 Brice Waegeneire <brice@waegenei.re>
;;; Copyright © 2021 Simon Tournier <zimon.toutoune@gmail.com>
;;; Copyright © 2022 Tobias Geerinckx-Rice <me@tobias.gr>
;;;
;;; This file is part of GNU Guix.
;;;
;;; GNU Guix is free software; you can redistribute it and/or modify it
;;; under the terms of the GNU General Public License as published by
;;; the Free Software Foundation; either version 3 of the License, or (at
;;; your option) any later version.
;;;
;;; GNU Guix is distributed in the hope that it will be useful, but
;;; WITHOUT ANY WARRANTY; without even the implied warranty of
;;; MERCHANTABILITY or FITNESS FOR A PARTICULAR PURPOSE.  See the
;;; GNU General Public License for more details.
;;;
;;; You should have received a copy of the GNU General Public License
;;; along with GNU Guix.  If not, see <http://www.gnu.org/licenses/>.

(define-module (guix scripts system)
  #:use-module (guix config)
  #:use-module (guix ui)
  #:autoload   (guix colors) (supports-hyperlinks? file-hyperlink)
  #:use-module ((guix status) #:select (with-status-verbosity))
  #:use-module (guix store)
  #:autoload   (guix base16) (bytevector->base16-string)
  #:autoload   (guix store database)
               (sqlite-register store-database-file call-with-database)
  #:autoload   (guix build store-copy) (copy-store-item)
  #:use-module (guix describe)
  #:use-module (guix gexp)
  #:use-module (guix derivations)
  #:use-module (guix diagnostics)
  #:use-module (guix packages)
  #:use-module (guix utils)
  #:use-module (guix monads)
  #:use-module (guix records)
  #:use-module (guix profiles)
  #:use-module (guix scripts)
  #:use-module (guix channels)
  #:use-module (guix scripts build)
  #:autoload   (guix scripts package) (delete-generations
                                       delete-matching-generations
                                       list-installed)
  #:autoload   (guix scripts pull) (channel-commit-hyperlink)
  #:autoload   (guix graph) (export-graph node-type
                             graph-backend-name lookup-backend)
  #:use-module (guix scripts system reconfigure)
  #:use-module (guix build utils)
  #:use-module (guix progress)
  #:use-module (gnu build image)
  #:use-module (gnu build install)
  #:autoload   (gnu build file-systems)
                 (find-partition-by-label find-partition-by-uuid)
  #:use-module (gnu image)
  #:use-module (gnu system)
  #:use-module (gnu bootloader)
  #:use-module (gnu system file-systems)
  #:use-module (gnu system image)
  #:use-module (gnu system mapped-devices)
  #:use-module (gnu system linux-container)
  #:use-module (gnu system uuid)
  #:use-module (gnu system vm)
  #:use-module (gnu services)
  #:use-module (gnu services shepherd)
  #:use-module (gnu services herd)
  #:use-module (srfi srfi-1)
  #:use-module (srfi srfi-19)
  #:use-module (srfi srfi-26)
  #:use-module (srfi srfi-34)
  #:use-module (srfi srfi-35)
  #:use-module (srfi srfi-37)
  #:use-module (ice-9 format)
  #:use-module (ice-9 match)
  #:use-module (rnrs bytevectors)
  #:export (guix-system
            read-operating-system

            service-node-type
            shepherd-service-node-type))


;;;
;;; Operating system declaration.
;;;

(define %user-module
  ;; Module in which the machine description file is loaded.
  (make-user-module '((gnu system)
                      (gnu services)
                      (gnu system shadow))))

;; Note: The procedure below is used in external projects such as Emacs-Guix.
(define (read-operating-system file)
  "Read the operating-system declaration from FILE and return it."
  (load* file %user-module))


;;;
;;; Installation.
;;;

(define-syntax-rule (save-load-path-excursion body ...)
  "Save the current values of '%load-path' and '%load-compiled-path', run
BODY..., and restore them."
  (let ((path %load-path)
        (cpath %load-compiled-path))
    (dynamic-wind
      (const #t)
      (lambda ()
        body ...)
      (lambda ()
        (set! %load-path path)
        (set! %load-compiled-path cpath)))))

(define-syntax-rule (save-environment-excursion body ...)
  "Save the current environment variables, run BODY..., and restore them."
  (let ((env (environ)))
    (dynamic-wind
      (const #t)
      (lambda ()
        body ...)
      (lambda ()
        (environ env)))))

(define topologically-sorted*
  (store-lift topologically-sorted))


(define* (copy-item item info target db
                    #:key (log-port (current-error-port)))
  "Copy ITEM to the store under root directory TARGET and populate DB with the
given INFO, a <path-info> record."
  (let ((dest (string-append target item)))
    (format log-port "copying '~a'...~%" item)

    ;; Remove DEST if it exists to make sure that (1) we do not fail badly
    ;; while trying to overwrite it (see <http://bugs.gnu.org/20722>), and
    ;; (2) we end up with the right contents.
    (when (false-if-exception (lstat dest))
      (for-each make-file-writable
                (find-files dest (lambda (file stat)
                                   (eq? 'directory (stat:type stat)))
                            #:directories? #t))
      (delete-file-recursively dest))

    (copy-store-item item target
                     #:deduplicate? #t)

    (sqlite-register db
                     #:path item
                     #:references (path-info-references info)
                     #:deriver (path-info-deriver info)
                     #:hash (string-append
                             "sha256:"
                             (bytevector->base16-string (path-info-hash info)))
                     #:nar-size (path-info-nar-size info))))

(define* (copy-closure item target
                       #:key (log-port (current-error-port)))
  "Copy ITEM and all its dependencies to the store under root directory
TARGET, and register them."
  (mlet* %store-monad ((to-copy (topologically-sorted* (list item)))
                       (info    (mapm %store-monad query-path-info* to-copy))
                       (size -> (reduce + 0 (map path-info-nar-size info))))
    (define progress-bar
      (progress-reporter/bar (length to-copy)
                             (format #f (G_ "copying to '~a'...")
                                     target)))

    (define state
      (string-append target "/var/guix"))

    (check-available-space size target)

    ;; Explicitly use "TARGET/var/guix" as the state directory to avoid
    ;; reproducing the user's current settings; see
    ;; <http://bugs.gnu.org/18049>.
    (call-with-database (store-database-file #:prefix target
                                             #:state-directory state)
      (lambda (db)
        (call-with-progress-reporter progress-bar
          (lambda (report)
            (let ((void (%make-void-port "w")))
              (for-each (lambda (item info)
                          (copy-item item info target db #:log-port void)
                          (report))
                        to-copy info))))))

    (return *unspecified*)))

(define* (install os-drv target
                  #:key (log-port (current-output-port))
                  install-bootloader? bootloader bootcfg)
  "Copy the closure of BOOTCFG, which includes the output of OS-DRV, to
directory TARGET.  TARGET must be an absolute directory name since that's what
'register-path' expects.

When INSTALL-BOOTLOADER? is true, install bootloader using BOOTCFG."
  (define (maybe-copy to-copy)
    (with-monad %store-monad
      (if (string=? target "/")
          (begin
            (warning (G_ "initializing the current root file system~%"))
            (return #t))
          (begin
            ;; Make sure the target store exists.
            (mkdir-p (string-append target (%store-prefix)))

            ;; Copy items to the new store.
            (copy-closure to-copy target #:log-port log-port)))))

  ;; Make sure TARGET is root-owned when running as root, but still allow
  ;; non-root uses (useful for testing.)  See
  ;; <http://lists.gnu.org/archive/html/guix-devel/2015-05/msg00452.html>.
  (if (zero? (geteuid))
      (chown target 0 0)
      (warning (G_ "not running as 'root', so \
the ownership of '~a' may be incorrect!~%")
               target))

  ;; If a previous installation was attempted, make sure we start anew; in
  ;; particular, we don't want to keep a store database that might not
  ;; correspond to what we're actually putting in the store.
  (let ((state (string-append target "/var/guix")))
    (when (file-exists? state)
      (delete-file-recursively state)))

  (chmod target #o755)
  (let ((os-dir   (derivation->output-path os-drv))
        (format   (lift format %store-monad))
        (populate (lift2 populate-root-file-system %store-monad)))

    (mlet %store-monad ((bootcfg (lower-object bootcfg)))
      (mbegin %store-monad
        ;; Copy the closure of BOOTCFG, which includes OS-DIR,
        ;; eventual background image and so on.
        (maybe-copy (derivation->output-path bootcfg))

        ;; Create a bunch of additional files.
        (format log-port "populating '~a'...~%" target)
        (populate os-dir target)

        (mwhen install-bootloader?
          (install-bootloader local-eval bootloader bootcfg
                              #:target target)
          (return
           (info (G_ "bootloader successfully installed on~{ ~a~}~%")
                 (bootloader-configuration-targets bootloader))))))))


;;;
;;; Reconfiguration.
;;;

(define %system-profile
  ;; The system profile.
  (string-append %state-directory "/profiles/system"))

(define-syntax-rule (with-shepherd-error-handling mbody ...)
  "Catch and report Shepherd errors that arise when binding MBODY, a monadic
expression in %STORE-MONAD."
  (lambda (store)
    (catch 'system-error
      (lambda ()
        (guard (c ((shepherd-error? c)
                   (values (report-shepherd-error c) store)))
          (values (run-with-store store (mbegin %store-monad mbody ...))
                  store)))
      (lambda (key proc format-string format-args errno . rest)
        (warning (G_ "while talking to shepherd: ~a~%")
                 (apply format #f format-string format-args))
        (values #f store)))))

(define (report-shepherd-error error)
  "Report ERROR, a '&shepherd-error' error condition object."
  (when error
    (cond ((service-not-found-error? error)
           (warning (G_ "service '~a' could not be found~%")
                    (service-not-found-error-service error)))
          ((action-not-found-error? error)
           (warning (G_ "service '~a' does not have an action '~a'~%")
                    (action-not-found-error-service error)
                    (action-not-found-error-action error)))
          ((action-exception-error? error)
           (warning (G_ "exception caught while executing '~a' \
on service '~a':~%")
                    (action-exception-error-action error)
                    (action-exception-error-service error))
           (print-exception (current-error-port) #f
                            (action-exception-error-key error)
                            (action-exception-error-arguments error)))
          ((unknown-shepherd-error? error)
           (warning (G_ "something went wrong: ~s~%")
                    (unknown-shepherd-error-sexp error)))
          ((shepherd-error? error)
           (warning (G_ "shepherd error~%"))))

    ;; Don't leave users out in the cold and explain what that means and what
    ;; they can do.
    (warning (G_ "some services could not be upgraded~%"))
    (display-hint (G_ "To allow changes to all the system services to take
effect, you will need to reboot."))))

(define-syntax-rule (unless-file-not-found exp)
  (catch 'system-error
    (lambda ()
      exp)
    (lambda args
      (if (= ENOENT (system-error-errno args))
          #f
          (apply throw args)))))

(define (seconds->string seconds)
  "Return a string representing the date for SECONDS."
  (let ((time (make-time time-utc 0 seconds)))
    (date->string (time-utc->date time)
                  "~Y-~m-~d ~H:~M")))

(define* (profile-boot-parameters #:optional (profile %system-profile)
                                  (numbers
                                   (reverse (generation-numbers profile))))
  "Return a list of 'boot-parameters' for the generations of PROFILE specified
by NUMBERS, which is a list of generation numbers. The list is ordered from
the most recent to the oldest profiles."
  (define (system->boot-parameters system number time)
    (unless-file-not-found
     (let* ((params           (read-boot-parameters-file system))
            (label            (boot-parameters-label params)))
       (boot-parameters
         (inherit params)
         (label (string-append label " (#"
                               (number->string number) ", "
                               (seconds->string time) ")"))))))
  (let* ((systems (map (cut generation-file-name profile <>)
                       numbers))
         (times   (map (lambda (system)
                         (unless-file-not-found
                          (stat:mtime (lstat system))))
                       systems)))
    (filter-map system->boot-parameters systems numbers times)))


;;;
;;; Roll-back.
;;;
(define (roll-back-system store)
  "Roll back the system profile to its previous generation.  STORE is an open
connection to the store."
  (switch-to-system-generation store "-1"))


;;;
;;; Switch generations.
;;;
(define (switch-to-system-generation store spec)
  "Switch the system profile to the generation specified by SPEC, and
re-install bootloader with a configuration file that uses the specified system
generation as its default entry.  STORE is an open connection to the store."
  (let* ((number (relative-generation-spec->number %system-profile spec))
         (generation (generation-file-name %system-profile number))
         (activate (string-append generation "/activate")))
    (if number
        (begin
          (reinstall-bootloader store number)
          (switch-to-generation* %system-profile number)
          (unless-file-not-found (primitive-load activate)))
        (leave (G_ "cannot switch to system generation '~a'~%") spec))))

(define* (system-bootloader-name #:optional (system %system-profile))
  "Return the bootloader name stored in SYSTEM's \"parameters\" file."
  (let ((params (unless-file-not-found
                 (read-boot-parameters-file system))))
    (boot-parameters-bootloader-name params)))

(define (reinstall-bootloader store number)
  "Re-install bootloader for existing system profile generation NUMBER.
STORE is an open connection to the store."
  (let* ((generation (generation-file-name %system-profile number))
         ;; Detect the bootloader used in %system-profile.
         (bootloader (lookup-bootloader-by-name (system-bootloader-name)))

         ;; Use the detected bootloader with default configuration.
         ;; It will be enough to allow the system to boot.
         (bootloader-config (bootloader-configuration
                             (bootloader bootloader)))

         ;; Make the specified system generation the default entry.
         (params (first (profile-boot-parameters %system-profile
                                                 (list number))))
         (locale (boot-parameters-locale params))
         (store-crypto-devices (boot-parameters-store-crypto-devices params))
         (store-directory-prefix
          (boot-parameters-store-directory-prefix params))
         (old-generations
          (delv number (reverse (generation-numbers %system-profile))))
         (old-params (profile-boot-parameters
                       %system-profile old-generations))
         (entries (cons (boot-parameters->menu-entry params)
                        (boot-parameters-bootloader-menu-entries params)))
         (old-entries (map boot-parameters->menu-entry old-params)))
    (run-with-store store
      (mlet* %store-monad
          ((bootcfg (lower-object
                     ((bootloader-configuration-file-generator bootloader)
                      bootloader-config entries
                      #:locale locale
                      #:store-crypto-devices store-crypto-devices
                      #:store-directory-prefix store-directory-prefix
                      #:old-entries old-entries)))
           (drvs -> (list bootcfg)))
        (mbegin %store-monad
          (built-derivations drvs)
          ;; Only install bootloader configuration file.
          (install-bootloader local-eval bootloader-config bootcfg
                              #:run-installer? #f))))))


;;;
;;; Graphs.
;;;

(define (service-node-label service)
  "Return a label to represent SERVICE."
  (let ((type  (service-kind service))
        (value (service-value service)))
    (string-append (symbol->string (service-type-name type))
                   (cond ((or (number? value) (symbol? value))
                          (string-append " " (object->string value)))
                         ((string? value)
                          (string-append " " value))
                         ((file-system? value)
                          (string-append " " (file-system-mount-point value)))
                         (else
                          "")))))

(define (service-node-type services)
  "Return a node type for SERVICES.  Since <service> instances are not
self-contained (they express dependencies on service types, not on services),
we have to create the 'edges' procedure dynamically as a function of the full
list of services."
  (node-type
   (name "service")
   (description "the DAG of services")
   (identifier (lift1 object-address %store-monad))
   (label service-node-label)
   (edges (lift1 (service-back-edges services) %store-monad))))

(define (shepherd-service-node-label service)
  "Return a label for a node representing a <shepherd-service>."
  (string-join (map symbol->string (shepherd-service-provision service))))

(define (shepherd-service-node-type services)
  "Return a node type for SERVICES, a list of <shepherd-service>."
  (node-type
   (name "shepherd-service")
   (description "the dependency graph of shepherd services")
   (identifier (lift1 shepherd-service-node-label %store-monad))
   (label shepherd-service-node-label)
   (edges (lift1 (shepherd-service-back-edges services) %store-monad))))


;;;
;;; Generations.
;;;

(define* (display-system-generation number
                                    #:optional (profile %system-profile)
                                    #:key (list-installed-regex #f))
  "Display a summary of system generation NUMBER in a human-readable format.
List packages in that system that match LIST-INSTALLED-REGEX."
  (define (display-channel channel)
    (format #t     "    ~a:~%" (channel-name channel))
    (format #t (G_ "      repository URL: ~a~%") (channel-url channel))
    (when (channel-branch channel)
      (format #t (G_ "      branch: ~a~%") (channel-branch channel)))
    (format #t (G_ "      commit: ~a~%")
            (if (supports-hyperlinks?)
                (channel-commit-hyperlink channel)
                (channel-commit channel))))

  (unless (zero? number)
    (let* ((generation  (generation-file-name profile number))
           (params      (read-boot-parameters-file generation))
           (label       (boot-parameters-label params))
           (bootloader-name (boot-parameters-bootloader-name params))
           (root        (boot-parameters-root-device params))
           (root-device (if (bytevector? root)
                            (uuid->string root)
                            root))
           (kernel      (boot-parameters-kernel params))
           (multiboot-modules (boot-parameters-multiboot-modules params)))
      (define-values (channels config-file)
        (system-provenance generation))

      (display-generation profile number)
      (format #t (G_ "  file name: ~a~%") generation)
      (format #t (G_ "  canonical file name: ~a~%") (readlink* generation))
      ;; TRANSLATORS: Please preserve the two-space indentation.
      (format #t (G_ "  label: ~a~%") label)
      (format #t (G_ "  bootloader: ~a~%") bootloader-name)

      ;; TRANSLATORS: The '~[', '~;', and '~]' sequences in this string must
      ;; be preserved.  They denote conditionals, such that the result will
      ;; look like:
      ;;   root device: UUID: 12345-678
      ;; or:
      ;;   root device: label: "my-root"
      ;; or just:
      ;;   root device: /dev/sda3
      (format #t (G_ "  root device: ~[UUID: ~a~;label: ~s~;~a~]~%")
              (cond ((uuid? root-device) 0)
                    ((file-system-label? root-device) 1)
                    (else 2))
              (file-system-device->string root-device))

      (format #t (G_ "  kernel: ~a~%") kernel)

      (match multiboot-modules
        (() #f)
        (((modules . _) ...)
         (format #t (G_ "  multiboot: ~a~%")
                 (string-join modules "\n    "))))

      (unless (null? channels)
        ;; TRANSLATORS: Here "channel" is the same terminology as used in
        ;; "guix describe" and "guix pull --channels".
        (format #t (G_ "  channels:~%"))
        (for-each display-channel channels))
      (when config-file
        (format #t (G_ "  configuration file: ~a~%")
                (if (supports-hyperlinks?)
                    (file-hyperlink config-file)
                    config-file)))
      (when list-installed-regex
        (format #t (G_ "  packages:\n"))
        (pretty-print-table (list-installed
                             list-installed-regex
                             (list (string-append generation "/profile")))
                            #:left-pad 4)))))

(define* (list-generations pattern #:optional (profile %system-profile)
                           #:key (list-installed-regex #f))
  "Display in a human-readable format all the system generations matching
PATTERN, a string.  When PATTERN is #f, display all the system generations.
List installed packages that match LIST-INSTALLED-REGEX."
  (cond ((not (file-exists? profile))             ; XXX: race condition
         (raise (condition (&profile-not-found-error
                            (profile profile)))))
        ((not pattern)
         (for-each (cut display-system-generation <>
                        #:list-installed-regex list-installed-regex)
                   (profile-generations profile)))
        ((matching-generations pattern profile)
         =>
         (lambda (numbers)
           (if (null-list? numbers)
               (exit 1)
               (leave-on-EPIPE
                (for-each (cut display-system-generation <>
                               #:list-installed-regex list-installed-regex)
                          numbers)))))))


;;;
;;; File system declaration checks.
;;;

(define (check-file-system-availability file-systems)
  "Check whether the UUIDs or partition labels that FILE-SYSTEMS refer to, if
any, are available.  Raise an error if they're not."
  (define relevant
    (filter (lambda (fs)
              (and (file-system-mount? fs)
                   (not (member (file-system-type fs)
                                %pseudo-file-system-types))
                   ;; Don't try to validate network file systems.
                   (not (string-prefix? "nfs" (file-system-type fs)))
                   (not (memq 'bind-mount (file-system-flags fs)))))
            file-systems))

  (define labeled
    (filter (lambda (fs)
              (file-system-label? (file-system-device fs)))
            relevant))

  (define literal
    (filter (lambda (fs)
              (string? (file-system-device fs)))
            relevant))

  (define uuid
    (filter (lambda (fs)
              (uuid? (file-system-device fs)))
            relevant))

  (define fail? #f)

  (define (file-system-location* fs)
    (and=> (file-system-location fs)
           source-properties->location))

  (let-syntax ((error (syntax-rules ()
                        ((_ args ...)
                         (begin
                           (set! fail? #t)
                           (report-error args ...))))))
    (for-each (lambda (fs)
                (catch 'system-error
                  (lambda ()
                    (stat (file-system-device fs)))
                  (lambda args
                    (let ((errno  (system-error-errno args))
                          (device (file-system-device fs)))
                      (error (file-system-location* fs)
                             (G_ "device '~a' not found: ~a~%")
                             device (strerror errno))
                      (unless (string-prefix? "/" device)
                        (display-hint (G_ "If '~a' is a file system
label, write @code{(file-system-label ~s)} in your @code{device} field.")
                                      device device))))))
              literal)
    (for-each (lambda (fs)
                (let ((label (file-system-label->string
                              (file-system-device fs))))
                  (unless (find-partition-by-label label)
                    (error (file-system-location* fs)
                           (G_ "file system with label '~a' not found~%")
                           label))))
              labeled)
    (for-each (lambda (fs)
                (unless (find-partition-by-uuid (file-system-device fs))
                  (error (file-system-location* fs)
                         (G_ "file system with UUID '~a' not found~%")
                         (uuid->string (file-system-device fs)))))
              uuid)

    (when fail?
      ;; Better be safe than sorry.
      (exit 1))))

(define (check-mapped-devices os)
  "Check that each of MAPPED-DEVICES is valid according to the 'check'
procedure of its type."
  (define boot-mapped-devices
    (operating-system-boot-mapped-devices os))

  (define (needed-for-boot? md)
    (memq md boot-mapped-devices))

  (define initrd-modules
    (operating-system-initrd-modules os))

  (for-each (lambda (md)
              (let ((check (mapped-device-kind-check
                            (mapped-device-type md))))
                ;; We expect CHECK to raise an exception with a detailed
                ;; '&message' if something goes wrong.
                (check md
                       #:needed-for-boot? (needed-for-boot? md)
                       #:initrd-modules initrd-modules)))
            (operating-system-mapped-devices os)))

(define (check-initrd-modules os)
  "Check that modules needed by 'needed-for-boot' file systems in OS are
available in the initrd.  Note that mapped devices are responsible for
checking this by themselves in their 'check' procedure."
  (define (file-system-/dev fs)
    (let ((device (file-system-device fs)))
      (match device
        ((? string?)
         device)
        ((? uuid?)
         (find-partition-by-uuid device))
        ((? file-system-label?)
         (find-partition-by-label (file-system-label->string device))))))

  (define file-systems
    (filter (lambda (file-system)
              (and (file-system-needed-for-boot? file-system)
                   (not (member (file-system-type file-system)
                                %pseudo-file-system-types))))
            (operating-system-file-systems os)))

  (for-each (lambda (fs)
              (check-device-initrd-modules (file-system-/dev fs)
                                           (operating-system-initrd-modules os)
                                           (source-properties->location
                                            (file-system-location fs))))
            file-systems))


;;;
;;; Action.
;;;

(define* (system-derivation-for-action image action
                                       #:key
                                       full-boot?
                                       volatile?
                                       (graphic? #t)
                                       container-shared-network?
                                       mappings)
  "Return as a monadic value the derivation for IMAGE according to ACTION."
  (mlet %store-monad ((target (current-target-system))
                      (os -> (image-operating-system image))
                      (image-size -> (image-size image)))
    (case action
      ((build init reconfigure)
       (operating-system-derivation os))
      ((container)
       (container-script
        os
        #:mappings mappings
        #:shared-network? container-shared-network?))
      ((vm)
       (system-qemu-image/shared-store-script os
                                              #:full-boot? full-boot?
                                              #:volatile? volatile?
                                              #:graphic? graphic?
                                              #:disk-image-size image-size
                                              #:mappings mappings))
      ((image disk-image vm-image docker-image)
       (when (eq? action 'disk-image)
         (warning (G_ "'disk-image' is deprecated: use 'image' instead~%")))
       (when (eq? action 'vm-image)
         (warning (G_ "'vm-image' is deprecated: use 'image' instead~%")))
       (when (eq? action 'docker-image)
         (warning (G_ "'docker-image' is deprecated: use 'image' instead~%")))
       (lower-object (system-image image))))))

(define (maybe-suggest-running-guix-pull)
  "Suggest running 'guix pull' if this has never been done before."
  ;; Check whether we're running a 'guix pull'-provided 'guix' command.  When
  ;; 'current-profile' returns #f, we may be running the globally-installed
  ;; 'guix' and thus run the risk of deploying an older 'guix'.  See
  ;; <https://lists.gnu.org/archive/html/guix-devel/2014-08/msg00057.html>
  (unless (or (current-profile) (getenv "GUIX_UNINSTALLED"))
    (warning (G_ "Consider running 'guix pull' before 'reconfigure'.~%"))
    (warning (G_ "Failing to do that may downgrade your system!~%"))))

(define (bootloader-installer-script installer
                                     bootloader device target)
  "Return a file calling INSTALLER gexp with given BOOTLOADER, DEVICE
and TARGET arguments."
  (scheme-file "bootloader-installer"
               (with-imported-modules '((gnu build bootloader)
                                        (guix build utils))
                 #~(begin
                     (use-modules (gnu build bootloader)
                                  (guix build utils)
                                  (ice-9 binary-ports)
                                  (srfi srfi-34)
                                  (srfi srfi-35))

                     (guard (c ((message-condition? c) ;XXX: i18n
                                (format (current-error-port) "error: ~a~%"
                                        (condition-message c))
                                (exit 1)))
                       (#$installer #$bootloader #$device #$target)
                       (info (G_ "bootloader successfully installed on '~a'~%")
                             #$device))))))

(define (local-eval exp)
  "Evaluate EXP, a G-Expression, in-place."
  (mlet* %store-monad ((lowered (lower-gexp exp))
                       (_ (built-derivations (lowered-gexp-inputs lowered))))
    (save-load-path-excursion
     (set! %load-path (lowered-gexp-load-path lowered))
     (set! %load-compiled-path (lowered-gexp-load-compiled-path lowered))
     (return (primitive-eval (lowered-gexp-sexp lowered))))))

(define* (perform-action action image
                         #:key
                         (validate-reconfigure ensure-forward-reconfigure)
                         save-provenance?
                         skip-safety-checks?
                         install-bootloader?
                         dry-run? derivations-only?
                         use-substitutes? target
                         full-boot?
                         volatile-vm-root?
                         (graphic? #t)
                         container-shared-network?
                         (mappings '())
                         (gc-root #f))
  "Perform ACTION for IMAGE.  INSTALL-BOOTLOADER? specifies whether to install
bootloader; TARGET is the target root directory.

FULL-BOOT? is used for the 'vm' action; it determines whether to
boot directly to the kernel or to the bootloader.  CONTAINER-SHARED-NETWORK?
determines if the container will use a separate network namespace.

When DERIVATIONS-ONLY? is true, print the derivation file name(s) without
building anything.

When GC-ROOT is a path, also make that path an indirect root of the build
output when building a system derivation, such as a disk image.

When SKIP-SAFETY-CHECKS? is true, skip the file system and initrd module
static checks."
  (define println
    (cut format #t "~a~%" <>))

  (define os
    (image-operating-system image))

  (define bootloader
    (operating-system-bootloader os))

  (define bootcfg
    (and (memq action '(init reconfigure))
         (operating-system-bootcfg
          os
          (if (eq? action 'init)
              '()
              (map boot-parameters->menu-entry (profile-boot-parameters))))))

  (when (eq? action 'reconfigure)
    (maybe-suggest-running-guix-pull)
    (check-forward-update validate-reconfigure))

  ;; Check whether the declared file systems exist.  This is better than
  ;; instantiating a broken configuration.  Assume that we can only check if
  ;; running as root.
  (when (and (not skip-safety-checks?)
             (memq action '(init reconfigure)))
    (check-mapped-devices os)
    (when (zero? (getuid))
      (check-file-system-availability (operating-system-file-systems os))
      (unless (%current-target-system)
        ;; Skip the check if the user is making use of --target, as it cannot
        ;; be checked against the running kernel.
        (check-initrd-modules os))))

  (mlet* %store-monad
      ((sys       (system-derivation-for-action image action
                                                #:full-boot? full-boot?
                                                #:volatile?
                                                volatile-vm-root?
                                                #:graphic? graphic?
                                                #:container-shared-network? container-shared-network?
                                                #:mappings mappings))

       ;; For 'init' and 'reconfigure', always build BOOTCFG, even if
       ;; --no-bootloader is passed, because we then use it as a GC root.
       ;; See <http://bugs.gnu.org/21068>.
       (drvs      (mapm/accumulate-builds lower-object
                                          (if (memq action '(init reconfigure))
                                              (list sys bootcfg)
                                              (list sys))))
       (%         (if derivations-only?
                      (return (for-each (compose println derivation-file-name)
                                        drvs))
                      (built-derivations drvs))))

    (if (or dry-run? derivations-only?)
        (return #f)
        (begin
          (for-each (compose println derivation->output-path)
                    drvs)

          (case action
            ((reconfigure)
             (newline)
             (format #t (G_ "activating system...~%"))
             (mbegin %store-monad
               (switch-to-system local-eval os)
               (mwhen install-bootloader?
                 (install-bootloader local-eval bootloader bootcfg
                                     #:target (or target "/"))
                 (return
                  (info (G_ "bootloader successfully installed on '~a'~%")
                        (bootloader-configuration-targets bootloader))))
               (with-shepherd-error-handling
                (upgrade-shepherd-services local-eval os)
                (return (format #t (G_ "\
To complete the upgrade, run 'herd restart SERVICE' to stop,
upgrade, and restart each service that was not automatically restarted.\n")))
                (return (format #t (G_ "\
Run 'herd status' to view the list of services on your system.\n"))))))
            ((init)
             (newline)
             (format #t (G_ "initializing operating system under '~a'...~%")
                     target)
             (install sys (canonicalize-path target)
                      #:install-bootloader? install-bootloader?
                      #:bootloader bootloader
                      #:bootcfg bootcfg))
            (else
             ;; All we had to do was to build SYS and maybe register an
             ;; indirect GC root.
             (let ((output (derivation->output-path sys)))
               (mbegin %store-monad
                 (mwhen gc-root
                   (register-root* (list output) gc-root))
                 (return output)))))))))

(define* (export-extension-graph os port
                                 #:key (backend (lookup-backend "graphviz")))
  "Export the service extension graph of OS to PORT using BACKEND."
  (let* ((services (operating-system-services os))
         (system   (find (lambda (service)
                           (eq? (service-kind service) system-service-type))
                         services)))
    (export-graph (list system) port
                  #:backend backend
                  #:node-type (service-node-type services)
                  #:reverse-edges? #t)))

(define* (export-shepherd-graph os port
                                #:key (backend (lookup-backend "graphviz")))
  "Export the graph of shepherd services of OS to PORT using BACKEND."
  (let* ((services  (operating-system-services os))
         (pid1      (fold-services services
                                   #:target-type shepherd-root-service-type))
         ;; Get the list of <shepherd-service>.
         (shepherds (shepherd-configuration-services (service-value pid1)))
         (sinks     (filter (lambda (service)
                              (null? (shepherd-service-requirement service)))
                            shepherds)))
    (export-graph sinks port
                  #:backend backend
                  #:node-type (shepherd-service-node-type shepherds)
                  #:reverse-edges? #t)))


;;;
;;; Images.
;;;

(define (list-image-types)
  "Print the available image types."
  (display (G_ "The available image types are:\n"))
  (newline)
  (format #t "~{   - ~a ~%~}" (map image-type-name (force %image-types))))


;;;
;;; Options.
;;;

(define (show-help)
  (display (G_ "Usage: guix system [OPTION ...] ACTION [ARG ...] [FILE]
Build the operating system declared in FILE according to ACTION.
Some ACTIONS support additional ARGS.\n"))
  (newline)
  (display (G_ "The valid values for ACTION are:\n"))
  (newline)
  (display (G_ "\
   search           search for existing service types\n"))
  (display (G_ "\
   edit             edit the definition of an existing service type\n"))
  (display (G_ "\
   reconfigure      switch to a new operating system configuration\n"))
  (display (G_ "\
   roll-back        switch to the previous operating system configuration\n"))
  (display (G_ "\
   describe         describe the current system\n"))
  (display (G_ "\
   list-generations list the system generations\n"))
  (display (G_ "\
   switch-generation switch to an existing operating system configuration\n"))
  (display (G_ "\
   delete-generations delete old system generations\n"))
  (display (G_ "\
   build            build the operating system without installing anything\n"))
  (display (G_ "\
   container        build a container that shares the host's store\n"))
  (display (G_ "\
   vm               build a virtual machine image that shares the host's store\n"))
  (display (G_ "\
   image            build a Guix System image\n"))
  (display (G_ "\
   docker-image     build a Docker image\n"))
  (display (G_ "\
   init             initialize a root file system to run GNU\n"))
  (display (G_ "\
   extension-graph  emit the service extension graph in Dot format\n"))
  (display (G_ "\
   shepherd-graph   emit the graph of shepherd services in Dot format\n"))

  (show-build-options-help)
  (display (G_ "
  -d, --derivation       return the derivation of the given system"))
  (display (G_ "
  -e, --expression=EXPR  consider the operating-system EXPR evaluates to
                         instead of reading FILE, when applicable"))
  (display (G_ "
      --allow-downgrades for 'reconfigure', allow downgrades to earlier
                         channel revisions"))
  (display (G_ "
      --on-error=STRATEGY
                         apply STRATEGY (one of nothing-special, backtrace,
                         or debug) when an error occurs while reading FILE"))
  (display (G_ "
      --list-image-types list available image types"))
  (display (G_ "
  -t, --image-type=TYPE  for 'image', produce an image of TYPE"))
  (display (G_ "
      --image-size=SIZE  for 'image', produce an image of SIZE"))
  (display (G_ "
      --no-bootloader    for 'init', do not install a bootloader"))
  (display (G_ "
      --volatile         for 'image', make the root file system volatile"))
  (display (G_ "
      --persistent       for 'vm', make the root file system persistent"))
  (display (G_ "
      --label=LABEL      for 'image', label disk image with LABEL"))
  (display (G_ "
      --save-provenance  save provenance information"))
  (display (G_ "
      --share=SPEC       for 'vm' and 'container', share host file system with
                         read/write access according to SPEC"))
  (display (G_ "
      --expose=SPEC      for 'vm' and 'container', expose host file system
                         directory as read-only according to SPEC"))
  (display (G_ "
  -N, --network          for 'container', allow containers to access the network"))
  (display (G_ "
  -r, --root=FILE        for 'vm', 'image', 'container' and 'build',
                         make FILE a symlink to the result, and
                         register it as a garbage collector root"))
  (display (G_ "
      --full-boot        for 'vm', make a full boot sequence"))
  (display (G_ "
      --no-graphic       for 'vm', use the tty that we are started in for IO"))
  (display (G_ "
      --skip-checks      skip file system and initrd module safety checks"))
  (display (G_ "
  -v, --verbosity=LEVEL  use the given verbosity LEVEL"))
  (newline)
  (display (G_ "
      --graph-backend=BACKEND
                         use BACKEND for 'extension-graph' and 'shepherd-graph'"))
  (newline)
  (display (G_ "
  -I, --list-installed[=REGEXP]
                         for 'describe' and 'list-generations', list installed
                         packages matching REGEXP"))
  (newline)
  (show-cross-build-options-help)
  (newline)
  (show-native-build-options-help)
  (newline)
  (display (G_ "
  -h, --help             display this help and exit"))
  (display (G_ "
  -V, --version          display version information and exit"))
  (newline)
  (show-bug-report-information))

(define %options
  ;; Specifications of the command-line options.
  (cons* (option '(#\h "help") #f #f
                 (lambda args
                   (show-help)
                   (exit 0)))
         (option '(#\V "version") #f #f
                 (lambda args
                   (show-version-and-exit "guix system")))
         (option '(#\e "expression") #t #f
                 (lambda (opt name arg result)
                   (alist-cons 'expression arg result)))
         (option '(#\d "derivation") #f #f
                 (lambda (opt name arg result)
                   (alist-cons 'derivations-only? #t result)))
         (option '("allow-downgrades") #f #f
                 (lambda (opt name arg result)
                   (alist-cons 'validate-reconfigure
                               warn-about-backward-reconfigure
                               result)))
         (option '("on-error") #t #f
                 (lambda (opt name arg result)
                   (alist-cons 'on-error (string->symbol arg)
                               result)))
         (option '(#\t "image-type") #t #f
                 (lambda (opt name arg result)
                   (alist-cons 'image-type (string->symbol arg)
                               result)))
         (option '("list-image-types") #f #f
                 (lambda (opt name arg result)
                   (list-image-types)
                   (exit 0)))
         (option '("image-size") #t #f
                 (lambda (opt name arg result)
                   (alist-cons 'image-size (size->number arg)
                               result)))
         (option '(#\N "network") #f #f
                 (lambda (opt name arg result)
                   (alist-cons 'container-shared-network? #t result)))
         (option '("no-bootloader" "no-grub") #f #f
                 (lambda (opt name arg result)
                   (alist-cons 'install-bootloader? #f result)))
         (option '("volatile") #f #f
                 (lambda (opt name arg result)
                   (alist-cons 'volatile-image-root? #t result)))
         (option '("persistent") #f #f
                 (lambda (opt name arg result)
                   (alist-cons 'volatile-vm-root? #f result)))
         (option '("label") #t #f
                 (lambda (opt name arg result)
                   (alist-cons 'label arg result)))
         (option '("full-boot") #f #f
                 (lambda (opt name arg result)
                   (alist-cons 'full-boot? #t result)))
         (option '("no-graphic") #f #f
                 (lambda (opt name arg result)
                   (alist-cons 'no-graphic? #t result)))
         (option '("save-provenance") #f #f
                 (lambda (opt name arg result)
                   (alist-cons 'save-provenance? #t result)))
         (option '("skip-checks") #f #f
                 (lambda (opt name arg result)
                   (alist-cons 'skip-safety-checks? #t result)))

         (option '("share") #t #f
                 (lambda (opt name arg result)
                   (alist-cons 'file-system-mapping
                               (specification->file-system-mapping arg #t)
                               result)))
         (option '("expose") #t #f
                 (lambda (opt name arg result)
                   (alist-cons 'file-system-mapping
                               (specification->file-system-mapping arg #f)
                               result)))

         (option '(#\n "dry-run") #f #f
                 (lambda (opt name arg result)
                   (alist-cons 'dry-run? #t result)))
         (option '(#\v "verbosity") #t #f
                 (lambda (opt name arg result)
                   (let ((level (string->number* arg)))
                     (alist-cons 'verbosity level
                                 (alist-delete 'verbosity result)))))
         (option '(#\r "root") #t #f
                 (lambda (opt name arg result)
                   (alist-cons 'gc-root arg result)))
         (option '("graph-backend") #t #f
                 (lambda (opt name arg result)
                   (alist-cons 'graph-backend arg result)))
         (option '(#\I "list-installed") #f #t
                 (lambda (opt name arg result)
                   (alist-cons 'list-installed (or arg "") result)))
         (append %standard-build-options
                 %standard-cross-build-options
                 %standard-native-build-options)))

(define %default-options
  ;; Alist of default option values.
  `((system . ,(%current-system))
    (target . #f)
    (substitutes? . #t)
    (offload? . #t)
    (print-build-trace? . #t)
    (print-extended-build-trace? . #t)
    (multiplexed-build-output? . #t)
    (graft? . #t)
    (debug . 0)
    (verbosity . #f)                              ;default
    (validate-reconfigure . ,ensure-forward-reconfigure)
<<<<<<< HEAD
    (image-type . mbr-raw)
=======
    (image-type . mbr-hybrid-raw)
>>>>>>> 5694352c
    (image-size . guess)
    (install-bootloader? . #t)
    (label . #f)
    (volatile-image-root? . #f)
    (volatile-vm-root? . #t)
    (graph-backend . "graphviz")))

(define (verbosity-level opts)
  "Return the verbosity level based on OPTS, the alist of parsed options."
  (or (assoc-ref opts 'verbosity)
      (if (eq? (assoc-ref opts 'action) 'build)
          3 1)))


;;;
;;; Entry point.
;;;

(define actions '("build" "container" "vm" "vm-image" "image" "disk-image"
                  "reconfigure" "init"
                  "extension-graph" "shepherd-graph"
                  "list-generations" "describe"
                  "delete-generations" "roll-back"
                  "switch-generation" "search" "edit"
                  "docker-image"))

(define (process-action action args opts)
  "Process ACTION, a sub-command, with the arguments are listed in ARGS.
ACTION must be one of the sub-commands that takes an operating system
declaration as an argument (a file name.)  OPTS is the raw alist of options
resulting from command-line parsing."
  (define (ensure-operating-system-or-image file-or-exp obj)
    (unless (or (operating-system? obj) (image? obj))
      (leave (G_ "'~a' does not return an operating system or an image~%")
             file-or-exp))
    obj)

  (define save-provenance?
    (or (assoc-ref opts 'save-provenance?)
        (memq action '(init reconfigure))))

  (let* ((file        (match args
                        (() #f)
                        ((x . _) x)))
         (expr        (assoc-ref opts 'expression))
         (system      (assoc-ref opts 'system))
         (target      (assoc-ref opts 'target))
         (transform   (lambda (obj)
                        (if (and save-provenance? (operating-system? obj))
                            (operating-system-with-provenance obj file)
                            obj)))
         (obj          (transform
                        (ensure-operating-system-or-image
                         (or file expr)
                         (cond
                          ((and expr file)
                           (leave
                            (G_ "both file and expression cannot be specified~%")))
                          (expr
                           (read/eval expr))
                          (file
                           (load* file %user-module
                                  #:on-error (assoc-ref opts 'on-error)))
                          (else
                           (leave (G_ "no configuration specified~%")))))))
         (dry?        (assoc-ref opts 'dry-run?))
         (bootloader? (assoc-ref opts 'install-bootloader?))
         (label       (assoc-ref opts 'label))
         (image-type  (lookup-image-type-by-name
                       (assoc-ref opts 'image-type)))
         (image       (let* ((image-type (case action
                                           ((vm-image) qcow2-image-type)
                                           ((docker-image) docker-image-type)
                                           (else image-type)))
                            (image-size (assoc-ref opts 'image-size))
                            (volatile?
                             (assoc-ref opts 'volatile-image-root?))
                            (shared-network?
                               (assoc-ref opts 'container-shared-network?))
                            (base-image (if (operating-system? obj)
                                            (os->image obj
                                                       #:type image-type)
                                            obj)))
                        (image
                         (inherit (if label
                                      (image-with-label base-image label)
                                      base-image))
                         (size image-size)
                         (volatile-root? volatile?)
                         (shared-network? shared-network?))))
         (os          (or (image-operating-system image)
                          (raise
                           (formatted-message
                            (G_ "image lacks an operating-system")))))
         (target-file (match args
                        ((first second) second)
                        (_ #f)))
         (bootloader-targets
                      (and bootloader?
                           (bootloader-configuration-targets
                            (operating-system-bootloader os)))))

    (define (graph-backend)
      (lookup-backend (assoc-ref opts 'graph-backend)))

    (with-store store
      (set-build-options-from-command-line store opts)

      (with-build-handler (build-notifier #:use-substitutes?
                                          (assoc-ref opts 'substitutes?)
                                          #:verbosity
                                          (verbosity-level opts)
                                          #:dry-run?
                                          (assoc-ref opts 'dry-run?))
        (run-with-store store
          (mbegin %store-monad
            (set-guile-for-build (default-guile))
            (case action
              ((extension-graph)
               (export-extension-graph os (current-output-port)
                                       #:backend (graph-backend)))
              ((shepherd-graph)
               (export-shepherd-graph os (current-output-port)
                                      #:backend (graph-backend)))
              (else
               (unless (memq action '(build init reconfigure))
                 (warn-about-old-distro #:suggested-command
                                        "guix system reconfigure"))

               (perform-action action image
                               #:dry-run? dry?
                               #:derivations-only? (assoc-ref opts
                                                              'derivations-only?)
                               #:use-substitutes? (assoc-ref opts 'substitutes?)
                               #:skip-safety-checks?
                               (assoc-ref opts 'skip-safety-checks?)
                               #:validate-reconfigure
                               (assoc-ref opts 'validate-reconfigure)
                               #:full-boot? (assoc-ref opts 'full-boot?)
                               #:volatile-vm-root?
                               (assoc-ref opts 'volatile-vm-root?)
                               #:graphic? (not (assoc-ref opts 'no-graphic?))
                               #:container-shared-network?
                               (assoc-ref opts 'container-shared-network?)
                               #:mappings (filter-map (match-lambda
                                                        (('file-system-mapping . m)
                                                         m)
                                                        (_ #f))
                                                      opts)
                               #:install-bootloader? bootloader?
                               #:target target-file
                               #:gc-root (assoc-ref opts 'gc-root)))))
          #:target target
          #:system system)))
    (warn-about-disk-space)))

(define (resolve-subcommand name)
  (let ((module (resolve-interface
                 `(guix scripts system ,(string->symbol name))))
        (proc (string->symbol (string-append "guix-system-" name))))
    (module-ref module proc)))

(define (process-command command args opts)
  "Process COMMAND, one of the 'guix system' sub-commands.  ARGS is its
argument list and OPTS is the option alist."
  (define-syntax-rule (with-store* store exp ...)
    (with-store store
      (set-build-options-from-command-line store opts)
      exp ...))

  (case command
    ;; The following commands do not need to use the store, and they do not need
    ;; an operating system configuration file.
    ((list-generations)
     (let ((list-installed-regex (assoc-ref opts 'list-installed))
           (pattern (match args
                      (() #f)
                      ((pattern) pattern)
                      (x (leave (G_ "wrong number of arguments~%"))))))
       (list-generations pattern #:list-installed-regex list-installed-regex)))
    ((describe)
     ;; Describe the running system, which is not necessarily the current
     ;; generation.  /run/current-system might point to
     ;; /var/guix/profiles/system-N-link, or it might point directly to
     ;; /gnu/store/…-system.  Try both.
     (let ((list-installed-regex (assoc-ref opts 'list-installed)))
       (match (generation-number "/run/current-system" %system-profile)
         (0
          (match (generation-number %system-profile)
            (0
             (leave (G_ "no system generation, nothing to describe~%")))
            (generation
             (display-system-generation
              generation #:list-installed-regex list-installed-regex))))
         (generation
          (display-system-generation
           generation #:list-installed-regex list-installed-regex)))))
    ((search)
     (apply (resolve-subcommand "search") args))
    ((edit)
     (apply (resolve-subcommand "edit") args))
    ;; The following commands need to use the store, but they do not need an
    ;; operating system configuration file.
    ((delete-generations)
     (let ((pattern (match args
                      (() #f)
                      ((pattern) pattern)
                      (x (leave (G_ "wrong number of arguments~%"))))))
       (with-store* store
         (delete-matching-generations store %system-profile pattern)
         (reinstall-bootloader store (generation-number %system-profile)))))
    ((switch-generation)
     (let ((pattern (match args
                      ((pattern) pattern)
                      (x (leave (G_ "wrong number of arguments~%"))))))
       (with-store* store
         (switch-to-system-generation store pattern))))
    ((roll-back)
     (let ((pattern (match args
                      (() "")
                      (x (leave (G_ "wrong number of arguments~%"))))))
       (with-store* store
         (roll-back-system store))))
    ;; The following commands need to use the store, and they also
    ;; need an operating system configuration file.
    (else (process-action command args opts))))

(define-command (guix-system . args)
  (synopsis "build and deploy full operating systems")

  (define (parse-sub-command arg result)
    ;; Parse sub-command ARG and augment RESULT accordingly.
    (cond ((assoc-ref result 'action)
           (alist-cons 'argument arg result))
          ((member arg actions)
           (let ((action (string->symbol arg)))
             (alist-cons 'action action result)))
          (else
           (let ((hint (string-closest arg actions #:threshold 3)))
             (report-error (G_ "~a: unknown action~%") arg)
             (when hint
               (display-hint (G_ "Did you mean @code{~a}?~%") hint))
             (exit 1)))))

  (define (match-pair car)
    ;; Return a procedure that matches a pair with CAR.
    (match-lambda
      ((head . tail)
       (and (eq? car head) tail))
      (_ #f)))

  (define (option-arguments opts)
    ;; Extract the plain arguments from OPTS.
    (let* ((args   (reverse (filter-map (match-pair 'argument) opts)))
           (count  (length args))
           (action (assoc-ref opts 'action))
           (expr   (assoc-ref opts 'expression)))
      (define (fail)
        (leave (G_ "wrong number of arguments for action '~a'~%")
               action))

      (unless action
        (format (current-error-port)
                (G_ "guix system: missing command name~%"))
        (format (current-error-port)
                (G_ "Try 'guix system --help' for more information.~%"))
        (exit 1))

      (case action
        ((build container vm vm-image image disk-image docker-image
                reconfigure)
         (unless (or (= count 1)
                     (and expr (= count 0)))
           (fail)))
        ((init)
         (unless (= count 2)
           (fail))))
      args))

  (with-error-handling
    (let* ((opts     (parse-command-line args %options
                                         (list %default-options)
                                         #:argument-handler
                                         parse-sub-command))
           (args     (option-arguments opts))
           (command  (assoc-ref opts 'action)))
      (parameterize ((%graft? (assoc-ref opts 'graft?)))
        (with-status-verbosity (verbosity-level opts)
          (process-command command args opts))))))

;;; Local Variables:
;;; eval: (put 'with-store* 'scheme-indent-function 1)
;;; End:

;;; system.scm ends here<|MERGE_RESOLUTION|>--- conflicted
+++ resolved
@@ -1180,11 +1180,7 @@
     (debug . 0)
     (verbosity . #f)                              ;default
     (validate-reconfigure . ,ensure-forward-reconfigure)
-<<<<<<< HEAD
-    (image-type . mbr-raw)
-=======
     (image-type . mbr-hybrid-raw)
->>>>>>> 5694352c
     (image-size . guess)
     (install-bootloader? . #t)
     (label . #f)
