;;; GNU Guix --- Functional package management for GNU
;;; Copyright © 2023 Ekaitz Zarraga <ekaitz@elenq.tech>
;;;
;;; This file is part of GNU Guix.
;;;
;;; GNU Guix is free software; you can redistribute it and/or modify it
;;; under the terms of the GNU General Public License as published by
;;; the Free Software Foundation; either version 3 of the License, or (at
;;; your option) any later version.
;;;
;;; GNU Guix is distributed in the hope that it will be useful, but
;;; WITHOUT ANY WARRANTY; without even the implied warranty of
;;; MERCHANTABILITY or FITNESS FOR A PARTICULAR PURPOSE.  See the
;;; GNU General Public License for more details.
;;;
;;; You should have received a copy of the GNU General Public License
;;; along with GNU Guix.  If not, see <http://www.gnu.org/licenses/>.

(define-module (guix build-system zig)
  #:use-module (guix search-paths)
  #:use-module (guix store)
  #:use-module (guix utils)
  #:use-module (guix gexp)
  #:use-module (guix monads)
  #:use-module (guix packages)
  #:use-module (guix build-system)
  #:use-module (guix build-system gnu)
  #:use-module (ice-9 match)
  #:use-module (srfi srfi-26)
  #:export (zig-build-system))


(define (default-zig)
  "Return the default zig package."
  ;; Lazily resolve the binding to avoid a circular dependency.
  (let ((zig (resolve-interface '(gnu packages zig))))
    (module-ref zig 'zig)))

(define %zig-build-system-modules
  ;; Build-side modules imported by default.
  `((guix build zig-build-system)
<<<<<<< HEAD
    (guix build syscalls)
    ,@%default-gnu-imported-modules))
=======
    ,@%gnu-build-system-modules))
>>>>>>> 5f8a993a

(define* (zig-build name inputs
                    #:key
                    source
                    (tests? #t)
                    (test-target #f)
                    (zig-build-flags ''())
                    (zig-test-flags ''())
                    (zig-release-type #f)
                    (phases '%standard-phases)
                    (outputs '("out"))
                    (search-paths '())
                    (system (%current-system))
                    (guile #f)
                    (imported-modules %zig-build-system-modules)
                    (modules '((guix build zig-build-system)
                               (guix build utils))))
  "Build SOURCE using Zig, and with INPUTS."
  (define builder
    (with-imported-modules imported-modules
      #~(begin
          (use-modules #$@(sexp->gexp modules))
          (zig-build #:name #$name
                     #:source #+source
                     #:system #$system
                     #:test-target #$test-target
                     #:zig-build-flags #$zig-build-flags
                     #:zig-test-flags #$zig-test-flags
                     #:zig-release-type #$zig-release-type
                     #:tests? #$tests?
                     #:phases #$phases
                     #:outputs #$(outputs->gexp outputs)
                     #:search-paths '#$(sexp->gexp
                                        (map search-path-specification->sexp
                                             search-paths))
                     #:inputs #$(input-tuples->gexp inputs)))))

  (mlet %store-monad ((guile (package->derivation (or guile (default-guile))
                                                  system #:graft? #f)))
    (gexp->derivation name builder
                      #:system system
                      #:guile-for-build guile)))

(define* (zig-cross-build name
                          #:key
                          source target
                          build-inputs target-inputs host-inputs
                          (phases '%standard-phases)
                          (outputs '("out"))
                          (search-paths '())
                          (native-search-paths '())
                          (tests? #t)
                          (test-target #f)
                          (zig-build-flags ''())
                          (zig-test-flags ''())
                          (zig-destdir "out")
                          (zig-test-destdir "test-out")
                          (zig-release-type #f)
                          (system (%current-system))
                          (guile #f)
                          (imported-modules %zig-build-system-modules)
                          (modules '((guix build zig-build-system)
                                     (guix build utils))))
  "Build SOURCE using Zig, and with INPUTS."
  (define builder
    (with-imported-modules imported-modules
      #~(begin
          (use-modules #$@(sexp->gexp modules))

          (define %build-host-inputs
            #+(input-tuples->gexp build-inputs))

          (define %build-target-inputs
            (append #$(input-tuples->gexp host-inputs)
              #+(input-tuples->gexp target-inputs)))

          (define %build-inputs
            (append %build-host-inputs %build-target-inputs))

          (define %outputs
            #$(outputs->gexp outputs))

          (zig-build #:name #$name
                     #:source #+source
                     #:system #$system
                     #:phases #$phases
                     #:outputs %outputs
                     #:target #$target
                     #:test-target #$test-target
                     #:inputs %build-target-inputs
                     #:native-inputs %build-host-inputs
                     #:search-paths '#$(map search-path-specification->sexp
                                            search-paths)
                     #:native-search-paths '#$(map
                                                search-path-specification->sexp
                                                native-search-paths)
                     #:zig-build-flags #$zig-build-flags
                     #:zig-test-flags #$zig-test-flags
                     #:zig-release-type #$zig-release-type
                     #:zig-destdir #$zig-destdir
                     #:zig-test-destdir #$zig-test-destdir
                     #:tests? #$tests?
                     #:search-paths '#$(sexp->gexp
                                        (map search-path-specification->sexp
                                             search-paths))))))

  (mlet %store-monad ((guile (package->derivation (or guile (default-guile))
                                                  system #:graft? #f)))
        (gexp->derivation name builder
                          #:system system
                          #:target target
                          #:graft? #f
                          #:substitutable? substitutable?
                          #:guile-for-build guile)))


(define* (lower name
                #:key source inputs native-inputs outputs system target
                (zig (default-zig))
                #:allow-other-keys
                #:rest arguments)
  "Return a bag for NAME."

  (define private-keywords
    '(#:target #:zig #:inputs #:native-inputs #:outputs))

  (bag
    (name name)
    (system system)
    (target target)
    (build-inputs `(,@(if source
                        `(("source" ,source))
                        '())
                    ,@`(("zig" ,zig))
                    ,@native-inputs
                    ,@(if target '() inputs)
                    ,@(if target
                        ;; Use the standard cross inputs of
                        ;; 'gnu-build-system'.
                        (standard-cross-packages target 'host)
                        '())
                    ;; Keep the standard inputs of 'gnu-build-system'.
                    ,@(standard-packages)))
    (host-inputs (if target inputs '()))
    (target-inputs (if target
                     (standard-cross-packages target 'target)
                     '()))
    (outputs outputs)
    (build (if target zig-cross-build zig-build))
    (arguments (strip-keyword-arguments private-keywords arguments))))

(define zig-build-system
  (build-system
    (name 'zig)
    (description
     "Zig build system, to build Zig packages")
    (lower lower)))<|MERGE_RESOLUTION|>--- conflicted
+++ resolved
@@ -39,12 +39,7 @@
 (define %zig-build-system-modules
   ;; Build-side modules imported by default.
   `((guix build zig-build-system)
-<<<<<<< HEAD
-    (guix build syscalls)
     ,@%default-gnu-imported-modules))
-=======
-    ,@%gnu-build-system-modules))
->>>>>>> 5f8a993a
 
 (define* (zig-build name inputs
                     #:key
