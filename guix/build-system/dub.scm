--- conflicted
+++ resolved
@@ -59,12 +59,7 @@
 (define %dub-build-system-modules
   ;; Build-side modules imported by default.
   `((guix build dub-build-system)
-<<<<<<< HEAD
-    (guix build syscalls)
     ,@%default-gnu-imported-modules))
-=======
-    ,@%gnu-build-system-modules))
->>>>>>> 61f2d84e
 
 (define* (dub-build name inputs
                     #:key
