;;; GNU Guix --- Functional package management for GNU
;;; Copyright © 2013, 2014, 2015, 2017, 2018 Ludovic Courtès <ludo@gnu.org>
;;; Copyright © 2022 Maxime Devos <maximedevos@telenet.be>
;;; Copyright © 2023 Maxim Cournoyer <maxim.cournoyer@gmail.com>
;;;
;;; This file is part of GNU Guix.
;;;
;;; GNU Guix is free software; you can redistribute it and/or modify it
;;; under the terms of the GNU General Public License as published by
;;; the Free Software Foundation; either version 3 of the License, or (at
;;; your option) any later version.
;;;
;;; GNU Guix is distributed in the hope that it will be useful, but
;;; WITHOUT ANY WARRANTY; without even the implied warranty of
;;; MERCHANTABILITY or FITNESS FOR A PARTICULAR PURPOSE.  See the
;;; GNU General Public License for more details.
;;;
;;; You should have received a copy of the GNU General Public License
;;; along with GNU Guix.  If not, see <http://www.gnu.org/licenses/>.

(define-module (guix search-paths)
  #:use-module (guix records)
  #:use-module (guix build utils)
  #:use-module (srfi srfi-1)
  #:use-module (srfi srfi-26)
  #:use-module (ice-9 match)
  #:export (<search-path-specification>
            search-path-specification
            search-path-specification?
            search-path-specification-variable
            search-path-specification-files
            search-path-specification-separator
            search-path-specification-file-type
            search-path-specification-file-pattern

            $CPLUS_INCLUDE_PATH
            $C_INCLUDE_PATH
            $LIBRARY_PATH
            $GUIX_EXTENSIONS_PATH
            $PATH
            $PKG_CONFIG_PATH
            $SSL_CERT_DIR
            $SSL_CERT_FILE
            $TZDIR
<<<<<<< HEAD
=======

            %gcc-search-paths
>>>>>>> 5694352c

            search-path-specification->sexp
            sexp->search-path-specification
            string-tokenize*
            evaluate-search-paths
            environment-variable-definition
            search-path-definition
            set-search-paths))

;;; Commentary:
;;;
;;; This module defines "search path specifications", which allow packages to
;;; declare environment variables that they use to define search paths.  For
;;; instance, GCC has the 'CPATH' variable, Guile has the 'GUILE_LOAD_PATH'
;;; variable, etc.
;;;
;;; Code:

;; The specification of a search path.
(define-record-type* <search-path-specification>
  search-path-specification make-search-path-specification
  search-path-specification?
  (variable     search-path-specification-variable) ;string
  (files        search-path-specification-files)    ;list of strings
  (separator    search-path-specification-separator ;string | #f
                (default ":"))
  (file-type    search-path-specification-file-type ;symbol
                (default 'directory))
  (file-pattern search-path-specification-file-pattern ;#f | string
                (default #f)))

(define $C_INCLUDE_PATH
  (search-path-specification
   (variable "CPLUS_INCLUDE_PATH")
   ;; Add 'include/c++' here so that <cstdlib>'s "#include_next
   ;; <stdlib.h>" finds GCC's <stdlib.h>, not libc's.
   (files '("include/c++" "include"))))

(define $CPLUS_INCLUDE_PATH
  (search-path-specification
   (variable "C_INCLUDE_PATH")
   (files '("include"))))

(define $LIBRARY_PATH
  (search-path-specification
   (variable "LIBRARY_PATH")
   (files '("lib" "lib64"))))

(define %gcc-search-paths
  ;; Use the language-specific variables rather than 'CPATH' because they
  ;; are equivalent to '-isystem' whereas 'CPATH' is equivalent to '-I'.
  ;; The intent is to allow headers that are in the search path to be
  ;; treated as "system headers" (headers exempt from warnings) just like
  ;; the typical /usr/include headers on an FHS system.
  (list $C_INCLUDE_PATH
        $CPLUS_INCLUDE_PATH
        $LIBRARY_PATH))

(define $PATH
  ;; The 'PATH' variable.  This variable is a bit special: it is not attached
  ;; to any package in particular.
  (search-path-specification
   (variable "PATH")
   (files '("bin" "sbin"))))

(define $GUIX_EXTENSIONS_PATH
  ;; 'GUIX_EXTENSIONS_PATH' is used by Guix to locate extension commands.
  ;; Unlike 'PATH', it is attached to a package, Guix; however, it is
  ;; convenient to define it by default because the 'guix' package is not
  ;; supposed to be installed in a profile.
  (search-path-specification
   (variable "GUIX_EXTENSIONS_PATH")
   (files '("share/guix/extensions"))))

(define $PKG_CONFIG_PATH
  ;; 'PKG_CONFIG_PATH' is used by pkg-config to locate available header files
  ;; and libraries, via their .pc files.
  (search-path-specification
   (variable "PKG_CONFIG_PATH")
   (files '("lib/pkgconfig" "lib64/pkgconfig" "share/pkgconfig"))))

;; Two variables for certificates (info "(guix)X.509 Certificates"),
;; respected by OpenSSL and possibly GnuTLS in the future
;; (https://gitlab.com/gnutls/gnutls/-/merge_requests/1541)
;; and many of their dependents -- even some GnuTLS dependents
;; like Guile.  As they are not tied to a single package, define
;; them here to avoid duplication.
;;
;; Additionally, the 'native-search-paths' field is not thunked,
;; so doing (package-native-search-paths openssl)
;; could cause import cycle issues.
(define $SSL_CERT_DIR
  (search-path-specification
   (variable "SSL_CERT_DIR")
   (separator #f)                       ;single entry
   (files '("etc/ssl/certs"))))

(define $SSL_CERT_FILE
  (search-path-specification
   (variable "SSL_CERT_FILE")
   (file-type 'regular)
   (separator #f)                       ;single entry
   (files '("etc/ssl/certs/ca-certificates.crt"))))

(define $TZDIR
  (search-path-specification
   (variable "TZDIR")
   (files '("share/zoneinfo"))
   (separator #f)))                     ;single entry

(define (search-path-specification->sexp spec)
  "Return an sexp representing SPEC, a <search-path-specification>.  The sexp
corresponds to the arguments expected by `set-path-environment-variable'."
  ;; Note that this sexp format is used both by build systems and in
  ;; (guix profiles), so think twice before you change it.
  (match spec
    (($ <search-path-specification> variable files separator type pattern)
     `(,variable ,files ,separator ,type ,pattern))))

(define (sexp->search-path-specification sexp)
  "Convert SEXP, which is as returned by 'search-path-specification->sexp', to
a <search-path-specification> object."
  (match sexp
    ((variable files separator type pattern)
     (search-path-specification
      (variable variable)
      (files files)
      (separator separator)
      (file-type type)
      (file-pattern pattern)))))

(define-syntax-rule (with-null-error-port exp)
  "Evaluate EXP with the error port pointing to the bit bucket."
  (with-error-to-port (%make-void-port "w")
    (lambda () exp)))

;; XXX: This procedure used to be in (guix utils) but since we want to be able
;; to use (guix search-paths) on the build side, we want to avoid the
;; dependency on (guix utils), and so this procedure is back here for now.
(define (string-tokenize* string separator)
  "Return the list of substrings of STRING separated by SEPARATOR.  This is
like `string-tokenize', but SEPARATOR is a string."
  (define (index string what)
    (let loop ((string string)
               (offset 0))
      (cond ((string-null? string)
             #f)
            ((string-prefix? what string)
             offset)
            (else
             (loop (string-drop string 1) (+ 1 offset))))))

  (define len
    (string-length separator))

  (let loop ((string string)
             (result  '()))
    (cond ((index string separator)
           =>
           (lambda (offset)
             (loop (string-drop string (+ offset len))
                   (cons (substring string 0 offset)
                         result))))
          (else
           (reverse (cons string result))))))

(define* (evaluate-search-paths search-paths directories
                                #:optional (getenv (const #f)))
  "Evaluate SEARCH-PATHS, a list of search-path specifications, for
DIRECTORIES, a list of directory names, and return a list of
specification/value pairs.  Use GETENV to determine the current settings and
report only settings not already effective."
  (define (search-path-definition spec)
    (match spec
      (($ <search-path-specification> variable files #f type pattern)
       ;; Separator is #f so return the first match.
       (match (with-null-error-port
               (search-path-as-list files directories
                                    #:type type
                                    #:pattern pattern))
         (()
          #f)
         ((head . _)
          (let ((value (getenv variable)))
            (if (and value (string=? value head))
                #f                         ;VARIABLE already set appropriately
                (cons spec head))))))
      (($ <search-path-specification> variable files separator
                                      type pattern)
       (let* ((values (or (and=> (getenv variable)
                                 (cut string-tokenize* <> separator))
                          '()))
              ;; XXX: Silence 'find-files' when it stumbles upon non-existent
              ;; directories (see
              ;; <http://lists.gnu.org/archive/html/guix-devel/2015-01/msg00269.html>.)
              (path   (with-null-error-port
                       (search-path-as-list files directories
                                            #:type type
                                            #:pattern pattern))))
         (if (every (cut member <> values) path)
             #f                         ;VARIABLE is already set appropriately
             (cons spec (string-join path separator)))))))

  (filter-map search-path-definition search-paths))

(define* (environment-variable-definition variable value
                                          #:key
                                          (kind 'exact)
                                          (separator ":"))
  "Return a the definition of VARIABLE to VALUE in Bash syntax.

KIND can be either 'exact (return the definition of VARIABLE=VALUE),
'prefix (return the definition where VALUE is added as a prefix to VARIABLE's
current value), or 'suffix (return the definition where VALUE is added as a
suffix to VARIABLE's current value.)  In the case of 'prefix and 'suffix,
SEPARATOR is used as the separator between VARIABLE's current value and its
prefix/suffix."
  (match (if (not separator) 'exact kind)
    ('exact
     (format #f "export ~a=\"~a\"" variable value))
    ('prefix
     (format #f "export ~a=\"~a${~a:+~a}$~a\""
             variable value variable separator variable))
    ('suffix
     (format #f "export ~a=\"$~a${~a:+~a}~a\""
             variable variable variable separator value))))

(define* (search-path-definition search-path value
                                 #:key (kind 'exact))
  "Similar to 'environment-variable-definition', but applied to a
<search-path-specification>."
  (match search-path
    (($ <search-path-specification> variable _ separator)
     (environment-variable-definition variable value
                                      #:kind kind
                                      #:separator separator))))

(define* (set-search-paths search-paths directories
                           #:key (setenv setenv))
  "Set the search path environment variables specified by SEARCH-PATHS for the
given directories."
  (for-each (match-lambda
              ((spec . value)
               (setenv (search-path-specification-variable spec)
                       value)))
            (evaluate-search-paths search-paths directories)))

;;; search-paths.scm ends here<|MERGE_RESOLUTION|>--- conflicted
+++ resolved
@@ -42,11 +42,8 @@
             $SSL_CERT_DIR
             $SSL_CERT_FILE
             $TZDIR
-<<<<<<< HEAD
-=======
 
             %gcc-search-paths
->>>>>>> 5694352c
 
             search-path-specification->sexp
             sexp->search-path-specification
